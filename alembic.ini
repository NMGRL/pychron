--- conflicted
+++ resolved
@@ -11,10 +11,7 @@
 # the 'revision' command, regardless of autogenerate
 # revision_environment = false
 sqlalchemy.url =
-<<<<<<< HEAD
-=======
 
->>>>>>> d6f2ccbf
 
 # Logging configuration
 [loggers]
