language: python
notifications:
  email: False
python:
  - "2.7"
# command to install dependencies, e.g. pip install -r requirements.txt --use-mirrors
#virtualenv:
#  system_site_packages: true
env:
  # Default values for common packages, override as needed
  global:
    - CYTHON=0.20
    - PATSY=0.2
    - PANDAS=0.12
<<<<<<< HEAD
    - MATPLOTLIB=false
    - OPTIONAL=
    - COVERAGE=false
=======
    #- MATPLOTLIB=false
    - OPTIONAL=
    - COVERAGE=false
    - PYTHON=2.7
>>>>>>> fdc6942e

before_install:
  # adapted from statsmodels travis file https://github.com/statsmodels/statsmodels/blob/master/.travis.yml
  # setup anaconda
  - wget http://repo.continuum.io/miniconda/Miniconda-latest-Linux-x86_64.sh -O miniconda.sh
  - chmod +x miniconda.sh
  - ./miniconda.sh -b
  - export PATH=/home/travis/miniconda/bin:$PATH
  - conda update --yes --quiet conda
  # Fix for headless TravisCI
  - "export DISPLAY=:99.0"
  - "sh -e /etc/init.d/xvfb start"
  # Avoid noise from matplotlib
  #- mkdir $HOME/.config
  #- mkdir $HOME/.config/matplotlib
  #- SRCDIR=$PWD
  #- cp $SRCDIR/tools/matplotlibrc $HOME/.config/matplotlib/matplotlibrc
  # Location for older version of matplotlib
  #- if [ ${MATPLOTLIB} = "1.2" ]; then mkdir $HOME/.matplotlib; fi
  #- if [ ${MATPLOTLIB} = "1.2" ]; then cp ${SRCDIR}/tools/matplotlibrc $HOME/.matplotlib/matplotlibrc; fi
  # Build package list to avoid empty package=versions; only needed for versioned pacakges
  - PKGS="python=${PYTHON}"
  - PKGS="${PKGS} numpy"; if [ ${NUMPY} ]; then PKGS="${PKGS}=${NUMPY}"; fi
  - PKGS="${PKGS} scipy"; if [ ${SCIPY} ]; then PKGS="${PKGS}=${SCIPY}"; fi
  - PKGS="${PKGS} patsy"; if [ ${PATSY} ]; then PKGS="${PKGS}=${PATSY}"; fi
  - PKGS="${PKGS} pandas"; if [ ${PANDAS} ]; then PKGS="${PKGS}=${PANDAS}"; fi
  - PKGS="${PKGS} Cython"; if [ ${CYTHON} ]; then PKGS="${PKGS}=${CYTHON}"; fi
  #- PKGS="${PKGS} matplotlib"; if [ ${MATPLOTLIB} ]; then PKGS="${PKGS}=${MATPLOTLIB}"; fi

install:
  - conda create --yes --quiet -n pychron-test ${PKGS} ${OPTIONAL} pip
  - source activate pychron-test
  - pip install -r requirements.txt
  #- python setup.py test

script: python setup.py test<|MERGE_RESOLUTION|>--- conflicted
+++ resolved
@@ -12,16 +12,10 @@
     - CYTHON=0.20
     - PATSY=0.2
     - PANDAS=0.12
-<<<<<<< HEAD
-    - MATPLOTLIB=false
-    - OPTIONAL=
-    - COVERAGE=false
-=======
     #- MATPLOTLIB=false
     - OPTIONAL=
     - COVERAGE=false
     - PYTHON=2.7
->>>>>>> fdc6942e
 
 before_install:
   # adapted from statsmodels travis file https://github.com/statsmodels/statsmodels/blob/master/.travis.yml
