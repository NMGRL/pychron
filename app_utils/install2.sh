--- conflicted
+++ resolved
@@ -11,29 +11,6 @@
 # the source code is stored in the Pychron support directory
 # a launcher script is created and copied to the desktop
 
-# =========== User Questions ==============
-default=NMGRL
-echo -n "Github organization [$default] >> "
-read go
-[ -z "$go" ] && go=$default
-
-default=nmgrluser
-echo -n "Github user name [$default] >> "
-read gu
-[ -z "$gu" ] && gu=$default
-
-echo -n "Github password for ${gu} >> "
-read gp
-
-default=16
-echo -n "MassSpec Database Version [$default] >> "
-read dbv
-[ -z "$dbv" ] && dbv=$default
-
-echo export GITHUB_ORGANIZATION=${go} >> ${LAUNCHER_SCRIPT_PATH}
-echo export GITHUB_USER=${gu} >> ${LAUNCHER_SCRIPT_PATH}
-echo export GITHUB_PASSWORD=${gp} >> ${LAUNCHER_SCRIPT_PATH}
-echo export MassSpecDBVersion=$dbv >> ${LAUNCHER_SCRIPT_PATH}
 
 # =========== Configuration ===============
 WORKING_DIR=~/pychron_install_wd
@@ -83,12 +60,8 @@
 PIP_REQ="uncertainties
 pint
 GitPython
-<<<<<<< HEAD
-peakutils"
-=======
 peakutils
 qimage2ndarray"
->>>>>>> 3985c2a2
 
 # =========== Payload text ===============
 INITIALIZATION="<root>\n
@@ -237,6 +210,29 @@
 echo ENTRY_POINT=\$ROOT/launchers/${APPLICATION}.py >> ${LAUNCHER_SCRIPT_PATH}
 echo export PYTHONPATH=\$ROOT >> ${LAUNCHER_SCRIPT_PATH}
 
+default=NMGRL
+echo -n "Github organization [$default] >> "
+read go
+[ -z "$go" ] && go=$default
+
+default=nmgrluser
+echo -n "Github user name [$default] >> "
+read gu
+[ -z "$gu" ] && gu=$default
+
+echo -n "Github password for ${gu} >> "
+read gp
+
+default=16
+echo -n "MassSpec Database Version [$default] >> "
+read dbv
+[ -z "$dbv" ] && dbv=$default
+
+echo GITHUB_ORGANIZATION=${go} >> ${LAUNCHER_SCRIPT_PATH}
+echo GITHUB_USER=${gu} >> ${LAUNCHER_SCRIPT_PATH}
+echo GITHUB_PASSWORD=${gp} >> ${LAUNCHER_SCRIPT_PATH}
+
+echo MassSpecDBVersion=$dbv >> ${LAUNCHER_SCRIPT_PATH}
 echo ${MINICONDA_PREFIX}/envs/${CONDA_ENV}/bin/python \$ENTRY_POINT >> ${LAUNCHER_SCRIPT_PATH}
 
 chmod +x ${LAUNCHER_SCRIPT_PATH}
