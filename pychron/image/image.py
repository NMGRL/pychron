# ===============================================================================
# Copyright 2011 Jake Ross
#
# Licensed under the Apache License, Version 2.0 (the "License");
# you may not use this file except in compliance with the License.
# You may obtain a copy of the License at
#
#   http://www.apache.org/licenses/LICENSE-2.0
#
# Unless required by applicable law or agreed to in writing, software
# distributed under the License is distributed on an "AS IS" BASIS,
# WITHOUT WARRANTIES OR CONDITIONS OF ANY KIND, either express or implied.
# See the License for the specific language governing permissions and
# limitations under the License.
# ===============================================================================

# =============enthought library imports=======================
from traits.api import HasTraits, Any, List, Int, Bool, Float

from numpy import asarray, flipud, ndarray, fliplr
from skimage.color import rgb2gray, gray2rgb
from skimage.transform import resize, rotate as trotate
from scipy.ndimage.interpolation import rotate as srotate


class Image(HasTraits):
    """ """

    frames = List
    source_frame = Any
    width = Int
    height = Int
    _bitmap = None
    _frame = None

    graphics_container = None

    swap_rb = Bool(False)
    hflip = Bool(False)
    vflip = Bool(False)
    rotate = Float(0)
    panel_size = Int(300)

    _cached_frame = None

    # @classmethod
    # def new_frame(cls, img, swap_rb=False):
    #     if isinstance(img, (str, unicode)):
    #         img = load_image(img, swap_rb)
    #
    #     elif isinstance(img, ndarray):
    #         img = asMat(asarray(img, dtype='uint8'))
    #         if swap_rb:
    #             img = cv_swap_rb(img)
    #
    #     return img
    #
    def load(self, img, swap_rb=False, nchannels=3):
        from cv2 import imread

        img = imread(img)
        self.source_frame = img

    def update_bounds(self, obj, name, old, new):
        if new:
            self.width = int(new[0])
            self.height = int(new[1])

    def _get_frame(self, **kw):
        return self.source_frame

    # def get_array(self, swap_rb=True, cropbounds=None):
    #     f = self.source_frame
    #     if swap_rb:
    #         f = self.source_frame.clone()
    #         f = cv_swap_rb(f)
    #
    #     a = f.as_numpy_array()
    #     if cropbounds:
    #         a = a[cropbounds[0]:cropbounds[1], cropbounds[2]:cropbounds[3]]
    #
    #     return flipud(a)  # [lx / 4:-lx / 4, ly / 4:-ly / 4]

    def get_frame(self, **kw):
        frame = self._get_frame(**kw)
        frame = self.modify_frame(frame, **kw)

        self._cached_frame = frame
        if frame is not None:
            if len(frame.shape) == 2:
                scalar = 255.0 / self.pixel_depth
                frame = gray2rgb(frame * scalar)

        #     self._cached_frame = frame
        # else:
        #     frame = self._cached_frame

        return frame

    def get_cached_frame(self, force=False):
        if self._cached_frame is None or force:
            self.get_frame()

        return self._cached_frame

    def get_image(self, **kw):
        frame = self.get_frame(**kw)
        return frame.to_pil_image()

    # def get_bitmap(self, **kw):  # flip = False, swap_rb = False, mirror = True):
    #     """
    #     """
    #     frame = self.get_frame(**kw)
    #     try:
    #         return frame.to_wx_bitmap()
    #     except AttributeError:
    #         pass

    def modify_frame(
        self,
        frame,
        vflip=None,
        hflip=None,
        gray=False,
        swap_rb=None,
        clone=False,
        rotate=None,
    ):
        if frame is not None:

            def _get_param(param, p):
                if param is None:
                    return getattr(self, p)
                else:
                    return param

            if clone:
                frame = frame.clone()

            if len(frame.shape) == 3:
                swap_rb = _get_param(swap_rb, "swap_rb")
                if swap_rb:
                    red = frame[:, :, 2].copy()
                    blue = frame[:, :, 0].copy()

                    frame[:, :, 0] = red
                    frame[:, :, 2] = blue

            if gray:
                frame = rgb2gray(frame)

            vflip = _get_param(vflip, "vflip")
            hflip = _get_param(hflip, "hflip")

            if vflip:
                frame = flipud(frame)
            if hflip:
                frame = fliplr(frame)

            rotate = _get_param(rotate, "rotate")
            if rotate:
                frame = srotate(frame, rotate)
                # frame = trotate(frame, rotate, preserve_range=True)

            return asarray(frame)

    def crop(self, src, ox, oy, cw, ch):
        h, w = src.shape[:2]

<<<<<<< HEAD
        x = int((w - cw) / 2.0 + ox)
        y = int((h - ch) / 2.0 + oy)

        return src[y : y + ch, x : x + cw]
=======
        x = int((w - cw) / 2. + ox)
        y = int((h - ch) / 2. + oy)
        try:
            return src[y:int(y + ch), x:int(x + cw)]
        except TypeError as e:
            print('crop', e)
            print('src', src)
            print('p', x, y, w,h,cw,ch)
            return
>>>>>>> faeb3ead

    def render(self):
        return self.frames[0]
        w = self.width
        h = self.height - 15
        try:
            return resize(self.frames[0], w, h, dst=(w, h, 3))
        except IndexError:
            pass

    # def save(self, path, src=None, swap=False):
    #     if src is None:
    #         src = self.render()
    #
    #     if swap:
    #         src = cv_swap_rb(src)
    #
    #     save_image(src, path)
    #
    # def _draw_crosshairs(self, src):
    #     r = 10
    #
    #     w, h = map(int, get_size(src))
    #     pts = [[(w / 2, 0), (w / 2, h / 2 - r)],
    #            [(w / 2, h / 2 + r), (w / 2, h)],
    #            [(0, h / 2), (w / 2 - r, h / 2)],
    #            [(w / 2 + r, h / 2), (w, h / 2)],
    #            ]
    #     draw_lines(src, pts, color=(0, 255, 255), thickness=1)


# ======== EOF ================================<|MERGE_RESOLUTION|>--- conflicted
+++ resolved
@@ -167,12 +167,6 @@
     def crop(self, src, ox, oy, cw, ch):
         h, w = src.shape[:2]
 
-<<<<<<< HEAD
-        x = int((w - cw) / 2.0 + ox)
-        y = int((h - ch) / 2.0 + oy)
-
-        return src[y : y + ch, x : x + cw]
-=======
         x = int((w - cw) / 2. + ox)
         y = int((h - ch) / 2. + oy)
         try:
@@ -182,7 +176,6 @@
             print('src', src)
             print('p', x, y, w,h,cw,ch)
             return
->>>>>>> faeb3ead
 
     def render(self):
         return self.frames[0]
