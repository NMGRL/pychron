--- conflicted
+++ resolved
@@ -85,13 +85,9 @@
                     except IOError as e:
                         self.warning("IOError: {}, k={}, v={}".format(e, k, v))
                     except genicam.AccessException as e:
-<<<<<<< HEAD
                         self.warning('Access Exception {}'.format(e))
                     except genicam.LogicalErrorException as e:
                         self.warning('Logical Error Exception {}'.format(e))
-=======
-                        self.warning("Access Exception {}".format(e))
->>>>>>> 2d070084
 
             self.pixel_depth = self._cam.PixelDynamicRangeMax.Value
             self._cam.StartGrabbing(pylon.GrabStrategy_LatestImageOnly)
