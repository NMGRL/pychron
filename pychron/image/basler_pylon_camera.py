# ===============================================================================
# Copyright 2018 ross
#
# Licensed under the Apache License, Version 2.0 (the "License");
# you may not use this file except in compliance with the License.
# You may obtain a copy of the License at
#
# http://www.apache.org/licenses/LICENSE-2.0
#
# Unless required by applicable law or agreed to in writing, software
# distributed under the License is distributed on an "AS IS" BASIS,
# WITHOUT WARRANTIES OR CONDITIONS OF ANY KIND, either express or implied.
# See the License for the specific language governing permissions and
# limitations under the License.
# ===============================================================================
from pypylon.genicam import GenericException

from pychron.core.yaml import yload

try:
    from pypylon import pylon, genicam
except ImportError:
    print("failed importing basler pylon")

import os

from pychron.loggable import Loggable


class BaslerPylonCamera(Loggable):
    def __init__(self, identifier, *args, **kw):

        # available_cameras = pypylon.factory.find_devices()
        factory = pylon.TlFactory.GetInstance()
        available_cameras = factory.EnumerateDevices()
        self.debug("Available cameras {}".format(available_cameras))
        try:
            try:
                dev = available_cameras[int(identifier)]
            except ValueError:
                dev = next(
                    (c for c in available_cameras if c.user_defined_name == identifier),
                    None,
                )
            cam = pylon.InstantCamera(factory.CreateDevice(dev))
            # cam = pypylon.factory.create_device(dev)
        except (IndexError, NameError):
            cam = None
        self._cam = cam

        self.pixel_depth = 255
        self._grabber = None
        self._setting_config = False
        super(BaslerPylonCamera, self).__init__(*args, **kw)

    def open(self):
        if self._cam:
            self._cam.Open()
            self._cam.StartGrabbing(pylon.GrabStrategy_LatestImageOnly)
            return True

    def load_configuration(self, cfg):
        self.debug("Load configuration")

        if cfg and self._cam:
            if not self._cam.IsOpen():
                self._cam.Open()

            self._cam.StopGrabbing()
            dev = cfg.get("Device")
            if dev:

                for k, v in dev.get("PylonParameters", {}).items():
                    try:
                        setattr(self._cam, k, v)
                        self.debug("Set {} to {}".format(k, v))
                    except ValueError as e:
                        self.warning(
                            'Invalid Property value. k="{}",v={}. e={}'.format(k, v, e)
                        )
                    except KeyError:
                        self.warning('Invalid Camera Property "{}"'.format(k))
                    except RuntimeError as e:
                        self.warning("RunTimeError: {}. k={},v={}".format(e, k, v))
                    except IOError as e:
                        self.warning("IOError: {}, k={}, v={}".format(e, k, v))
                    except genicam.AccessException as e:
                        self.warning("Access Exception {}".format(e))
                    except genicam.LogicalErrorException as e:
                        self.warning("Logical Error Exception {}".format(e))

            self.pixel_depth = self._cam.PixelDynamicRangeMax.Value
            self._cam.StartGrabbing(pylon.GrabStrategy_LatestImageOnly)

    def read(self):
        ok, img = False, None
        if self._cam and not self._setting_config:
            try:
                res = self._cam.RetrieveResult(0, pylon.TimeoutHandling_Return)
<<<<<<< HEAD
                if res.IsValid():
                    ok = True
                    img = res.Array
                res.Release()
            except GenericException:
                pass
=======
            except RuntimeError:
                pass

            if res.IsValid():
                ok = True
                img = res.Array
            res.Release()
>>>>>>> faeb3ead

        return ok, img

        # img = self._cam.grab_one()
        # return True, img

        # if self._grabber is None:
        #     self._grabber = self._cam.grab_images(-1, 1)
        #
        # try:
        #     img = next(self._grabber)
        #     return True, img
        # except (StopIteration, RuntimeError, ValueError) as e:
        #     self._grabber = None
        #     print('read', e)
        #     return False, None

    def release(self):
        self._cam.Close()

    def reload_configuration(self, p):

        # if self._cam:
        #     self._cam.stop_grabbing()
        #     self._grabber = None
        #
        # self._setting_config = True

        if os.path.isfile(p):
            yd = yload(p)
            self.load_configuration(yd)
        # self._setting_config = False<|MERGE_RESOLUTION|>--- conflicted
+++ resolved
@@ -97,14 +97,6 @@
         if self._cam and not self._setting_config:
             try:
                 res = self._cam.RetrieveResult(0, pylon.TimeoutHandling_Return)
-<<<<<<< HEAD
-                if res.IsValid():
-                    ok = True
-                    img = res.Array
-                res.Release()
-            except GenericException:
-                pass
-=======
             except RuntimeError:
                 pass
 
@@ -112,7 +104,6 @@
                 ok = True
                 img = res.Array
             res.Release()
->>>>>>> faeb3ead
 
         return ok, img
 
