# ===============================================================================
# Copyright 2013 Jake Ross
#
# Licensed under the Apache License, Version 2.0 (the "License");
# you may not use this file except in compliance with the License.
# You may obtain a copy of the License at
#
#   http://www.apache.org/licenses/LICENSE-2.0
#
# Unless required by applicable law or agreed to in writing, software
# distributed under the License is distributed on an "AS IS" BASIS,
# WITHOUT WARRANTIES OR CONDITIONS OF ANY KIND, either express or implied.
# See the License for the specific language governing permissions and
# limitations under the License.
# ===============================================================================

# ============= enthought library imports =======================
# ============= standard library imports ========================
from collections import namedtuple

from numpy import array, asarray, ndarray, zeros_like
from numpy.lib.function_base import percentile
from scipy.ndimage.filters import laplace

try:
    from cv2 import (
        VideoCapture,
        VideoWriter,
        imwrite,
        line,
        fillPoly,
        polylines,
        rectangle,
        imread,
        findContours,
        drawContours,
        arcLength,
        approxPolyDP,
        contourArea,
        isContourConvex,
        boundingRect,
        GaussianBlur,
        addWeighted,
        circle,
        moments,
        minAreaRect,
        minEnclosingCircle,
        convexHull,
    )

    from cv2 import RETR_EXTERNAL, CHAIN_APPROX_NONE, LINE_AA

    # from cv2 import ConvertImage, fromarray, LoadImage, Flip, \
    #     Resize, CreateImage, CvtColor, Scalar, CreateMat, Copy, GetSubRect, \
    #     PolyLine, Split, \
    #     Merge, Laplace, ConvertScaleAbs, GetSize
    # from cv2 import CV_CVTIMG_SWAP_RB, CV_8UC1, CV_BGR2GRAY, CV_GRAY2BGR, \
    #     CV_8UC3, CV_RGB, CV_16UC1, CV_32FC3, CV_CHAIN_APPROX_NONE, \
    #     CV_RETR_EXTERNAL, \
    #     CV_AA, CV_16UC3, CV_16SC1
except ImportError as e:
    print("exception", e)
    print("OpenCV required")

# ============= local library imports  ==========================
from pychron.core.geometry.centroid import calculate_centroid


def get_focus_measure(src, kind):
    if not isinstance(src, ndarray):
        src = asarray(src)

    dst = laplace(src.astype(float))
    d = dst.flatten()
    d = percentile(d, 99)
    return d.mean()


def crop(src, x, y, w, h):
    if not isinstance(src, ndarray):
        src = asarray(src)

    return src[y : y + h, x : x + w]


def save_image(src, path):
    if not isinstance(src, ndarray):
        src = asarray(src)

    imwrite(path, src)


def colorspace(src, cs=None):
    from skimage.color.colorconv import gray2rgb

    if not isinstance(src, ndarray):
        src = asarray(src)

    return gray2rgb(src)


def grayspace(src):
    from skimage.color.colorconv import rgb2gray

    dst = rgb2gray(src)
    return dst


#
#
# def resize(src, w, h, dst=None):
#     if isinstance(dst, tuple):
#         dst = CreateMat(*dst)
#
#     if isinstance(src, ndarray):
#         src = asMat(src)
#
#     if dst is None:
#         dst = CreateMat(int(h), int(w), src.type)
#
#     Resize(src, dst)
#     return dst

#
# def flip(src, mode):
#     Flip(src, src, mode)
#     return src


def get_size(src):
    if hasattr(src, "width"):
        return src.width, src.height
    else:
        h, w = src.shape[:2]
        return w, h


#
#
# def swap_rb(src):
#     try:
#         ConvertImage(src, src, CV_CVTIMG_SWAP_RB)
#     except TypeError:
#         src = fromarray(src)
#         ConvertImage(src, src, CV_CVTIMG_SWAP_RB)
#     return src
#
#
# _cv_swap_rb = swap_rb


# def asMat(arr):
#     return fromarray(arr)
#
#
# def load_image(p, swap_rb=False):
#     img = imread(p)
#     if swap_rb:
#         img = _cv_swap_rb(img)
#     return img


def get_capture_device():
    v = VideoCapture()
    return v


def new_video_writer(path, fps, size):
    fourcc = "MJPG"
    v = VideoWriter(path, fourcc, fps, size)
    return v


# ===============================================================================
# image manipulation
# ===============================================================================
def sharpen(src):
    src = asarray(src)
    im = GaussianBlur(src, (3, 3), 3)
    addWeighted(src, 1.5, im, -0.5, 0, im)
    return im


# ===============================================================================
# drawing
# ===============================================================================
_new_point = namedtuple("Point", "x y")


def new_point(x, y, tt=False):
    x, y = int(x), int(y)
    if tt:
        return x, y
    else:
        return _new_point(x, y)


def convert_color(color):
    # if isinstance(color, tuple):
    #     color = RGB(*color)
    # else:
    #     color = Scalar(color)
    return color


def draw_circle(src, center, radius, color=(255.0, 0, 0), thickness=1):
    if isinstance(center, tuple):
        center = new_point(*center)
    circle(
        src,
        center,
        int(radius),
        convert_color(color),
        thickness=thickness,
        lineType=LINE_AA,
    )


def draw_lines(src, lines, color=(255, 0, 0), thickness=3):
    if lines:
        for p1, p2 in lines:
            p1 = new_point(*p1)
            p2 = new_point(*p2)
            line(src, p1, p2, convert_color(color), thickness, 8)


def draw_polygons(img, polygons, thickness=1, color=(0, 255, 0)):
    color = convert_color(color)
    if thickness == -1:
        fillPoly(img, polygons, color)
    else:
        polylines(img, array(polygons, dtype="int32"), 1, color, thickness=thickness)


def draw_rectangle(src, x, y, w, h, color=(255, 0, 0), thickness=1):
    p1 = new_point(x, y, tt=True)
    p2 = new_point(x + w, y + h, tt=True)

    rectangle(src, p1, p2, convert_color(color), thickness=thickness)


def draw_contour_list(
    src,
    contours,
    hierarchy,
    external_color=(0, 255, 255),
    hole_color=(255, 0, 255),
    thickness=1,
):
    n = len(contours)
    for i, _ in enumerate(contours):
        j = i + 1
<<<<<<< HEAD
        drawContours(src, contours, i, convert_color((j * 255 / n, j * 255 / n, 0)), -1)
=======
        drawContours(src, contours, i,
                     convert_color((j * 255 / n, j * 255 / n, 0)), 2)
>>>>>>> faeb3ead


def get_centroid(pts):
    return calculate_centroid(pts)


# ===============================================================================
# segmentation
# ===============================================================================
def contour(src):
    return findContours(src, RETR_EXTERNAL, CHAIN_APPROX_NONE)


def get_polygons(
    src,
    contours,
    hierarchy,
    convextest=False,
    nsides=3,
    min_area=100,
    perimeter_smooth_factor=0.001,
    **kw
):
    polygons = []
    areas = []
    centroids = []
    min_enclose = []
    pactuals = []
    pconvex_hulls = []
    masks = []
    color = convert_color((255, 255, 255))
    for i, cont in enumerate(contours):
        pactual = arcLength(cont, True)
        result = approxPolyDP(cont, pactual * perimeter_smooth_factor, True)

        area = abs(contourArea(result))
        M = moments(cont)

        if not M["m00"]:
            continue
        cent = int(M["m10"] / M["m00"]), int(M["m01"] / M["m00"])

        if not len(result) > nsides:
            continue

        if not area > min_area:
            continue

        if convextest and not isContourConvex(result):
            continue

        a, _, b = cont.shape
        polygons.append(cont.reshape(a, b))
        ca = minEnclosingCircle(result)

        pconvex_hull = arcLength(convexHull(result), True)

        mask = colorspace(zeros_like(src))

        drawContours(mask, contours, i, color, -1)

        mask = grayspace(mask).astype(bool)

        min_enclose.append(ca[1] ** 2 * 3.1415)
        areas.append(area)
        centroids.append(cent)
        pactuals.append(pactual)
        pconvex_hulls.append(pconvex_hull)
        masks.append(mask)

    return list(
        zip(polygons, areas, min_enclose, centroids, pactuals, pconvex_hulls, masks)
    )


# ============= EOF =============================================<|MERGE_RESOLUTION|>--- conflicted
+++ resolved
@@ -250,12 +250,8 @@
     n = len(contours)
     for i, _ in enumerate(contours):
         j = i + 1
-<<<<<<< HEAD
-        drawContours(src, contours, i, convert_color((j * 255 / n, j * 255 / n, 0)), -1)
-=======
         drawContours(src, contours, i,
                      convert_color((j * 255 / n, j * 255 / n, 0)), 2)
->>>>>>> faeb3ead
 
 
 def get_centroid(pts):
