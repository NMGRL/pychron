# ===============================================================================
# Copyright 2012 Jake Ross
#
# Licensed under the Apache License, Version 2.0 (the "License");
# you may not use this file except in compliance with the License.
# You may obtain a copy of the License at
#
# http://www.apache.org/licenses/LICENSE-2.0
#
# Unless required by applicable law or agreed to in writing, software
# distributed under the License is distributed on an "AS IS" BASIS,
# WITHOUT WARRANTIES OR CONDITIONS OF ANY KIND, either express or implied.
# See the License for the specific language governing permissions and
# limitations under the License.
# ===============================================================================

# ============= enthought library imports =======================
from traits.api import Range, Instance, Bool, \
    Button, Any
# ============= standard library imports ========================
from threading import Event
import cPickle as pickle
import os
import time
# ============= local library imports  ==========================
from pychron.envisage.view_util import open_view
from pychron.managers.manager import Manager
from pychron.graph.graph import Graph
from pychron.spectrometer.base_detector import BaseDetector
from pychron.spectrometer.ion_optics.coincidence_config import CoincidenceConfig
from pychron.spectrometer.ion_optics.peak_center_config import PeakCenterConfigurer
from pychron.spectrometer.jobs.coincidence import Coincidence
from pychron.spectrometer.jobs.peak_center import PeakCenter
from pychron.pychron_constants import NULL_STR
from pychron.core.ui.thread import Thread
from pychron.paths import paths
from pychron.core.helpers.isotope_utils import sort_isotopes


class IonOpticsManager(Manager):
    reference_detector = Instance(BaseDetector)
    reference_isotope = Any

    magnet_dac = Range(0.0, 6.0)
    graph = Instance(Graph)
    peak_center_button = Button('Peak Center')
    stop_button = Button('Stop')

    alive = Bool(False)
    spectrometer = Any

    peak_center = Instance(PeakCenter)
    coincidence = Instance(Coincidence)
    peak_center_config = Instance(PeakCenterConfigurer)
    # coincidence_config = Instance(CoincidenceConfig)
    canceled = False

    peak_center_result = None

    _centering_thread = None

    def close(self):
        self.cancel_peak_center()

    def cancel_peak_center(self):
        self.alive = False
        self.canceled = True
        self.peak_center.canceled = True
        self.peak_center.stop()
        self.info('peak center canceled')

    def get_mass(self, isotope_key):
        spec = self.spectrometer
        molweights = spec.molecular_weights
        return molweights[isotope_key]

    def set_mftable(self, name=None):
        """
            if mt is None set to the default mftable located at setupfiles/spectrometer/mftable.csv
        :param mt:
        :return:
        """
        if name and name != os.path.splitext(os.path.basename(paths.mftable))[0]:
            self.spectrometer.use_deflection_correction = False
        else:
            self.spectrometer.use_deflection_correction = True

        self.spectrometer.magnet.set_mftable(name)

    def get_position(self, *args, **kw):
        kw['update_isotopes'] = False
        return self._get_position(*args, **kw)

    def position(self, pos, detector, *args, **kw):
        dac = self._get_position(pos, detector, *args, **kw)
        mag = self.spectrometer.magnet

        self.info('positioning {} ({}) on {}'.format(pos, dac, detector))
        return mag.set_dac(dac)

    def do_coincidence_scan(self, new_thread=True):

        if new_thread:
            t = Thread(name='ion_optics.coincidence', target=self._coincidence)
            t.start()
            self._centering_thread = t

    def setup_coincidence(self):
        pcc = self.coincidence_config
        pcc.dac = self.spectrometer.magnet.dac

        info = pcc.edit_traits()
        if not info.result:
            return

        detector = pcc.detector
        isotope = pcc.isotope
        detectors = [d for d in pcc.additional_detectors]
        # integration_time = pcc.integration_time

        if pcc.use_nominal_dac:
            center_dac = self.get_position(isotope, detector)
        elif pcc.use_current_dac:
            center_dac = self.spectrometer.magnet.dac
        else:
            center_dac = pcc.dac

        # self.spectrometer.save_integration()
        # self.spectrometer.set_integration(integration_time)

        cs = Coincidence(spectrometer=self.spectrometer,
                         center_dac=center_dac,
                         reference_detector=detector,
                         reference_isotope=isotope,
                         additional_detectors=detectors)
        self.coincidence = cs
        return cs

    def get_center_dac(self, det, iso):
        spec = self.spectrometer
        det = spec.get_detector(det)

        molweights = spec.molecular_weights
        mass = molweights[iso]
        dac = spec.magnet.map_mass_to_dac(mass, det.name)

        # correct for deflection
        return spec.correct_dac(det, dac)

    def do_peak_center(self,
                       save=True,
                       confirm_save=False,
                       warn=False,
                       new_thread=True,
                       message='',
                       on_end=None,
                       timeout=None):
        self.debug('doing pc')

        self.canceled = False
        self.alive = True
        self.peak_center_result = None

        args = (save, confirm_save, warn, message, on_end, timeout)
        if new_thread:
            t = Thread(name='ion_optics.peak_center', target=self._peak_center,
                       args=args)
            t.start()
            self._centering_thread = t
            return t
        else:
            self._peak_center(*args)

    def setup_peak_center(self, detector=None, isotope=None,
                          integration_time=1.04,
                          directions='Increase',
                          center_dac=None, plot_panel=None, new=False,
                          standalone_graph=True, name='', show_label=False,
<<<<<<< HEAD
                          window=0.015, step_width=0.0005, min_peak_height=1.0, percent=80,
                          deconvolve=None,
                          use_interpolation=False,
                          config_name=None):

        if deconvolve is None:
            n_peaks, select_peak = 1, 1
=======
                          window=0.015, step_width=0.0005, min_peak_height=1.0, percent=80, use_config=False):
>>>>>>> 51d87ebe

        spec = self.spectrometer

        spec.save_integration()
        self.debug('setup peak center. detector={}, isotope={}'.format(detector, isotope))
<<<<<<< HEAD

        pcc = None
        if detector is None or isotope is None:
            self.debug('ask user for peak center configuration')

            self.peak_center_config.load(dac=spec.magnet.dac)
            if config_name:
                self.peak_center_config.active_name = config_name

            info = self.peak_center_config.edit_traits()

            if not info.result:
                return
            else:
                pcc = self.peak_center_config.active_item
        elif config_name:
            self.peak_center_config.load(dac=spec.magnet.dac)
            self.peak_center_config.active_name = config_name
            pcc = self.peak_center_config.active_item

        if pcc:
            detector = pcc.detector
            detectors = pcc.active_detectors
            isotope = pcc.isotope
            directions = pcc.directions
            integration_time = pcc.integration_time

            window = pcc.window
            min_peak_height = pcc.min_peak_height
            step_width = pcc.step_width
            percent = pcc.percent
            use_interpolation = pcc.use_interpolation
            n_peaks = pcc.n_peaks
            select_peak = pcc.select_n_peak

            if center_dac is None:
=======

        pcc = self.peak_center_config
        pcc.dac = spec.magnet.dac

        if detector is None or isotope is None:
            self.debug('ask user for peak center configuration')
            info = pcc.edit_traits()
            if not info.result:
                return
            else:
                detector = pcc.detector.name
                isotope = pcc.isotope
                directions = pcc.directions
                integration_time = pcc.integration_time
                window = pcc.window
                min_peak_height = pcc.min_peak_height
                step_width = pcc.step_width
                percent = pcc.percent
>>>>>>> 51d87ebe
                center_dac = pcc.dac

        elif use_config:
            if detector is None:
                detector = pcc.detector
            if isotope is None:
                isotope = pcc.isotope

            integration_time = pcc.integration_time
            window = pcc.window
            min_peak_height = pcc.min_peak_height
            step_width = pcc.step_width
            percent = pcc.percent

        spec.set_integration_time(integration_time)
        period = int(integration_time * 1000 * 0.9)

        if isinstance(detector, (tuple, list)):
            ref = detector[0]
            detectors = detector
        else:
            ref = detector
            detectors = (ref,)

        if center_dac is None:
            center_dac = self.get_center_dac(ref, isotope)

        ref = detectors[0]
        self.reference_detector = ref
        self.reference_isotope = isotope

        if len(detectors) > 1:
            ad = detectors[1:]
        else:
            ad = []

        pc = self.peak_center
        if not pc or new:
            pc = PeakCenter()

        pc.trait_set(center_dac=center_dac,
                     period=period,
                     window=window,
                     percent=percent,
                     min_peak_height=min_peak_height,
                     step_width=step_width,
                     directions=directions,
                     reference_detector=ref,
                     additional_detectors=ad,
                     reference_isotope=isotope,
                     spectrometer=spec,
                     show_label=show_label,
                     use_interpolation=use_interpolation,
                     n_peaks=n_peaks,
                     select_peak=select_peak)

        self.peak_center = pc
        graph = pc.graph
        graph.name = name
        if plot_panel:
            plot_panel.set_peak_center_graph(graph)
        else:
            graph.close_func = self.close
            if standalone_graph:
                # set graph window attributes
                graph.window_title = 'Peak Center {}({}) @ {:0.3f}'.format(ref, isotope, center_dac)
                graph.window_width = 300
                graph.window_height = 250
                open_view(graph)

        return self.peak_center

    # private
    def _get_peak_center_config(self, config_name):
        if config_name is None:
            config_name = 'default'

        config = self.peak_center_config.get(config_name)

        config.detectors = self.spectrometer.detectors_names
        if config.detector_name:
            config.detector = next((di for di in config.detectors if di == config.detector_name), None)

        if not config.detector:
            config.detector = config.detectors[0]

        keys = self.spectrometer.molecular_weights.keys()
        config.isotopes = sort_isotopes(keys)
        return config

    def _timeout_func(self, timeout, evt):
        st = time.time()
        while not evt.is_set():
            if not self.alive:
                break

            if time.time() - st > timeout:
                self.warning('Peak Centering timed out after {}s'.format(timeout))
                self.cancel_peak_center()
                break

            time.sleep(0.01)

    def _peak_center(self, save, confirm_save, warn, message, on_end, timeout):

        pc = self.peak_center
        spec = self.spectrometer
        ref = self.reference_detector
        isotope = self.reference_isotope

        if timeout:
            evt = Event()
            self.timeout_thread = Thread(target=self._timeout_func, args=(timeout, evt))
            self.timeout_thread.start()

        dac_d = pc.get_peak_center()

        self.peak_center_result = dac_d
        if dac_d:
            args = ref, isotope, dac_d
            self.info('new center pos {} ({}) @ {}'.format(*args))

            det = spec.get_detector(ref)

            dac_a = spec.uncorrect_dac(det, dac_d)
            self.info('dac uncorrected for HV and deflection {}'.format(dac_a))
            if save:
                save = True
                if confirm_save:
                    msg = 'Update Magnet Field Table with new peak center- {} ({}) @ RefDetUnits= {}'.format(*args)
                    save = self.confirmation_dialog(msg)
                if save:
                    spec.magnet.update_field_table(det, isotope, dac_a, message)
                    spec.magnet.set_dac(dac_d)

        elif not self.canceled:
            msg = 'centering failed'
            if warn:
                self.warning_dialog(msg)
            self.warning(msg)

            # needs to be called on the main thread to properly update
            # the menubar actions. alive=False enables IonOptics>Peak Center
        # d = lambda:self.trait_set(alive=False)
        # still necessary with qt? and tasks

        if on_end:
            on_end()

        self.trait_set(alive=False)

        if timeout:
            evt.set()

        self.spectrometer.restore_integration()

    def _get_position(self, pos, detector, use_dac=False, update_isotopes=True):
        """
            pos can be str or float
            "Ar40", "39.962", 39.962

            to set in DAC space set use_dac=True
        """
        if pos == NULL_STR:
            return

        spec = self.spectrometer
        mag = spec.magnet

        if isinstance(detector, str):
            det = spec.get_detector(detector)
        else:
            det = detector

        self.debug('detector {}'.format(det))

        if use_dac:
            dac = pos
        else:
            self.debug('POSITION {} {}'.format(pos, detector))
            if isinstance(pos, str):
                try:
                    pos = float(pos)
                except ValueError:
                    # pos is isotope
                    if update_isotopes:
                        # if the pos is an isotope then update the detectors
                        spec.update_isotopes(pos, detector)
                    pos = self.get_mass(pos)

                mag.mass_change(pos)

            # pos is mass i.e 39.962
            dac = mag.map_mass_to_dac(pos, det.name)

        dac = spec.correct_dac(det, dac)
        return dac

    def _coincidence(self):
        self.coincidence.get_peak_center()
        self.info('coincidence finished')
        self.spectrometer.restore_integration()

    # ===============================================================================
    # handler
    # ===============================================================================
    def _coincidence_config_default(self):
        config = None
        p = os.path.join(paths.hidden_dir, 'coincidence_config.p')
        if os.path.isfile(p):
            try:
                with open(p) as rfile:
                    config = pickle.load(rfile)
                    config.detectors = dets = self.spectrometer.detectors
                    config.detector = next((di for di in dets if di.name == config.detector_name), None)

            except Exception, e:
                print 'coincidence config', e

        if config is None:
            config = CoincidenceConfig()
            config.detectors = self.spectrometer.detectors
            config.detector = config.detectors[0]

        keys = self.spectrometer.molecular_weights.keys()
        config.isotopes = sort_isotopes(keys)

        return config

        # def _peak_center_config_default(self):
        #     config = None
        #     p = os.path.join(paths.hidden_dir, 'peak_center_config.p')
        #     if os.path.isfile(p):
        #         try:
        #             with open(p) as rfile:
        #                 config = pickle.load(rfile)
        #                 config.detectors = dets = self.spectrometer.detectors
        #                 config.detector = next((di for di in dets if di.name == config.detector_name), None)
        #
        #         except Exception, e:
        #             print 'peak center config', e
        #
        #     if config is None:
        #         config = PeakCenterConfig()
        #         config.detectors = self.spectrometer.detectors
        #         config.detector = config.detectors[0]
        #
        #     keys = self.spectrometer.molecular_weights.keys()
        #     config.isotopes = sort_isotopes(keys)
        #
        #     return config


if __name__ == '__main__':
    io = IonOpticsManager()
    io.configure_traits()

# ============= EOF =============================================
# def _graph_factory(self):
# g = Graph(
# container_dict=dict(padding=5, bgcolor='gray'))
#        g.new_plot()
#        return g
#
#    def _graph_default(self):
#        return self._graph_factory()

#     def _detector_default(self):
#         return self.detectors[0]
#     def peak_center_config_view(self):
#         v = View(Item('detector', editor=EnumEditor(name='detectors')),
#                Item('isotope'),
#                Item('dac'),
#                Item('directions'),
#                buttons=['OK', 'Cancel'],
#                kind='livemodal',
#                title='Peak Center'
#                )
#         return v
#    def graph_view(self):
#        v = View(Item('graph', show_label=False, style='custom'),
#                 width=300,
#                 height=500
#                 )
#        return v
#    def peak_center_view(self):
#        v = View(Item('graph', show_label=False, style='custom'),
#                 width=300,
#                 height=500,
#                 handler=self.handler_klass
#                 )
#        return v

#    def traits_view(self):
#        v = View(Item('magnet_dac'),
#                 Item('peak_center_button',
#                      enabled_when='not alive',
#                      show_label=False),
#                 Item('stop_button', enabled_when='alive',
#                       show_label=False),
#
#                 Item('graph', show_label=False, style='custom'),
#
#
#                  resizable=True)
#        return v
#    def _correct_dac(self, det, dac):
#        #        dac is in axial units
#
# #        convert to detector
#        dac *= det.relative_position
#
#        '''
#        convert to axial detector
#        dac_a=  dac_d / relpos
#
#        relpos==dac_detA/dac_axial
#
#        '''
#        #correct for deflection
#        dev = det.get_deflection_correction()
#
#        dac += dev
#
# #        #correct for hv
#        dac *= self.spectrometer.get_hv_correction(current=True)
#        return dac<|MERGE_RESOLUTION|>--- conflicted
+++ resolved
@@ -176,7 +176,6 @@
                           directions='Increase',
                           center_dac=None, plot_panel=None, new=False,
                           standalone_graph=True, name='', show_label=False,
-<<<<<<< HEAD
                           window=0.015, step_width=0.0005, min_peak_height=1.0, percent=80,
                           deconvolve=None,
                           use_interpolation=False,
@@ -184,15 +183,11 @@
 
         if deconvolve is None:
             n_peaks, select_peak = 1, 1
-=======
-                          window=0.015, step_width=0.0005, min_peak_height=1.0, percent=80, use_config=False):
->>>>>>> 51d87ebe
 
         spec = self.spectrometer
 
         spec.save_integration()
         self.debug('setup peak center. detector={}, isotope={}'.format(detector, isotope))
-<<<<<<< HEAD
 
         pcc = None
         if detector is None or isotope is None:
@@ -229,26 +224,6 @@
             select_peak = pcc.select_n_peak
 
             if center_dac is None:
-=======
-
-        pcc = self.peak_center_config
-        pcc.dac = spec.magnet.dac
-
-        if detector is None or isotope is None:
-            self.debug('ask user for peak center configuration')
-            info = pcc.edit_traits()
-            if not info.result:
-                return
-            else:
-                detector = pcc.detector.name
-                isotope = pcc.isotope
-                directions = pcc.directions
-                integration_time = pcc.integration_time
-                window = pcc.window
-                min_peak_height = pcc.min_peak_height
-                step_width = pcc.step_width
-                percent = pcc.percent
->>>>>>> 51d87ebe
                 center_dac = pcc.dac
 
         elif use_config:
