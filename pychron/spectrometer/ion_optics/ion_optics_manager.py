--- conflicted
+++ resolved
@@ -34,12 +34,6 @@
 from pychron.core.ui.thread import Thread
 from pychron.paths import paths
 from pychron.core.helpers.isotope_utils import sort_isotopes
-<<<<<<< HEAD
-
-
-# from pychron.core.ui.gui import invoke_in_main_thread
-=======
->>>>>>> 1049d48b
 
 
 class IonOpticsManager(Manager):
