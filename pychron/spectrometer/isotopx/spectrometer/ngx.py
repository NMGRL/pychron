# ===============================================================================
# Copyright 2017 ross
#
# Licensed under the Apache License, Version 2.0 (the "License");
# you may not use this file except in compliance with the License.
# You may obtain a copy of the License at
#
# http://www.apache.org/licenses/LICENSE-2.0
#
# Unless required by applicable law or agreed to in writing, software
# distributed under the License is distributed on an "AS IS" BASIS,
# WITHOUT WARRANTIES OR CONDITIONS OF ANY KIND, either express or implied.
# See the License for the specific language governing permissions and
# limitations under the License.
# ===============================================================================
from __future__ import absolute_import
from __future__ import print_function

import time
from datetime import datetime

from traits.api import List

from pychron.hardware.isotopx_spectrometer_controller import NGXController
from pychron.pychron_constants import (
    ISOTOPX_DEFAULT_INTEGRATION_TIME,
    ISOTOPX_INTEGRATION_TIMES,
    NULL_STR,
    ATONA,
)
from pychron.spectrometer.base_spectrometer import BaseSpectrometer
from pychron.spectrometer.isotopx import SOURCE_CONTROL_PARAMETERS, IsotopxMixin
from pychron.spectrometer.isotopx.detector.ngx import NGXDetector
from pychron.spectrometer.isotopx.magnet.ngx import NGXMagnet
from pychron.spectrometer.isotopx.source.ngx import NGXSource
from pychron.core.codetools.inspection import caller


class NGXSpectrometer(BaseSpectrometer, IsotopxMixin):
    # integration_time = Int
    integration_times = List(ISOTOPX_INTEGRATION_TIMES)

    magnet_klass = NGXMagnet
    detector_klass = NGXDetector
    source_klass = NGXSource
    microcontroller_klass = NGXController

    rcs_id = "NOM"
    # username = Str('')
    # password = Str('')

    _test_connect_command = "GETMASS"
    _read_enabled = True
    use_deflection_correction = False
    use_hv_correction = False
    _triggered = False
    acq_count = None
    total_acq_count = 10

    def _microcontroller_default(self):
        service = "pychron.hardware.isotopx_spectrometer_controller.NGXController"
        s = self.application.get_service(service)
        s.communicator.strip = False
        return s

    def make_configuration_dict(self):
        return {}

    def make_gains_dict(self):
        return {}

    def make_deflection_dict(self):
        return {}

    def convert_to_axial(self, det, v):
        print("asdfsadf", det, det.index, v)
        v = v - (det.index - 2)
        return v

    def start(self):
        self.set_integration_time(1, force=True)

    def finish_loading(self):
        super(NGXSpectrometer, self).finish_loading()
        config = self._get_cached_config()
        if config is not None:
            magnet = config["magnet"]
            # specparams, defl, trap, magnet = ret
            mftable_name = magnet.get("mftable")
            if mftable_name:
                self.debug("updating mftable name {}".format(mftable_name))
                self.magnet.field_table.path = mftable_name
                self.magnet.field_table.load_table(load_items=True)

    def _send_configuration(self, **kw):
        pass

    def _check_intensity_no_change(self, signals):
        return

    def get_update_period(self, it=None, is_scan=False):
        """
        acquisition period is always set to 1s so update period always needs to be <1s
        """

        if is_scan:
            return 0.1

        return 0.95
        # return self.integration_time * 0.95

    def trigger_acq(self, verbose=True):
        # self.debug('trigger acquie {}'.format(self.microcontroller.lock))
        # locking the microcontroller not necessary and detrimental when doing long integration times
        # other commands can be executed when waiting 10-20 sec integration period.
        # locking prevents those other command from happening. locking only ok when integration time < 5 seconds
        # probably (min time probably has to do with the update valve state frequency).
        # Disable locking complete for now

        # another trick could be to make it an rlock. if lock is acquired by reading data then valve commands ok.
        # but not vis versa.
        # while self.microcontroller.lock.locked():
        #    time.sleep(0.25)

        if not self.microcontroller.triggered:
            self.ask("StopAcq", verbose=verbose)
            self.microcontroller.triggered = True
            # return self.ask('StartAcq 1,{}'.format(self.rcs_id), verbose=verbose)
            self.total_acq_count = int(self.integration_time)
            return self.ask(
                "StartAcq {},{}".format(int(self.integration_time), self.rcs_id)
            )
        return True

    def readline(self, verbose=False):
        if verbose:
            self.debug("readline")
        st = time.time()
        ds = ""
        while 1:
            if time.time() - st > 3:  # (1.25 * self.integration_time):
                if verbose:
                    self.debug("readline timeout. raw={}".format(ds))
                return

            if not self._read_enabled or self.microcontroller.canceled:
                self.microcontroller.canceled = False
                self.debug("readline canceled")
                return

            try:
                ds += self.read(1)
            except BaseException:
                if not self.microcontroller.canceled:
                    self.debug_exception()
                    self.debug(f"data left: {ds}")

<<<<<<< HEAD
            if "#\r\n" in ds:
                ds = ds.split("#\r\n")[0]
=======
            if "#" in ds:
                ds = ds.split("#")[0]
>>>>>>> 73f20392
                return ds

    def cancel(self):
        self.debug("canceling")
        self._read_enabled = False

    def read_intensities(
        self, timeout=60, trigger=False, target="ACQ.B", verbose=False
    ):
        # self.microcontroller.lock.acquire()
        # verbose=True
        self._read_enabled = True

        verbose = True

        if verbose:
            self.debug(
                "read intensities trigger={} triggered={}".format(
                    trigger, self.microcontroller.triggered
                )
            )
        resp = True
        if trigger:
            resp = self.trigger_acq()
            # self.microcontroller.lock.release()
            if resp is not None:
                # if verbose:
                #     self.debug(f'waiting {self.integration_time * 0.95} before trying to get data')
                # time.sleep(self.integration_time * 0.95)
                time.sleep(0.95)
                # if verbose:
                #     self.debug('trigger wait finished')

        keys = []
        signals = []
        collection_time = None
        inc = False
        # self.debug(f'acquired mcir lock {self.microcontroller.lock}')
        targetb = "EVENT:ACQ.B,{}".format(self.rcs_id)
        targeta = "EVENT:ACQ,{}".format(self.rcs_id)
        if resp is not None:
            keys = self.detector_names[::-1]
            while self._read_enabled:
                with self.microcontroller.lock:
                    line = self.readline(verbose=True)

                if verbose:
                    self.debug("raw: {}".format(line))

                if line is None:
                    break

                if line and (line.startswith(targeta) or line.startswith(targetb)):
                    try:
                        args = line.split(",")

                        cd = datetime.today()
                        ct = datetime.strptime(args[4], "%H:%M:%S.%f").time()

                        collection_time = datetime.combine(cd, ct)
                        signals = [float(i.strip()) for i in args[5:]]
                        print("fad", keys, signals)
                        if line.startswith(targeta):
                            self.acq_count += 1
                            if self.acq_count == self.total_acq_count:
                                # forget this ACQ and immediately get the ACQ.B record.
                                continue
                            else:
                                nsignals, keys = [], []
                                for i, di in enumerate(self.detectors[::-1]):
                                    if di.kind == "CDD":
                                        nsignals.append(signals[i])
                                        keys.append(di.name)
                                signals = nsignals
                                break

                        elif line.startswith(targetb):
                            self.acq_count = 0
                            self.microcontroller.triggered = False
                            inc = True

                            break
                    except BaseException as e:
                        self.debug("read intensities errror={}".format(e))

        # self.microcontroller.lock.release()
        if len(signals) != len(keys):
            self.debug("keys={}".format(keys))
            self.debug("signals".format(signals))
            self.debug(
                "Number of signals {} and keys {} did not match".format(
                    len(signals), len(keys)
                )
            )
            keys, signals = [], []

        if verbose:
            self.debug("collection time: {}".format(collection_time))
            self.debug("keys: {}".format(keys))
            self.debug("signals: {}".format(signals))

        return keys, signals, collection_time, inc

    def read_integration_time(self):
        return self.integration_time

    def set_integration_time(self, it, force=False):
        """

        :param it: float, integration time in seconds
        :param force: set integration even if "it" is not different than self.integration_time
        :return: float, integration time
        """
        self.debug(
            "acquisition period set to 1 second.  integration time set to {}".format(it)
        )
        self.ask("StopAcq")
        self.ask("SetAcqPeriod 1000")
        self._read_enabled = False
        self.microcontroller.triggered = False
        self.integration_time = it

        # if self.integration_time != it or force:
        #     self.ask('StopAcq')
        #     self.debug('setting integration time = {}'.format(it))
        #
        #     self.ask('SetAcqPeriod {}'.format(int(it * 1000)))
        #     self.trait_setq(integration_time=it)

        return it

    def read_parameter_word(self, keys):
        self.debug("read parameter word. keys={}".format(keys))
        values = []
        for kk in keys:
            try:
                key = SOURCE_CONTROL_PARAMETERS[kk]
            except KeyError:
                values.append(NULL_STR)
                continue

            resp = self.ask("GetSourceOutput {}".format(key))
            if resp is not None:
                try:
                    last_set, readback = resp.split(",")
                    values.append(float(readback))
                except ValueError:
                    values.append(NULL_STR)
        return values

    def _get_simulation_data(self):
        signals = [1, 100, 3, 0.01, 0.01, 0.01]  # + random(6)
        keys = ["H2", "H1", "AX", "L1", "L2", "CDD"]
        return keys, signals, None

    def _integration_time_default(self):
        self.default_integration_time = ISOTOPX_DEFAULT_INTEGRATION_TIME
        return ISOTOPX_DEFAULT_INTEGRATION_TIME


# ============= EOF =============================================<|MERGE_RESOLUTION|>--- conflicted
+++ resolved
@@ -155,13 +155,11 @@
                     self.debug_exception()
                     self.debug(f"data left: {ds}")
 
-<<<<<<< HEAD
-            if "#\r\n" in ds:
-                ds = ds.split("#\r\n")[0]
-=======
+#            if "#\r\n" in ds:
+#                ds = ds.split("#\r\n")[0]
+
             if "#" in ds:
                 ds = ds.split("#")[0]
->>>>>>> 73f20392
                 return ds
 
     def cancel(self):
