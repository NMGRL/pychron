--- conflicted
+++ resolved
@@ -140,7 +140,6 @@
             try:
                 ds += self.read(1)
             except BaseException:
-<<<<<<< HEAD
                 if not self.microcontroller.canceled:
                     self.debug_exception()
                     self.debug(f'data left: {ds}')
@@ -149,13 +148,6 @@
                 
                 ds = ds.split('#\r\n')[0]
                 return ds
-=======
-                self.debug_exception()
-                self.debug('data left: {}'.format(ds))
-
-            if ds.endswith('\r\n'):
-                return ds.strip()
->>>>>>> 60156039
 
     def cancel(self):
         self.debug('canceling')
@@ -187,12 +179,8 @@
         collection_time = None
         inc = False
         # self.debug(f'acquired mcir lock {self.microcontroller.lock}')
-<<<<<<< HEAD
         targetb = '#EVENT:ACQ.B,{}'.format(self.rcs_id)
         targeta = '#EVENT:ACQ,{}'.format(self.rcs_id)
-=======
-        target = '#EVENT:{},{}'.format(target, self.rcs_id)
->>>>>>> 60156039
         if resp is not None:
             keys = self.detector_names[::-1]
             while self._read_enabled:
@@ -205,31 +193,9 @@
                 if line is None:
                     break
 
-<<<<<<< HEAD
                 if line and (line.startswith(targeta) or line.startswith(targetb)):
                     try:
                         args = line.split(',')
-=======
-                if verbose:
-                    self.debug('raw: {}'.format(line))
-                if line and line.startswith(target):
-                    args = line[:-1].split(',')
-                    ct = datetime.strptime(args[4], '%H:%M:%S.%f')
-
-                    collection_time = datetime.now()
-
-                    # copy to collection time
-                    collection_time.replace(hour=ct.hour, minute=ct.minute, second=ct.second,
-                                            microsecond=ct.microsecond)
-                    try:
-                        signals = [float(i) for i in args[5:]]
-                    except ValueError as e:
-                        self.warning('Failed getting data. error={}'.format(e))
-
-                    if verbose:
-                        self.debug('line: {}'.format(line[:15]))
-                    break
->>>>>>> 60156039
 
                         ct = datetime.strptime(args[4], '%H:%M:%S.%f')
 
