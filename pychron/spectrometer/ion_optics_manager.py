#===============================================================================
# Copyright 2012 Jake Ross
#
# Licensed under the Apache License, Version 2.0 (the "License");
# you may not use this file except in compliance with the License.
# You may obtain a copy of the License at
#
#   http://www.apache.org/licenses/LICENSE-2.0
#
# Unless required by applicable law or agreed to in writing, software
# distributed under the License is distributed on an "AS IS" BASIS,
# WITHOUT WARRANTIES OR CONDITIONS OF ANY KIND, either express or implied.
# See the License for the specific language governing permissions and
# limitations under the License.
#===============================================================================

#============= enthought library imports =======================
from traits.api import Range, Instance, Bool, \
    Button, Any, Str, Float, Enum, HasTraits, List
from traitsui.api import View, Item, EnumEditor, Handler, HGroup
import apptools.sweet_pickle as pickle
#============= standard library imports ========================
#============= local library imports  ==========================
from pychron.managers.manager import Manager
from pychron.graph.graph import Graph
from pychron.spectrometer.jobs.peak_center import PeakCenter
# from threading import Thread
from pychron.spectrometer.detector import Detector
from pychron.pychron_constants import NULL_STR, QTEGRA_INTEGRATION_TIMES
from pychron.core.ui.thread import Thread
from pychron.paths import paths
import os
from pychron.core.helpers.isotope_utils import sort_isotopes
# from pychron.core.ui.gui import invoke_in_main_thread


class PeakCenterConfigHandler(Handler):
    def closed(self, info, isok):
        if isok:
            info.object.dump()
        return isok


class PeakCenterConfig(HasTraits):
    detectors = List(transient=True)
    detector = Instance(Detector, transient=True)
    detector_name = Str
    isotope = Str('Ar40')
    isotopes = List(transient=True)
    dac = Float
    use_current_dac = Bool(True)
    integration_time = Enum(QTEGRA_INTEGRATION_TIMES)
    directions = Enum('Increase', 'Decrease', 'Oscillate')

    def _integration_time_default(self):
        return QTEGRA_INTEGRATION_TIMES[4] #1.048576

    def dump(self):
        p = os.path.join(paths.hidden_dir, 'peak_center_config')
        with open(p, 'wb') as fp:
            pickle.dump(self, fp)

    def _detector_changed(self):
        if self.detector:
            self.detector_name = self.detector.name

    def traits_view(self):
        v = View(Item('detector', editor=EnumEditor(name='detectors')),
                 Item('isotope', editor=EnumEditor(name='isotopes')),
                 HGroup(Item('use_current_dac',
                             label='Use Current DAC'),
                        Item('dac', enabled_when='not use_current_dac')),
                 Item('integration_time'),
                 Item('directions'),
                 buttons=['OK', 'Cancel'],
                 kind='livemodal',
                 title='Peak Center',
                 handler=PeakCenterConfigHandler
        )
        return v


class IonOpticsManager(Manager):
    magnet_dac = Range(0.0, 6.0)
    graph = Instance(Graph)
    peak_center_button = Button('Peak Center')
    stop_button = Button('Stop')

    alive = Bool(False)
    spectrometer = Any

    peak_center = Instance(PeakCenter)
    peak_center_config = Instance(PeakCenterConfig)
    canceled = False

    peak_center_result = None

    _ointegration_time = None

    def get_mass(self, isotope_key):
        spec = self.spectrometer
        molweights = spec.molecular_weights
        return molweights[isotope_key]

    def position(self, pos, detector, use_dac=False, update_isotopes=True):
        """
            pos can be str or float
            "Ar40", "39.962", 39.962

            to set in DAC space set use_dac=True
        """
        if pos == NULL_STR:
            return

        spec = self.spectrometer
        mag = spec.magnet

        det = spec.get_detector(detector)
        self.debug('detector {}'.format(det))

        if use_dac:
            dac = pos
        else:
            self.debug('POSITION {} {}'.format(pos, detector))
            if isinstance(pos, str):
                try:
                    pos = float(pos)
                except ValueError:
                    # pos is isotope
                    if update_isotopes:
                        # if the pos is an isotope then update the detectors
                        spec.update_isotopes(pos, detector)
                    pos = self.get_mass(pos)

                mag.mass_change(pos)

<<<<<<< HEAD
            else:
                #get nearst isotope
                self.debug('rounding mass {} to {}'.format(pos, '  {:n}'.format(round(pos))))
                spec.update_isotopes('  {:n}'.format(round(pos)), detector)
=======
                # pos is isotope
                pos = self.get_mass(pos)
                mag._mass = pos

            #this is not necessary and potential a source of issues
            # else:
            #     #get nearst isotope
            #     self.debug('rounding mass {} to {}'.format(pos, '  {:n}'.format(round(pos))))
            #     spec.update_isotopes('  {:n}'.format(round(pos)), detector)
>>>>>>> 5608db07

            # pos is mass i.e 39.962
            dac = mag.map_mass_to_dac(pos, det.name)

        if det:
            dac = spec.correct_dac(det, dac)

            self.info('positioning {} ({}) on {}'.format(pos, dac, detector))
            return mag.set_dac(dac)

    def get_center_dac(self, det, iso):
        spec = self.spectrometer
        det = spec.get_detector(det)

        molweights = spec.molecular_weights
        mass = molweights[iso]
        dac = spec.magnet.map_mass_to_dac(mass, det.name)

        # correct for deflection
        return spec.correct_dac(det, dac)

    def do_peak_center(self,
                       save=True,
                       confirm_save=False,
                       warn=False,
                       new_thread=True):
        self.debug('doing pc')

        self.canceled = False
        self.alive = True

        args = (save, confirm_save, warn)
        if new_thread:
            t = Thread(name='ion_optics.peak_center', target=self._peak_center,
                       args=args)
            t.start()
            self._thread = t
            return t
        else:
            self._peak_center(*args)

    def setup_peak_center(self, detector=None, isotope=None,
                          integration_time=1.04,
                          directions='Increase',
                          center_dac=None, plot_panel=None):

        self._ointegration_time = self.spectrometer.integration_time

        if detector is None or isotope is None:
            pcc = self.peak_center_config
            pcc.dac=self.spectrometer.magnet.dac

            info = pcc.edit_traits()
            if not info.result:
                return
            else:

                detector = pcc.detector.name
                isotope = pcc.isotope
                directions = pcc.directions
                integration_time=pcc.integration_time

                if not pcc.use_current_dac:
                    center_dac = pcc.dac

        self.spectrometer.set_integration_time(integration_time)
        period = int(integration_time * 1000 * 0.9)

        if isinstance(detector, (tuple, list)):
            ref = detector[0]
            detectors = detector
        else:
            ref = detector
            detectors = (ref,)

        if center_dac is None:
            center_dac = self.get_center_dac(ref, isotope)

        self._setup_peak_center(detectors, isotope, period,
                                center_dac, directions, plot_panel)
        return self.peak_center

    def _setup_peak_center(self, detectors, isotope, period,
                           center_dac, directions, plot_panel):


        spec = self.spectrometer

        ref = detectors[0]
        self.reference_detector = ref
        self.reference_isotope = isotope

        if len(detectors) > 1:
            ad = detectors[1:]
        else:
            ad = []

        pc = self.peak_center
        if not pc:
            pc = PeakCenter()

        pc.trait_set(center_dac=center_dac,
                     period=period,
                     directions=directions,
                     reference_detector=ref,
                     additional_detectors=ad,
                     reference_isotope=isotope,
                     spectrometer=spec)

        self.peak_center = pc
        graph = pc.graph
        if plot_panel:
        #             plot_panel.peak_center_graph = graph
            plot_panel.set_peak_center_graph(graph)
        else:
            # bind to the graphs close_func
            # self.close is called when graph window is closed
            # use so we can stop the timer
            graph.close_func = self.close
            # set graph window attributes
            graph.window_title = 'Peak Center {}({}) @ {:0.3f}'.format(ref, isotope, center_dac)
            graph.window_width = 300
            graph.window_height = 250
            self.open_view(graph)

    def _peak_center(self, save, confirm_save, warn):

        pc = self.peak_center
        spec = self.spectrometer
        ref = self.reference_detector
        isotope = self.reference_isotope

        dac_d = pc.get_peak_center()

        self.peak_center_result = dac_d
        if dac_d:
            args = ref, isotope, dac_d
            self.info('new center pos {} ({}) @ {}'.format(*args))

            det = spec.get_detector(ref)

            ## correct for hv
            #dac_d /= spec.get_hv_correction(current=True)
            #
            ## correct for deflection
            #dac_d = dac_d - det.get_deflection_correction(current=True)
            #
            ## convert dac to axial units
            #dac_a = dac_d / det.relative_position
            dac_a = spec.uncorrect_dac(det, dac_d)
            self.info('converted to axial units {}'.format(dac_a))

            if save:
                save = True
                if confirm_save:
                    msg = 'Update Magnet Field Table with new peak center- {} ({}) @ RefDetUnits= {}'.format(*args)
                    save = self.confirmation_dialog(msg)
                if save:
                    spec.magnet.update_field_table(det, isotope, dac_a)
                    spec.magnet.set_dac(self.peak_center_result)

        elif not self.canceled:
            msg = 'centering failed'
            if warn:
                self.warning_dialog(msg)
            self.warning(msg)

            # needs to be called on the main thread to properly update
            # the menubar actions. alive=False enables IonOptics>Peak Center
        #        d = lambda:self.trait_set(alive=False)
        # still necessary with qt? and tasks

        self.trait_set(alive=False)
        if self._ointegration_time:
            self.spectrometer.set_integration_time(self._ointegration_time)

    def close(self):
        self.cancel_peak_center()

    def cancel_peak_center(self):
        self.alive = False
        self.canceled = True
        self.peak_center.canceled = True
        self.peak_center.stop()
        self.info('peak center canceled')

    #===============================================================================
    # handler
    #===============================================================================
    def _peak_center_config_default(self):
        config = None
        p = os.path.join(paths.hidden_dir, 'peak_center_config')
        if os.path.isfile(p):
            try:
                with open(p) as fp:
                    config = pickle.load(fp)
                    config.detectors = dets = self.spectrometer.detectors
                    config.detector = next((di for di in dets if di.name == config.detector_name), None)

            except Exception, e:
                print 'peak center config', e

        if config is None:
            config = PeakCenterConfig()
            config.detectors = self.spectrometer.detectors
            config.detector = config.detectors[0]

        keys = self.spectrometer.molecular_weights.keys()
        config.isotopes = sort_isotopes(keys)

        return config


if __name__ == '__main__':
    io = IonOpticsManager()
    io.configure_traits()

#============= EOF =============================================
#    def _graph_factory(self):
#        g = Graph(
#                  container_dict=dict(padding=5, bgcolor='gray'))
#        g.new_plot()
#        return g
#
#    def _graph_default(self):
#        return self._graph_factory()

#     def _detector_default(self):
#         return self.detectors[0]
#     def peak_center_config_view(self):
#         v = View(Item('detector', editor=EnumEditor(name='detectors')),
#                Item('isotope'),
#                Item('dac'),
#                Item('directions'),
#                buttons=['OK', 'Cancel'],
#                kind='livemodal',
#                title='Peak Center'
#                )
#         return v
#    def graph_view(self):
#        v = View(Item('graph', show_label=False, style='custom'),
#                 width=300,
#                 height=500
#                 )
#        return v
#    def peak_center_view(self):
#        v = View(Item('graph', show_label=False, style='custom'),
#                 width=300,
#                 height=500,
#                 handler=self.handler_klass
#                 )
#        return v

#    def traits_view(self):
#        v = View(Item('magnet_dac'),
#                 Item('peak_center_button',
#                      enabled_when='not alive',
#                      show_label=False),
#                 Item('stop_button', enabled_when='alive',
#                       show_label=False),
#
#                 Item('graph', show_label=False, style='custom'),
#
#
#                  resizable=True)
#        return v
#    def _correct_dac(self, det, dac):
#        #        dac is in axial units
#
# #        convert to detector
#        dac *= det.relative_position
#
#        '''
#        convert to axial detector
#        dac_a=  dac_d / relpos
#
#        relpos==dac_detA/dac_axial
#
#        '''
#        #correct for deflection
#        dev = det.get_deflection_correction()
#
#        dac += dev
#
# #        #correct for hv
#        dac *= self.spectrometer.get_hv_correction(current=True)
#        return dac<|MERGE_RESOLUTION|>--- conflicted
+++ resolved
@@ -134,22 +134,10 @@
 
                 mag.mass_change(pos)
 
-<<<<<<< HEAD
-            else:
-                #get nearst isotope
-                self.debug('rounding mass {} to {}'.format(pos, '  {:n}'.format(round(pos))))
-                spec.update_isotopes('  {:n}'.format(round(pos)), detector)
-=======
-                # pos is isotope
-                pos = self.get_mass(pos)
-                mag._mass = pos
-
-            #this is not necessary and potential a source of issues
             # else:
             #     #get nearst isotope
             #     self.debug('rounding mass {} to {}'.format(pos, '  {:n}'.format(round(pos))))
             #     spec.update_isotopes('  {:n}'.format(round(pos)), detector)
->>>>>>> 5608db07
 
             # pos is mass i.e 39.962
             dac = mag.map_mass_to_dac(pos, det.name)
