# ===============================================================================
# Copyright 2014 Jake Ross
#
# Licensed under the Apache License, Version 2.0 (the "License");
# you may not use this file except in compliance with the License.
# You may obtain a copy of the License at
#
# http://www.apache.org/licenses/LICENSE-2.0
#
# Unless required by applicable law or agreed to in writing, software
# distributed under the License is distributed on an "AS IS" BASIS,
# WITHOUT WARRANTIES OR CONDITIONS OF ANY KIND, either express or implied.
# See the License for the specific language governing permissions and
# limitations under the License.
# ===============================================================================

# ============= enthought library imports =======================
from traits.api import HasTraits, List, Str, Dict, Float, Bool, Property
from traitsui.api import View, Controller, TableEditor, UItem
# from traitsui.table_column import ObjectColumn
# ============= standard library imports ========================
import shutil
import csv
import os
import hashlib
from numpy import asarray, array, nonzero
from scipy.optimize import leastsq
# ============= local library imports  ==========================
from pychron.core.helpers.filetools import add_extension
from pychron.loggable import Loggable
from pychron.paths import paths


def get_detector_name(det):
    if not isinstance(det, (str, unicode)):
        det = det.name
    return det


# def mass_cal_func(p, x):
#     return p[2] + (p[0] ** 2 * x / p[1]) ** 0.5

def mass_cal_func(p, x):
    return p[0]*x**2+p[1]*x+p[2]
<<<<<<< HEAD
    # return p[2] + (p[0] ** 2 * x / p[1]) ** 0.5
=======
>>>>>>> aa2c7604


def least_squares(func, xs, ys, initial_guess):
    xs, ys = asarray(xs), asarray(ys)
    errfunc = lambda p, x, v: func(p, x) - v
    ret, info = leastsq(errfunc, initial_guess, args=(xs, ys))
    return ret


class FieldItem(HasTraits):
    isotope = Str

    def to_csv(self, keys, fmt):
        return [self.isotope] + [fmt(getattr(self, k)) for k in keys]


class MagnetFieldTable(Loggable):
    """
        map a voltage to a mass
    """
    items = List
    molweights = Dict

    _mftable = None
    _detectors = None

    db = None
    spectrometer_name = Str
    use_local_archive = Bool
    use_db_archive = Bool
    path = Property
    _path = Str

    def __init__(self, *args, **kw):
        super(MagnetFieldTable, self).__init__(*args, **kw)
        # p = paths.mftable
        # if not os.path.isfile(p):
        # self.warning_dialog('No Magnet Field Table. Create {}'.format(p))
        # else:
        # self.load_mftable()

        # if os.environ.get('RTD', 'False') == 'False':
        self.bind_preferences()

    def initialize(self, molweights):
        self.molweights = molweights
        # p = paths.mftable
        p = self.path
        if not os.path.isfile(p):
            self.warning_dialog('No Magnet Field Table. Create {}'.format(p))
        else:
            self.load_mftable(load_items=True)

    def bind_preferences(self):
        from apptools.preferences.preference_binding import bind_preference

        prefid = 'pychron.spectrometer'
        bind_preference(self, 'use_local_archive',
                        '{}.use_local_mftable_archive'.format(prefid))
        bind_preference(self, 'use_db_archive',
                        '{}.use_db_mftable_archive'.format(prefid))

    def get_dac(self, det, isotope):
        det = get_detector_name(det)
        d = self._get_mftable()
        isos, xs, ys = map(array, d[det][:3])
        refindex = min(nonzero(isos == isotope)[0])
        return ys[refindex]

    def update_field_table(self, det, isotope, dac, message):
        """

            dac needs to be in axial units
        """
        det = get_detector_name(det)

        self.info('update mftable {} {} {} message={}'.format(det, isotope, dac, message))
        d = self._get_mftable()

        isos, xs, ys = map(array, d[det][:3])

        try:
            refindex = min(nonzero(isos == isotope)[0])

            delta = dac - ys[refindex]
            # need to calculate all ys
            # using simple linear offset
            # ys += delta
            for k, (iso, xx, yy, _) in d.iteritems():
                ny = yy + delta
                p = least_squares(mass_cal_func, xx, ny, [ny[0], xx[0], 0])
                d[k] = iso, xx, ny, p

            self.dump(isos, d, message)
            # self._mftable = isos, xs, ys

        except ValueError:
            import traceback

            e = traceback.format_exc()
            self.debug('Magnet update field table {}'.format(e))

    def set_path_name(self, name):
        if self.path != self._name_to_path(name):
            self.path = name
            self.info('Using MFTable {}'.format(self.path))
            self.load_mftable()

    def get_table(self):
        mt = self._get_mftable()
        return mt

    def load(self):
        pass

    def save(self):
        detectors = self._detectors
        p = self.path
        p = '{}.temp'.format(p)
        fmt = lambda x: '{:0.5f}'.format(x)
        with open(p, 'w') as f:
            writer = csv.writer(f)
            writer.writerow(['iso'] + detectors)
            for fi in self.items:
                writer.writerow(fi.to_csv(detectors, fmt))

        self._set_mftable_hash(p)
        self._add_to_archive(p, message='manual modification')

    def dump(self, isos, d, message):
        detectors = self._detectors
        p = self.path
        with open(p, 'w') as f:
            writer = csv.writer(f)
            writer.writerow(['iso'] + detectors)

            for i, iso in enumerate(isos):
                a = [iso]
                for hi in detectors:
                    iso, xs, ys, _ = d[hi]
                    a.append('{:0.5f}'.format(ys[i]))

                writer.writerow(a)

        self._set_mftable_hash(p)
        self._add_to_archive(p, message)

    # @property
    # def mftable_path(self):
    # return os.path.join(paths.spectrometer_dir, 'mftable.csv')

    @property
    def mftable_archive_path(self):
        return os.path.join(paths.spectrometer_dir,
                            '{}_mftable_archive'.format(self.spectrometer_name))

    def load_mftable(self, load_items=False):
        """
            mftable format- first line is a header followed by
            Isotope, Dac_i, Dac_j,....

            Dac_i is the magnet dac setting to center Isotope on detector i
            example::

                iso, H2,     H1,      AX,     L1,     L2,     CDD
                Ar40,5.78790,5.895593,6.00675,6.12358,6.24510,6.35683
                Ar39,5.89692,5.788276,5.89692,5.89692,5.89692,5.89692
                Ar36,5.56072,5.456202,5.56072,5.56072,5.56072,5.56072

        """
        # p = paths.mftable
        p = self.path

        self.debug('Using mftable located at {}'.format(p))

        mws = self.molweights

        self._set_mftable_hash(p)
        items = []
        with open(p, 'U') as f:
            reader = csv.reader(f)
            table = []
            detectors = map(str.strip, reader.next()[1:])
            for line in reader:
                iso = line[0]
                try:
                    mw = mws[iso]
                except KeyError, e:
                    self.warning('"{}" not in molweights {}'.formamolweights(iso, mw))
                    continue

                dacs = map(float, line[1:])
                if load_items:
                    fi = FieldItem(isotope=iso)
                    for di, v in zip(detectors, dacs):
                        fi.add_trait(di, Float(v))

                    items.append(fi)

                row = [iso, mw] + dacs
                table.append(row)

            self._report_mftable(detectors, items)
            self.items = items

            table = zip(*table)
            isos, mws = list(table[0]), list(table[1])

            d = {}
            for i, k in enumerate(detectors):
                ys = table[2 + i]
                try:
                    c = least_squares(mass_cal_func, mws, ys, [ys[0], mws[0], 0])
                except TypeError:
                    c = (0, 1, ys[0])

                d[k] = (isos, mws, ys, c)

            self._mftable = d
            # self._mftable={k: (isos, mws, table[2 + i], )
            # for i, k in enumerate(detectors)}
            self._detectors = detectors

    def _report_mftable(self, detectors, items):
        self.debug('============ MFtable ===========')
        self.debug('{:<8s} {}'.format('Isotope', ''.join(['{:<7s}'.format(di) for di in detectors])))
        for it in items:
            vs = ['{:0.4f}'.format(getattr(it, di)) for di in detectors]
            self.debug('{:<8s} {}'.format(it.isotope, ' '.join(vs)))
        self.debug('================================')

    def _get_mftable(self):
        if not self._mftable or not self._check_mftable_hash():
            self.load_mftable()

        return self._mftable

    def _check_mftable_hash(self):
        """
            return True if mftable externally modified
        """
        # p = paths.mftable
        current_hash = self._make_hash(self.path)
        return self._mftable_hash != current_hash

    def _make_hash(self, p):
        with open(p, 'U') as rfile:
            return hashlib.md5(rfile.read())

    def _set_mftable_hash(self, p):
        self._mftable_hash = self._make_hash(p)

    def _add_to_archive(self, p, message):
        if self.use_db_archive:
            if self.db:
                self.info('db archiving mftable')
                with open(p, 'r') as rfile:
                    self.db.add_mftable(self.spectrometer_name, rfile.read())
            else:
                self.debug('no db instance available for archiving')

        if self.use_local_archive:
            try:
                from pychron.git_archive.git_archive import GitArchive
            except ImportError:
                self.warning('GitPython >=0.3.2RC1 required for local MFTable Archiving')
                return

            archive = GitArchive(self.mftable_archive_path)

            # copy
            dest = os.path.join(self.mftable_archive_path, os.path.basename(p))
            shutil.copyfile(p, dest)
            archive.add(dest, msg=message)
            archive.close()
            self.info('locally archiving mftable')

    def _name_to_path(self, name):
        if name:
            name = os.path.join(paths.spectrometer_dir, add_extension(name, '.csv'))
        return name or ''

    def _set_path(self, v):
        self._path = self._name_to_path(v)

    def _get_path(self):
        if self._path:
            p = self._path
        else:
            p = paths.mftable
        return p


# ============= EOF =============================================
<|MERGE_RESOLUTION|>--- conflicted
+++ resolved
@@ -37,15 +37,8 @@
     return det
 
 
-# def mass_cal_func(p, x):
-#     return p[2] + (p[0] ** 2 * x / p[1]) ** 0.5
-
 def mass_cal_func(p, x):
     return p[0]*x**2+p[1]*x+p[2]
-<<<<<<< HEAD
-    # return p[2] + (p[0] ** 2 * x / p[1]) ** 0.5
-=======
->>>>>>> aa2c7604
 
 
 def least_squares(func, xs, ys, initial_guess):
