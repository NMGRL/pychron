# ===============================================================================
# Copyright 2012 Jake Ross
#
# Licensed under the Apache License, Version 2.0 (the "License");
# you may not use this file except in compliance with the License.
# You may obtain a copy of the License at
#
# http://www.apache.org/licenses/LICENSE-2.0
#
# Unless required by applicable law or agreed to in writing, software
# distributed under the License is distributed on an "AS IS" BASIS,
# WITHOUT WARRANTIES OR CONDITIONS OF ANY KIND, either express or implied.
# See the License for the specific language governing permissions and
# limitations under the License.
# ===============================================================================

# ============= enthought library imports =======================
from __future__ import absolute_import
from traits.api import Float
from traitsui.api import View, Item, EnumEditor, Group, HGroup, spring, ButtonEditor
# ============= standard library imports ========================
from numpy import linspace
from numpy.core.umath import exp
import random
# ============= local library imports  ==========================
from pychron.spectrometer.jobs.sweep import BaseSweep
from six.moves import range


def multi_peak_generator(values):
    for v in values:
        m = 0.1
        if 4.8 <= v <= 5.2:
            m = 3
        elif 5.5 <= v <= 5.8:
            m = 9
        elif 6.1 <= v <= 7:
            m = 6

        yield m + random.random() / 5.0


def pseudo_peak(center, start, stop, step, magnitude=500, peak_width=0.004, channels=1):
    x = linspace(start, stop, step)
    gaussian = lambda x: magnitude * exp(-((center - x) / peak_width) ** 2)

    for i, d in enumerate(gaussian(x)):
        if abs(center - x[i]) < peak_width:
            #            d = magnitude
            # for j in xrange(channels):
            d = magnitude + magnitude / 50.0 * random.random()

        yield [d * (j + 1) for j in range(channels)]


class AccelVoltageSweep(BaseSweep):
    def _step(self, v):
        self.spectrometer.source.nominal_hv = v


class MagnetSweep(BaseSweep):
    _peak_generator = None

    def _make_pseudo(self, values, channels):
        self._peak_generator = pseudo_peak(values[len(values) / 2] + 0.001,
                                           values[0], values[-1], len(values),
                                           channels)

    def _step_intensity(self):
        if self._peak_generator:
            resp = next(self._peak_generator)
        else:
            resp = super(MagnetSweep, self)._step_intensity()
        return resp

    def _step(self, v):
        self.spectrometer.magnet.set_dac(v, verbose=self.verbose,
                                         settling_time=0,
                                         # settling_time=self.integration_time * 2,
                                         use_dac_changed=False)
        self.spectrometer.trigger_acq()
<<<<<<< HEAD
        self.spectrometer.settle()
=======
>>>>>>> b40023d0

    def _do_sweep(self, sm, em, stm, directions=None, map_mass=True):
        if map_mass:
            spec = self.spectrometer
            mag = spec.magnet
            detname = self.reference_detector.name
            ds = spec.correct_dac(self.reference_detector, mag.map_mass_to_dac(sm, detname))
            de = spec.correct_dac(self.reference_detector, mag.map_mass_to_dac(em, detname))

            massdev = abs(sm - em)
            dacdev = abs(ds - de)

            stm = stm / float(massdev) * dacdev
            sm, em = ds, de

        return super(MagnetSweep, self)._do_sweep(sm, em, stm, directions)

    def edit_view(self):
        v = View(Group(Item('reference_detector', editor=EnumEditor(name='detectors')),
                       Item('integration_time', label='Integration (s)'),
                       label='Magnet Scan',
                       show_border=True),
                 title=self.title,
                 buttons=['OK', 'Cancel'], )

        return v

    def traits_view(self):
        v = View(
            Group(
                Item('reference_detector', editor=EnumEditor(name='detectors')),
                Item('start_value', label='Start Mass', tooltip='Start scan at this mass'),
                Item('stop_value', label='Stop Mass', tooltip='Stop scan when magnet reaches this mass'),
                Item('step_value', label='Step Mass', tooltip='Step from Start to Stop by this amount'),
                Item('integration_time', label='Integration (s)'),
                HGroup(spring, Item('execute_button', editor=ButtonEditor(label_value='execute_label'),
                                    show_label=False)),
                label='Magnet Scan',
                show_border=True))

        return v

# ============= EOF =============================================<|MERGE_RESOLUTION|>--- conflicted
+++ resolved
@@ -15,7 +15,6 @@
 # ===============================================================================
 
 # ============= enthought library imports =======================
-from __future__ import absolute_import
 from traits.api import Float
 from traitsui.api import View, Item, EnumEditor, Group, HGroup, spring, ButtonEditor
 # ============= standard library imports ========================
@@ -24,7 +23,6 @@
 import random
 # ============= local library imports  ==========================
 from pychron.spectrometer.jobs.sweep import BaseSweep
-from six.moves import range
 
 
 def multi_peak_generator(values):
@@ -79,10 +77,7 @@
                                          # settling_time=self.integration_time * 2,
                                          use_dac_changed=False)
         self.spectrometer.trigger_acq()
-<<<<<<< HEAD
         self.spectrometer.settle()
-=======
->>>>>>> b40023d0
 
     def _do_sweep(self, sm, em, stm, directions=None, map_mass=True):
         if map_mass:
