# ===============================================================================
# Copyright 2017 ross
#
# Licensed under the Apache License, Version 2.0 (the "License");
# you may not use this file except in compliance with the License.
# You may obtain a copy of the License at
#
# http://www.apache.org/licenses/LICENSE-2.0
#
# Unless required by applicable law or agreed to in writing, software
# distributed under the License is distributed on an "AS IS" BASIS,
# WITHOUT WARRANTIES OR CONDITIONS OF ANY KIND, either express or implied.
# See the License for the specific language governing permissions and
# limitations under the License.
# ===============================================================================
from __future__ import absolute_import
import os
from random import random

from numpy import array
from traits.api import Any, cached_property, List, TraitError, Str, Property, Bool

from pychron.core.helpers.filetools import list_directory2
from pychron.globals import globalv
from pychron.paths import paths
from pychron.pychron_constants import NULL_STR
from pychron.spectrometer import get_spectrometer_config_path, get_spectrometer_config_name, \
    set_spectrometer_config_name
from pychron.spectrometer.base_detector import BaseDetector
from pychron.spectrometer.spectrometer_device import SpectrometerDevice
import six
from six.moves import zip


class NoIntensityChange(BaseException):
    pass


class BaseSpectrometer(SpectrometerDevice):
    integration_time = Any
    default_integration_time = 1
    magnet = Any
    source = Any
    magnet_klass = Any
    source_klass = Any
    detector_klass = Any
    microcontroller_klass = Any
    detectors = List
    molecular_weights = None

    reference_detector = Str('H1')
    molecular_weight = Str('Ar40')
    isotopes = Property

    spectrometer_configuration = Str
    spectrometer_configurations = List

    use_deflection_correction = Bool(True)
    use_hv_correction = Bool(True)
    _connection_status = False
    _saved_integration = None
    _debug_values = None

    _test_connect_command = ''

    _config = None

    _prev_signals = None
    _no_intensity_change_cnt = 0

    def convert_to_axial(self, det, v):
        return v

    def make_deflection_dict(self):
        raise NotImplementedError

    def make_configuration_dict(self):
        raise NotImplementedError

    def make_gains_dict(self):
        raise NotImplementedError

    def start(self):
        pass

    def load_configurations(self):
        pass

    def finish_loading(self):
        """
        finish loading magnet
        send configuration if self.send_config_on_startup set in Preferences
        :return:
        """

        if self.microcontroller:
            self.name = self.microcontroller.name

        self.magnet.finish_loading()

        self.test_connection()

    def test_connection(self, force=True):
        """
            if not in simulation mode send a GetIntegrationTime to the spectrometer
            if in simulation mode and the globalv.communication_simulation is disabled
            then return False

        :return: bool
        """
        self.info('testing connnection')
        ret, err = False, ''
        if not self.simulation:
            if force:
                ret = self.ask(self._test_connect_command, verbose=True) is not None
            else:
                ret = self._connection_status
        elif globalv.communication_simulation:
            ret = True

        self._connection_status = ret
        self.microcontroller.set_simulation(not ret)
        return ret, err

    def get_integration_time(self, current=True):
        """
        return current or cached integration time, i.e time between intensity measurements

        :param current: bool, if True retrieve value from qtegra
        :return: float
        """
        if current:
            resp = self.read_integration_time()
            if resp:
                try:
                    self.integration_time = float(resp)
                    self.info('Integration Time {}'.format(self.integration_time))

                except (TypeError, ValueError, TraitError):
                    self.warning(
                        'Invalid integration time. resp={}'.format(resp))
                    self.integration_time = self.default_integration_time

        return self.integration_time

    def save_integration(self):
        self._saved_integration = self.integration_time

    def restore_integration(self):
        if self._saved_integration:
            self.set_integration_time(self._saved_integration)
            self._saved_integration = None

    def correct_dac(self, det, dac, current=True):
        """
            correct for deflection
            correct for hv
        """
        # correct for deflection
        if self.use_deflection_correction:
            dev = det.get_deflection_correction(current=current)
            dac += dev

        # correct for hv
        if self.use_hv_correction:
            dac = self.get_hv_correction(dac, current=current)
        return dac

    def uncorrect_dac(self, det, dac, current=True):
        """
                inverse of correct_dac
        """

        if self.use_hv_correction:
            dac = self.get_hv_correction(dac, uncorrect=True, current=current)

        if self.use_deflection_correction:
            dac -= det.get_deflection_correction(current=current)
        return dac

    def get_hv_correction(self, dac, uncorrect=False, current=False):
        """
        ion optics correction::

            r=M*v_o/(q*B_o)
            r=M*v_c/(q*B_c)

            E=m*v^2/2
            v=(2*E/m)^0.5

            v_o/B_o = v_c/B_c
            B_c = B_o*v_c/v_o

            B_c = B_o*(E_c/E_o)^0.5

            B_o = B_c*(E_o/E_c)^0.5

            E_o = nominal hv
            E_c = current hv
            B_o = nominal dac
            B_c = corrected dac

        """
        source = self.source
        cur = source.current_hv
        if current:
            cur = source.read_hv()

        if cur is None:
            cor = 1
        else:
            try:
                # cor = source.nominal_hv / cur
                if uncorrect:
                    cor = source.nominal_hv / cur
                else:
                    cor = cur / source.nominal_hv

                cor **= 0.5

            except ZeroDivisionError:
                cor = 1

        dac *= cor
        return dac

    def get_deflection_word(self, keys):
        if self.simulation:
            x = [random.random() for i in keys]
        else:
            x = self.read_deflection_word(keys)
        return x

    def get_parameter_word(self, keys):
        if self.simulation:
            if self._debug_values:
                x = self._debug_values
            else:
                x = [random() for i in keys]
        else:
            x = self.read_parameter_word(keys)

        return x

    def map_isotope(self, mass):
        """
        map a mass to an isotope
        @param mass:
        @return:
        """
        molweights = self.molecular_weights

        found = None
        mi = 1
        for k, v in six.iteritems(molweights):
            d = abs(v - mass)
            if d < 0.15 and d < mi:
                found = k

        if found is None:
            found = 'Iso{:0.4f}'.format(mass)

        return found

    def map_mass(self, isotope):
        """
        map an isotope to a mass
        @param isotope:
        @return:
        """
        try:
            return self.molecular_weights[isotope]
        except KeyError:
            self.warning('Invalid isotope. Cannot map to a mass. {} not in molecular_weights'.format(isotope))

    def update_isotopes(self, isotope, detector):
        """
        update the isotope name for each detector

        called by AutomatedRun._define_detectors

        :param isotope: str
        :param detector: str or Detector
        :return:
        """
        if isotope != NULL_STR:
            det = self.get_detector(detector)
            if not det:
                self.debug('cannot update detector "{}"'.format(detector))
            else:
                det.isotope = isotope

                self.debug('molweights={}'.format(self.molecular_weights))
                index = det.index
                try:
                    nmass = self.map_mass(isotope)
                    for di in self.detectors:
                        mass = nmass - di.index + index
                        isotope = self.map_isotope(mass)
                        self.debug('setting detector {} to {} ({})'.format(di.name, isotope, mass))
                        di.isotope = isotope

                except BaseException as e:
                    self.warning(
                        'Cannot update isotopes. isotope={}, detector={}. error:{}'.format(isotope, detector, e))

    def send_configuration(self, **kw):
        """
            send the configuration values to the device
        """
        self._send_configuration(**kw)

    def trigger_acq(self):
        pass

    def _send_configuration(self, **kw):
        raise NotImplementedError

    def _get_cached_config(self):
        if self._config is None:
            p = get_spectrometer_config_path()
            if not os.path.isfile(p):
                self.warning_dialog('Spectrometer configuration file {} not found'.format(p))
                return

            self.debug('caching configuration from {}'.format(p))
            config = self.get_configuration_writer(p)
            d = {}
            defl = {}
            trap = {}
            for section in config.sections():
                if section in ('Default', 'Protection', 'General', 'Trap', 'Magnet'):
                    continue

                for attr in config.options(section):
                    v = config.getfloat(section, attr)
                    if v is not None:
                        if section == 'Deflections':
                            defl[attr.upper()] = v
                        else:
                            d[attr] = v

            section = 'Trap'
            if config.has_section(section):
                for attr in ('current', 'ramp_step', 'ramp_period', 'ramp_tolerance', 'voltage'):
                    if config.has_option(section, attr):
                        trap[attr] = config.getfloat(section, attr)

            section = 'Magnet'
            magnet = {}
            if config.has_section(section):
                for attr in ('mftable',):
                    if config.has_option(section, attr):
                        magnet[attr] = config.get(section, attr)

            if 'hv' in d:
                self.source.nominal_hv = d['hv']

            self._config = (d, defl, trap, magnet)

        return self._config

    def load(self):
        self.load_molecular_weights()
        self.load_detectors()
        self.magnet.load()
        # load local configurations
        self.spectrometer_configurations = list_directory2(paths.spectrometer_config_dir, remove_extension=True,
                                                           extension='.cfg')

        name = get_spectrometer_config_name()
        sc, _ = os.path.splitext(name)
        self.spectrometer_configuration = sc

        p = get_spectrometer_config_path(name)
        config = self.get_configuration_writer(p)

        return config

    def load_molecular_weights(self):
        import csv, yaml
        # load the molecular weights dictionary

        p = os.path.join(paths.spectrometer_dir, 'molecular_weights.csv')
        yp = os.path.join(paths.spectrometer_dir, 'molecular_weights.yaml')
        if os.path.isfile(p):
            self.info('loading "molecular_weights.csv" file. {}'.format(p))
            with open(p, 'r') as f:
                reader = csv.reader(f, delimiter='\t')
                mws = {l[0]: float(l[1]) for l in reader}
        elif os.path.isfile(yp):
            self.info('loading "molecular_weights.yaml" file. {}'.format(yp))
            with open(p, 'r') as f:
                mws = yaml.load(f)
        else:
            self.info('writing a default "molecular_weights.csv" file')
            # make a default molecular_weights.csv file
            from pychron.spectrometer.molecular_weights import MOLECULAR_WEIGHTS as mws

            with open(p, 'U' if os.path.isfile(p) else 'w') as f:
                writer = csv.writer(f, delimiter='\t')
                # data = [a for a in six.itervalues(mws)]
                data = [a for a in mws.values()]
                data = sorted(data, key=lambda x: x[1])
                for row in data:
                    writer.writerow(row)

        self.debug('Mol weights {}'.format(mws))
        self.molecular_weights = mws

    def load_detectors(self):
        """
        load setupfiles/spectrometer/detectors.cfg
        populates self.detectors
        :return:
        """
        config = self.get_configuration(path=os.path.join(paths.spectrometer_dir, 'detectors.cfg'))

        for i, name in enumerate(config.sections()):
            relative_position = self.config_get(config, name, 'relative_position', cast='float')

            color = self.config_get(config, name, 'color', default='black')
            default_state = self.config_get(config, name, 'default_state',
                                            default=True, cast='boolean')
            isotope = self.config_get(config, name, 'isotope')
            kind = self.config_get(config, name, 'kind', default='Faraday',
                                   optional=True)
            pt = self.config_get(config, name, 'protection_threshold',
                                 default=None, optional=True, cast='float')

            index = self.config_get(config, name, 'index', cast='float')
            if index is None:
                index = i

            use_deflection = self.config_get(config, name, 'use_deflection', cast='boolean', optional=True)
            if use_deflection is None:
                use_deflection = True

            deflection_correction_sign = 1
            if use_deflection:
                deflection_correction_sign = self.config_get(config, name, 'deflection_correction_sign', cast='int')

            deflection_name = self.config_get(config, name, 'deflection_name', optional=True, default=name)

            self._add_detector(name=name,
                               index=index,
                               relative_position=relative_position,
                               use_deflection=use_deflection,
                               protection_threshold=pt,
                               deflection_correction_sign=deflection_correction_sign,
                               deflection_name=deflection_name,
                               color=color,
                               active=default_state,
                               isotope=isotope,
                               kind=kind)

<<<<<<< HEAD
=======
    # def set_microcontroller(self):
    #     m = self.microcontroller
    #     self.debug('set microcontroller {}'.format(m))
    #     self.magnet.microcontroller = m
    #     self.source.microcontroller = m
    #     for d in self.detectors:
    #         d.microcontroller = m
    #         d.load()
>>>>>>> b40023d0
    def get_intensities(self, tagged=True, trigger=False):
        """
        keys, list of strings
        signals, list of floats::

            keys = ['H2', 'H1', 'AX', 'L1', 'L2', 'CDD']
            signals = [10,100,1,0.1,1,0.001]

        :param tagged:
        :return: keys, signals
        """
        keys = []
        signals = []
        if self.microcontroller and not self.microcontroller.simulation:
            keys, signals = self.read_intensities(trigger=trigger)

        if not keys and globalv.communication_simulation:
            keys, signals = self._get_simulation_data()

        signals = array(signals)

        self._check_intensity_no_change(signals)

        for k, v in zip(keys, signals):
            det = self.get_detector(k)
            det.set_intensity(v)

        return keys, signals

    def _check_intensity_no_change(self, signals):
        if self.simulation:
            return

        if self._no_intensity_change_cnt > 25:
            self._no_intensity_change_cnt = 0
            self._prev_signals = None
            raise NoIntensityChange()

        if signals is None:
            self._no_intensity_change_cnt += 1
        elif self._prev_signals is not None:
            try:
                test = (signals == self._prev_signals).all()
            except (AttributeError, TypeError):
                test = True

            if test:
                self.debug('no intensity change cnt= {}'.format(self._no_intensity_change_cnt))
                self.debug('signals={}'.format(signals))
                self.debug('prev_signals={}'.format(self._prev_signals))

                self._no_intensity_change_cnt += 1
            else:
                if self._no_intensity_change_cnt > 0:
                    self.debug('resetting no_intensity_change_cnt')
                    self.debug('signals={}'.format(signals))
                    self.debug('prev_signals={}'.format(self._prev_signals))

                self._no_intensity_change_cnt = 0
                self._prev_signals = None

        self._prev_signals = signals

<<<<<<< HEAD
    def settle(self):
        import time
        time.sleep(self.integration_time)

=======
>>>>>>> b40023d0
    def get_intensity(self, dkeys, **kw):
        """
            dkeys: str or tuple of strs

        """
        data = self.get_intensities(**kw)
        if data is not None:

            keys, signals = data

            def func(k):
                return signals[keys.index(k)] if k in keys else 0

            if isinstance(dkeys, (tuple, list)):
                return [func(key) for key in dkeys]
            else:
                return func(dkeys)

    def get_detector(self, name):
        """
        get Detector object by name

        :param name: str
        :return: Detector
        """

        if isinstance(name, BaseDetector):
            return name
        else:
            if name.endswith('_'):
                name = '{})'.format(name[:-1])
                name = name.replace('_', '(')

            return next((det for det in self.detectors if det.name == name), None)

    def read_intensities(self):
        raise NotImplementedError

    def read_deflection_word(self):
        pass

    def read_parameter_word(self):
        pass

    def settle(self):
        import time
        time.sleep(self.integration_time)

    # private
    def _spectrometer_configuration_changed(self, new):
        if new:
            set_spectrometer_config_name(new)

    def _add_detector(self, **kw):
        d = self.detector_klass(spectrometer=self, microcontroller=self.microcontroller, **kw)
        d.load()
        self.detectors.append(d)

    def _magnet_default(self):
        return self.magnet_klass(spectrometer=self, microcontroller=self.microcontroller)

    def _source_default(self):
        return self.source_klass(spectrometer=self, microcontroller=self.microcontroller)

    def _microcontroller_default(self):
        mc = self.microcontroller_klass(name='spectrometer_microcontroller')
        mc.bootstrap()
        return mc

    @cached_property
    def _get_isotopes(self):
        return sorted(self.molecular_weights.keys())

    @property
    def detector_names(self):
        return [di.name for di in self.detectors]

# ============= EOF =============================================<|MERGE_RESOLUTION|>--- conflicted
+++ resolved
@@ -13,7 +13,6 @@
 # See the License for the specific language governing permissions and
 # limitations under the License.
 # ===============================================================================
-from __future__ import absolute_import
 import os
 from random import random
 
@@ -454,17 +453,6 @@
                                isotope=isotope,
                                kind=kind)
 
-<<<<<<< HEAD
-=======
-    # def set_microcontroller(self):
-    #     m = self.microcontroller
-    #     self.debug('set microcontroller {}'.format(m))
-    #     self.magnet.microcontroller = m
-    #     self.source.microcontroller = m
-    #     for d in self.detectors:
-    #         d.microcontroller = m
-    #         d.load()
->>>>>>> b40023d0
     def get_intensities(self, tagged=True, trigger=False):
         """
         keys, list of strings
@@ -528,13 +516,10 @@
 
         self._prev_signals = signals
 
-<<<<<<< HEAD
     def settle(self):
         import time
         time.sleep(self.integration_time)
 
-=======
->>>>>>> b40023d0
     def get_intensity(self, dkeys, **kw):
         """
             dkeys: str or tuple of strs
