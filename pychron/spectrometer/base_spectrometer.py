# ===============================================================================
# Copyright 2017 ross
#
# Licensed under the Apache License, Version 2.0 (the "License");
# you may not use this file except in compliance with the License.
# You may obtain a copy of the License at
#
# http://www.apache.org/licenses/LICENSE-2.0
#
# Unless required by applicable law or agreed to in writing, software
# distributed under the License is distributed on an "AS IS" BASIS,
# WITHOUT WARRANTIES OR CONDITIONS OF ANY KIND, either express or implied.
# See the License for the specific language governing permissions and
# limitations under the License.
# ===============================================================================
import os
from random import random

import yaml
from numpy import array
from traits.api import Any, cached_property, List, TraitError, Str, Property, Bool
from yaml import SafeLoader

from pychron.core.helpers.filetools import glob_list_directory
from pychron.core.yaml import yload
from pychron.globals import globalv
from pychron.paths import paths
from pychron.pychron_constants import NULL_STR
from pychron.spectrometer import (
    get_spectrometer_config_path,
    get_spectrometer_config_name,
    set_spectrometer_config_name,
)
from pychron.spectrometer.base_detector import BaseDetector
from pychron.spectrometer.spectrometer_device import SpectrometerDevice


class NoIntensityChange(BaseException):
    pass


class BaseSpectrometer(SpectrometerDevice):
    integration_time = Any
    default_integration_time = 1
    magnet = Any
    source = Any
    magnet_klass = Any
    source_klass = Any
    detector_klass = Any
    microcontroller_klass = Any
    detectors = List
    molecular_weights = None

    reference_detector = Str("H1")
    molecular_weight = Str("Ar40")
    isotopes = Property

    spectrometer_configuration = Str
    spectrometer_configurations = List

    force_send_configuration = Bool(True)

    use_deflection_correction = Bool(True)
    use_hv_correction = Bool(True)
    _connection_status = False
    _saved_integration = None
    _debug_values = None

    _test_connect_command = ""

    _config = None

    _prev_signals = None
    _no_intensity_change_cnt = 0
    active_detectors = List

    def cancel(self):
        pass

    def convert_to_axial(self, det, v):
        return v

    def make_deflection_dict(self):
        raise NotImplementedError

    def make_configuration_dict(self):
        raise NotImplementedError

    def make_gains_dict(self):
        raise NotImplementedError

    def make_settings(self):
        return self._get_cached_config()

    def start(self):
        pass

    def load_configurations(self):
        pass

    def finish_loading(self):
        """
        finish loading magnet
        send configuration if self.send_config_on_startup set in Preferences
        :return:
        """
        self.info('finish loading')
        if self.microcontroller:
            self.name = self.microcontroller.name

        ret, err = self.test_connection()
        if ret:
            self.magnet.finish_loading()
            self.source.finish_loading()

    def test_connection(self, force=True):
        """
            if not in simulation mode send a GetIntegrationTime to the spectrometer
            if in simulation mode and the globalv.communication_simulation is disabled
            then return False

        :return: bool
        """
<<<<<<< HEAD
        self.info('testing connection')
        ret, err = False, ''
=======
        self.info("testing connnection")
        ret, err = False, ""
>>>>>>> 2d070084
        if not self.simulation:
            if force:
                ret = self.ask(self._test_connect_command, verbose=True) is not None
            else:
                ret = self._connection_status
        elif globalv.communication_simulation:
            ret = True

        self._connection_status = ret
        self.microcontroller.set_simulation(not ret)
        return ret, err

    def get_integration_time(self, current=True):
        """
        return current or cached integration time, i.e time between intensity measurements

        :param current: bool, if True retrieve value from qtegra
        :return: float
        """
        if current:
            resp = self.read_integration_time()
            if resp:
                try:
                    self.integration_time = float(resp)
                    self.info("Integration Time {}".format(self.integration_time))

                except (TypeError, ValueError, TraitError):
                    self.warning("Invalid integration time. resp={}".format(resp))
                    self.integration_time = self.default_integration_time

        return self.integration_time

    def save_integration(self):
        self._saved_integration = self.integration_time

    def restore_integration(self):
        if self._saved_integration:
            self.set_integration_time(self._saved_integration)
            self._saved_integration = None

    def get_update_period(self, it=None, *args, **kw):
        if it is None:
            it = self.integration_time
        return it

    def correct_dac(self, det, dac, current=True):
        """
        correct for deflection
        correct for hv
        """
        # correct for deflection
        if self.use_deflection_correction:
            dev = det.get_deflection_correction(current=current)
            dac += dev
            self.debug(
                "doing deflection correction.  dev: {}, new dac: {}".format(dev, dac)
            )

        # correct for hv
        if self.use_hv_correction:
            cor = self.get_hv_correction(current=current)
            dac *= cor
            self.debug("doing hv correction. factor: {}, new dac: {}".format(cor, dac))

        return dac

    def uncorrect_dac(self, det, dac, current=True):
        """
        inverse of correct_dac
        """

        if self.use_hv_correction:
            cor = self.get_hv_correction(uncorrect=True, current=current)
            dac *= cor
            self.debug(
                "doing hv uncorrection. factor: {}, new dac: {}".format(cor, dac)
            )

        if self.use_deflection_correction:
            dac -= det.get_deflection_correction(current=current)
        return dac

    def get_hv_correction(self, uncorrect=False, current=False):
        """
        ion optics correction::

            r=M*v_o/(q*B_o)
            r=M*v_c/(q*B_c)

            E=m*v^2/2
            v=(2*E/m)^0.5

            v_o/B_o = v_c/B_c
            B_c = B_o*v_c/v_o

            B_c = B_o*(E_c/E_o)^0.5

            B_o = B_c*(E_o/E_c)^0.5

            E_o = nominal hv
            E_c = current hv
            B_o = nominal dac
            B_c = corrected dac

        """
        source = self.source
        cur = source.current_hv
        if current:
            cur = source.read_hv()

        if cur is None:
            cor = 1
        else:
            try:
                # cor = source.nominal_hv / cur
                if uncorrect:
                    cor = source.nominal_hv / cur
                else:
                    cor = cur / source.nominal_hv

                cor **= 0.5

            except ZeroDivisionError:
                cor = 1

        # dac *= cor
        return cor

    def get_deflection_word(self, keys):
        if self.simulation:
            x = [random.random() for i in keys]
        else:
            x = self.read_deflection_word(keys)
        return x

    def get_parameter_word(self, keys):
        if self.simulation:
            if self._debug_values:
                x = self._debug_values
            else:
                x = [random() for i in keys]
        else:
            x = self.read_parameter_word(keys)

        return x

    def map_isotope(self, mass):
        """
        map a mass to an isotope
        @param mass:
        @return:
        """
        molweights = self.molecular_weights

        found = None
        mi = 1
        for k, v in molweights.items():
            d = abs(v - mass)
            if d < 0.15 and d < mi:
                mi = d
                found = k
                # self.debug('map isotope {:0.3f} {} {:0.3f} {:0.3f} {} {}'.format(mass, k, v, d, mi, found))

        if found is None:
            found = "Iso{:0.4f}".format(mass)

        return found

    def map_mass(self, isotope):
        """
        map an isotope to a mass
        @param isotope:
        @return:
        """
        try:
            return self.molecular_weights[isotope]
        except KeyError:
            self.warning(
                "Invalid isotope. Cannot map to a mass. {} not in molecular_weights".format(
                    isotope
                )
            )

    def update_isotopes(self, isotope, detector):
        """
        update the isotope name for each detector

        called by AutomatedRun._define_detectors

        :param isotope: str
        :param detector: str or Detector
        :return:
        """
        if isotope != NULL_STR:
            det = self.get_detector(detector)
            if not det:
                self.debug('cannot update detector "{}"'.format(detector))
            else:
                det.isotope = isotope
                try:
                    det.mass = self.map_mass(isotope)
                except TraitError:
                    self.warning(
                        "isotope={} molweights={}".format(
                            isotope, self.molecular_weights
                        )
                    )

                try:
                    self._update_isotopes_hook(isotope, det.index)
                except BaseException as e:
                    self.warning(
                        "Cannot update isotopes. isotope={}, detector={}. error:{}".format(
                            isotope, detector, e
                        )
                    )

    def _update_isotopes_hook(self, isotope, index):
        dets = self.active_detectors
        if not dets:
            dets = self.detectors

        nmass = self.map_mass(isotope)
        for di in dets:
            mass = nmass - di.index + index
            isotope = self.map_isotope(mass)
            self.debug("setting detector {} to {} ({})".format(di.name, isotope, mass))
            di.isotope = isotope
            di.mass = mass

        # old version
        # this version of the update isotope function was developed with Stephen cox in 3/20/19
        # however potentially the issue was not with the code but not having detectors.cfg setup correctly
        # e.g. not having the "index" value set correctly for each detector
        # H2 index=0, H1 index=1, H2(CDD) index=0.1, H1(CDD) index=1.1 etc

        # def _update_isotope_hook(self, isotope, index):
        #     dets = self.active_detectors
        #     if not dets:
        #         dets = self.detectors
        #         idxs = [di.index for di in dets]
        #     else:
        #         idxs = range(len(dets))
        #         index = next((i for i, d in enumerate(dets) if d.index == index), 0)
        #
        #     nmass = self.map_mass(isotope)
        #     for di, didx in zip(dets, idxs):
        #         mass = nmass - didx + index
        #         isotope = self.map_isotope(mass)
        #         self.debug('setting detector {} to {} ({})'.format(di.name, isotope, mass))
        #         di.isotope = isotope
        #         di.mass = mass

    def verify_configuration(self, **kw):
        return True

    def send_configuration(self, **kw):
        """
        send the configuration values to the device
        """
        self._send_configuration(**kw)

    def _send_configuration(self, **kw):
        raise NotImplementedError

    def _get_cached_config(self):
        if self._config is None:
            p = get_spectrometer_config_path()
            if not os.path.isfile(p):
                self.warning_dialog(
                    "Spectrometer configuration file {} not found".format(p)
                )
                return

            self.debug("caching configuration from {}".format(p))
            config = self.get_configuration_writer(p)
            d = {}
            defl = {}
            trap = {}
            for section in config.sections():
                if section in ("Default", "Protection", "General", "Trap", "Magnet"):
                    continue

                for attr in config.options(section):
                    v = config.getfloat(section, attr)
                    if v is not None:
                        if section == "Deflections":
                            defl[attr.upper()] = v
                        else:
                            d[attr] = v

            section = "Trap"
            if config.has_section(section):
                for attr in (
                    "current",
                    "ramp_step",
                    "ramp_period",
                    "ramp_tolerance",
                    "voltage",
                ):
                    if config.has_option(section, attr):
                        trap[attr] = config.getfloat(section, attr)

            section = "Magnet"
            magnet = {}
            if config.has_section(section):
                for attr in ("mftable",):
                    if config.has_option(section, attr):
                        magnet[attr] = config.get(section, attr)

            if "hv" in d:
                self.source.nominal_hv = d["hv"]

            self._config = dict(source=d, deflection=defl, trap=trap, magnet=magnet)

        return self._config

    def load(self):
        self.load_molecular_weights()
        self.load_detectors()

        # does this ever do anything? I don't think any magnet defines a `load` method
        self.magnet.load()

        # load local configurations
        self.spectrometer_configurations = glob_list_directory(
            paths.spectrometer_config_dir, remove_extension=True, extension=".cfg"
        )

        name = get_spectrometer_config_name()
        sc, _ = os.path.splitext(name)
        self.spectrometer_configuration = sc

        p = get_spectrometer_config_path(name)
        config = self.get_configuration_writer(p)

        return config

    def load_molecular_weights(self):
        import csv

        # load the molecular weights dictionary

        p = os.path.join(paths.spectrometer_dir, "molecular_weights.csv")
        yp = os.path.join(paths.spectrometer_dir, "molecular_weights.yaml")
        mws = None
        if os.path.isfile(p):
            self.info('loading "molecular_weights.csv" file. {}'.format(p))
            with open(p, "r") as f:
                reader = csv.reader(f, delimiter="\t")
                try:
                    mws = {l[0]: float(l[1]) for l in reader}
                except BaseException:
                    mws = None
        elif os.path.isfile(yp):
            self.info('loading "molecular_weights.yaml" file. {}'.format(yp))
            try:
                mws = yload(yp)
            except BaseException:
                mws = None

        if mws is None:
            self.info('writing a default "molecular_weights.csv" file')
            # make a default molecular_weights.csv file
            from pychron.spectrometer.molecular_weights import MOLECULAR_WEIGHTS as mws

            with open(p, "w") as f:
                writer = csv.writer(f, delimiter="\t")
                data = sorted(mws.items(), key=lambda x: x[1])
                for row in data:
                    writer.writerow(row)

        self.debug("Mol weights {}".format(mws))
        self.molecular_weights = mws

    def load_detectors(self):
        """
        load setupfiles/spectrometer/detectors.cfg
        populates self.detectors
        :return:
        """
        ypath = os.path.join(paths.spectrometer_dir, "detectors.yaml")
        if not os.path.isfile(ypath):
            cpath = os.path.join(paths.spectrometer_dir, "detectors.cfg")
            if not os.path.isfile(cpath):
                self.warning_dialog(
                    'Could not find a detectors file. Please add "{}"'.format(ypath)
                )
                return
            else:
                self._load_detectors_cfg(cpath)
                self._dump_detectors_yaml(ypath)
        else:
            self._load_detectors_yaml(ypath)

    def _dump_detectors_yaml(self, ypath):
        self.information_dialog(
            'Automatically migrating "detectors.cfg" to "detectors.yaml"'
        )
        with open(ypath, "w") as wfile:
            dets = [di.toyaml() for di in self.detectors]
            yaml.dump(dets, wfile)

    def _load_detectors_yaml(self, ypath):
        with open(ypath, "r") as rfile:
            for i, det in enumerate(yaml.load(rfile, Loader=SafeLoader)):
<<<<<<< HEAD
                name = det.get('name')
                software_gain = float(det.get('software_gain', 1.0))

                color = det.get('color', 'black')
                default_state =bool(det.get('default_state',True))
                isotope = det.get('isotope', '')
                kind = det.get('kind', 'Faraday')
                pt = det.get('protection_threshold', 0)
                serial_id = str(det.get('serial_id', '00000'))
                index = float(det.get('index', i))
                units = det.get('units', 'fA')

                use_deflection = bool(det.get('use_deflection', True))
                deflection_correction_sign = 1
                if use_deflection:
                    deflection_correction_sign = det.get('deflection_correction_sign', 1)

                deflection_name = det.get('deflection_name', name)
                ypadding = str(det.get('ypadding', '0.1'))

                self._add_detector(name=name,
                                   index=index,
                                   software_gain=software_gain,
                                   serial_id=serial_id,
                                   use_deflection=use_deflection,
                                   protection_threshold=pt,
                                   deflection_correction_sign=deflection_correction_sign,
                                   deflection_name=deflection_name,
                                   color=color,
                                   active=default_state,
                                   isotope=isotope,
                                   kind=kind,
                                   units=units,
                                   ypadding=ypadding)
=======
                name = det.get("name")
                software_gain = float(det.get("software_gain", 1.0))

                color = det.get("color", "black")
                default_state = bool(det.get("default_state", True))
                isotope = det.get("isotope", "")
                kind = det.get("kind", "Faraday")
                pt = det.get("protection_threshold", 0)
                serial_id = str(det.get("serial_id", "00000"))
                index = float(det.get("index", i))

                use_deflection = bool(det.get("use_deflection", True))
                deflection_correction_sign = 1
                if use_deflection:
                    deflection_correction_sign = det.get(
                        "deflection_correction_sign", 1
                    )

                deflection_name = det.get("deflection_name", name)
                ypadding = str(det.get("ypadding", "0.1"))

                self._add_detector(
                    name=name,
                    index=index,
                    software_gain=software_gain,
                    serial_id=serial_id,
                    use_deflection=use_deflection,
                    protection_threshold=pt,
                    deflection_correction_sign=deflection_correction_sign,
                    deflection_name=deflection_name,
                    color=color,
                    active=default_state,
                    isotope=isotope,
                    kind=kind,
                    ypadding=ypadding,
                )
>>>>>>> 2d070084

    def _load_detectors_cfg(self, path):
        try:
            config = self.get_configuration(path=path)
        except BaseException:
            self.warning_dialog(
                'There is an issue with your detectors file. Please fix "{}"'.format(
                    path
                )
            )
            return

        for i, name in enumerate(config.sections()):
            relative_position = self.config_get(
                config, name, "relative_position", cast="float"
            )
            software_gain = self.config_get(
                config, name, "software_gain", cast="float", default=1.0
            )

            color = self.config_get(config, name, "color", default="black")
            default_state = self.config_get(
                config, name, "default_state", default=True, cast="boolean"
            )
            isotope = self.config_get(config, name, "isotope")
            kind = self.config_get(
                config, name, "kind", default="Faraday", optional=True
            )
            pt = self.config_get(
                config,
                name,
                "protection_threshold",
                default=None,
                optional=True,
                cast="float",
            )
            serial_id = self.config_get(config, name, "serial_id", default="00000")

            index = self.config_get(config, name, "index", cast="float")
            if index is None:
                index = i

            use_deflection = self.config_get(
                config, name, "use_deflection", cast="boolean", optional=True
            )
            if use_deflection is None:
                use_deflection = True

            deflection_correction_sign = 1
            if use_deflection:
                deflection_correction_sign = self.config_get(
                    config, name, "deflection_correction_sign", cast="int"
                )

            deflection_name = self.config_get(
                config, name, "deflection_name", optional=True, default=name
            )
            ypadding = self.config_get(
                config, name, "ypadding", optional=True, default="0.1"
            )

            self._add_detector(
                name=name,
                index=index,
                software_gain=software_gain,
                serial_id=serial_id,
                relative_position=relative_position,
                use_deflection=use_deflection,
                protection_threshold=pt,
                deflection_correction_sign=deflection_correction_sign,
                deflection_name=deflection_name,
                color=color,
                active=default_state,
                isotope=isotope,
                kind=kind,
                ypadding=ypadding,
            )

    def get_intensities(self, tagged=True, trigger=False, integrated_intensity=False, **kw):
        """
        keys, list of strings
        signals, list of floats::

            keys = ['H2', 'H1', 'AX', 'L1', 'L2', 'CDD']
            signals = [10,100,1,0.1,1,0.001]

        :param tagged:
        :return: keys, signals
        """
        keys = []
        signals = []
        t = None
        if self.microcontroller and not self.microcontroller.simulation:
            while 1:
                keys, signals, t, inc = self.read_intensities(trigger=trigger, **kw)
                if integrated_intensity:
                    if inc:
                        break
                else:
                    break

        if not keys and globalv.communication_simulation:
            keys, signals, t = self._get_simulation_data()

        signals = array(signals)

        self._check_intensity_no_change(signals)

        gsignals = []
        for k, v in zip(keys, signals):
            det = self.get_detector(k)
            det.set_intensity(v)
            gsignals.append(v * det.software_gain)

        return keys, array(gsignals), t, inc

    def _check_intensity_no_change(self, signals):
        if self.simulation:
            return

        if self._no_intensity_change_cnt > 25:
            self._no_intensity_change_cnt = 0
            self._prev_signals = None
            raise NoIntensityChange()

        if signals is None:
            self._no_intensity_change_cnt += 1
        elif self._prev_signals is not None:
            try:
                test = (signals == self._prev_signals).all()
            except (AttributeError, TypeError):
                test = True

            if test:
                self.debug(
                    "no intensity change cnt= {}".format(self._no_intensity_change_cnt)
                )
                self.debug("signals={}".format(signals))
                self.debug("prev_signals={}".format(self._prev_signals))

                self._no_intensity_change_cnt += 1
            else:
                if self._no_intensity_change_cnt > 0:
                    self.debug("resetting no_intensity_change_cnt")
                    self.debug("signals={}".format(signals))
                    self.debug("prev_signals={}".format(self._prev_signals))

                self._no_intensity_change_cnt = 0
                self._prev_signals = None

        self._prev_signals = signals

    def settle(self):
        import time

        time.sleep(self.integration_time)

    def get_intensity(self, dkeys, integrated_intensity=True, **kw):
        """
        dkeys: str or tuple of strs

        """
        try:
            keys, signals, t, inc = self.get_intensities(integrated_intensity=integrated_intensity)
        except ValueError:
            self.debug("failed getting intensities")
            self.debug_exception()
            return

        def func(k):
            return signals[keys.index(k)] if k in keys else 0

        if isinstance(dkeys, (tuple, list)):
            return [func(key) for key in dkeys]
        else:
            return func(dkeys)

    def get_detector(self, name):
        """
        get Detector object by name

        :param name: str
        :return: Detector
        """

        if isinstance(name, BaseDetector):
            return name
        else:
            if name.endswith("_"):
                name = "{})".format(name[:-1])
                name = name.replace("_", "(")

            return next((det for det in self.detectors if det.name == name), None)

    def read_intensities(self):
        raise NotImplementedError

    def read_deflection_word(self):
        pass

    def read_parameter_word(self):
        pass

    def clear_cached_config(self):
        self._config = None

    # private
    def _spectrometer_configuration_changed(self, new):
        if new:
            set_spectrometer_config_name(new)
            self.clear_cached_config()

    def _add_detector(self, **kw):
        d = self.detector_klass(
            spectrometer=self, microcontroller=self.microcontroller, **kw
        )
        d.load()
        self.detectors.append(d)

    def _magnet_default(self):
        return self.magnet_klass(
            spectrometer=self, microcontroller=self.microcontroller
        )

    def _source_default(self):
        return self.source_klass(
            spectrometer=self, microcontroller=self.microcontroller
        )

    def _microcontroller_default(self):
        mc = self.microcontroller_klass(name="spectrometer_microcontroller")
        mc.bootstrap()
        return mc

    @cached_property
    def _get_isotopes(self):
        return sorted(self.molecular_weights.keys())

    @property
    def detector_names(self):
        return [di.name for di in self.detectors]


# ============= EOF =============================================<|MERGE_RESOLUTION|>--- conflicted
+++ resolved
@@ -121,13 +121,8 @@
 
         :return: bool
         """
-<<<<<<< HEAD
-        self.info('testing connection')
-        ret, err = False, ''
-=======
         self.info("testing connnection")
         ret, err = False, ""
->>>>>>> 2d070084
         if not self.simulation:
             if force:
                 ret = self.ask(self._test_connect_command, verbose=True) is not None
@@ -534,9 +529,8 @@
     def _load_detectors_yaml(self, ypath):
         with open(ypath, "r") as rfile:
             for i, det in enumerate(yaml.load(rfile, Loader=SafeLoader)):
-<<<<<<< HEAD
-                name = det.get('name')
-                software_gain = float(det.get('software_gain', 1.0))
+                name = det.get("name")
+                software_gain = float(det.get("software_gain", 1.0))
 
                 color = det.get('color', 'black')
                 default_state =bool(det.get('default_state',True))
@@ -547,13 +541,15 @@
                 index = float(det.get('index', i))
                 units = det.get('units', 'fA')
 
-                use_deflection = bool(det.get('use_deflection', True))
+                use_deflection = bool(det.get("use_deflection", True))
                 deflection_correction_sign = 1
                 if use_deflection:
-                    deflection_correction_sign = det.get('deflection_correction_sign', 1)
-
-                deflection_name = det.get('deflection_name', name)
-                ypadding = str(det.get('ypadding', '0.1'))
+                    deflection_correction_sign = det.get(
+                        "deflection_correction_sign", 1
+                    )
+
+                deflection_name = det.get("deflection_name", name)
+                ypadding = str(det.get("ypadding", "0.1"))
 
                 self._add_detector(name=name,
                                    index=index,
@@ -569,44 +565,6 @@
                                    kind=kind,
                                    units=units,
                                    ypadding=ypadding)
-=======
-                name = det.get("name")
-                software_gain = float(det.get("software_gain", 1.0))
-
-                color = det.get("color", "black")
-                default_state = bool(det.get("default_state", True))
-                isotope = det.get("isotope", "")
-                kind = det.get("kind", "Faraday")
-                pt = det.get("protection_threshold", 0)
-                serial_id = str(det.get("serial_id", "00000"))
-                index = float(det.get("index", i))
-
-                use_deflection = bool(det.get("use_deflection", True))
-                deflection_correction_sign = 1
-                if use_deflection:
-                    deflection_correction_sign = det.get(
-                        "deflection_correction_sign", 1
-                    )
-
-                deflection_name = det.get("deflection_name", name)
-                ypadding = str(det.get("ypadding", "0.1"))
-
-                self._add_detector(
-                    name=name,
-                    index=index,
-                    software_gain=software_gain,
-                    serial_id=serial_id,
-                    use_deflection=use_deflection,
-                    protection_threshold=pt,
-                    deflection_correction_sign=deflection_correction_sign,
-                    deflection_name=deflection_name,
-                    color=color,
-                    active=default_state,
-                    isotope=isotope,
-                    kind=kind,
-                    ypadding=ypadding,
-                )
->>>>>>> 2d070084
 
     def _load_detectors_cfg(self, path):
         try:
