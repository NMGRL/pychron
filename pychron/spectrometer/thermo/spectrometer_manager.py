--- conflicted
+++ resolved
@@ -197,11 +197,7 @@
 
         #    def _spectrometer_microcontroller_default(self):
 
-<<<<<<< HEAD
-=======
-
->>>>>>> fa7878ec
-# return ArgusController()
+#        return ArgusController()
 
 if __name__ == '__main__':
     from pychron.core.helpers.logger_setup import logging_setup
