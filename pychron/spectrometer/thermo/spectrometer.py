--- conflicted
+++ resolved
@@ -17,19 +17,6 @@
 # ============= enthought library imports =======================
 from traits.api import Instance, Int, Property, List, \
     Any, Enum, Str, DelegatesTo, Bool, TraitError, cached_property
-<<<<<<< HEAD
-
-
-
-
-
-
-
-
-
-
-=======
->>>>>>> 0037c059
 # ============= standard library imports ========================
 from numpy import array, argmin
 import random
