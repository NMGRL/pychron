# ===============================================================================
# Copyright 2012 Jake Ross
#
# Licensed under the Apache License, Version 2.0 (the "License");
# you may not use this file except in compliance with the License.
# You may obtain a copy of the License at
#
# http://www.apache.org/licenses/LICENSE-2.0
#
# Unless required by applicable law or agreed to in writing, software
# distributed under the License is distributed on an "AS IS" BASIS,
# WITHOUT WARRANTIES OR CONDITIONS OF ANY KIND, either express or implied.
# See the License for the specific language governing permissions and
# limitations under the License.
# ===============================================================================

# ============= enthought library imports =======================
from pyface.timer.do_later import do_later
from traits.api import Instance, Enum, Any, DelegatesTo, List, Property, \
    Bool, Button, String, cached_property, \
    Float, Event, Str
# ============= standard library imports ========================
import os
import pickle
import time
from numpy import Inf
from threading import Thread
from Queue import Queue
import yaml
# ============= local library imports  ==========================
from pychron.core.ui.preference_binding import bind_preference
from pychron.managers.manager import Manager
from pychron.graph.time_series_graph import TimeSeriesStreamGraph
from pychron.spectrometer.graph.spectrometer_scan_graph import \
    SpectrometerScanGraph
from pychron.spectrometer.jobs.scanner import Scanner
from pychron.spectrometer.base_detector import BaseDetector
from pychron.spectrometer.jobs.rise_rate import RiseRate
from pychron.paths import paths
from pychron.managers.data_managers.csv_data_manager import CSVDataManager
from pychron.core.helpers.timer import Timer
from pychron.pychron_constants import NULL_STR
from pychron.spectrometer.readout_view import ReadoutView
from pychron.graph.tools.data_tool import DataTool, DataToolOverlay


class ScanManager(Manager):
    spectrometer = Any
    ion_optics_manager = Instance(
            'pychron.spectrometer.ion_optics.ion_optics_manager.IonOpticsManager')

    graph = Instance(TimeSeriesStreamGraph)
    # graphs = List

    readout_view = Instance(ReadoutView)

    integration_time = DelegatesTo('spectrometer')
    spectrometer_configurations = DelegatesTo('spectrometer')
    spectrometer_configuration = DelegatesTo('spectrometer')
    set_spectrometer_configuration = Button

    detectors = DelegatesTo('spectrometer')
    detector = Instance(BaseDetector)
    magnet = DelegatesTo('spectrometer')
    source = DelegatesTo('spectrometer')
    scanner = Instance(Scanner)
    rise_rate = Instance(RiseRate)
    isotope = String
    isotopes = Property

    graph_scale = Enum('linear', 'log')

    graph_y_auto = Bool

    graph_ymin = Property(Float, depends_on='_graph_ymin')
    graph_ymax = Property(Float, depends_on='_graph_ymax')
    _graph_ymin = Float
    _graph_ymax = Float
    graph_scan_width = Float(enter_set=True, auto_set=False)  # in minutes
    clear_button = Event

    scan_enabled = Bool(True)
    use_default_scan_settings = Bool
    default_isotope = Str
    default_detector = Str

    start_record_button = Button
    stop_record_button = Button

    snapshot_button = Button
    snapshot_output = Enum('png', 'pdf')

    # add_visual_marker_button = Button('Add Visual Marker')
    # marker_text = Str
    add_marker_button = Button('Add Marker')
    clear_all_markers_button = Button
    use_vertical_markers = Bool

    record_label = Property(depends_on='_recording')
    _recording = Bool(False)
    record_data_manager = Any

    use_detector_safety = Bool(True)

    _consuming = False
    queue = None
    timer = None

    use_log_events = Bool
    log_events_enabled = False
    _valve_event_list = List
    _prev_signals = None
    _no_intensity_change_cnt = 0
    _suppress_isotope_change = False

    def _bind_listeners(self, remove=False):
        self.on_trait_change(self._update_magnet, 'magnet:dac_changed',
                             remove=remove)
        self.on_trait_change(self._toggle_detector, 'detectors:active',
                             remove=remove)

    def prepare_destroy(self):
        self.stop_scan()
        self.log_events_enabled = False
        self._bind_listeners(remove=True)

        plot = self.graph.plots[0]
        plot.value_range.on_trait_change(self._update_graph_limits,
                                         '_low_value, _high_value', remove=True)
        self.readout_view.stop()

    def stop(self):
        self.prepare_destroy()

    def stop_scan(self):
        self.dump_settings()
        self._stop_timer()

        # clear our graph settings so on reopen events will fire
        # del self.graph_scale
        # del self._graph_ymax
        # del self._graph_ymin
        # del self.graph_y_auto
        # del self.graph_scan_width

    def activate(self):
        self.bind_preferences()

        self.load_event_marker_config()
        self.setup_scan()
        self.readout_view.start()

    def load_event_marker_config(self):
        if self.use_log_events:
            p = os.path.join(paths.spectrometer_dir, 'scan.yaml')
            if not os.path.isfile(p):
                if self.confirmation_dialog('No scan.yaml file found. '
                                            'Required to configure which valves trigger adding a marker.\n'
                                            'Would you like to add a blank scan.yaml file?'):
                    with open(p, 'w') as wfile:
                        yaml.dump({'valves': []}, wfile,
                                  default_flow_style=False)

            if os.path.isfile(p):
                with open(p, 'r') as rfile:
                    yd = yaml.load(rfile)
                    self._valve_event_list = yd['valves']

    def bind_preferences(self):
        pref_id = 'pychron.spectrometer'
        bind_preference(self, 'use_detector_safety',
                        '{}.use_detector_safety'.format(pref_id))
        bind_preference(self, 'use_log_events',
                        '{}.use_log_events'.format(pref_id))
        bind_preference(self, 'use_vertical_markers',
                        '{}.use_vertical_markers'.format(pref_id))

        bind_preference(self, 'use_default_scan_settings', '{}.use_default_scan_settings'.format(pref_id))
        bind_preference(self, 'default_detector', '{}.default_detector'.format(pref_id))
        bind_preference(self, 'default_isotope', '{}.default_isotope'.format(pref_id))

    def setup_scan(self):
        # force update
        self.load_settings()

        self._reset_graph()
        self._graph_scan_width_changed()

        self._detector_changed(None, self.detector)
        self._isotope_changed(None, self.isotope)

        # bind
        self._bind_listeners()

        # force position update
        self._set_position()
        self.log_events_enabled = True

    def load_settings(self):
        self.info('load scan settings')
        spec = self.spectrometer

        p = os.path.join(paths.hidden_dir, 'scan_settings.p')
        if os.path.isfile(p):
            with open(p, 'rb') as f:
                try:
                    params = pickle.load(f)
                except (pickle.PickleError, EOFError):
                    self.warning('Failed unpickling scan settings file {}'.format(p))
                    return

                if self.use_default_scan_settings:
                    dd = self.default_detector
                    iso = self.default_isotope
                else:
                    dd = params.get('detector')
                    iso = params.get('isotope')

                if dd:
                    det = spec.get_detector(dd)

                if det:
                    self.detector = det
                if iso:
                    self.isotope = iso

                self.integration_time = params.get('integration_time', 1.048576)

                for pi in self.graph_attr_keys:
                    try:
                        setattr(self, pi, params[pi])
                    except KeyError, e:
                        print 'sm load settings', pi, e

                    # self.detector = self.detectors[-1]
                    # self.isotope = self.isotopes[-1]

<<<<<<< HEAD
=======
                except (pickle.PickleError, EOFError, KeyError):
                    self.detector = self.detectors[-1]
                    self.isotope = self.isotopes[-1]
                    self.warning(
                            'Failed unpickling scan settings file {}'.format(p))
>>>>>>> 93efa2b2
        else:
            self.warning('No scan settings file {}'.format(p))

    def dump_settings(self):
        self.info('dump scan settings')
        p = os.path.join(paths.hidden_dir, 'scan_settings.p')
        with open(p, 'wb') as f:
            iso = self.isotope
            if not iso:
                iso = self.isotopes[0]

            det = self.detector
            if not det:
                det = self.detectors[0]

            d = dict(isotope=iso,
                     detector=det.name,
                     integration_time=self.integration_time)

            for ki in self.graph_attr_keys:
                d[ki] = getattr(self, ki)

            pickle.dump(d, f)

    def reset_scan_timer(self):
        self.info('reset scan timer')
        self.timer = self._timer_factory()

    def add_spec_event_marker(self, msg, mode=None, extra=None,
                              bgcolor='white'):
        if self.use_log_events and self.log_events_enabled:
            if mode == 'valve' and self._valve_event_list:
                # check valve name is configured to be displayed
                if extra not in self._valve_event_list:
                    return

            self.debug('add spec event marker. {}'.format(msg))
            self.graph.add_visual_marker(msg, bgcolor)

    # private
    def _reset_graph(self):
        self.graph = self._graph_factory()
        # if len(self.graphs):
        #     self.graphs.pop(0)
        # self.graphs.insert(0, self.graph)

        # trigger a timer reset. set to 0 then default
        self.reset_scan_timer()

    def _update_graph_limits(self, name, new):
        if 'high' in name:
            self._graph_ymax = max(new, self._graph_ymin)
        else:
            self._graph_ymin = min(new, self._graph_ymax)

    def _toggle_detector(self, obj, name, old, new):
        self.graph.set_series_visibility(new, series=obj.name)

    def _update_magnet(self, obj, name, old, new):
        if new and self.magnet.detector:
            # covnert dac into a mass
            # convert mass to isotope
            #            d = self.magnet.dac
            iso = self.magnet.map_dac_to_isotope(current=False)

            if iso is None or iso not in self.isotopes:
                iso = NULL_STR

            if self.use_log_events:
                if iso == NULL_STR:
                    self.add_spec_event_marker(
                            'DAC={:0.5f}'.format(self.magnet.dac),
                            bgcolor='red')
                else:
                    self.add_spec_event_marker(
                            '{}:{} ({:0.5f})'.format(self.detector,
                                                     iso, self.magnet.dac))

            self.debug('setting isotope: {}'.format(iso))
            self._suppress_isotope_change = True
            self.trait_set(isotope=iso)
            self._suppress_isotope_change = False

    def _check_intensity_no_change(self, signals):
        if self.spectrometer.simulation:
            return

        if self._no_intensity_change_cnt > 4:
            self.warning_dialog('Something appears to be wrong.\n\n'
                                'The detector intensities have not changed in 5 iterations. '
                                'Check Qtegra and RemoteControlServer.\n\n'
                                'Scan is stopped! Close and reopen window to restart')
            self._stop_timer()
            self._no_intensity_change_cnt = 0
            self._prev_signals = None
            return True

        if self._prev_signals is not None:

            if (signals == self._prev_signals).all():
                self._no_intensity_change_cnt += 1
            else:
                self._no_intensity_change_cnt = 0
                self._prev_signals = None

        self._prev_signals = signals

    def _update(self, data):
        keys, signals = data
        if keys:
            if self._check_intensity_no_change(signals):
                return

            x = self.graph.record_multiple(signals,
                                           track_y=False)

            if self.graph_y_auto:
                mi, ma = Inf, -Inf
                for k, plot in self.graph.plots[0].plots.iteritems():
                    plot = plot[0]
                    if plot.visible:
                        ys = plot.value.get_data()
                        ma = max(ma, max(ys))
                        mi = min(mi, min(ys))

                self.graph.set_y_limits(min_=mi, max_=ma, pad='0.1')

            if self._recording and self.queue:
                self.queue.put((x, keys, signals))

    def _update_scan_graph(self):
        if self.scan_enabled:
            data = self.spectrometer.get_intensities()
            if data:
                self._update(data)

    def _stop_timer(self):
        self.info('stopping scan timer')
        self.timer.Stop()

    def _start_recording(self):
        #        self._first_recording = True
        self.queue = Queue()
        self.record_data_manager = dm = CSVDataManager()
        self.consumer = Thread(target=self._consume, args=(dm,))
        self.consumer.start()
        # #        root = paths.spectrometer_scans_dir
        # #        p, _c = unique_path(root, 'scan')
        dm.new_frame(directory=paths.spectrometer_scans_dir)

    def _stop_recording(self):
        self._consuming = False
        self.record_data_manager.close_file()

    def _check_detector_protection(self, prev, is_detector):
        """
            return True if magnet move should be aborted

            @todo: this should be more sophisticated. eg

            refdet=H1, refiso=Ar40
            H1  0
            AX  100
            L1  0
            L2  0
            CDD 1

            move H1,Ar40 to L2
            this would place the 100 on CDD but this algorithm would not catch this problem

        """
        if self.use_detector_safety and self.detector:
            threshold = self.detector.protection_threshold
            if threshold:
                # for di in self.detectors:
                #     print di, di.isotope

                # find detector that the desired isotope is being measured on
                det = next((di for di in self.detectors
                            if di.isotope == self.isotope), None)
                if det:
                    # check that the intensity is less than threshold
                    abort = det.intensity > threshold
                    if abort:
                        if not self.confirmation_dialog(
                                'Are you sure you want to make this move.\n'
                                'This will place {} fA on {}'.format(
                                        det.intensity,
                                        self.detector)):

                            self.debug(
                                    'aborting magnet move {} intensity {} > {}'.format(
                                            det, det.intensity,
                                            threshold))
                            if is_detector:
                                do_later(self.trait_set, detector=prev)
                            else:
                                do_later(self.trait_set, isotope=prev)

                            return True

    def _set_position(self):
        if self.isotope and self.isotope != NULL_STR \
                and self.detector:
            self.info(
                    'set position {} on {}'.format(self.isotope, self.detector))
            self.ion_optics_manager.position(self.isotope, self.detector.name)

    # ===============================================================================
    # handlers
    # ===============================================================================
    def _set_spectrometer_configuration_fired(self):
        self.debug('user triggered send_configuration')
        self.spectrometer.send_configuration()

    def _clear_button_fired(self):
        self._reset_graph()

    def _graph_changed(self):
        self.rise_rate.graph = self.graph

        plot = self.graph.plots[0]
        plot.value_range.on_trait_change(self._update_graph_limits,
                                         '_low_value, _high_value')

    def _isotope_changed(self, old, new):
        if self._suppress_isotope_change:
            return

        self.debug('isotope changed {}'.format(self.isotope))
        if self.isotope != NULL_STR and not self._check_detector_protection(old,
                                                                            False):
            t = Thread(target=self._set_position)
            t.start()

    def _detector_changed(self, old, new):
        self.debug('detector changed {}'.format(self.detector))
        if self.detector and not self._check_detector_protection(old, True):
            self.scanner.detector = self.detector
            self.rise_rate.detector = self.detector
            self.magnet.detector = self.detector
            nominal_width = 1
            emphasize_width = 2
            for name, plot in self.graph.plots[0].plots.iteritems():
                plot = plot[0]
                plot.line_width = emphasize_width if name == self.detector.name else nominal_width

            mass = self.magnet.mass
            if abs(mass) > 1e-5:
                molweights = self.spectrometer.molecular_weights
                if self.isotope in molweights:
                    mw = molweights[self.isotope]
                    if abs(mw - mass) > 0.1:
                        self.isotope = NULL_STR
                    else:
                        mass = self.isotope

                self.info('set position {} on {}'.format(mass, self.detector))

                # thread not super necessary
                # simple allows gui to update while the magnet is delaying for settling_time
                t = Thread(target=self.ion_optics_manager.position,
                           args=(mass, self.detector))
                t.start()

    def _graph_y_auto_changed(self, new):
        p = self.graph.plots[0]
        if not new:
            p.value_range.low_setting = self.graph_ymin
            p.value_range.high_setting = self.graph_ymax
        self.graph.redraw()

    def _graph_scale_changed(self, new):
        p = self.graph.plots[0]
        p.value_scale = new
        self.graph.redraw()

    def _graph_scan_width_changed(self):
        g = self.graph
        n = self.graph_scan_width
        n = max(n, 1 / 60.)
        mins = n * 60
        g.data_limits[0] = 1.8 * mins
        g.scan_widths[0] = mins

    def _clear_all_markers_button_fired(self):
        self.graph.clear_markers()

    def _start_record_button_fired(self):
        # if self._recording:
        #     self._stop_recording()
        #     self._recording = False
        # else:
        self._start_recording()
        self._recording = True

    def _stop_record_button_fired(self):
        self._stop_recording()
        self._recording = False

    def _snapshot_button_fired(self):
        self.debug('snapshot button fired')
        self.graph.save()

    # def _add_visual_marker_button_fired(self):
    #     if self.marker_label_with_intensity:
    #     self.graph.add_visual_marker()
    #
    # def _marker_text_changed(self, new):
    #     self.graph.marker_text = new

    def _add_marker_button_fired(self):
        xs = self.graph.plots[0].data.get_data('x0')

        self.record_data_manager.write_to_frame(tuple(' '))
        self.graph.add_vertical_rule(xs[-1])

    def _integration_time_changed(self):
        if self.integration_time:
            self.spectrometer.set_integration_time(self.integration_time)
            self.reset_scan_timer()

    def _consume(self, dm):
        self._consuming = True
        _first_recording = True
        while self._consuming:
            time.sleep(0.0001)
            c = self.queue.get()
            try:
                x, keys, signals = c
            except ValueError:
                continue

            if dm:
                if _first_recording:
                    dm.write_to_frame(('time',) + tuple(keys))
                    _first_recording = False

                dm.write_to_frame((x,) + tuple(signals))

    # ===============================================================================
    # factories
    # ===============================================================================
    def _timer_factory(self, func=None):

        if func is None:
            func = self._update_scan_graph

        if self.timer:
            self.timer.Stop()
            self.timer.wait_for_completion()

        mult = 1000
        return Timer(self.integration_time * mult, func)

    def _graph_factory(self):
        # g = TimeSeriesStreamGraph(container_dict=dict(bgcolor='lightgray',
        #                                               padding=5))

        name = 'Stream'
        if self.spectrometer.simulation:
            name = '{} (Simulation)'.format(name)
        g = SpectrometerScanGraph(container_dict=dict(bgcolor='lightgray',
                                                      padding=5),
                                  use_vertical_markers=self.use_vertical_markers,
                                  name=name)

        n = self.graph_scan_width * 60
        bottom_pad = 50
        if self.use_vertical_markers:
            bottom_pad = 120

        plot = g.new_plot(padding=[55, 5, 5, bottom_pad],
                          data_limit=n,
                          xtitle='Time',
                          ytitle='Signal',
                          scale=self.graph_scale,
                          bgcolor='lightgoldenrodyellow',
                          zoom=False)

        plot.x_grid.visible = False

        for i, det in enumerate(self.detectors):
            g.new_series(visible=det.active,
                         color=det.color)
            g.set_series_label(det.name)
            det.series_id = i

        if plot.plots:
            cp = plot.plots[det.name][0]
            dt = DataTool(plot=cp, component=plot,
                          normalize_time=True,
                          use_date_str=False)
            dto = DataToolOverlay(
                    component=plot,
                    tool=dt)
            plot.tools.append(dt)
            plot.overlays.append(dto)

            n = self.graph_scan_width
            n = max(n, 1 / 60.)
            mins = n * 60
            g.data_limits[0] = 1.8 * mins

        return g

    # ===============================================================================
    # property get/set
    # ===============================================================================
    @cached_property
    def _get_isotopes(self):
        # molweights = self.spectrometer.molecular_weights
        return [
                   NULL_STR] + self.spectrometer.isotopes  # sorted(molweights.keys(), key=lambda x: int(x[2:]))

    def _validate_graph_ymin(self, v):
        try:
            v = float(v)
            if v < self.graph_ymax:
                return v
        except ValueError:
            pass

    def _validate_graph_ymax(self, v):
        try:
            v = float(v)
            if v > self.graph_ymin:
                return v
        except ValueError:
            pass

    def _get_graph_ymin(self):
        return self._graph_ymin

    def _get_graph_ymax(self):
        return self._graph_ymax

    def _set_graph_ymin(self, v):
        if v is not None:
            self._graph_ymin = v
            p = self.graph.plots[0]
            p.value_range.low_setting = v
            self.graph.redraw()

    def _set_graph_ymax(self, v):
        if v is not None:
            self._graph_ymax = v
            p = self.graph.plots[0]
            p.value_range.high_setting = v
            self.graph.redraw()

    def _get_record_label(self):
        return 'Record' if not self._recording else 'Stop'

    @property
    def graph_attr_keys(self):
        return ['graph_scale',
                'graph_ymin',
                'graph_ymax',
                'graph_y_auto',
                'graph_scan_width']

    # ===============================================================================
    # defaults
    # ===============================================================================
    def _graph_default(self):
        g = self._graph_factory()
        # self.graphs.append(g)
        return g

    def _rise_rate_default(self):
        r = RiseRate(spectrometer=self.spectrometer,
                     graph=self.graph)
        return r

    def _scanner_default(self):
        s = Scanner(spectrometer=self.spectrometer)
        return s

    def _readout_view_default(self):
        rd = ReadoutView(spectrometer=self.spectrometer)
        return rd


        # if __name__ == '__main__':
        # from pychron.spectrometer.molecular_weights import MOLECULAR_WEIGHTS
        #
        #     class Magnet(HasTraits):
        #         dac = Range(0.0, 6.0)
        #
        #         def map_mass_to_dac(self, d):
        #             return d
        #
        #     class Source(HasTraits):
        #         y_symmetry = Float
        #
        #     class DummySpectrometer(HasTraits):
        #         detectors = List
        #         magnet = Instance(Magnet, ())
        #         source = Instance(Source, ())
        #         molecular_weights = MOLECULAR_WEIGHTS
        #
        #         def get_intensities(self):
        #             return [d.name for d in self.detectors], [random.random() + (i * 12.3) for i in range(len(self.detectors))]
        #
        #         def get_intensity(self, *args, **kw):
        #             return 1
        #
        #     detectors = [
        #         Detector(name='H2',
        #                  color='black',
        #                  isheader=True
        #         ),
        #         Detector(name='H1',
        #                  color='red'
        #         ),
        #         Detector(name='AX',
        #                  color='violet'
        #         ),
        #         Detector(name='L1',
        #                  color='maroon'
        #         ),
        #         Detector(name='L2',
        #                  color='yellow'
        #         ),
        #         Detector(name='CDD',
        #                  color='lime green',
        #                  active=False
        #         ),
        #
        #     ]
        #     sm = ScanManager(
        #         # detectors=detectors,
        #         spectrometer=DummySpectrometer(detectors=detectors))
        #     # sm.load_detectors()
        #     sm.configure_traits()
        # ============= EOF =============================================
        # def _check_detector_protection1(self, prev):
        # """
        # used when detector changes
        # return True if magnet move should be aborted
        #     """
        #     return self._check_detector_protection(prev, True)
        #
        # def _check_detector_protection2(self, prev):
        #     """
        #         used when isotope changes
        #         return True if magnet move should be aborted
        #     """
        #     return self._check_detector_protection(prev, False)
        #    def _graph_ymin_auto_changed(self, new):
        #        p = self.graph.plots[0]
        #        if new:
        #            p.value_range.low_setting = 'auto'
        #        else:
        #            p.value_range.low_setting = self.graph_ymin
        #        self.graph.redraw()
        #
        #    def _graph_ymax_auto_changed(self, new):
        #        p = self.graph.plots[0]
        #        if new:
        #            p.value_range.high_setting = 'auto'
        #        else:
        #            p.value_range.high_setting = self.graph_ymax
        #        self.graph.redraw()<|MERGE_RESOLUTION|>--- conflicted
+++ resolved
@@ -232,17 +232,11 @@
                     except KeyError, e:
                         print 'sm load settings', pi, e
 
-                    # self.detector = self.detectors[-1]
-                    # self.isotope = self.isotopes[-1]
-
-<<<<<<< HEAD
-=======
                 except (pickle.PickleError, EOFError, KeyError):
                     self.detector = self.detectors[-1]
                     self.isotope = self.isotopes[-1]
                     self.warning(
                             'Failed unpickling scan settings file {}'.format(p))
->>>>>>> 93efa2b2
         else:
             self.warning('No scan settings file {}'.format(p))
 
