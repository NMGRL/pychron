# ===============================================================================
# Copyright 2015 Jake Ross
#
# Licensed under the Apache License, Version 2.0 (the "License");
# you may not use this file except in compliance with the License.
# You may obtain a copy of the License at
#
# http://www.apache.org/licenses/LICENSE-2.0
#
# Unless required by applicable law or agreed to in writing, software
# distributed under the License is distributed on an "AS IS" BASIS,
# WITHOUT WARRANTIES OR CONDITIONS OF ANY KIND, either express or implied.
# See the License for the specific language governing permissions and
# limitations under the License.
# ===============================================================================

# ============= enthought library imports =======================
# ============= standard library imports ========================
import io
import os

from twisted.internet.protocol import Factory
from twisted.logger import Logger
from twisted.logger import jsonFileLogObserver

from pychron.tx.protocols.furnace import FurnaceProtocol
from pychron.tx.protocols.laser import LaserProtocol
from pychron.tx.protocols.valve import ValveProtocol


class LaserFactory(Factory):
    _name = None

    def __init__(self, application):
        self._app = application

    def buildProtocol(self, addr):
        if self._name is None:
            raise NotImplementedError
        return LaserProtocol(self._app, self._name, addr, self.logger)


class FusionsCO2Factory(LaserFactory):
    _name = 'FusionsCO2'


class FusionsDiodeFactory(LaserFactory):
    _name = 'FusionsDiode'


class FusionsUVFactory(LaserFactory):
    _name = 'FusionsUV'


from pychron.paths import paths
<<<<<<< HEAD
=======

>>>>>>> 507c7832
path = os.path.join(paths.log_dir, 'pps.log.json')

logger = Logger(observer=jsonFileLogObserver(io.open(path, 'w')))


class BaseFactory(Factory):
    protocol_klass = None

    def __init__(self, application=None):
        self._app = application

    def buildProtocol(self, addr):
        if self.protocol_klass is None:
            raise NotImplementedError

        return self.protocol_klass(self._app, addr, logger)


class ValveFactory(BaseFactory):
    protocol_klass = ValveProtocol


class FurnaceFactory(BaseFactory):
    protocol_klass = FurnaceProtocol

# ============= EOF =============================================<|MERGE_RESOLUTION|>--- conflicted
+++ resolved
@@ -53,10 +53,7 @@
 
 
 from pychron.paths import paths
-<<<<<<< HEAD
-=======
 
->>>>>>> 507c7832
 path = os.path.join(paths.log_dir, 'pps.log.json')
 
 logger = Logger(observer=jsonFileLogObserver(io.open(path, 'w')))
