<<<<<<< HEAD
# ===============================================================================
# Copyright 2011 Jake Ross
#
# Licensed under the Apache License, Version 2.0 (the "License");
# you may not use this file except in compliance with the License.
# You may obtain a copy of the License at
#
#   http://www.apache.org/licenses/LICENSE-2.0
#
# Unless required by applicable law or agreed to in writing, software
# distributed under the License is distributed on an "AS IS" BASIS,
# WITHOUT WARRANTIES OR CONDITIONS OF ANY KIND, either express or implied.
# See the License for the specific language governing permissions and
# limitations under the License.
# ===============================================================================

# =============enthought library imports=======================
from traits.api import Str, Bool

# ============= standard library imports ========================

# ============= local library imports  ==========================
from pychron.graph.editors.series_editor import SeriesEditor, PolygonPlotEditor, \
    ContourPolyPlotEditor


class DiffusionSeriesEditor(SeriesEditor):
    runid = Str
    show_sample = Bool(True)
    show_model = Bool(True)
    def _get_series_name(self):
        return self.basename.format(self.runid)

    series_name = property(fget=_get_series_name)
#    isspectrum = Bool(False)
#    iscoolinghistory = Bool(False)
    def _show_model_changed(self):
        self.graph.set_series_visibility(self.show_model, plotid=self.plotid,
                                        series='{}.model'.format(self.series_name))

class KineticsSeriesEditor(DiffusionSeriesEditor):
    def _show_sample_changed(self):
#        if self.isspectrum:
            # toggles visibility of the error envelope
        name = '{}.meas'.format(self.series_name)
        self.graph.set_series_visibility(self.show_sample, plotid=self.plotid,
                                            series=name)
class LogrroSeriesEditor(KineticsSeriesEditor):
    basename = '{}.logr_ro'

class ArrheniusSeriesEditor(KineticsSeriesEditor):
    basename = '{}.arr'

class SpectrumSeriesEditor(DiffusionSeriesEditor):
    basename = '{}.spec'
    show_inverse_model = Bool(True)
    def _show_inverse_model_changed(self):
        if self.isspectrum:
            try:
                plots = self.graph.groups['inverse_model_spectrum']
            except KeyError:
                return
            for p in plots:
                p = p[0]
                p.visible = self.show_inverse_model

            self.graph.redraw()

    def _show_sample_changed(self):
#        if self.isspectrum:
            # toggles visibility of the error envelope
        ename = '{}.meas.err'.format(self.series_name)
        name = '{}.meas'.format(self.series_name)
        self.graph.set_series_visibility(self.show_sample, plotid=self.plotid,
                                            series=ename)

        self.graph.set_series_visibility(self.show_sample, plotid=self.plotid,
                                        series=name)



class ChistSeriesEditor(PolygonPlotEditor, DiffusionSeriesEditor):
# class PolyDiffusionSeriesEditor(PolygonPlotEditor, DiffusionSeriesEditor):
    inner = Bool(True)
    outer = Bool(True)

    def _inner_changed(self):
        self.graph.set_series_visibility(self.inner, plotid=self.plotid,
                                        series='{}.h'.format(self.name)
                                        )

    def _outer_changed(self):
        self.graph.set_series_visibility(self.outer, plotid=self.plotid,
                                        series='{}.l'.format(self.name)
                                        )
    def _show_changed(self, name, old, new):
        '''
        '''
        self._inner_changed()
        self._outer_changed()

class UnchistSeriesEditor(ContourPolyPlotEditor, DiffusionSeriesEditor):
    pass
# class ContourPolyDiffusionSeriesEditor(ContourPolyPlotEditor, DiffusionSeriesEditor):
#    pass
# ============= EOF =====================================
=======
# # ===============================================================================
# # Copyright 2011 Jake Ross
# #
# # Licensed under the Apache License, Version 2.0 (the "License");
# # you may not use this file except in compliance with the License.
# # You may obtain a copy of the License at
# #
# #   http://www.apache.org/licenses/LICENSE-2.0
# #
# # Unless required by applicable law or agreed to in writing, software
# # distributed under the License is distributed on an "AS IS" BASIS,
# # WITHOUT WARRANTIES OR CONDITIONS OF ANY KIND, either express or implied.
# # See the License for the specific language governing permissions and
# # limitations under the License.
# # ===============================================================================
#
# # =============enthought library imports=======================
# from traits.api import Str, Bool
#
# # ============= standard library imports ========================
#
# # ============= local library imports  ==========================
# from pychron.graph.editors.series_editor import SeriesEditor, PolygonPlotEditor, \
#     ContourPolyPlotEditor
#
#
# class DiffusionSeriesEditor(SeriesEditor):
#     runid = Str
#     show_sample = Bool(True)
#     show_model = Bool(True)
#
#     def _get_series_name(self):
#         return self.basename.format(self.runid)
#
#     series_name = property(fget=_get_series_name)
#     #    isspectrum = Bool(False)
#     #    iscoolinghistory = Bool(False)
#
#     def _show_model_changed(self):
#         self.graph.set_series_visibility(self.show_model, plotid=self.plotid,
#                                          series='{}.model'.format(self.series_name))
#
#
# class KineticsSeriesEditor(DiffusionSeriesEditor):
#     def _show_sample_changed(self):
#         # toggles visibility of the error envelope
#         name = '{}.meas'.format(self.series_name)
#         self.graph.set_series_visibility(self.show_sample, plotid=self.plotid,
#                                          series=name)
#
#
# class LogrroSeriesEditor(KineticsSeriesEditor):
#     basename = '{}.logr_ro'
#
#
# class ArrheniusSeriesEditor(KineticsSeriesEditor):
#     basename = '{}.arr'
#
#
# class SpectrumSeriesEditor(DiffusionSeriesEditor):
#     basename = '{}.spec'
#     show_inverse_model = Bool(True)
#
#     def _show_inverse_model_changed(self):
#         if self.isspectrum:
#             try:
#                 plots = self.graph.groups['inverse_model_spectrum']
#             except KeyError:
#                 return
#             for p in plots:
#                 p = p[0]
#                 p.visible = self.show_inverse_model
#
#             self.graph.redraw()
#
#     def _show_sample_changed(self):
#         # toggles visibility of the error envelope
#         ename = '{}.meas.err'.format(self.series_name)
#         name = '{}.meas'.format(self.series_name)
#         self.graph.set_series_visibility(self.show_sample, plotid=self.plotid,
#                                          series=ename)
#
#         self.graph.set_series_visibility(self.show_sample, plotid=self.plotid,
#                                          series=name)
#
#
# class ChistSeriesEditor(PolygonPlotEditor, DiffusionSeriesEditor):
#     # class PolyDiffusionSeriesEditor(PolygonPlotEditor, DiffusionSeriesEditor):
#     inner = Bool(True)
#     outer = Bool(True)
#
#     def _inner_changed(self):
#         self.graph.set_series_visibility(self.inner, plotid=self.plotid,
#                                          series='{}.h'.format(self.name)
#                                          )
#
#     def _outer_changed(self):
#         self.graph.set_series_visibility(self.outer, plotid=self.plotid,
#                                          series='{}.l'.format(self.name)
#                                          )
#
#     def _show_changed(self, name, old, new):
#         """
#         """
#         self._inner_changed()
#         self._outer_changed()
#
#
# class UnchistSeriesEditor(ContourPolyPlotEditor, DiffusionSeriesEditor):
#     pass
#
# # class ContourPolyDiffusionSeriesEditor(ContourPolyPlotEditor, DiffusionSeriesEditor):
# #    pass
# # ============= EOF =====================================
>>>>>>> 1049d48b
<|MERGE_RESOLUTION|>--- conflicted
+++ resolved
@@ -1,111 +1,3 @@
-<<<<<<< HEAD
-# ===============================================================================
-# Copyright 2011 Jake Ross
-#
-# Licensed under the Apache License, Version 2.0 (the "License");
-# you may not use this file except in compliance with the License.
-# You may obtain a copy of the License at
-#
-#   http://www.apache.org/licenses/LICENSE-2.0
-#
-# Unless required by applicable law or agreed to in writing, software
-# distributed under the License is distributed on an "AS IS" BASIS,
-# WITHOUT WARRANTIES OR CONDITIONS OF ANY KIND, either express or implied.
-# See the License for the specific language governing permissions and
-# limitations under the License.
-# ===============================================================================
-
-# =============enthought library imports=======================
-from traits.api import Str, Bool
-
-# ============= standard library imports ========================
-
-# ============= local library imports  ==========================
-from pychron.graph.editors.series_editor import SeriesEditor, PolygonPlotEditor, \
-    ContourPolyPlotEditor
-
-
-class DiffusionSeriesEditor(SeriesEditor):
-    runid = Str
-    show_sample = Bool(True)
-    show_model = Bool(True)
-    def _get_series_name(self):
-        return self.basename.format(self.runid)
-
-    series_name = property(fget=_get_series_name)
-#    isspectrum = Bool(False)
-#    iscoolinghistory = Bool(False)
-    def _show_model_changed(self):
-        self.graph.set_series_visibility(self.show_model, plotid=self.plotid,
-                                        series='{}.model'.format(self.series_name))
-
-class KineticsSeriesEditor(DiffusionSeriesEditor):
-    def _show_sample_changed(self):
-#        if self.isspectrum:
-            # toggles visibility of the error envelope
-        name = '{}.meas'.format(self.series_name)
-        self.graph.set_series_visibility(self.show_sample, plotid=self.plotid,
-                                            series=name)
-class LogrroSeriesEditor(KineticsSeriesEditor):
-    basename = '{}.logr_ro'
-
-class ArrheniusSeriesEditor(KineticsSeriesEditor):
-    basename = '{}.arr'
-
-class SpectrumSeriesEditor(DiffusionSeriesEditor):
-    basename = '{}.spec'
-    show_inverse_model = Bool(True)
-    def _show_inverse_model_changed(self):
-        if self.isspectrum:
-            try:
-                plots = self.graph.groups['inverse_model_spectrum']
-            except KeyError:
-                return
-            for p in plots:
-                p = p[0]
-                p.visible = self.show_inverse_model
-
-            self.graph.redraw()
-
-    def _show_sample_changed(self):
-#        if self.isspectrum:
-            # toggles visibility of the error envelope
-        ename = '{}.meas.err'.format(self.series_name)
-        name = '{}.meas'.format(self.series_name)
-        self.graph.set_series_visibility(self.show_sample, plotid=self.plotid,
-                                            series=ename)
-
-        self.graph.set_series_visibility(self.show_sample, plotid=self.plotid,
-                                        series=name)
-
-
-
-class ChistSeriesEditor(PolygonPlotEditor, DiffusionSeriesEditor):
-# class PolyDiffusionSeriesEditor(PolygonPlotEditor, DiffusionSeriesEditor):
-    inner = Bool(True)
-    outer = Bool(True)
-
-    def _inner_changed(self):
-        self.graph.set_series_visibility(self.inner, plotid=self.plotid,
-                                        series='{}.h'.format(self.name)
-                                        )
-
-    def _outer_changed(self):
-        self.graph.set_series_visibility(self.outer, plotid=self.plotid,
-                                        series='{}.l'.format(self.name)
-                                        )
-    def _show_changed(self, name, old, new):
-        '''
-        '''
-        self._inner_changed()
-        self._outer_changed()
-
-class UnchistSeriesEditor(ContourPolyPlotEditor, DiffusionSeriesEditor):
-    pass
-# class ContourPolyDiffusionSeriesEditor(ContourPolyPlotEditor, DiffusionSeriesEditor):
-#    pass
-# ============= EOF =====================================
-=======
 # # ===============================================================================
 # # Copyright 2011 Jake Ross
 # #
@@ -219,5 +111,4 @@
 #
 # # class ContourPolyDiffusionSeriesEditor(ContourPolyPlotEditor, DiffusionSeriesEditor):
 # #    pass
-# # ============= EOF =====================================
->>>>>>> 1049d48b
+# # ============= EOF =====================================