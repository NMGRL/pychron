# ===============================================================================
# Copyright 2011 Jake Ross
#
# Licensed under the Apache License, Version 2.0 (the "License");
# you may not use this file except in compliance with the License.
# You may obtain a copy of the License at
#
# http://www.apache.org/licenses/LICENSE-2.0
#
# Unless required by applicable law or agreed to in writing, software
# distributed under the License is distributed on an "AS IS" BASIS,
# WITHOUT WARRANTIES OR CONDITIONS OF ANY KIND, either express or implied.
# See the License for the specific language governing permissions and
# limitations under the License.
# ===============================================================================

# =============enthought library imports=======================
<<<<<<< HEAD
# from chaco.scales.time_scale import CalendarScaleSystem
# from chaco.scales_tick_generator import ScalesTickGenerator
from traits.api import Instance, Bool, \
    List, Str, Property, Dict, Event
from traitsui.api import View, UItem
=======

from chaco.scales.time_scale import CalendarScaleSystem
from chaco.scales_tick_generator import ScalesTickGenerator
from traits.api import Instance, Bool, \
    List, Str, Property, Dict, Callable, Event
from traitsui.api import View, Item
>>>>>>> 9afe8b09
from enable.component_editor import ComponentEditor
from chaco.api import OverlayPlotContainer, \
    VPlotContainer, HPlotContainer, GridPlotContainer, \
    BasePlotContainer, Plot, ArrayPlotData, ArrayDataSource
# from chaco.tools.api import ZoomTool, LineInspector, RangeSelection, \
#     RangeSelectionOverlay
# from chaco.axis import PlotAxis
#
# from pyface.timer.api import do_after as do_after_timer

# from chaco.data_label import DataLabel
# from chaco.plot_graphics_context import PlotGraphicsContext
# from chaco.array_data_source import ArrayDataSource
# =============standard library imports ========================
from numpy import array, hstack, Inf
import os
import csv
import math
# =============local library imports  ==========================
from pychron.core.helpers.color_generators import colorname_generator as color_generator
from pychron.core.helpers.filetools import add_extension

from tools.contextual_menu_tool import ContextualMenuTool
from pychron.graph.context_menu_mixin import ContextMenuMixin

# from chaco.tools.pan_tool import PanTool
VALID_FONTS = [
    # 'Helvetica',
    'Arial',
    'Lucida Grande',
    # 'Times New Roman',
    'Geneva',
    'Courier']


def name_generator(base):
    """
    """
    i = 0
    while 1:
        n = base + str(i)
        yield n
        i += 1


IMAGE_EXTENSIONS = ['.png', '.jpg', '.jpeg', '.tiff', '.tif', '.gif']
DEFAULT_IMAGE_EXT = IMAGE_EXTENSIONS[0]


def fmt(data):
    return ['%0.8f' % d for d in data]


# class GraphHandler(Handler):
# def init(self, info):
# info.object.ui = info.ui
#
#    def closed(self, info, isok):
#        info.object.closed()


# class Graph(Viewable, ContextMenuMixin):
def get_file_path(action='save as', **kw):
    from pyface.api import FileDialog, OK

    dlg = FileDialog(action=action, **kw)
    if dlg.open() == OK:
        return dlg.path


def add_aux_axis(po, p, title='', color='black'):
    """
    """
    #        from chaco.axis import PlotAxis
    from chaco.axis import PlotAxis

    axis = PlotAxis(p, orientation='right',
                    title=title,
                    axis_line_visible=False,
                    tick_color=color,
                    tick_label_color=color,
                    title_color=color)

    p.underlays.append(axis)
    po.add(p)
    #        po.plots['aux'] = [p]

    po.x_grid.visible = False
    po.y_grid.visible = False


def plot_axis_factory(p, key, normal, **kw):
    if key == 'x':
        m = p.index_mapper
        if normal:
            o = 'bottom'
        else:
            o = 'top'
            kw['tick_label_formatter'] = lambda x: ''
    else:
        if normal:
            o = 'left'
        else:
            o = 'right'
            kw['tick_label_formatter'] = lambda x: ''
        m = p.value_mapper
    from chaco.axis import PlotAxis

    ax = PlotAxis(component=p,
                  mapper=m,
                  orientation=o,
                  axis_line_visible=False,
                  **kw)
    return ax


def plot_factory(legend_kw=None, **kw):
    """
    """
    p = Plot(data=ArrayPlotData(),
             # use_backbuffer=True,
             **kw)

    vis = kw['show_legend'] if 'show_legend' in kw else False

    if not isinstance(vis, bool):
        align = vis
        vis = True
    else:
        align = 'lr'

    p.legend.visible = vis
    p.legend.align = align
    if legend_kw:
        p.legend.trait_set(**legend_kw)

    return p


CONTAINERS = {'v': VPlotContainer, 'h': HPlotContainer, 'g': GridPlotContainer, 'o': OverlayPlotContainer}


def container_factory(**kw):
    """
    """
    if 'kind' in kw:
        kind = kw['kind']
    else:
        kind = 'v'

    # kinds = ['v', 'h', 'g', 'o']
    # containers = [VPlotContainer, HPlotContainer, GridPlotContainer, OverlayPlotContainer]

    # c = containers[kinds.index(kind)]
    c = CONTAINERS.get(kind, VPlotContainer)

    options = dict(
        bgcolor='white',
        padding=5,
        fill_padding=True)

    for k in options:
        if k not in kw.keys():
            kw[k] = options[k]

    container = c(**kw)

    # add some tools
    #        cm=ContextualMenuTool(parent=container,
    #                              component=container
    #                              )
    #        container.tools.append(cm)
    #
    # gt = TraitsTool(component = container)
    # container.tools.append(gt)
    return container


class Graph(ContextMenuMixin):
    """
    """
    name = Str
    plotcontainer = Instance(BasePlotContainer)
    container_dict = Dict
    plots = List(Plot)

    selected_plotid = Property(depends_on='selected_plot')
    selected_plot = Instance(Plot)
    window_title = ''
    window_width = 600
    window_height = 500
    window_x = 500
    window_y = 250

<<<<<<< HEAD
    # width = 300
    # height = 300
    # resizable = True
    # crosshairs_enabled = False
=======
    width = 300
    height = 300
    resizable = True
>>>>>>> 9afe8b09
    # editor_enabled = True

    line_inspectors_write_metadata = False
    add_context_menu = Bool(True)

<<<<<<< HEAD
    # plot_editor = Any
    # plot_editor_klass = PlotEditor
    # graph_editor = Any
    autoupdate = Bool(False)

    # _title = Str
    # _title_font = None
    # _title_size = None

    _convert_index = None

    # _control = None

    status_text = Str
    # groups = None

    # current_pos = None
=======
    _title = Str
    _title_font = None
    _title_size = None

    _convert_index = None

    status_text = Str
>>>>>>> 9afe8b09

    # view_identifier = None

<<<<<<< HEAD
    #    ui = Any
    # close_func = Callable
=======
    close_func = Callable
>>>>>>> 9afe8b09
    x_limits_changed = Event

    xdataname_generators = List
    ydataname_generators = List
    yerdataname_generators = List
    color_generators = List
    series = List
    data_len = List
    data_limits = List

    def __init__(self, *args, **kw):
        """
        """
        super(Graph, self).__init__(*args, **kw)
        self.clear()

        pc = self.plotcontainer
        # print 'add context menu', self.add_context_menu, pc
        if self.add_context_menu:
            menu = ContextualMenuTool(parent=self,
                                      component=pc)

            pc.tools.append(menu)

    # def _assemble_plot_metadata(self, plot):
    #     meta = dict()
    #     pmeta = dict()
    #     if isinstance(plot, ScatterPlot):
    #         attrs = ['color', 'marker_size', 'marker']
    #     else:
    #         attrs = ['color', 'line_width', 'line_style']
    #
    #     for ai in attrs:
    #         v = getattr(plot, ai)
    #         #            if ai == 'color':
    #         #                print ai, v, type(v)
    #         #                if isinstance(v, str):
    #         #                    v = color_table[v]
    #         #                else:
    #         #                    v=map(lambda x:x*255, v)
    #
    #         meta[ai] = v
    #
    #     meta['plot'] = pmeta
    #
    #     return meta
    #
    # def _assemble_value_axis_metadata(self, v):
    #     vmeta = dict()
    #     vattrs = ['title_spacing', 'tick_visible', 'tick_label_formatter']
    #
    #     for ai in vattrs:
    #         vmeta[ai] = getattr(v, ai)
    #     return vmeta
    #
    # def dump_metadata(self):
    #     ps = []
    #
    #     for p in self.plots:
    #         d = dict()
    #         d['value_axis'] = self._assemble_value_axis_metadata(p.value_axis)
    #         d['xlimits'] = p.index_range.low, p.index_range.high
    #         for k, pp in p.plots.iteritems():
    #             pp = pp[0]
    #             d[k] = self._assemble_plot_metadata(pp)
    #
    #         ps.append(d)
    #
    #     return ps
    #
    # def load_metadata(self, metas):
    #     return
    #
    #     self.debug('loading metadata')
    #
    #     for i, meta in enumerate(metas):
    #         #print meta.keys()
    #         if not meta:
    #             continue
    #         try:
    #             plot = self.plots[i]
    #         except IndexError:
    #             continue
    #
    #         plots = plot.plots
    #         for k, d in meta.iteritems():
    #             obj = None
    #             if k == 'value_axis':
    #                 obj = plot.value_axis
    #             elif k in plots:
    #                 obj = plots[k][0]
    #
    #             if obj:
    #                 for ki, di in d.iteritems():
    #                     if 'color' in ki:
    #                         d[ki] = map(lambda x: x * 255, d[ki])
    #                 obj.trait_set(**d)
    #
    #         mi_, ma_ = meta['xlimits']
    #         self.set_x_limits(min_=mi_, max_=ma_, plotid=i)
    #
    #     self.redraw()

<<<<<<< HEAD
    # def add_point_inspector(self, scatter, convert_index=None):
    #     point_inspector = PointInspector(scatter,
    #                                      convert_index=convert_index)
    #     pinspector_overlay = PointInspectorOverlay(component=scatter,
    #                                                tool=point_inspector)
    #     #
    #     scatter.overlays.append(pinspector_overlay)
    #     scatter.tools.append(point_inspector)
=======
    def set_time_xaxis(self, plotid=None):
        if plotid is None:
            plotid = len(self.plots) - 1

        p = self.plots[plotid]
        p.x_axis.tick_generator = ScalesTickGenerator(scale=CalendarScaleSystem())

    def add_point_inspector(self, scatter, convert_index=None):
        point_inspector = PointInspector(scatter,
                                         convert_index=convert_index)
        pinspector_overlay = PointInspectorOverlay(component=scatter,
                                                   tool=point_inspector)
        #
        scatter.overlays.append(pinspector_overlay)
        scatter.tools.append(point_inspector)
>>>>>>> 9afe8b09

    # def closed(self, *args):
    #     if self.close_func:
    #         self.close_func()

    def update_group_attribute(self, plot, attr, value, dataid=0):
        pass

    def get_plotid_by_ytitle(self, *args, **kw):
        plot = self.get_plot_by_ytitle(*args, **kw)
        if plot is not None:
            return self.plots.index(plot)

    def get_plot_by_ytitle(self, txt, startswith=False):
        """
            iso: str

            return None or Plot with y_axis.title equal to iso
            if startswith is True title only has to start with iso
        """
        if startswith:
            is_equal = lambda x: x.startswith(txt)
        else:
            is_equal = lambda x: x.__eq__(txt)

        plot = None
        for po in self.plots:
            if is_equal(po.y_axis.title):
                plot = po
                break

        return plot

    def get_num_plots(self):
        """
        """
        return len(self.plots)

    def get_num_series(self, plotid):
        """
        """
        return len(self.series[plotid])

    def get_data(self, plotid=0, series=0, axis=0):
        """

        """
        s = self.series[plotid][series]
        p = self.plots[plotid]
        return p.data.get_data(s[axis])

    def get_aux_data(self, plotid=0, series=1):
        plot = self.plots[plotid]

        si = plot.plots['aux{:03d}'.format(series)][0]

        oi = si.index.get_data()
        ov = si.value.get_data()
        return oi, ov

    def save_png(self, path=None):
        """
        """
        self._save(type_='pic', path=path)

    def save_pdf(self, path=None):
        """
        """
        self._save(type_='pdf', path=path)

    def save(self, path=None):
        """
        """
        self._save(path=path)

    # def export_raw_data(self, path=None, header=None, plotid=0):
    #     """
    #     """
    #     if path is None:
    #         path = self._path_factory()
    #     if path is not None:
    #         self._export_raw_data(path, header, plotid)

    def export_data(self, path=None, plotid=None):
        """
        """
        if path is None:
            path = get_file_path()

        if path is not None:
            path = add_extension(path, '.csv')
            self._export_data(path, plotid)

    def read_xy(self, p, header=False, series=0, plotid=0):
        """
        """
        x = []
        y = []
        with open(p, 'r') as f:
            reader = csv.reader(f)
            if header:
                reader.next()
            for line in reader:
                if line[0].startswith('#'):
                    continue
                if len(line) == 2:
                    x.append(float(line[0]))
                    y.append(float(line[1]))

        self.set_data(x, plotid, series)
        self.set_data(y, plotid, series, axis=1)

    #    def close(self):
    #        '''
    #            close the window
    #        '''
    #        if self.ui is not None:
    #            do_after_timer(1, self.ui.dispose)
    #        self.ui = None

    def remove_rulers(self, plotid=0):
        from pychron.graph.guide_overlay import GuideOverlay

        plot = self.plots[plotid]
        for o in plot.overlays:
            if isinstance(o, GuideOverlay):
                plot.overlays.remove(o)

    def clear_plots(self):
        x = range(len(self.plots))

        self.xdataname_generators = [name_generator('x') for _ in x]
        self.ydataname_generators = [name_generator('y') for _ in x]
        self.yerdataname_generators = [name_generator('yer') for _ in x]

        self.color_generators = [color_generator() for _ in x]
        #         for po in x:

        self.series = [[] for _ in x]
        self.data_len = [[] for _ in x]
        self.data_limits = [[] for _ in x]

        #         print '====== {}'.format(self)
        #         print 'len plots {}'.format(len(self.plots))
        for pi in self.plots:
            #             print 'len pi.renderers {}'.format(len(pi.plots.keys()))
            for k, pp in pi.plots.items():
                for renderer in pp:
                    try:
                        pi.remove(renderer)
                    except RuntimeError:
                        print 'failed removing {}'.format(renderer)

                pi.plots.pop(k)
                #             print 'len psss.renderers {}'.format(len(pi.plots.keys()))

        self.clear_data()

    def clear(self):
        """
        """
        self.clear_plots()

        self.plots = []

        self.xdataname_generators = [name_generator('x')]
        self.ydataname_generators = [name_generator('y')]
        self.yerdataname_generators = [name_generator('yer')]

        self.color_generators = [color_generator()]

        self.series = []
        self.data_len = []

        #         self.raw_x = []
        #         self.raw_y = []
        #         self.raw_yer = []

        self.data_limits = []
        self.plotcontainer = self.container_factory()

        self.selected_plot = None

    def set_axis_label_color(self, *args, **kw):
        """
        """

        kw['attr'] = 'title'
        self._set_axis_color(*args, **kw)

    def set_axis_tick_color(self, *args, **kw):
        """
        """
        attrs = ['tick_label', 'tick']
        if 'attrs' in kw:
            attrs = kw['attrs']

        for a in attrs:
            kw['attr'] = a
            self._set_axis_color(*args, **kw)

    def set_aux_data(self, x, y, plotid=0, series=1):
        p = self.plots[plotid].plots['aux{:03d}'.format(series)][0]
        p.index.set_data(x)
        p.value.set_data(y)

    def clear_data(self, plotid=None, **kw):
        if plotid is None:
            for i, p in enumerate(self.plots):
                for s in self.series[i]:
                    for k in s:
                        p.data.set_data(k, [])
        else:
            self.set_data([], **kw)

    def set_data(self, d, plotid=0, series=0, axis=0):
        """
        """
        if isinstance(series, int):
            n = self.series[plotid][series]
            series = n[axis]

        self.plots[plotid].data.set_data(series, d)

    def set_axis_traits(self, plotid=0, axis='x', **kw):
        """
        """
        plot = self.plots[plotid]

        attr = getattr(plot, '{}_axis'.format(axis))
        attr.trait_set(**kw)

    def set_grid_traits(self, plotid=0, grid='x', **kw):
        """
        """
        plot = self.plots[plotid]

        attr = getattr(plot, '{}_grid'.format(grid))
        attr.trait_set(**kw)

    def set_series_traits(self, d, plotid=0, series=0):
        """
        """
        plot = self.plots[plotid].plots['plot%i' % series][0]
        plot.trait_set(**d)
        self.plotcontainer.request_redraw()

    def get_series_color(self, plotid=0, series=0):
        if isinstance(series, int):
            series = 'plot{:03d}'.format(series)

        p = self.plots[plotid].plots[series][0]
        return p.color

    #    def set_series_type(self, t, plotid = 0, series = 0):
    #        '''

    #        '''
    #        p = self.plots[plotid]
    #        s = 'plot%i' % series
    #
    #        ss = p.plots[s][0]
    #        x = ss.index.get_data()
    #        y = ss.value.get_data()
    #
    #        p.delplot(s)
    #
    #        series,plot=self.new_series(x = x, y = y, color = ss.color, plotid = plotid, type = t, add = True)
    #        self.plotcontainer.invalidate_and_redraw()
    #        return series
    #        #self.refresh_editor()
    def get_series_label(self, plotid=0, series=0):
        """
        """
        r = ''
        legend = self.plots[plotid].legend
        if isinstance(series, str):
            if series in legend.labels:
                return series
            return

        try:
            r = legend.labels[series]
        except IndexError:
            pass

        return r

    def set_series_label(self, label, plotid=0, series=None):
        """

            A chaco update requires that the legends labels match the keys in the plot dict

            save the plots from the dict
            resave them with label as the key

        """

        legend = self.plots[plotid].legend
        if series is None:
            n = len(self.plots[plotid].plots.keys())
            series = n - 1

        if isinstance(series, int):
            series = 'plot{}'.format(series)

        try:
            legend.labels[series] = label
        except Exception, e:
            legend.labels.append(label)

        try:
            plots = self.plots[plotid].plots[series]
        except KeyError:
            print self.plots[plotid].plots.keys()
            raise

        self.plots[plotid].plots[label] = plots
        self.plots[plotid].plots.pop(series)

    def clear_legend(self, keys, plotid=0):
        """
        """
        legend = self.plots[plotid].legend
        for key in keys:
            legend.plots.pop(key)

    def set_series_visibility(self, v, plotid=0, series=0):
        """
        """
        p = self.plots[plotid]

        if isinstance(series, int):
            series = 'plot%i' % series

        try:
            p.showplot(series) if v else p.hideplot(series)
            self.plotcontainer.invalidate_and_redraw()
        except KeyError:
            pass

    def get_x_limits(self, plotid=0):
        """
        """
        return self._get_limits('index', plotid=plotid)

    def get_y_limits(self, plotid=0):
        """
        """
        return self._get_limits('value', plotid=plotid)

    def set_y_limits(self, min_=None, max_=None, pad=0, plotid=0, **kw):
        """
        """
        mmin, mmax = self.get_y_limits(plotid)

        if min_ is None:
            min_ = mmin
        if max_ is None:
            max_ = mmax

        self._set_limits(min_, max_, 'value', plotid, pad, **kw)

    #         invoke_in_main_thread(self._set_limits,
    #                               min_, max_, 'value', plotid, pad, **kw)

    def set_x_limits(self, min_=None, max_=None, pad=0, plotid=0, **kw):
        """
        """
        #         invoke_in_main_thread(self._set_limits,
        #                               min_, max_, 'index', plotid, pad, **kw)
        if self._set_limits(min_, max_, 'index', plotid, pad, **kw):
            self.x_limits_changed = True

    def set_x_tracking(self, track, plotid=0):
        """
        """
        plot = self.plots[plotid]
        if track:
            plot.index_range.tracking_amount = track
            plot.index_range.high_setting = 'track'
            plot.index_range.low_setting = 'auto'
        else:
            plot.index_range.high_setting = 'auto'
            plot.index_range.low_setting = 'auto'

    def set_y_tracking(self, track, plotid=0):
        """
        """
        plot = self.plots[plotid]
        if track:
            plot.value_range.tracking_amount = track
            plot.value_range.high_setting = 'track'
            plot.value_range.low_setting = 'auto'
        else:
            plot.value_range.high_setting = 'auto'
            plot.value_range.low_setting = 'auto'

    def set_plot_title(self, t, font='modern', size=None, plotid=0):
        p = self.plots[plotid]
        p.title = t

    def set_title(self, t, font='modern', size=None):
        """
        """
        self._title = t

        pc = self.plotcontainer

        if pc.overlays:
            pc.overlays.pop()

        if font not in VALID_FONTS:
            font = 'modern'

        if size is None:
            size = 12
        # self._title_font = font
        # self._title_size = size
        font = '{} {}'.format(font, size)
<<<<<<< HEAD

        from chaco.plot_label import PlotLabel

        pl = PlotLabel(t, component=pc, font=font)
=======
        #        import wx

        #        family = wx.FONTFAMILY_MODERN
        #        style = wx.FONTSTYLE_NORMAL
        #        weight = wx.FONTWEIGHT_NORMAL
        #        font = wx.Font(size, family, style, weight, False,
        #                       font)

        pl = PlotLabel(t, component=pc,
                       #                       bgcolor='red',
                       #                       draw_layer='overlay'
                       font=font,
                       #                                 vjustify='bottom',
                       #                                 overlay_position='top'
                       )
        #        print pl
>>>>>>> 9afe8b09
        pc.overlays.append(pl)
        #        print pc.components
        #        pc.add(pl)
        #        pc._components.insert(0, pl)
        #        pc.invalidate_and_redraw()
        #        pc.request_redraw()
        self.redraw()

    def get_x_title(self, plotid=0):
        """
        """
        return self._get_title('y_axis', plotid)

    def get_y_title(self, plotid=0):
        """
        """
        return self._get_title('x_axis', plotid)

    def set_x_title(self, title, plotid=None, **font):
        """
        """
        self._set_title('x_axis', title, plotid, **font)

    def set_y_title(self, title, plotid=None, **font):
        """
        """
        self._set_title('y_axis', title, plotid, **font)

    def add_plot_label(self, txt, plotid=0, overlay_position='inside top', hjustify='left', **kw):
        """
        """

        from chaco.plot_label import PlotLabel

        c = self.plots[plotid]
        pl = PlotLabel(txt,
                       component=c,
                       overlay_position=overlay_position, hjustify=hjustify,
                       **kw)
        c.overlays.append(pl)
        return pl

    def add_data_label(self, x, y, plotid=0):
        """
        """
        from chaco.data_label import DataLabel

        plot = self.plots[plotid]

        label = DataLabel(component=plot, data_point=(x, y),
                          label_position="top left", padding=40,
                          bgcolor="lightgray",
                          border_visible=False)
        plot.overlays.append(label)

    def delplot(self, plotid=0, series=0):
        plot = self.plots[plotid]

        if isinstance(series, int):
            series = 'plot{}'.format(series)
        plot.delplot(series)

    def new_plot(self, add=True, **kw):
        """
        """
        p = plot_factory(**kw)

        self.plots.append(p)
        self.color_generators.append(color_generator())
        self.xdataname_generators.append(name_generator('x'))
        self.ydataname_generators.append(name_generator('y'))
        self.yerdataname_generators.append(name_generator('yer'))

        self.series.append([])
        #         self.raw_x.append([])
        #         self.raw_y.append([])
        #         self.raw_yer.append([])

        pc = self.plotcontainer
        if add:
            if not isinstance(add, bool):
                pc.insert(add, p)
            else:
                pc.add(p)

        zoom = kw['zoom'] if 'zoom' in kw else False
        pan = kw['pan'] if 'pan' in kw else False

        # contextmenu = kw['contextmenu'] if 'contextmenu' in kw.keys() else True
        tools = []
        if zoom:
            nkw = dict(tool_mode='box',
<<<<<<< HEAD
                       always_on=False)
=======
                       always_on=False
                       )
>>>>>>> 9afe8b09
            if 'zoom_dict' in kw:
                zoomargs = kw['zoom_dict']
                for k in zoomargs:
                    nkw[k] = zoomargs[k]

            from chaco.tools.api import ZoomTool

            zt = ZoomTool(component=p, **nkw)

            p.overlays.append(zt)
            tools.append(zt)

        if pan:
            from tools.pan_tool import MyPanTool as PanTool

            kwargs = dict(always_on=False)
            if isinstance(pan, str):
                kwargs['constrain'] = True
                kwargs['constrain_direction'] = pan
                kwargs['constrain_key'] = None

            pt = PanTool(p, container=pc, **kwargs)
            tools.append(pt)

        plotid = len(self.plots) - 1

        # for tool in pc.tools:
        #    if isinstance(tool, ContextualMenuTool):
        #        contextmenu = False

        # if contextmenu:
        #    menu = ContextualMenuTool(parent=weakref.ref(self)(),
        #                              component=pc)
        #    pc.tools.append(menu)

        for t in ['x', 'y']:
            title = '{}title'.format(t)
            if title in kw:
                self._set_title('{}_axis'.format(t), kw[title], plotid)

                #        broadcaster = BroadcasterTool(tools=tools
                #                                      )
                #        p.tools.insert(0, broadcaster)
        p.tools = tools
        return p

    def new_graph(self, *args, **kw):
        """
        """
        raise NotImplementedError

    def new_series(self, x=None, y=None,
                   yer=None,
                   plotid=None,
                   #                   aux_plot=False,
                   colors=None,
                   color_map_name='hot',
                   **kw):
        """
        """

        if plotid is None:
            plotid = len(self.plots) - 1
        kw['plotid'] = plotid
        plotobj, names, rd = self._series_factory(x, y, yer=yer, **kw)
        # print 'downsample', plotobj.use_downsample

        #        plotobj.use_downsample = True
        #        if aux_plot:
        #            if x is None:
        #                x = np.array([])
        #            if y is None:
        #                y = np.array([])
        #
        #            rd.pop('render_style')
        #            renderer = create_line_plot((x, y), **rd)
        #
        #            plotobj.add(renderer)
        #            n = 'aux{:03n}'.format(int(names[0][-1:][0]))
        #            plotobj.plots[n] = [renderer]
        #
        #            return renderer, plotobj

        #        else:

        if 'type' in rd:
            if rd['type'] == 'line_scatter':

                plotobj.plot(names,
                             type='scatter', marker_size=2,
                             marker='circle',
                             color=rd['color'],
                             outline_color=rd['color'])
                rd['type'] = 'line'

            elif rd['type'] == 'scatter':
                if 'outline_color' in rd:
                    rd['outline_color'] = rd['color']

                rd['selection_color'] = rd['selection_color']
                rd['selection_outline_color'] = rd['color']

            if rd['type'] == 'cmap_scatter':
                from chaco.default_colormaps import color_map_name_dict

                rd['color_mapper'] = color_map_name_dict[color_map_name]
                #                 rd['line_width'] = 1

                #                    self.series[plotid][1] += (c,)
                c = self.series[plotid][-1][0].replace('x', 'c')
                self.plots[plotid].data.set_data(c, array(colors))
                names += (c,)

        renderer = plotobj.plot(names, **rd)

        return renderer[0], plotobj

<<<<<<< HEAD
        # def show_graph_editor(self):
        #     """
        #     """
        #     pass
        # from editors.graph_editor import GraphEditor
        #
        # g = self.graph_editor
        # if g is None:
        #     print self
        #     g = GraphEditor(graph=self)
        #     self.graph_editor = g
        #
        # g.edit_traits(parent=self._control)

    # def show_plot_editor(self):
    #     """
    #     """
    #     self._show_plot_editor()

    # def _show_plot_editor(self, **kw):
    #     '''
    #     '''
    #     p = self.plot_editor
    #     if p is None or not p.plot == self.selected_plot:
    #         p = self.plot_editor_klass(plot=self.selected_plot,
    #                                    graph=self,
    #                                    **kw
    #         )
    #         self.plot_editor = p
    #
    #         p.edit_traits(parent=self._control)

    # def auto_update(self, *args, **kw):
    #     '''
    #     '''
    #     pass
=======
    def auto_update(self, *args, **kw):
        '''
        '''
        pass

    def add_aux_axis(self, po, p, title='', color='black'):
        '''
        '''
        #        from chaco.axis import PlotAxis

        axis = PlotAxis(p, orientation='right',
                        title=title,
                        axis_line_visible=False,
                        tick_color=color,
                        tick_label_color=color,
                        title_color=color
                        )

        p.underlays.append(axis)
        po.add(p)
        #        po.plots['aux'] = [p]

        po.x_grid.visible = False
        po.y_grid.visible = False
>>>>>>> 9afe8b09

    def add_aux_datum(self, datum, plotid=0, series=1, do_after=False):
        """
        """

        # def add():
        plot = self.plots[plotid]

        si = plot.plots['aux{:03d}'.format(series)][0]

        oi = si.index.get_data()
        ov = si.value.get_data()

        si.index.set_data(hstack((oi, [datum[0]])))
        si.value.set_data(hstack((ov, [datum[1]])))

        # if do_after:
        #     do_after_timer(do_after, add)
        # else:
        #     add()

    def add_data(self, data, **kw):
        """
        """
        for pi, d in enumerate(data):
            self.add_datum(d, plotid=pi, **kw)

    def add_datum(self, datum, plotid=0, series=0,
                  update_y_limits=False,
                  ypadding=10,
                  ymin_anchor=None,
                  #                    do_after=None,
                  **kw):

        #         def add(datum):
        # print 'adding data',plotid, series, len(self.series[plotid])
        try:
            names = self.series[plotid][series]
        except IndexError:
            print 'adding data', plotid, series, self.series[plotid]
            return

        plot = self.plots[plotid]

        if not hasattr(datum, '__iter__'):
            datum = (datum,)

        data = plot.data
        mi, ma = -Inf, Inf
        for i, (name, di) in enumerate(zip(names, datum)):
            d = data.get_data(name)
            nd = hstack((d, di))
            data.set_data(name, nd)

            if i == 1:
                # y values
                mi = min(nd)
                ma = max(nd)

        if update_y_limits:
            if isinstance(ypadding, str):
                ypad = max(0.1, abs(mi - ma)) * float(ypadding)
            else:
                ypad = ypadding
            mi -= ypad
            if ymin_anchor is not None:
                mi = max(ymin_anchor, mi)

            self.set_y_limits(min_=mi,
                              max_=ma + ypad,
                              plotid=plotid)

            #         if do_after:
            #             do_after_timer(do_after, add, datum)
            #         else:
            #             add(datum)

<<<<<<< HEAD
    # def show_crosshairs(self, color='black'):
    #     """
    #     """
    #     self.crosshairs_enabled = True
    #     self._crosshairs_factory(color=color)
    #     self.plotcontainer.request_redraw()
    #
    # def destroy_crosshairs(self):
    #     """
    #     """
    #     self.crosshairs_enabled = False
    #     plot = self.plots[0].plots['plot0'][0]
    #     plot.overlays = [o for o in plot.overlays if not isinstance(o, LineInspector)]
    #     self.plotcontainer.request_redraw()

=======
>>>>>>> 9afe8b09
    def add_range_selector(self, plotid=0, series=0):
        from chaco.tools.range_selection import RangeSelection
        from chaco.tools.range_selection_overlay import RangeSelectionOverlay

        plot = self.plots[plotid].plots['plot{}'.format(series)][0]

        plot.active_tool = RangeSelection(plot, left_button_selects=True)

        plot.overlays.append(RangeSelectionOverlay(component=plot))

    def add_guide(self, value, orientation='h', plotid=0, color=(0, 0, 0)):
        """
        """
        plot = self.plots[plotid]

        from pychron.graph.guide_overlay import GuideOverlay

        guide_overlay = GuideOverlay(component=plot,
                                     value=value,
                                     color=color)
        plot.overlays.append(guide_overlay)

    def add_vertical_rule(self, v, plotid=0, **kw):
        """
        """
        if 'plot' in kw:
            plot = kw['plot']
        else:
            plot = self.plots[plotid]

        from pychron.graph.guide_overlay import GuideOverlay

        l = GuideOverlay(plot, value=v, orientation='v', **kw)

        plot.underlays.append(l)
        return l

    def add_horizontal_rule(self, v, plotid=0, **kw):
        """
        """
        plot = self.plots[plotid]
        from pychron.graph.guide_overlay import GuideOverlay

        l = GuideOverlay(plot, value=v, **kw)
        plot.underlays.append(l)

    def add_opposite_ticks(self, plotid=0, key=None):
        """
        """
        p = self.plots[plotid]
        if key is None:
            for key in ['x', 'y']:
                ax = plot_axis_factory(p, key, False)
                p.underlays.append(ax)

        else:
            ax = plot_axis_factory(p, key, False)
            p.underlays.append(ax)

    def add_minor_xticks(self, plotid=0, **kw):
        """
        """
        p = self.plots[plotid]
        from pychron.graph.minor_tick_overlay import MinorTicksOverlay

        m = MinorTicksOverlay(component=p, orientation='v', **kw)
        p.underlays.append(m)

    def add_minor_yticks(self, plotid=0, **kw):
        """
        """
        p = self.plots[plotid]

        from pychron.graph.minor_tick_overlay import MinorTicksOverlay

        m = MinorTicksOverlay(component=p, orientation='h', **kw)
        p.underlays.append(m)

    def set_time_xaxis(self, plotid=None):
        from chaco.scales_tick_generator import ScalesTickGenerator
        from chaco.scales.time_scale import CalendarScaleSystem

        if plotid is None:
            plotid = len(self.plots) - 1

        p = self.plots[plotid]

        p.x_axis.tick_generator = ScalesTickGenerator(scale=CalendarScaleSystem())

    def refresh(self):
        pass

    def invalidate_and_redraw(self):
        self.plotcontainer._layout_needed = True
        self.plotcontainer.invalidate_and_redraw()

    def redraw(self, force=True):
        """
        """
        if force:
            self.invalidate_and_redraw()
        else:
            self.plotcontainer.request_redraw()

    def get_next_color(self, exclude=None, plotid=0):
        cg = self.color_generators[plotid]

        nc = cg.next()
        if exclude is not None:
            if not isinstance(exclude, (list, tuple)):
                exclude = [exclude]

            while nc in exclude:
                nc = cg.next()

        return nc

    def container_factory(self):
<<<<<<< HEAD
        """
        """
        return container_factory(**self.container_dict)
=======
        """
        """
        return self._container_factory(**self.container_dict)

    # private
    def _plot_axis_factory(self, p, key, normal, **kw):
        if key == 'x':
            m = p.index_mapper
            if normal:
                o = 'bottom'
            else:
                o = 'top'
                kw['tick_label_formatter'] = lambda x: ''
        else:
            if normal:
                o = 'left'
            else:
                o = 'right'
                kw['tick_label_formatter'] = lambda x: ''
            m = p.value_mapper

        ax = PlotAxis(component=p,
                      mapper=m,
                      orientation=o,
                      axis_line_visible=False,
                      **kw)
        return ax

    def _path_factory(self):

        dlg = FileDialog(action='save as')
        if dlg.open() == OK:
            return dlg.path

    def _name_generator_factory(self, name):
        return name_generator(name)

    def _set_axis_color(self, name, color, **kw):
        """
        """
        attr = kw['attr']
        p = self.plots[kw['plotid']]
        if 'axis' in kw:
            ax = kw['axis']
        else:
            ax = getattr(p, '{}_axis'.format(name))
        if isinstance(attr, str):
            attr = [attr]
        for a in attr:
            setattr(ax, '{}_color'.format(a), color)

    def _add_line_inspector(self, plot, axis='x', color='red'):
        """
        """
        plot.overlays.append(LineInspector(component=plot,
                                           axis='index_%s' % axis,
                                           write_metadata=self.line_inspectors_write_metadata,
                                           inspect_mode='indexed',
                                           is_listener=False,
                                           color=color))

    def _container_factory(self, **kw):
        """
        """
        if 'kind' in kw:
            kind = kw['kind']
        else:
            kind = 'v'

        kinds = ['v', 'h', 'g', 'o']
        containers = [VPlotContainer, HPlotContainer, GridPlotContainer, OverlayPlotContainer]

        c = containers[kinds.index(kind)]

        options = dict(bgcolor='white', padding=5, fill_padding=True)

        for k in options:
            if k not in kw.keys():
                kw[k] = options[k]

        container = c(**kw)
        return container

    def _plot_factory(self, legend_kw=None, **kw):
        """
        """
        p = Plot(data=ArrayPlotData(), **kw)

        vis = kw.get('show_legend', False)

        if not isinstance(vis, bool):
            align = vis
            vis = True
        else:
            align = 'lr'

        p.legend.visible = vis
        p.legend.align = align
        if legend_kw:
            p.legend.trait_set(**legend_kw)
>>>>>>> 9afe8b09

    # def _add_line_inspector(self, plot, axis='x', color='red'):
    #     """
    #     """
    #     from chaco.tools.line_inspector import LineInspector
    #     plot.overlays.append(LineInspector(component=plot,
    #                                        axis='index_%s' % axis,
    #                                        write_metadata=self.line_inspectors_write_metadata,
    #                                        inspect_mode='indexed',
    #                                        is_listener=False,
    #                                        color=color))

    # def _crosshairs_factory(self, plot=None, color='black'):
    #     """
    #     """
    #     if plot is None:
    #         plot = self.plots[0].plots['plot0'][0]
    #     self._add_line_inspector(plot, axis='x', color=color)
    #     self._add_line_inspector(plot, axis='y', color=color)

    #     def _export_raw_data(self, path, header, plotid):
    #         def name_generator(base):
    #             i = 0
    #             while 1:
    #                 yield '%s%s%8s' % (base, i, '')
    #                 i += 1
    #
    #         xname_gen = name_generator('x')
    #         yname_gen = name_generator('y')
    #
    #         writer = csv.writer(open(path, 'w'))
    #         if plotid is None:
    #             plotid = self.selected_plotid
    #
    # #         xs = self.raw_x[plotid]
    # #         ys = self.raw_y[plotid]
    #
    #         cols = []
    #         nnames = []
    #         for xd, yd in zip(xs, ys):
    #             cols.append(fmt(xd))
    #             cols.append(fmt(yd))
    #             nnames.append(xname_gen.next())
    #             nnames.append(yname_gen.next())
    #
    #         if header is None:
    #             header = nnames
    #         writer.writerow(header)
    #         rows = zip(*cols)
    #         writer.writerows(rows)
    def _set_axis_color(self, name, color, **kw):
        """
        """
        attr = kw['attr']
        p = self.plots[kw['plotid']]
        if 'axis' in kw:
            ax = kw['axis']
        else:
            ax = getattr(p, '{}_axis'.format(name))
        if isinstance(attr, str):
            attr = [attr]
        for a in attr:
            setattr(ax, '{}_color'.format(a), color)

    def _export_data(self, path, plotid):
        writer = csv.writer(open(path, 'w'))

        if plotid is not None:
            plot = self.plots[plotid]
        else:
            plot = self.selected_plot

        if plot is None:
            return

        data = plot.data
        names = data.list_data()
        xs = names[len(names) / 2:]
        xs.sort()
        ys = names[:len(names) / 2]
        ys.sort()
        cols = []
        nnames = []
        for xn, yn in zip(xs, ys):
            yd = data.get_data(yn)
            xd = data.get_data(xn)

            cols.append(fmt(xd))
            cols.append(fmt(yd))
            nnames.append(xn)
            nnames.append(yn)

        writer.writerow(nnames)
        rows = zip(*cols)
        writer.writerows(rows)

    def _series_factory(self, x, y, yer=None, plotid=0, add=True, **kw):
        """
        """

        if x is None:
            x = array([])
        if y is None:
            y = array([])

        if 'yerror' in kw:
            if not isinstance(kw['yerror'], ArrayDataSource):
                kw['yerror'] = ArrayDataSource(kw['yerror'])

        yername = None
        plot = self.plots[plotid]
        if add:
            if 'xname' in kw:
                xname = kw['xname']
            else:

                xname = self.xdataname_generators[plotid].next()
            if 'yname' in kw:
                yname = kw['yname']
            else:
                yname = self.ydataname_generators[plotid].next()

            names = (xname, yname)
            #             self.raw_x[plotid].append(x)
            #             self.raw_y[plotid].append(y)
            if yer is not None:
                # self.raw_yer[plotid].append(yer)
                yername = self.yerdataname_generators[plotid].next()
                names += (yername,)
            self.series[plotid].append(names)
        else:
            # try:
            xname = self.series[plotid][0][0]
            yname = self.series[plotid][0][1]
            if yer is not None:
                yername = self.series[plotid][0][2]
                # except IndexError:
                #     pass

        plot.data.set_data(xname, x)
        plot.data.set_data(yname, y)
        if yer is not None:
            plot.data.set_data(yername, yer)

        colorkey = 'color'
        if 'color' not in kw.keys():
            color_gen = self.color_generators[plotid]
            c = color_gen.next()
        else:
            c = kw['color']
        if isinstance(c, str):
            c = c.replace(' ', '')
        if 'type' in kw:

            if kw['type'] == 'bar':
                colorkey = 'fill_color'
            elif kw['type'] == 'polygon':
                colorkey = 'face_color'
                kw['edge_color'] = c
            elif kw['type'] == 'scatter':
                if 'outline_color' not in kw:
                    kw['outline_color'] = c

        for k, v in [
            ('render_style', 'connectedpoints'),
            (colorkey, c),
            ('selection_color', 'white')
        ]:
            if k not in kw.keys():
                kw[k] = v

        return plot, (xname, yname), kw

    def _save(self, type_='pic', path=None):
        """
        """
        if path is None:
            path = get_file_path(default_directory=os.path.expanduser('~'))
            # from pyface.api import FileDialog, OK
            # dlg = FileDialog(action='save as', default_directory=os.path.expanduser('~'))
            # if dlg.open() == OK:
            #     path = dlg.path
            #     self.status_text = 'Image Saved: %s' % path

        if path is not None:
            if type_ == 'pdf' or path.endswith('.pdf'):
                self._render_to_pdf(filename=path)
            else:
                # auto add an extension to the filename if not present
                # extension is necessary for PIL compression
                # set default save type_ DEFAULT_IMAGE_EXT='.png'

                # see http://infohost.nmt.edu/tcc/help/pubs/pil/formats.html
                for ei in IMAGE_EXTENSIONS:
                    if path.endswith(ei):
                        self._render_to_pic(path)
                        break
<<<<<<< HEAD
                else:
                    self._render_to_pic(os.path.join(path, DEFAULT_IMAGE_EXT))

                    #                base, ext = os.path.splitext(path)
                    #
                    #                if not ext in IMAGE_EXTENSIONS:
                    #                    path = ''.join((base, DEFAULT_IMAGE_EXT))
=======

                if not saved:
                    self._render_to_pic(add_extension(path, DEFAULT_IMAGE_EXT))
>>>>>>> 9afe8b09

    def _render_to_pdf(self, save=True, canvas=None, filename=None, dest_box=None):
        """
        """
        from chaco.pdf_graphics_context import PdfPlotGraphicsContext

        if filename:
            # if not filename.endswith('.pdf'):
            #     filename += '.pdf'
            filename = add_extension(filename, ext='.pdf')

        gc = PdfPlotGraphicsContext(filename=filename,
                                    pdf_canvas=canvas,
                                    dest_box=dest_box)
        pc = self.plotcontainer

        # pc.do_layout(force=True)
        # pc.use_backbuffer=False
        gc.render_component(pc, valign='center')
        if save:
            gc.save()
            # pc.use_backbuffer=True

        return gc

    def _render_to_pic(self, filename):
        """
        """
        from chaco.plot_graphics_context import PlotGraphicsContext

        p = self.plotcontainer
        gc = PlotGraphicsContext((int(p.outer_width), int(p.outer_height)))
        # p.use_backbuffer = False
        gc.render_component(p)
        # p.use_backbuffer = True
        gc.save(filename)

    # def _render_to_clipboard(self):
    #     """
    #         on mac osx the bitmap gets copied to the clipboard
    #
    #         the contents of clipboard are available to Preview and NeoOffice
    #         but not Excel
    #
    #         More success may be had on windows
    #
    #         Copying to clipboard is used to get a Graph into another program
    #         such as Excel or Illustrator
    #
    #         Save the image as png then Insert Image is probably equivalent but not
    #         as convenient
    #
    #         not working
    #     """
    #
    # #        import wx
    # #        p = self.plotcontainer
    # #        #gc = PlotGraphicsContext((int(p.outer_width), int(p.outer_height)))
    # #        width, height = p.outer_bounds
    # #        gc = PlotGraphicsContext((width, height), dpi=72)
    # # #        p.use_backbuffer = False
    # #        gc.render_component(p)
    # # #        p.use_backbuffer = True
    # #
    # #        # Create a bitmap the same size as the plot
    # #        # and copy the plot data to it
    # #        for di in dir(gc):
    # #            print di
    # #        bitmap = wx.BitmapFromBufferRGBA(width + 1, height + 1,
    # #                                     gc.bmp_array.flatten()
    # #                                     )
    # #        data = wx.BitmapDataObject()
    # #        data.SetBitmap(bitmap)
    # #
    # #        if wx.TheClipboard.Open():
    # #            wx.TheClipboard.SetData(data)
    # #            wx.TheClipboard.Close()

    def _get_title(self, axis, plotid):
        """
        """
        axis = getattr(self.plots[plotid], axis)
        return axis.title

    def _set_title(self, axis, title, plotid, font=None, size=None):
        """
        """
        if plotid is None:
            plotid = len(self.plots) - 1

        axis = getattr(self.plots[plotid], axis)
        params = dict(title=title)
        if font is not None or size is not None:
            if font not in VALID_FONTS:
                font = 'modern'

            # font = '{} {}'.format(font, size)
            tfont = '{} {}'.format(font, size + 2)
            params.update(dict(
                #                       tick_label_font=font,
                title_font=tfont
            ))
        axis.trait_set(**params)
        self.plotcontainer.request_redraw()

    def _get_limits(self, axis, plotid):
        """
        """
        plot = self.plots[plotid]
        try:
            ra = getattr(plot, '%s_range' % axis)
            return ra.low, ra.high
        except AttributeError, e:
            print 'get_limits', e

            #    def _set_limits(self, mi, ma, axis, plotid, auto, track, pad):

    def _set_limits(self, mi, ma, axis, plotid, pad, pad_style='symmetric', force=False):
        """
        """
        if not plotid < len(self.plots):
            return

        plot = self.plots[plotid]
        ra = getattr(plot, '%s_range' % axis)

        scale = getattr(plot, '%s_scale' % axis)
        if scale == 'log':
            try:
                if mi <= 0:

                    mi = Inf
                    data = plot.data
                    for di in data.list_data():
                        if 'y' in di:
                            ya = sorted(data.get_data[di])
                            #                             ya = np.copy(plot.data.get_data(di))
                            #                             ya.sort()
                            i = 0
                            try:
                                while ya[i] <= 0:
                                    i += 1
                                if ya[i] < mi:
                                    mi = ya[i]

                            except IndexError:
                                mi = 0.01

                mi = 10 ** math.floor(math.log(mi, 10))

                ma = 10 ** math.ceil(math.log(ma, 10))
            except ValueError:
                return
        else:
            if isinstance(pad, str):
                # interpret pad as a percentage of the range
                # ie '0.1' => 0.1*(ma-mi)
                if ma is None:
                    ma = ra.high
                if mi is None:
                    mi = ra.low

                if mi == -Inf:
                    mi = 0
                if ma == Inf:
                    ma = 100

                if ma is not None and mi is not None:

                    dev = ma - mi

                    pad = float(pad) * dev
                    if abs(pad) < 1e-10:
                        pad = 1

            if not pad:
                pad = 0

            if isinstance(ma, (int, float)):
                if ma is not None:
                    if pad_style in ('symmetric', 'upper'):
                        ma += pad

            if isinstance(mi, (int, float)):
                if mi is not None:
                    if pad_style in ('symmetric', 'lower'):
                        mi -= pad

        change = False
        if mi is not None:
            change = ra.low != mi
            if isinstance(mi, (int, float)):
                if mi < ra.high:
                    ra.low = mi
            else:
                ra.low = mi

        if ma is not None:
            change = change or ra.high != ma
            if isinstance(ma, (int, float)):
                if ma > ra.low:
                    ra.high = ma
            else:
                ra.high = ma

        if change:
            self.redraw(force=force)
        return change

    def _get_selected_plotid(self):
        r = 0
        if self.selected_plot is not None:
            # r = next((i for i, p in enumerate(self.plots) if p == self.s))
            r = self.plots.index(self.selected_plot)
            #     # if self.selected_plot is not None:
            #     #     print self, self.plots
            #     #     for pp in self.plots:
            #     #         print pp, self.selected_plot
            #     #     r = self.plots.index(self.selected_plot)
            #     # print 'get selected plotid', r, self.selected_plot
        return r

<<<<<<< HEAD
=======
    def show(self):
        do_after_timer(1, self.edit_traits)

    def panel_view(self):
        plot = Item('plotcontainer',
                    style='custom',
                    show_label=False,
                    editor=ComponentEditor(
                        #size=(self.width,
                        #      self.height)
                    ),
                    )

        v = View(plot)
        return v

>>>>>>> 9afe8b09
    def traits_view(self):
        v = View(UItem('plotcontainer',
                       style='custom',
                       editor=ComponentEditor()),
                 title=self.window_title,
                 width=self.window_width,
                 height=self.window_height,
                 x=self.window_x,
                 y=self.window_y, )
        return v
        # def show(self):
        #     do_after_timer(1, self.edit_traits)
        #
        # def panel_view(self):
        #     plot = Item('plotcontainer',
        #                 style='custom',
        #                 show_label=False,
        #                 editor=ComponentEditor())
        #
        #     v = View(plot)
        #     return v
        #
        # def traits_view(self):
        #     plot = Item('plotcontainer',
        #                 style='custom',
        #                 show_label=False,
        #                 editor=ComponentEditor(
        #                     size=(self.width,
        #                           self.height)))
        #
        #     v = View(plot,
        #              resizable=self.resizable,
        #              title=self.window_title,
        #              width=self.window_width,
        #              height=self.window_height,
        #              x=self.window_x,
        #              y=self.window_y,
        #              handler=self.handler_klass)
        #
        #     if self.view_identifier:
        #         v.id = self.view_identifier
        #     return v

        # ============= EOF ====================================<|MERGE_RESOLUTION|>--- conflicted
+++ resolved
@@ -15,20 +15,11 @@
 # ===============================================================================
 
 # =============enthought library imports=======================
-<<<<<<< HEAD
 # from chaco.scales.time_scale import CalendarScaleSystem
 # from chaco.scales_tick_generator import ScalesTickGenerator
 from traits.api import Instance, Bool, \
     List, Str, Property, Dict, Event
 from traitsui.api import View, UItem
-=======
-
-from chaco.scales.time_scale import CalendarScaleSystem
-from chaco.scales_tick_generator import ScalesTickGenerator
-from traits.api import Instance, Bool, \
-    List, Str, Property, Dict, Callable, Event
-from traitsui.api import View, Item
->>>>>>> 9afe8b09
 from enable.component_editor import ComponentEditor
 from chaco.api import OverlayPlotContainer, \
     VPlotContainer, HPlotContainer, GridPlotContainer, \
@@ -223,22 +214,15 @@
     window_x = 500
     window_y = 250
 
-<<<<<<< HEAD
     # width = 300
     # height = 300
     # resizable = True
     # crosshairs_enabled = False
-=======
-    width = 300
-    height = 300
-    resizable = True
->>>>>>> 9afe8b09
     # editor_enabled = True
 
     line_inspectors_write_metadata = False
     add_context_menu = Bool(True)
 
-<<<<<<< HEAD
     # plot_editor = Any
     # plot_editor_klass = PlotEditor
     # graph_editor = Any
@@ -256,24 +240,11 @@
     # groups = None
 
     # current_pos = None
-=======
-    _title = Str
-    _title_font = None
-    _title_size = None
-
-    _convert_index = None
-
-    status_text = Str
->>>>>>> 9afe8b09
 
     # view_identifier = None
 
-<<<<<<< HEAD
     #    ui = Any
     # close_func = Callable
-=======
-    close_func = Callable
->>>>>>> 9afe8b09
     x_limits_changed = Event
 
     xdataname_generators = List
@@ -377,7 +348,6 @@
     #
     #     self.redraw()
 
-<<<<<<< HEAD
     # def add_point_inspector(self, scatter, convert_index=None):
     #     point_inspector = PointInspector(scatter,
     #                                      convert_index=convert_index)
@@ -386,23 +356,6 @@
     #     #
     #     scatter.overlays.append(pinspector_overlay)
     #     scatter.tools.append(point_inspector)
-=======
-    def set_time_xaxis(self, plotid=None):
-        if plotid is None:
-            plotid = len(self.plots) - 1
-
-        p = self.plots[plotid]
-        p.x_axis.tick_generator = ScalesTickGenerator(scale=CalendarScaleSystem())
-
-    def add_point_inspector(self, scatter, convert_index=None):
-        point_inspector = PointInspector(scatter,
-                                         convert_index=convert_index)
-        pinspector_overlay = PointInspectorOverlay(component=scatter,
-                                                   tool=point_inspector)
-        #
-        scatter.overlays.append(pinspector_overlay)
-        scatter.tools.append(point_inspector)
->>>>>>> 9afe8b09
 
     # def closed(self, *args):
     #     if self.close_func:
@@ -823,29 +776,10 @@
         # self._title_font = font
         # self._title_size = size
         font = '{} {}'.format(font, size)
-<<<<<<< HEAD
 
         from chaco.plot_label import PlotLabel
 
         pl = PlotLabel(t, component=pc, font=font)
-=======
-        #        import wx
-
-        #        family = wx.FONTFAMILY_MODERN
-        #        style = wx.FONTSTYLE_NORMAL
-        #        weight = wx.FONTWEIGHT_NORMAL
-        #        font = wx.Font(size, family, style, weight, False,
-        #                       font)
-
-        pl = PlotLabel(t, component=pc,
-                       #                       bgcolor='red',
-                       #                       draw_layer='overlay'
-                       font=font,
-                       #                                 vjustify='bottom',
-                       #                                 overlay_position='top'
-                       )
-        #        print pl
->>>>>>> 9afe8b09
         pc.overlays.append(pl)
         #        print pc.components
         #        pc.add(pl)
@@ -938,12 +872,7 @@
         tools = []
         if zoom:
             nkw = dict(tool_mode='box',
-<<<<<<< HEAD
                        always_on=False)
-=======
-                       always_on=False
-                       )
->>>>>>> 9afe8b09
             if 'zoom_dict' in kw:
                 zoomargs = kw['zoom_dict']
                 for k in zoomargs:
@@ -1061,7 +990,6 @@
 
         return renderer[0], plotobj
 
-<<<<<<< HEAD
         # def show_graph_editor(self):
         #     """
         #     """
@@ -1098,32 +1026,6 @@
     #     '''
     #     '''
     #     pass
-=======
-    def auto_update(self, *args, **kw):
-        '''
-        '''
-        pass
-
-    def add_aux_axis(self, po, p, title='', color='black'):
-        '''
-        '''
-        #        from chaco.axis import PlotAxis
-
-        axis = PlotAxis(p, orientation='right',
-                        title=title,
-                        axis_line_visible=False,
-                        tick_color=color,
-                        tick_label_color=color,
-                        title_color=color
-                        )
-
-        p.underlays.append(axis)
-        po.add(p)
-        #        po.plots['aux'] = [p]
-
-        po.x_grid.visible = False
-        po.y_grid.visible = False
->>>>>>> 9afe8b09
 
     def add_aux_datum(self, datum, plotid=0, series=1, do_after=False):
         """
@@ -1201,7 +1103,6 @@
             #         else:
             #             add(datum)
 
-<<<<<<< HEAD
     # def show_crosshairs(self, color='black'):
     #     """
     #     """
@@ -1217,8 +1118,6 @@
     #     plot.overlays = [o for o in plot.overlays if not isinstance(o, LineInspector)]
     #     self.plotcontainer.request_redraw()
 
-=======
->>>>>>> 9afe8b09
     def add_range_selector(self, plotid=0, series=0):
         from chaco.tools.range_selection import RangeSelection
         from chaco.tools.range_selection_overlay import RangeSelectionOverlay
@@ -1337,112 +1236,9 @@
         return nc
 
     def container_factory(self):
-<<<<<<< HEAD
         """
         """
         return container_factory(**self.container_dict)
-=======
-        """
-        """
-        return self._container_factory(**self.container_dict)
-
-    # private
-    def _plot_axis_factory(self, p, key, normal, **kw):
-        if key == 'x':
-            m = p.index_mapper
-            if normal:
-                o = 'bottom'
-            else:
-                o = 'top'
-                kw['tick_label_formatter'] = lambda x: ''
-        else:
-            if normal:
-                o = 'left'
-            else:
-                o = 'right'
-                kw['tick_label_formatter'] = lambda x: ''
-            m = p.value_mapper
-
-        ax = PlotAxis(component=p,
-                      mapper=m,
-                      orientation=o,
-                      axis_line_visible=False,
-                      **kw)
-        return ax
-
-    def _path_factory(self):
-
-        dlg = FileDialog(action='save as')
-        if dlg.open() == OK:
-            return dlg.path
-
-    def _name_generator_factory(self, name):
-        return name_generator(name)
-
-    def _set_axis_color(self, name, color, **kw):
-        """
-        """
-        attr = kw['attr']
-        p = self.plots[kw['plotid']]
-        if 'axis' in kw:
-            ax = kw['axis']
-        else:
-            ax = getattr(p, '{}_axis'.format(name))
-        if isinstance(attr, str):
-            attr = [attr]
-        for a in attr:
-            setattr(ax, '{}_color'.format(a), color)
-
-    def _add_line_inspector(self, plot, axis='x', color='red'):
-        """
-        """
-        plot.overlays.append(LineInspector(component=plot,
-                                           axis='index_%s' % axis,
-                                           write_metadata=self.line_inspectors_write_metadata,
-                                           inspect_mode='indexed',
-                                           is_listener=False,
-                                           color=color))
-
-    def _container_factory(self, **kw):
-        """
-        """
-        if 'kind' in kw:
-            kind = kw['kind']
-        else:
-            kind = 'v'
-
-        kinds = ['v', 'h', 'g', 'o']
-        containers = [VPlotContainer, HPlotContainer, GridPlotContainer, OverlayPlotContainer]
-
-        c = containers[kinds.index(kind)]
-
-        options = dict(bgcolor='white', padding=5, fill_padding=True)
-
-        for k in options:
-            if k not in kw.keys():
-                kw[k] = options[k]
-
-        container = c(**kw)
-        return container
-
-    def _plot_factory(self, legend_kw=None, **kw):
-        """
-        """
-        p = Plot(data=ArrayPlotData(), **kw)
-
-        vis = kw.get('show_legend', False)
-
-        if not isinstance(vis, bool):
-            align = vis
-            vis = True
-        else:
-            align = 'lr'
-
-        p.legend.visible = vis
-        p.legend.align = align
-        if legend_kw:
-            p.legend.trait_set(**legend_kw)
->>>>>>> 9afe8b09
 
     # def _add_line_inspector(self, plot, axis='x', color='red'):
     #     """
@@ -1640,7 +1436,6 @@
                     if path.endswith(ei):
                         self._render_to_pic(path)
                         break
-<<<<<<< HEAD
                 else:
                     self._render_to_pic(os.path.join(path, DEFAULT_IMAGE_EXT))
 
@@ -1648,11 +1443,6 @@
                     #
                     #                if not ext in IMAGE_EXTENSIONS:
                     #                    path = ''.join((base, DEFAULT_IMAGE_EXT))
-=======
-
-                if not saved:
-                    self._render_to_pic(add_extension(path, DEFAULT_IMAGE_EXT))
->>>>>>> 9afe8b09
 
     def _render_to_pdf(self, save=True, canvas=None, filename=None, dest_box=None):
         """
@@ -1875,25 +1665,6 @@
             #     # print 'get selected plotid', r, self.selected_plot
         return r
 
-<<<<<<< HEAD
-=======
-    def show(self):
-        do_after_timer(1, self.edit_traits)
-
-    def panel_view(self):
-        plot = Item('plotcontainer',
-                    style='custom',
-                    show_label=False,
-                    editor=ComponentEditor(
-                        #size=(self.width,
-                        #      self.height)
-                    ),
-                    )
-
-        v = View(plot)
-        return v
-
->>>>>>> 9afe8b09
     def traits_view(self):
         v = View(UItem('plotcontainer',
                        style='custom',
