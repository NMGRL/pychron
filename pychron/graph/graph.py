# ===============================================================================
# Copyright 2011 Jake Ross
#
# Licensed under the Apache License, Version 2.0 (the "License");
# you may not use this file except in compliance with the License.
# You may obtain a copy of the License at
#
# http://www.apache.org/licenses/LICENSE-2.0
#
# Unless required by applicable law or agreed to in writing, software
# distributed under the License is distributed on an "AS IS" BASIS,
# WITHOUT WARRANTIES OR CONDITIONS OF ANY KIND, either express or implied.
# See the License for the specific language governing permissions and
# limitations under the License.
# ===============================================================================

# =============enthought library imports=======================
<<<<<<< HEAD
from chaco.api import OverlayPlotContainer, \
    VPlotContainer, HPlotContainer, GridPlotContainer, \
    BasePlotContainer, Plot, ArrayPlotData, PlotLabel
from chaco.axis import PlotAxis
from chaco.scales.time_scale import CalendarScaleSystem
from chaco.scales_tick_generator import ScalesTickGenerator
from chaco.tools.api import ZoomTool, LineInspector, RangeSelection, \
    RangeSelectionOverlay
from enable.component_editor import ComponentEditor
from pyface.api import FileDialog, OK
from pyface.timer.api import do_after as do_after_timer
from traits.api import Instance, List, Str, Property, Dict, Callable, Event
from traitsui.api import View, Item
=======
# from chaco.scales.time_scale import CalendarScaleSystem
# from chaco.scales_tick_generator import ScalesTickGenerator
from chaco.api import OverlayPlotContainer, \
    VPlotContainer, HPlotContainer, GridPlotContainer, \
    BasePlotContainer, Plot, ArrayPlotData, ArrayDataSource
from enable.component_editor import ComponentEditor
from traits.api import Instance, Bool, \
    List, Str, Property, Dict, Event
from traitsui.api import View, UItem
# from chaco.tools.api import ZoomTool, LineInspector, RangeSelection, \
#     RangeSelectionOverlay
# from chaco.axis import PlotAxis
#
# from pyface.timer.api import do_after as do_after_timer
>>>>>>> 1049d48b

# from chaco.data_label import DataLabel
# from chaco.plot_graphics_context import PlotGraphicsContext
# from chaco.array_data_source import ArrayDataSource
# =============standard library imports ========================
<<<<<<< HEAD
import os
from numpy import array, hstack, Inf, savetxt, column_stack
=======
from numpy import array, hstack, Inf
import os
>>>>>>> 1049d48b
import csv
import math
# =============local library imports  ==========================
from pychron.core.helpers.color_generators import colorname_generator as color_generator
from pychron.core.helpers.filetools import add_extension
<<<<<<< HEAD
from pychron.graph.minor_tick_overlay import MinorTicksOverlay
from guide_overlay import GuideOverlay
from pychron.graph.offset_plot_label import OffsetPlotLabel
from tools.contextual_menu_tool import ContextualMenuTool
from tools.pan_tool import MyPanTool as PanTool
from chaco.data_label import DataLabel
=======

from tools.contextual_menu_tool import ContextualMenuTool
>>>>>>> 1049d48b
from pychron.graph.context_menu_mixin import ContextMenuMixin

VALID_FONTS = [
    # 'Helvetica',
    'Arial',
    'Lucida Grande',
    # 'Times New Roman',
    'Geneva',
    'Courier']


def name_generator(base):
<<<<<<< HEAD
=======
    """
    """
>>>>>>> 1049d48b
    i = 0
    while 1:
        n = base + str(i)
        yield n
        i += 1


IMAGE_EXTENSIONS = ['.png', '.jpg', '.jpeg', '.tiff', '.tif', '.gif']
DEFAULT_IMAGE_EXT = IMAGE_EXTENSIONS[0]


def fmt(data):
    return ['%0.8f' % d for d in data]


<<<<<<< HEAD
class Graph(Viewable, ContextMenuMixin):
=======
# class GraphHandler(Handler):
# def init(self, info):
# info.object.ui = info.ui
#
#    def closed(self, info, isok):
#        info.object.closed()


# class Graph(Viewable, ContextMenuMixin):
def get_file_path(action='save as', **kw):
    from pyface.api import FileDialog, OK

    dlg = FileDialog(action=action, **kw)
    if dlg.open() == OK:
        return dlg.path


def add_aux_axis(po, p, title='', color='black'):
    """
    """
    #        from chaco.axis import PlotAxis
    from chaco.axis import PlotAxis

    axis = PlotAxis(p, orientation='right',
                    title=title,
                    axis_line_visible=False,
                    tick_color=color,
                    tick_label_color=color,
                    title_color=color)

    p.underlays.append(axis)
    po.add(p)
    #        po.plots['aux'] = [p]

    po.x_grid.visible = False
    po.y_grid.visible = False


def plot_axis_factory(p, key, normal, **kw):
    if key == 'x':
        m = p.index_mapper
        if normal:
            o = 'bottom'
        else:
            o = 'top'
            kw['tick_label_formatter'] = lambda x: ''
    else:
        if normal:
            o = 'left'
        else:
            o = 'right'
            kw['tick_label_formatter'] = lambda x: ''
        m = p.value_mapper
    from chaco.axis import PlotAxis

    ax = PlotAxis(component=p,
                  mapper=m,
                  orientation=o,
                  axis_line_visible=False,
                  **kw)
    return ax


def plot_factory(legend_kw=None, **kw):
    """
    """
    p = Plot(data=ArrayPlotData(),
             # use_backbuffer=True,
             **kw)

    vis = kw['show_legend'] if 'show_legend' in kw else False

    if not isinstance(vis, bool):
        align = vis
        vis = True
    else:
        align = 'lr'

    p.legend.visible = vis
    p.legend.align = align
    if legend_kw:
        p.legend.trait_set(**legend_kw)

    return p


CONTAINERS = {'v': VPlotContainer, 'h': HPlotContainer, 'g': GridPlotContainer, 'o': OverlayPlotContainer}


def container_factory(**kw):
    """
    """
    if 'kind' in kw:
        kind = kw['kind']
    else:
        kind = 'v'

    # kinds = ['v', 'h', 'g', 'o']
    # containers = [VPlotContainer, HPlotContainer, GridPlotContainer, OverlayPlotContainer]

    # c = containers[kinds.index(kind)]
    c = CONTAINERS.get(kind, VPlotContainer)

    options = dict(
            bgcolor='white',
            padding=5,
            fill_padding=True)

    for k in options:
        if k not in kw.keys():
            kw[k] = options[k]

    container = c(**kw)

    # add some tools
    #        cm=ContextualMenuTool(parent=container,
    #                              component=container
    #                              )
    #        container.tools.append(cm)
    #
    # gt = TraitsTool(component = container)
    # container.tools.append(gt)
    return container


class Graph(ContextMenuMixin):
>>>>>>> 1049d48b
    """
    """
    name = Str
    plotcontainer = Instance(BasePlotContainer)
    container_dict = Dict
    plots = List(Plot)

    selected_plotid = Property(depends_on='selected_plot')
    selected_plot = Instance(Plot)
    window_title = ''
    window_width = 600
    window_height = 500
    window_x = 500
    window_y = 250

<<<<<<< HEAD
    width = 300
    height = 300
    resizable = True
=======
    # width = 300
    # height = 300
    resizable = False
    # crosshairs_enabled = False
    # editor_enabled = True
>>>>>>> 1049d48b

    line_inspectors_write_metadata = False

    # plot_editor = Any
    # plot_editor_klass = PlotEditor
    # graph_editor = Any
    autoupdate = Bool(False)

    # _title = Str
    # _title_font = None
    # _title_size = None

    _convert_index = None

    # _control = None

    status_text = Str
    # groups = None

    # current_pos = None

    # view_identifier = None

    #    ui = Any
    # close_func = Callable
    x_limits_changed = Event

    xdataname_generators = List
    ydataname_generators = List
    yerdataname_generators = List
    color_generators = List
    series = List
    data_len = List
    data_limits = List

    def __init__(self, *args, **kw):
        """
        """
        super(Graph, self).__init__(*args, **kw)
        self.clear()

        pc = self.plotcontainer
<<<<<<< HEAD
        if self.use_context_menu:
=======
        # print 'add context menu', self.add_context_menu, pc
        if self.add_context_menu:
>>>>>>> 1049d48b
            menu = ContextualMenuTool(parent=self,
                                      component=pc)

            pc.tools.append(menu)

<<<<<<< HEAD
    def set_time_xaxis(self, plotid=None):
        if plotid is None:
            plotid = len(self.plots) - 1
=======
    # def _assemble_plot_metadata(self, plot):
    #     meta = dict()
    #     pmeta = dict()
    #     if isinstance(plot, ScatterPlot):
    #         attrs = ['color', 'marker_size', 'marker']
    #     else:
    #         attrs = ['color', 'line_width', 'line_style']
    #
    #     for ai in attrs:
    #         v = getattr(plot, ai)
    #         #            if ai == 'color':
    #         #                print ai, v, type(v)
    #         #                if isinstance(v, str):
    #         #                    v = color_table[v]
    #         #                else:
    #         #                    v=map(lambda x:x*255, v)
    #
    #         meta[ai] = v
    #
    #     meta['plot'] = pmeta
    #
    #     return meta
    #
    # def _assemble_value_axis_metadata(self, v):
    #     vmeta = dict()
    #     vattrs = ['title_spacing', 'tick_visible', 'tick_label_formatter']
    #
    #     for ai in vattrs:
    #         vmeta[ai] = getattr(v, ai)
    #     return vmeta
    #
    # def dump_metadata(self):
    #     ps = []
    #
    #     for p in self.plots:
    #         d = dict()
    #         d['value_axis'] = self._assemble_value_axis_metadata(p.value_axis)
    #         d['xlimits'] = p.index_range.low, p.index_range.high
    #         for k, pp in p.plots.iteritems():
    #             pp = pp[0]
    #             d[k] = self._assemble_plot_metadata(pp)
    #
    #         ps.append(d)
    #
    #     return ps
    #
    # def load_metadata(self, metas):
    #     return
    #
    #     self.debug('loading metadata')
    #
    #     for i, meta in enumerate(metas):
    #         #print meta.keys()
    #         if not meta:
    #             continue
    #         try:
    #             plot = self.plots[i]
    #         except IndexError:
    #             continue
    #
    #         plots = plot.plots
    #         for k, d in meta.iteritems():
    #             obj = None
    #             if k == 'value_axis':
    #                 obj = plot.value_axis
    #             elif k in plots:
    #                 obj = plots[k][0]
    #
    #             if obj:
    #                 for ki, di in d.iteritems():
    #                     if 'color' in ki:
    #                         d[ki] = map(lambda x: x * 255, d[ki])
    #                 obj.trait_set(**d)
    #
    #         mi_, ma_ = meta['xlimits']
    #         self.set_x_limits(min_=mi_, max_=ma_, plotid=i)
    #
    #     self.redraw()

    # def add_point_inspector(self, scatter, convert_index=None):
    #     point_inspector = PointInspector(scatter,
    #                                      convert_index=convert_index)
    #     pinspector_overlay = PointInspectorOverlay(component=scatter,
    #                                                tool=point_inspector)
    #     #
    #     scatter.overlays.append(pinspector_overlay)
    #     scatter.tools.append(point_inspector)
>>>>>>> 1049d48b

    # def closed(self, *args):
    #     if self.close_func:
    #         self.close_func()

    def update_group_attribute(self, plot, attr, value, dataid=0):
        pass

    def get_plotid_by_ytitle(self, *args, **kw):
        plot = self.get_plot_by_ytitle(*args, **kw)
        if plot is not None:
            return self.plots.index(plot)

    def get_plot_by_ytitle(self, txt, startswith=False):
        """
            iso: str

            return None or Plot with y_axis.title equal to iso
            if startswith is True title only has to start with iso
        """
        if startswith:
            is_equal = lambda x: x.startswith(txt)
        else:
            is_equal = lambda x: x.__eq__(txt)

        plot = None
        for po in self.plots:
            if is_equal(po.y_axis.title):
                plot = po
                break

        return plot

    def get_num_plots(self):
        """
        """
        return len(self.plots)

    def get_num_series(self, plotid):
        """
        """
        return len(self.series[plotid])

    def get_data(self, plotid=0, series=0, axis=0):
        """

        """
        s = self.series[plotid][series]
        p = self.plots[plotid]
        return p.data.get_data(s[axis])

    def get_aux_data(self, plotid=0, series=1):
        plot = self.plots[plotid]

        si = plot.plots['aux{:03d}'.format(series)][0]

        oi = si.index.get_data()
        ov = si.value.get_data()
        return oi, ov

    def save_png(self, path=None):
        """
        """
        self._save(type_='pic', path=path)

    def save_pdf(self, path=None):
        """
        """
        from pychron.core.pdf.save_pdf_dialog import save_pdf
        save_pdf(self.plotcontainer)
        # self._save(type_='pdf', path=path)

    def save(self, path=None):
        """
        """
        self._save(path=path)

    # def export_raw_data(self, path=None, header=None, plotid=0):
    #     """
    #     """
    #     if path is None:
    #         path = self._path_factory()
    #     if path is not None:
    #         self._export_raw_data(path, header, plotid)

    def export_data(self, path=None, plotid=None):
        """
        """
        if path is None:
            path = get_file_path()

        if path is not None:
            path = add_extension(path, '.csv')
            self._export_data(path, plotid)

    def read_xy(self, p, header=False, series=0, plotid=0):
        """
        """
        x = []
        y = []
        with open(p, 'r') as f:
            reader = csv.reader(f)
            if header:
                reader.next()
            for line in reader:
                if line[0].startswith('#'):
                    continue
                if len(line) == 2:
                    x.append(float(line[0]))
                    y.append(float(line[1]))

        self.set_data(x, plotid, series)
        self.set_data(y, plotid, series, axis=1)

    #    def close(self):
    #        '''
    #            close the window
    #        '''
    #        if self.ui is not None:
    #            do_after_timer(1, self.ui.dispose)
    #        self.ui = None

    def remove_rulers(self, plotid=0):
        from pychron.graph.guide_overlay import GuideOverlay

        plot = self.plots[plotid]
        for o in plot.overlays:
            if isinstance(o, GuideOverlay):
                plot.overlays.remove(o)

    def clear_plots(self):
        x = range(len(self.plots))

        self.xdataname_generators = [name_generator('x') for _ in x]
        self.ydataname_generators = [name_generator('y') for _ in x]
        self.yerdataname_generators = [name_generator('yer') for _ in x]

        self.color_generators = [color_generator() for _ in x]
        #         for po in x:

        self.series = [[] for _ in x]
        self.data_len = [[] for _ in x]
        self.data_limits = [[] for _ in x]

        #         print '====== {}'.format(self)
        #         print 'len plots {}'.format(len(self.plots))
        for pi in self.plots:
            #             print 'len pi.renderers {}'.format(len(pi.plots.keys()))
            for k, pp in pi.plots.items():
                for renderer in pp:
                    try:
                        pi.remove(renderer)
                    except RuntimeError:
                        print 'failed removing {}'.format(renderer)

                pi.plots.pop(k)
                #             print 'len psss.renderers {}'.format(len(pi.plots.keys()))

        self.clear_data()

    def clear(self, clear_container=True):
        """
        """
        self.clear_plots()

        self.plots = []

        self.xdataname_generators = [name_generator('x')]
        self.ydataname_generators = [name_generator('y')]
        self.yerdataname_generators = [name_generator('yer')]

        self.color_generators = [color_generator()]

        self.series = []
        self.data_len = []
        self.data_limits = []

        if clear_container:
            self.plotcontainer = pc = self.container_factory()
            if self.use_context_menu:
                menu = ContextualMenuTool(parent=self,
                                          component=pc)

                pc.tools.append(menu)

        self.selected_plot = None

    def set_axis_label_color(self, *args, **kw):
        """
        """

        kw['attr'] = 'title'
        self._set_axis_color(*args, **kw)

    def set_axis_tick_color(self, *args, **kw):
        """
        """
        attrs = ['tick_label', 'tick']
        if 'attrs' in kw:
            attrs = kw['attrs']

        for a in attrs:
            kw['attr'] = a
            self._set_axis_color(*args, **kw)

    def set_aux_data(self, x, y, plotid=0, series=1):
        p = self.plots[plotid].plots['aux{:03d}'.format(series)][0]
        p.index.set_data(x)
        p.value.set_data(y)

    def clear_data(self, plotid=None, **kw):
        if plotid is None:
            for i, p in enumerate(self.plots):
                for s in self.series[i]:
                    for k in s:
                        p.data.set_data(k, [])
        else:
            self.set_data([], **kw)

    def set_data(self, d, plotid=0, series=0, axis=0):
        """
        """
        if isinstance(series, int):
            n = self.series[plotid][series]
            series = n[axis]

        self.plots[plotid].data.set_data(series, d)

    def set_axis_traits(self, plotid=0, axis='x', **kw):
        """
        """
        plot = self.plots[plotid]

        attr = getattr(plot, '{}_axis'.format(axis))
        attr.trait_set(**kw)

    def set_grid_traits(self, plotid=0, grid='x', **kw):
        """
        """
        plot = self.plots[plotid]

        attr = getattr(plot, '{}_grid'.format(grid))
        attr.trait_set(**kw)

    def set_series_traits(self, d, plotid=0, series=0):
        """
        """
        plot = self.plots[plotid].plots['plot%i' % series][0]
        plot.trait_set(**d)
        self.plotcontainer.request_redraw()

    def get_series_color(self, plotid=0, series=0):
        if isinstance(series, int):
            series = 'plot{:03d}'.format(series)

        p = self.plots[plotid].plots[series][0]
        return p.color

    #    def set_series_type(self, t, plotid = 0, series = 0):
    #        '''

    #        '''
    #        p = self.plots[plotid]
    #        s = 'plot%i' % series
    #
    #        ss = p.plots[s][0]
    #        x = ss.index.get_data()
    #        y = ss.value.get_data()
    #
    #        p.delplot(s)
    #
    #        series,plot=self.new_series(x = x, y = y, color = ss.color, plotid = plotid, type = t, add = True)
    #        self.plotcontainer.invalidate_and_redraw()
    #        return series
    #        #self.refresh_editor()
    def get_series_label(self, plotid=0, series=0):
        """
        """
        r = ''
        legend = self.plots[plotid].legend
        if isinstance(series, str):
            if series in legend.labels:
                return series
            return

        try:
            r = legend.labels[series]
        except IndexError:
            pass

        return r

    def set_series_label(self, label, plotid=0, series=None):
        """

            A chaco update requires that the legends labels match the keys in the plot dict

            save the plots from the dict
            resave them with label as the key

        """

        legend = self.plots[plotid].legend
        if series is None:
            n = len(self.plots[plotid].plots.keys())
            series = n - 1

        if isinstance(series, int):
            series = 'plot{}'.format(series)

        try:
            legend.labels[series] = label
        except Exception, e:
            legend.labels.append(label)

        try:
            plots = self.plots[plotid].plots[series]
        except KeyError:
            print self.plots[plotid].plots.keys()
            raise

        self.plots[plotid].plots[label] = plots
        self.plots[plotid].plots.pop(series)

    def clear_legend(self, keys, plotid=0):
        """
        """
        legend = self.plots[plotid].legend
        for key in keys:
            legend.plots.pop(key)

    def set_series_visibility(self, v, plotid=0, series=0):
        """
        """
        p = self.plots[plotid]

        if isinstance(series, int):
            series = 'plot%i' % series

        try:
            p.showplot(series) if v else p.hideplot(series)
            self.plotcontainer.invalidate_and_redraw()
        except KeyError:
            pass

    def get_x_limits(self, plotid=0):
        """
        """
        return self._get_limits('index', plotid=plotid)

    def get_y_limits(self, plotid=0):
        """
        """
        return self._get_limits('value', plotid=plotid)

    def set_y_limits(self, min_=None, max_=None, pad=0, plotid=0, **kw):
        """
        """
        mmin, mmax = self.get_y_limits(plotid)

        if min_ is None:
            min_ = mmin
        if max_ is None:
            max_ = mmax

        self._set_limits(min_, max_, 'value', plotid, pad, **kw)

    def set_x_limits(self, min_=None, max_=None, pad=0, plotid=0, **kw):
        """
        """
<<<<<<< HEAD

=======
>>>>>>> 1049d48b
        if self._set_limits(min_, max_, 'index', plotid, pad, **kw):
            self.x_limits_changed = True

    def set_x_tracking(self, track, plotid=0):
        """
        """
        plot = self.plots[plotid]
        if track:
            plot.index_range.tracking_amount = track
            plot.index_range.high_setting = 'track'
            plot.index_range.low_setting = 'auto'
        else:
            plot.index_range.high_setting = 'auto'
            plot.index_range.low_setting = 'auto'

    def set_y_tracking(self, track, plotid=0):
        """
        """
        plot = self.plots[plotid]
        if track:
            plot.value_range.tracking_amount = track
            plot.value_range.high_setting = 'track'
            plot.value_range.low_setting = 'auto'
        else:
            plot.value_range.high_setting = 'auto'
            plot.value_range.low_setting = 'auto'

    def set_plot_title(self, t, font='modern', size=None, plotid=0):
        p = self.plots[plotid]
        p.title = t

    def set_title(self, t, font='modern', size=None):
        """
        """
        self._title = t

        pc = self.plotcontainer

        if pc.overlays:
            pc.overlays.pop()

        if font not in VALID_FONTS:
            font = 'modern'

        if size is None:
            size = 12
        # self._title_font = font
        # self._title_size = size
        font = '{} {}'.format(font, size)

<<<<<<< HEAD
        pl = PlotLabel(t, component=pc,
                       font=font)

=======
        from chaco.plot_label import PlotLabel

        pl = PlotLabel(t, component=pc, font=font)
>>>>>>> 1049d48b
        pc.overlays.append(pl)
        self.redraw()

    def get_x_title(self, plotid=0):
        """
        """
        return self._get_title('y_axis', plotid)

    def get_y_title(self, plotid=0):
        """
        """
        return self._get_title('x_axis', plotid)

    def set_x_title(self, title, plotid=None, **font):
        """
        """
        self._set_title('x_axis', title, plotid, **font)

    def set_y_title(self, title, plotid=None, **font):
        """
        """
        self._set_title('y_axis', title, plotid, **font)

    def add_axis_tool(self, plot, axis):
        from pychron.graph.tools.axis_tool import AxisTool
        t = AxisTool(component=axis)
        plot.tools.append(t)

    def add_limit_tool(self, plot, orientation, handler=None):
        from pychron.graph.tools.limits_tool import LimitsTool
        from pychron.graph.tools.limits_tool import LimitOverlay

        t = LimitsTool(component=plot,
                       orientation=orientation)

        o = LimitOverlay(component=plot, tool=t)

        plot.tools.insert(0, t)
        plot.overlays.append(o)
        if handler:
            t.on_trait_change(handler, 'limits_updated')

    def add_plot_label(self, txt, plotid=0, overlay_position='inside top', hjustify='left', **kw):
        """
        """

        from chaco.plot_label import PlotLabel

<<<<<<< HEAD
        pl = OffsetPlotLabel(txt,
                             component=c,
                             overlay_position=overlay_position, hjustify=hjustify,
                             **kw)
=======
        c = self.plots[plotid]
        pl = PlotLabel(txt,
                       component=c,
                       overlay_position=overlay_position, hjustify=hjustify,
                       **kw)
>>>>>>> 1049d48b
        c.overlays.append(pl)
        return pl

    def add_data_label(self, x, y, plotid=0):
        """
        """
        from chaco.data_label import DataLabel

        plot = self.plots[plotid]

        label = DataLabel(component=plot, data_point=(x, y),
                          label_position="top left", padding=40,
                          bgcolor="lightgray",
                          border_visible=False)
        plot.overlays.append(label)

    def delplot(self, plotid=0, series=0):
        plot = self.plots[plotid]

        if isinstance(series, int):
            series = 'plot{}'.format(series)
        plot.delplot(series)

<<<<<<< HEAD
    def add_guide(self, value, orientation='h', plotid=0, color=(0, 0, 0)):
        """
        """
        plot = self.plots[plotid]

        guide_overlay = GuideOverlay(component=plot,
                                     value=value,
                                     color=color)
        plot.overlays.append(guide_overlay)

=======
>>>>>>> 1049d48b
    def new_plot(self, add=True, **kw):
        """
        """
        p = plot_factory(**kw)

        self.plots.append(p)
        self.color_generators.append(color_generator())
        self.xdataname_generators.append(name_generator('x'))
        self.ydataname_generators.append(name_generator('y'))
        self.yerdataname_generators.append(name_generator('yer'))

        self.series.append([])

        pc = self.plotcontainer
        if add:
            if not isinstance(add, bool):
                pc.insert(add, p)
            else:
                pc.add(p)

        zoom = kw['zoom'] if 'zoom' in kw else False
        pan = kw['pan'] if 'pan' in kw else False

<<<<<<< HEAD
=======
        # contextmenu = kw['contextmenu'] if 'contextmenu' in kw.keys() else True
>>>>>>> 1049d48b
        tools = []
        if zoom:
            nkw = dict(tool_mode='box',
                       always_on=False)
            if 'zoom_dict' in kw:
                zoomargs = kw['zoom_dict']
                for k in zoomargs:
                    nkw[k] = zoomargs[k]

            from chaco.tools.api import ZoomTool

            zt = ZoomTool(component=p, **nkw)

            p.overlays.append(zt)
            tools.append(zt)

        if pan:
            from tools.pan_tool import MyPanTool as PanTool

            kwargs = dict(always_on=False)
            if isinstance(pan, str):
                kwargs['constrain'] = True
                kwargs['constrain_direction'] = pan
                kwargs['constrain_key'] = None

            pt = PanTool(p, container=pc, **kwargs)
            tools.append(pt)

        plotid = len(self.plots) - 1

<<<<<<< HEAD
=======
        # for tool in pc.tools:
        #    if isinstance(tool, ContextualMenuTool):
        #        contextmenu = False

        # if contextmenu:
        #    menu = ContextualMenuTool(parent=weakref.ref(self)(),
        #                              component=pc)
        #    pc.tools.append(menu)

>>>>>>> 1049d48b
        for t in ['x', 'y']:
            title = '{}title'.format(t)
            if title in kw:
                self._set_title('{}_axis'.format(t), kw[title], plotid)

        p.tools = tools
        return p

    def new_graph(self, *args, **kw):
        """
        """
        raise NotImplementedError

    def new_series(self, x=None, y=None,
                   yer=None,
                   plotid=None,
                   colors=None,
                   color_map_name='hot',
                   marker_size=2,
                   **kw):
        """
        """

        if plotid is None:
            plotid = len(self.plots) - 1

        kw['plotid'] = plotid
        kw['marker_size'] = marker_size
        plotobj, names, rd = self._series_factory(x, y, yer=yer, **kw)

        if 'type' in rd:
<<<<<<< HEAD
            ptype = rd['type']
            if ptype == 'line_scatter':
=======
            if rd['type'] == 'line_scatter':

>>>>>>> 1049d48b
                plotobj.plot(names,
                             type='scatter', marker_size=2,
                             marker='circle',
                             color=rd['color'],
                             outline_color=rd['color'])
                rd['type'] = 'line'

<<<<<<< HEAD
            elif ptype == 'scatter':
                if 'outline_color' not in rd:
                    rd['outline_color'] = rd['color']
                if 'selection_outline_color' not in rd:
                    rd['selection_outline_color'] = rd['color']

            if ptype == 'cmap_scatter':
                from chaco.default_colormaps import color_map_name_dict
=======
            elif rd['type'] == 'scatter':
                # if 'outline_color' in rd:
                #     rd['outline_color'] = rd['color']

                # rd['selection_color'] = rd['color']
                rd['selection_color'] = 'white'
                rd['selection_marker'] = rd.get('marker', 'circle')
                rd['selection_outline_color'] = rd.get('color', 'black')
                rd['selection_marker_size'] = rd.get('marker_size', 1) * 1.75

            if rd['type'] == 'cmap_scatter':
                from chaco.default_colormaps import color_map_name_dict

                rd['selection_color'] = rd['color']
                rd['selection_outline_color'] = rd['color']

>>>>>>> 1049d48b
                rd['color_mapper'] = color_map_name_dict[color_map_name]
                c = self.series[plotid][-1][0].replace('x', 'c')
                self.plots[plotid].data.set_data(c, array(colors))
                names += (c,)

        renderer = plotobj.plot(names, **rd)

        return renderer[0], plotobj

<<<<<<< HEAD
    def auto_update(self, *args, **kw):
        """
        """
        pass

    def add_aux_axis(self, po, p, title='', color='black'):
        """
        """

        axis = PlotAxis(p, orientation='right',
                        title=title,
                        axis_line_visible=False,
                        tick_color=color,
                        tick_label_color=color,
                        title_color=color
                        )

        p.underlays.append(axis)
        po.add(p)
=======
        # def show_graph_editor(self):
        #     """
        #     """
        #     pass
        # from editors.graph_editor import GraphEditor
        #
        # g = self.graph_editor
        # if g is None:
        #     print self
        #     g = GraphEditor(graph=self)
        #     self.graph_editor = g
        #
        # g.edit_traits(parent=self._control)

    # def show_plot_editor(self):
    #     """
    #     """
    #     self._show_plot_editor()

    # def _show_plot_editor(self, **kw):
    #     '''
    #     '''
    #     p = self.plot_editor
    #     if p is None or not p.plot == self.selected_plot:
    #         p = self.plot_editor_klass(plot=self.selected_plot,
    #                                    graph=self,
    #                                    **kw
    #         )
    #         self.plot_editor = p
    #
    #         p.edit_traits(parent=self._control)
>>>>>>> 1049d48b

    # def auto_update(self, *args, **kw):
    #     '''
    #     '''
    #     pass

    def add_aux_datum(self, datum, plotid=0, series=1, do_after=False):
        """
        """
<<<<<<< HEAD

        def add():
            plot = self.plots[plotid]

            si = plot.plots['aux{:03d}'.format(series)][0]
=======
>>>>>>> 1049d48b

        # def add():
        plot = self.plots[plotid]

        si = plot.plots['aux{:03d}'.format(series)][0]

        oi = si.index.get_data()
        ov = si.value.get_data()

<<<<<<< HEAD
    def add_data(self, data, plotlist=None, **kw):
        """
        """
        if plotlist is None:
            plotlist = xrange(len(data))
=======
        si.index.set_data(hstack((oi, [datum[0]])))
        si.value.set_data(hstack((ov, [datum[1]])))
>>>>>>> 1049d48b

        # if do_after:
        #     do_after_timer(do_after, add)
        # else:
        #     add()

    def add_data(self, data, **kw):
        """
        """
        for pi, d in enumerate(data):
            self.add_datum(d, plotid=pi, **kw)

    def add_bulk_data(self, xs, ys, plotid=0, series=0,
                      ypadding='0.1',
                      update_y_limits=False):
        try:
            names = self.series[plotid][series]
        except IndexError:
            print 'adding data', plotid, series, self.series[plotid]

        plot = self.plots[plotid]
        data = plot.data
        for n, ds in ((names[0], xs), (names[1], ys)):
            xx = data.get_data(n)
            xx = hstack((xx, ds))
            data.set_data(n, xx)

        if update_y_limits:
            ys = data[names[1]]
            mi = ys.min()
            ma = ys.max()
            if isinstance(ypadding, str):
                ypad = max(0.1, abs(mi - ma)) * float(ypadding)
            else:
                ypad = ypadding

            mi -= ypad
            ma += ypad
            # # if ymin_anchor is not None:
            # #     mi = max(ymin_anchor, mi)
            #
            self.set_y_limits(min_=mi,
                              max_=ma,
                              plotid=plotid)

    def add_datum(self, datum, plotid=0, series=0,
                  update_y_limits=False,
                  ypadding=10,
                  ymin_anchor=None,
                  #                    do_after=None,
                  **kw):

        #         def add(datum):
        # print 'adding data',plotid, series, len(self.series[plotid])
        try:
            names = self.series[plotid][series]
        except IndexError:
            print 'adding data', plotid, series, self.series[plotid]
            return

        plot = self.plots[plotid]

        if not hasattr(datum, '__iter__'):
            datum = (datum,)

        data = plot.data
        mi, ma = -Inf, Inf
        for i, (name, di) in enumerate(zip(names, datum)):
            d = data.get_data(name)
            nd = hstack((d, di))
            data.set_data(name, nd)

            if i == 1:
                # y values
                mi = min(nd)
                ma = max(nd)

        if update_y_limits:
            if isinstance(ypadding, str):
                ypad = max(0.1, abs(mi - ma)) * float(ypadding)
            else:
                ypad = ypadding
            mi -= ypad
            if ymin_anchor is not None:
                mi = max(ymin_anchor, mi)

            self.set_y_limits(min_=mi,
                              max_=ma + ypad,
                              plotid=plotid)

            #         if do_after:
            #             do_after_timer(do_after, add, datum)
            #         else:
            #             add(datum)

    # def show_crosshairs(self, color='black'):
    #     """
    #     """
    #     self.crosshairs_enabled = True
    #     self._crosshairs_factory(color=color)
    #     self.plotcontainer.request_redraw()
    #
    # def destroy_crosshairs(self):
    #     """
    #     """
    #     self.crosshairs_enabled = False
    #     plot = self.plots[0].plots['plot0'][0]
    #     plot.overlays = [o for o in plot.overlays if not isinstance(o, LineInspector)]
    #     self.plotcontainer.request_redraw()

    def add_range_selector(self, plotid=0, series=0):
        from chaco.tools.range_selection import RangeSelection
        from chaco.tools.range_selection_overlay import RangeSelectionOverlay

        plot = self.plots[plotid].plots['plot{}'.format(series)][0]

        plot.active_tool = RangeSelection(plot, left_button_selects=True)

        plot.overlays.append(RangeSelectionOverlay(component=plot))

    def add_guide(self, value, orientation='h', plotid=0, color=(0, 0, 0)):
        """
        """
        plot = self.plots[plotid]

        from pychron.graph.guide_overlay import GuideOverlay

        guide_overlay = GuideOverlay(component=plot,
                                     value=value,
                                     color=color)
        plot.overlays.append(guide_overlay)

    def add_vertical_rule(self, v, plotid=0, **kw):
        """
        """
        if 'plot' in kw:
            plot = kw['plot']
        else:
            plot = self.plots[plotid]

        from pychron.graph.guide_overlay import GuideOverlay

        l = GuideOverlay(plot, value=v, orientation='v', **kw)

        plot.underlays.append(l)
        return l

    def add_horizontal_rule(self, v, plotid=0, **kw):
        """
        """
        plot = self.plots[plotid]
        from pychron.graph.guide_overlay import GuideOverlay

        l = GuideOverlay(plot, value=v, **kw)
        plot.underlays.append(l)
        return l

    def add_opposite_ticks(self, plotid=0, key=None):
        """
        """
        p = self.plots[plotid]
        if key is None:
            for key in ['x', 'y']:
                ax = plot_axis_factory(p, key, False)
                p.underlays.append(ax)

        else:
            ax = plot_axis_factory(p, key, False)
            p.underlays.append(ax)

    def add_minor_xticks(self, plotid=0, **kw):
        """
        """
        p = self.plots[plotid]
        from pychron.graph.minor_tick_overlay import MinorTicksOverlay

        m = MinorTicksOverlay(component=p, orientation='v', **kw)
        p.underlays.append(m)

    def add_minor_yticks(self, plotid=0, **kw):
        """
        """
        p = self.plots[plotid]

        from pychron.graph.minor_tick_overlay import MinorTicksOverlay

        m = MinorTicksOverlay(component=p, orientation='h', **kw)
        p.underlays.append(m)

    def set_time_xaxis(self, plotid=None):
        from chaco.scales_tick_generator import ScalesTickGenerator
        from chaco.scales.time_scale import CalendarScaleSystem

        if plotid is None:
            plotid = len(self.plots) - 1

        p = self.plots[plotid]

        p.x_axis.tick_generator = ScalesTickGenerator(scale=CalendarScaleSystem())

    def refresh(self):
        pass

    def invalidate_and_redraw(self):
        self.plotcontainer._layout_needed = True
        self.plotcontainer.invalidate_and_redraw()

    def redraw(self, force=True):
        """
        """
        if force:
            self.invalidate_and_redraw()
        else:
            self.plotcontainer.request_redraw()

    def get_next_color(self, exclude=None, plotid=0):
        cg = self.color_generators[plotid]

        nc = cg.next()
        if exclude is not None:
            if not isinstance(exclude, (list, tuple)):
                exclude = [exclude]

            while nc in exclude:
                nc = cg.next()

        return nc

    def container_factory(self):
        """
        """
        return container_factory(**self.container_dict)

    # def _add_line_inspector(self, plot, axis='x', color='red'):
    #     """
    #     """
    #     from chaco.tools.line_inspector import LineInspector
    #     plot.overlays.append(LineInspector(component=plot,
    #                                        axis='index_%s' % axis,
    #                                        write_metadata=self.line_inspectors_write_metadata,
    #                                        inspect_mode='indexed',
    #                                        is_listener=False,
    #                                        color=color))

    # def _crosshairs_factory(self, plot=None, color='black'):
    #     """
    #     """
    #     if plot is None:
    #         plot = self.plots[0].plots['plot0'][0]
    #     self._add_line_inspector(plot, axis='x', color=color)
    #     self._add_line_inspector(plot, axis='y', color=color)

<<<<<<< HEAD
=======
    #     def _export_raw_data(self, path, header, plotid):
    #         def name_generator(base):
    #             i = 0
    #             while 1:
    #                 yield '%s%s%8s' % (base, i, '')
    #                 i += 1
    #
    #         xname_gen = name_generator('x')
    #         yname_gen = name_generator('y')
    #
    #         writer = csv.writer(open(path, 'w'))
    #         if plotid is None:
    #             plotid = self.selected_plotid
    #
    # #         xs = self.raw_x[plotid]
    # #         ys = self.raw_y[plotid]
    #
    #         cols = []
    #         nnames = []
    #         for xd, yd in zip(xs, ys):
    #             cols.append(fmt(xd))
    #             cols.append(fmt(yd))
    #             nnames.append(xname_gen.next())
    #             nnames.append(yname_gen.next())
    #
    #         if header is None:
    #             header = nnames
    #         writer.writerow(header)
    #         rows = zip(*cols)
    #         writer.writerows(rows)
    def _set_axis_color(self, name, color, **kw):
        """
        """
        attr = kw['attr']
        p = self.plots[kw['plotid']]
        if 'axis' in kw:
            ax = kw['axis']
        else:
            ax = getattr(p, '{}_axis'.format(name))
        if isinstance(attr, str):
            attr = [attr]
        for a in attr:
            setattr(ax, '{}_color'.format(a), color)

>>>>>>> 1049d48b
    def _export_data(self, path, plotid):

        if plotid is not None:
            plot = self.plots[plotid]
        else:
            plot = self.selected_plot

        if plot is None:
            return

        data = plot.data
        names = sorted(data.list_data())

        a = array(data.get_data(names[0]))
        for ni in names[1:]:
            a = column_stack((a, data.get_data(ni)))

        savetxt(path, a, fmt='%.8f', delimiter=',', header=','.join(names))

    def _series_factory(self, x, y, yer=None, plotid=0, add=True, **kw):
        """
        """

        if x is None:
            x = array([])
        if y is None:
            y = array([])

        if 'yerror' in kw:
            if not isinstance(kw['yerror'], ArrayDataSource):
                kw['yerror'] = ArrayDataSource(kw['yerror'])

        yername = None
        plot = self.plots[plotid]
        if add:
            if 'xname' in kw:
                xname = kw['xname']
            else:

                xname = self.xdataname_generators[plotid].next()
            if 'yname' in kw:
                yname = kw['yname']
            else:
                yname = self.ydataname_generators[plotid].next()

            names = (xname, yname)
            #             self.raw_x[plotid].append(x)
            #             self.raw_y[plotid].append(y)
            if yer is not None:
                # self.raw_yer[plotid].append(yer)
                yername = self.yerdataname_generators[plotid].next()
                names += (yername,)
            self.series[plotid].append(names)
        else:
            # try:
            xname = self.series[plotid][0][0]
            yname = self.series[plotid][0][1]
            if yer is not None:
                yername = self.series[plotid][0][2]
                # except IndexError:
                #     pass

        plot.data.set_data(xname, x)
        plot.data.set_data(yname, y)
        if yer is not None:
            plot.data.set_data(yername, yer)

        colorkey = 'color'
        if 'color' not in kw.keys():
            color_gen = self.color_generators[plotid]
            c = color_gen.next()
        else:
            c = kw['color']
        if isinstance(c, str):
            c = c.replace(' ', '')

        if 'type' in kw:
            if kw['type'] == 'bar':
                colorkey = 'fill_color'
            elif kw['type'] == 'polygon':
                colorkey = 'face_color'
                kw['edge_color'] = c
            elif kw['type'] == 'scatter':
                if 'outline_color' not in kw:
                    kw['outline_color'] = c

        for k, v in [
            ('render_style', 'connectedpoints'),
            (colorkey, c),
            ('selection_color', 'white')]:
            if k not in kw.keys():
                kw[k] = v

        return plot, (xname, yname), kw

    def _save(self, type_='pic', path=None):
        """
        """
        if path is None:
            path = get_file_path(default_directory=os.path.expanduser('~'))
            # from pyface.api import FileDialog, OK
            # dlg = FileDialog(action='save as', default_directory=os.path.expanduser('~'))
            # if dlg.open() == OK:
            #     path = dlg.path
            #     self.status_text = 'Image Saved: %s' % path

        if path is not None:
            if type_ == 'pdf' or path.endswith('.pdf'):
                self._render_to_pdf(filename=path)
            else:
                # auto add an extension to the filename if not present
                # extension is necessary for PIL compression
                # set default save type_ DEFAULT_IMAGE_EXT='.png'

                # see http://infohost.nmt.edu/tcc/help/pubs/pil/formats.html
                for ei in IMAGE_EXTENSIONS:
                    if path.endswith(ei):
                        self._render_to_pic(path)
                        break
                else:
                    self._render_to_pic(os.path.join(path, DEFAULT_IMAGE_EXT))

                    #                base, ext = os.path.splitext(path)
                    #
                    #                if not ext in IMAGE_EXTENSIONS:
                    #                    path = ''.join((base, DEFAULT_IMAGE_EXT))

    def _render_to_pdf(self, save=True, canvas=None, filename=None, dest_box=None):
        """
        """
        # save_pdf()
        # from chaco.pdf_graphics_context import PdfPlotGraphicsContext
        #
        # if filename:
        #     # if not filename.endswith('.pdf'):
        #     #     filename += '.pdf'
        #     filename = add_extension(filename, ext='.pdf')
        #
        # gc = PdfPlotGraphicsContext(filename=filename,
        #                             pdf_canvas=canvas,
        #                             dest_box=dest_box)
        # pc = self.plotcontainer
        #
        # # pc.do_layout(force=True)
        # # pc.use_backbuffer=False
        # gc.render_component(pc, valign='center')
        # if save:
        #     gc.save()
        #     # pc.use_backbuffer=True
        #
        # return gc

    def _render_to_pic(self, filename):
        """
        """
        from chaco.plot_graphics_context import PlotGraphicsContext

        p = self.plotcontainer
        gc = PlotGraphicsContext((int(p.outer_width), int(p.outer_height)))
        # p.use_backbuffer = False
        gc.render_component(p)
        # p.use_backbuffer = True
        gc.save(filename)

<<<<<<< HEAD
    def _render_to_clipboard(self):
        '''
            on mac osx the bitmap gets copied to the clipboard
            
            the contents of clipboard are available to Preview and NeoOffice 
            but not Excel
            
            More success may be had on windows 
            
            Copying to clipboard is used to get a Graph into another program
            such as Excel or Illustrator
            
            Save the image as png then Insert Image is probably equivalent but not
            as convenient
            
            not working
        '''
=======
    # def _render_to_clipboard(self):
    #     """
    #         on mac osx the bitmap gets copied to the clipboard
    #
    #         the contents of clipboard are available to Preview and NeoOffice
    #         but not Excel
    #
    #         More success may be had on windows
    #
    #         Copying to clipboard is used to get a Graph into another program
    #         such as Excel or Illustrator
    #
    #         Save the image as png then Insert Image is probably equivalent but not
    #         as convenient
    #
    #         not working
    #     """
    #
    # #        import wx
    # #        p = self.plotcontainer
    # #        #gc = PlotGraphicsContext((int(p.outer_width), int(p.outer_height)))
    # #        width, height = p.outer_bounds
    # #        gc = PlotGraphicsContext((width, height), dpi=72)
    # # #        p.use_backbuffer = False
    # #        gc.render_component(p)
    # # #        p.use_backbuffer = True
    # #
    # #        # Create a bitmap the same size as the plot
    # #        # and copy the plot data to it
    # #        for di in dir(gc):
    # #            print di
    # #        bitmap = wx.BitmapFromBufferRGBA(width + 1, height + 1,
    # #                                     gc.bmp_array.flatten()
    # #                                     )
    # #        data = wx.BitmapDataObject()
    # #        data.SetBitmap(bitmap)
    # #
    # #        if wx.TheClipboard.Open():
    # #            wx.TheClipboard.SetData(data)
    # #            wx.TheClipboard.Close()
>>>>>>> 1049d48b

    def _get_title(self, axis, plotid):
        """
        """
        axis = getattr(self.plots[plotid], axis)
        return axis.title

    def _set_title(self, axis, title, plotid, font=None, size=None):
        """
        """
        if plotid is None:
            plotid = len(self.plots) - 1

        axis = getattr(self.plots[plotid], axis)
        params = dict(title=title)
        if font is not None or size is not None:
            if font not in VALID_FONTS:
                font = 'modern'

<<<<<<< HEAD
            tfont = '{} {}'.format(font, size + 2)
            params.update(title_font=tfont)

=======
            # font = '{} {}'.format(font, size)
            tfont = '{} {}'.format(font, size + 2)
            params.update(dict(
                    #                       tick_label_font=font,
                    title_font=tfont
            ))
>>>>>>> 1049d48b
        axis.trait_set(**params)
        self.plotcontainer.request_redraw()

    def _get_limits(self, axis, plotid):
<<<<<<< HEAD
=======
        """
        """
>>>>>>> 1049d48b
        plot = self.plots[plotid]
        try:
            ra = getattr(plot, '%s_range' % axis)
            return ra.low, ra.high
        except AttributeError, e:
            print 'get_limits', e

    def _set_limits(self, mi, ma, axis, plotid, pad, pad_style='symmetric', force=False):

        if not plotid < len(self.plots):
            return

        plot = self.plots[plotid]
        ra = getattr(plot, '%s_range' % axis)

        scale = getattr(plot, '%s_scale' % axis)
        if scale == 'log':
            try:
                if mi <= 0:
                    mi = Inf
                    data = plot.data
                    for di in data.list_data():
                        if 'y' in di:
                            ya = sorted(data.get_data[di])
<<<<<<< HEAD

=======
>>>>>>> 1049d48b
                            i = 0
                            try:
                                while ya[i] <= 0:
                                    i += 1
                                if ya[i] < mi:
                                    mi = ya[i]

                            except IndexError:
                                mi = 0.01

                mi = 10 ** math.floor(math.log(mi, 10))

                ma = 10 ** math.ceil(math.log(ma, 10))
            except ValueError:
                return
        else:
            if isinstance(pad, str):
                # interpret pad as a percentage of the range
                # ie '0.1' => 0.1*(ma-mi)
                if ma is None:
                    ma = ra.high
                if mi is None:
                    mi = ra.low

                if mi == -Inf:
                    mi = 0
                if ma == Inf:
                    ma = 100

                if ma is not None and mi is not None:
                    dev = ma - mi

                    def convert(p):
                        p = float(p) * dev
                        if abs(p) < 1e-10:
                            p = 1
                        return p

                    if ',' in pad:
                        pad = [convert(p) for p in pad.split(',')]
                    else:
                        pad = convert(pad)

            if not pad:
                pad = 0

            if isinstance(mi, (int, float)):
                if isinstance(pad, list):
                    mi -= pad[0]
                elif pad_style in ('symmetric', 'lower'):
                    mi -= pad

            if isinstance(ma, (int, float)):
                if isinstance(pad, list):
                    ma += pad[1]
                elif pad_style in ('symmetric', 'upper'):
                    ma += pad

        change = False
        if mi is not None:
            change = ra.low != mi
            if isinstance(mi, (int, float)):
                if mi < ra.high:
                    ra.low = mi
            else:
                ra.low = mi

        if ma is not None:
            change = change or ra.high != ma
            if isinstance(ma, (int, float)):
                if ma > ra.low:
                    ra.high = ma
            else:
                ra.high = ma

        if change:
            self.redraw(force=force)
        return change

    def _get_selected_plotid(self):
        r = 0
        if self.selected_plot is not None:
            r = self.plots.index(self.selected_plot)

        return r

<<<<<<< HEAD
    def show(self):
        do_after_timer(1, self.edit_traits)

    def panel_view(self):
        plot = Item('plotcontainer',
                    style='custom',
                    show_label=False,
                    editor=ComponentEditor())

        v = View(plot)
        return v

=======
>>>>>>> 1049d48b
    def traits_view(self):
        v = View(UItem('plotcontainer',
                       style='custom',
                       editor=ComponentEditor()),
                 title=self.window_title,
                 width=self.window_width,
                 height=self.window_height,
                 x=self.window_x,
                 y=self.window_y,
                 resizable=self.resizable)
        return v
        # def show(self):
        #     do_after_timer(1, self.edit_traits)
        #
        # def panel_view(self):
        #     plot = Item('plotcontainer',
        #                 style='custom',
        #                 show_label=False,
        #                 editor=ComponentEditor())
        #
        #     v = View(plot)
        #     return v
        #
        # def traits_view(self):
        #     plot = Item('plotcontainer',
        #                 style='custom',
        #                 show_label=False,
        #                 editor=ComponentEditor(
        #                     size=(self.width,
        #                           self.height)))
        #
        #     v = View(plot,
        #              resizable=self.resizable,
        #              title=self.window_title,
        #              width=self.window_width,
        #              height=self.window_height,
        #              x=self.window_x,
        #              y=self.window_y,
        #              handler=self.handler_klass)
        #
        #     if self.view_identifier:
        #         v.id = self.view_identifier
        #     return v

        # ============= EOF ====================================
        #     def _export_raw_data(self, path, header, plotid):
        #         def name_generator(base):
        #             i = 0
        #             while 1:
        #                 yield '%s%s%8s' % (base, i, '')
        #                 i += 1
        #
        #         xname_gen = name_generator('x')
        #         yname_gen = name_generator('y')
        #
        #         writer = csv.writer(open(path, 'w'))
        #         if plotid is None:
        #             plotid = self.selected_plotid
        #
        # #         xs = self.raw_x[plotid]
        # #         ys = self.raw_y[plotid]
        #
        #         cols = []
        #         nnames = []
        #         for xd, yd in zip(xs, ys):
        #             cols.append(fmt(xd))
        #             cols.append(fmt(yd))
        #             nnames.append(xname_gen.next())
        #             nnames.append(yname_gen.next())
        #
        #         if header is None:
        #             header = nnames
        #         writer.writerow(header)
        #         rows = zip(*cols)
        #         writer.writerows(rows)
        # def _assemble_plot_metadata(self, plot):
        #     meta = dict()
        #     pmeta = dict()
        #     if isinstance(plot, ScatterPlot):
        #         attrs = ['color', 'marker_size', 'marker']
        #     else:
        #         attrs = ['color', 'line_width', 'line_style']
        #
        #     for ai in attrs:
        #         v = getattr(plot, ai)
        #         #            if ai == 'color':
        #         #                print ai, v, type(v)
        #         #                if isinstance(v, str):
        #         #                    v = color_table[v]
        #         #                else:
        #         #                    v=map(lambda x:x*255, v)
        #
        #         meta[ai] = v
        #
        #     meta['plot'] = pmeta
        #
        #     return meta
        #
        # def _assemble_value_axis_metadata(self, v):
        #     vmeta = dict()
        #     vattrs = ['title_spacing', 'tick_visible', 'tick_label_formatter']
        #
        #     for ai in vattrs:
        #         vmeta[ai] = getattr(v, ai)
        #     return vmeta
        #
        # def dump_metadata(self):
        #     ps = []
        #
        #     for p in self.plots:
        #         d = dict()
        #         d['value_axis'] = self._assemble_value_axis_metadata(p.value_axis)
        #         d['xlimits'] = p.index_range.low, p.index_range.high
        #         for k, pp in p.plots.iteritems():
        #             pp = pp[0]
        #             d[k] = self._assemble_plot_metadata(pp)
        #
        #         ps.append(d)
        #
        #     return ps
        #
        # def load_metadata(self, metas):
        #     return
        #
        #     self.debug('loading metadata')
        #
        #     for i, meta in enumerate(metas):
        #         #print meta.keys()
        #         if not meta:
        #             continue
        #         try:
        #             plot = self.plots[i]
        #         except IndexError:
        #             continue
        #
        #         plots = plot.plots
        #         for k, d in meta.iteritems():
        #             obj = None
        #             if k == 'value_axis':
        #                 obj = plot.value_axis
        #             elif k in plots:
        #                 obj = plots[k][0]
        #
        #             if obj:
        #                 for ki, di in d.iteritems():
        #                     if 'color' in ki:
        #                         d[ki] = map(lambda x: x * 255, d[ki])
        #                 obj.trait_set(**d)
        #
        #         mi_, ma_ = meta['xlimits']
        #         self.set_x_limits(min_=mi_, max_=ma_, plotid=i)
        #
        #     self.redraw()<|MERGE_RESOLUTION|>--- conflicted
+++ resolved
@@ -15,7 +15,6 @@
 # ===============================================================================
 
 # =============enthought library imports=======================
-<<<<<<< HEAD
 from chaco.api import OverlayPlotContainer, \
     VPlotContainer, HPlotContainer, GridPlotContainer, \
     BasePlotContainer, Plot, ArrayPlotData, PlotLabel
@@ -29,50 +28,21 @@
 from pyface.timer.api import do_after as do_after_timer
 from traits.api import Instance, List, Str, Property, Dict, Callable, Event
 from traitsui.api import View, Item
-=======
-# from chaco.scales.time_scale import CalendarScaleSystem
-# from chaco.scales_tick_generator import ScalesTickGenerator
-from chaco.api import OverlayPlotContainer, \
-    VPlotContainer, HPlotContainer, GridPlotContainer, \
-    BasePlotContainer, Plot, ArrayPlotData, ArrayDataSource
-from enable.component_editor import ComponentEditor
-from traits.api import Instance, Bool, \
-    List, Str, Property, Dict, Event
-from traitsui.api import View, UItem
-# from chaco.tools.api import ZoomTool, LineInspector, RangeSelection, \
-#     RangeSelectionOverlay
-# from chaco.axis import PlotAxis
-#
-# from pyface.timer.api import do_after as do_after_timer
->>>>>>> 1049d48b
-
-# from chaco.data_label import DataLabel
-# from chaco.plot_graphics_context import PlotGraphicsContext
-# from chaco.array_data_source import ArrayDataSource
+
 # =============standard library imports ========================
-<<<<<<< HEAD
 import os
 from numpy import array, hstack, Inf, savetxt, column_stack
-=======
-from numpy import array, hstack, Inf
-import os
->>>>>>> 1049d48b
 import csv
 import math
 # =============local library imports  ==========================
 from pychron.core.helpers.color_generators import colorname_generator as color_generator
 from pychron.core.helpers.filetools import add_extension
-<<<<<<< HEAD
 from pychron.graph.minor_tick_overlay import MinorTicksOverlay
 from guide_overlay import GuideOverlay
 from pychron.graph.offset_plot_label import OffsetPlotLabel
 from tools.contextual_menu_tool import ContextualMenuTool
 from tools.pan_tool import MyPanTool as PanTool
 from chaco.data_label import DataLabel
-=======
-
-from tools.contextual_menu_tool import ContextualMenuTool
->>>>>>> 1049d48b
 from pychron.graph.context_menu_mixin import ContextMenuMixin
 
 VALID_FONTS = [
@@ -85,11 +55,6 @@
 
 
 def name_generator(base):
-<<<<<<< HEAD
-=======
-    """
-    """
->>>>>>> 1049d48b
     i = 0
     while 1:
         n = base + str(i)
@@ -105,9 +70,7 @@
     return ['%0.8f' % d for d in data]
 
 
-<<<<<<< HEAD
-class Graph(Viewable, ContextMenuMixin):
-=======
+# class Graph(Viewable, ContextMenuMixin):
 # class GraphHandler(Handler):
 # def init(self, info):
 # info.object.ui = info.ui
@@ -234,7 +197,6 @@
 
 
 class Graph(ContextMenuMixin):
->>>>>>> 1049d48b
     """
     """
     name = Str
@@ -250,17 +212,9 @@
     window_x = 500
     window_y = 250
 
-<<<<<<< HEAD
     width = 300
     height = 300
     resizable = True
-=======
-    # width = 300
-    # height = 300
-    resizable = False
-    # crosshairs_enabled = False
-    # editor_enabled = True
->>>>>>> 1049d48b
 
     line_inspectors_write_metadata = False
 
@@ -303,110 +257,15 @@
         self.clear()
 
         pc = self.plotcontainer
-<<<<<<< HEAD
         if self.use_context_menu:
-=======
-        # print 'add context menu', self.add_context_menu, pc
-        if self.add_context_menu:
->>>>>>> 1049d48b
             menu = ContextualMenuTool(parent=self,
                                       component=pc)
 
             pc.tools.append(menu)
 
-<<<<<<< HEAD
     def set_time_xaxis(self, plotid=None):
         if plotid is None:
             plotid = len(self.plots) - 1
-=======
-    # def _assemble_plot_metadata(self, plot):
-    #     meta = dict()
-    #     pmeta = dict()
-    #     if isinstance(plot, ScatterPlot):
-    #         attrs = ['color', 'marker_size', 'marker']
-    #     else:
-    #         attrs = ['color', 'line_width', 'line_style']
-    #
-    #     for ai in attrs:
-    #         v = getattr(plot, ai)
-    #         #            if ai == 'color':
-    #         #                print ai, v, type(v)
-    #         #                if isinstance(v, str):
-    #         #                    v = color_table[v]
-    #         #                else:
-    #         #                    v=map(lambda x:x*255, v)
-    #
-    #         meta[ai] = v
-    #
-    #     meta['plot'] = pmeta
-    #
-    #     return meta
-    #
-    # def _assemble_value_axis_metadata(self, v):
-    #     vmeta = dict()
-    #     vattrs = ['title_spacing', 'tick_visible', 'tick_label_formatter']
-    #
-    #     for ai in vattrs:
-    #         vmeta[ai] = getattr(v, ai)
-    #     return vmeta
-    #
-    # def dump_metadata(self):
-    #     ps = []
-    #
-    #     for p in self.plots:
-    #         d = dict()
-    #         d['value_axis'] = self._assemble_value_axis_metadata(p.value_axis)
-    #         d['xlimits'] = p.index_range.low, p.index_range.high
-    #         for k, pp in p.plots.iteritems():
-    #             pp = pp[0]
-    #             d[k] = self._assemble_plot_metadata(pp)
-    #
-    #         ps.append(d)
-    #
-    #     return ps
-    #
-    # def load_metadata(self, metas):
-    #     return
-    #
-    #     self.debug('loading metadata')
-    #
-    #     for i, meta in enumerate(metas):
-    #         #print meta.keys()
-    #         if not meta:
-    #             continue
-    #         try:
-    #             plot = self.plots[i]
-    #         except IndexError:
-    #             continue
-    #
-    #         plots = plot.plots
-    #         for k, d in meta.iteritems():
-    #             obj = None
-    #             if k == 'value_axis':
-    #                 obj = plot.value_axis
-    #             elif k in plots:
-    #                 obj = plots[k][0]
-    #
-    #             if obj:
-    #                 for ki, di in d.iteritems():
-    #                     if 'color' in ki:
-    #                         d[ki] = map(lambda x: x * 255, d[ki])
-    #                 obj.trait_set(**d)
-    #
-    #         mi_, ma_ = meta['xlimits']
-    #         self.set_x_limits(min_=mi_, max_=ma_, plotid=i)
-    #
-    #     self.redraw()
-
-    # def add_point_inspector(self, scatter, convert_index=None):
-    #     point_inspector = PointInspector(scatter,
-    #                                      convert_index=convert_index)
-    #     pinspector_overlay = PointInspectorOverlay(component=scatter,
-    #                                                tool=point_inspector)
-    #     #
-    #     scatter.overlays.append(pinspector_overlay)
-    #     scatter.tools.append(point_inspector)
->>>>>>> 1049d48b
 
     # def closed(self, *args):
     #     if self.close_func:
@@ -777,10 +636,6 @@
     def set_x_limits(self, min_=None, max_=None, pad=0, plotid=0, **kw):
         """
         """
-<<<<<<< HEAD
-
-=======
->>>>>>> 1049d48b
         if self._set_limits(min_, max_, 'index', plotid, pad, **kw):
             self.x_limits_changed = True
 
@@ -831,15 +686,9 @@
         # self._title_size = size
         font = '{} {}'.format(font, size)
 
-<<<<<<< HEAD
-        pl = PlotLabel(t, component=pc,
-                       font=font)
-
-=======
         from chaco.plot_label import PlotLabel
 
         pl = PlotLabel(t, component=pc, font=font)
->>>>>>> 1049d48b
         pc.overlays.append(pl)
         self.redraw()
 
@@ -888,18 +737,12 @@
 
         from chaco.plot_label import PlotLabel
 
-<<<<<<< HEAD
+        c = self.plots[plotid]
+
         pl = OffsetPlotLabel(txt,
                              component=c,
                              overlay_position=overlay_position, hjustify=hjustify,
                              **kw)
-=======
-        c = self.plots[plotid]
-        pl = PlotLabel(txt,
-                       component=c,
-                       overlay_position=overlay_position, hjustify=hjustify,
-                       **kw)
->>>>>>> 1049d48b
         c.overlays.append(pl)
         return pl
 
@@ -923,7 +766,6 @@
             series = 'plot{}'.format(series)
         plot.delplot(series)
 
-<<<<<<< HEAD
     def add_guide(self, value, orientation='h', plotid=0, color=(0, 0, 0)):
         """
         """
@@ -934,8 +776,6 @@
                                      color=color)
         plot.overlays.append(guide_overlay)
 
-=======
->>>>>>> 1049d48b
     def new_plot(self, add=True, **kw):
         """
         """
@@ -959,10 +799,6 @@
         zoom = kw['zoom'] if 'zoom' in kw else False
         pan = kw['pan'] if 'pan' in kw else False
 
-<<<<<<< HEAD
-=======
-        # contextmenu = kw['contextmenu'] if 'contextmenu' in kw.keys() else True
->>>>>>> 1049d48b
         tools = []
         if zoom:
             nkw = dict(tool_mode='box',
@@ -993,18 +829,6 @@
 
         plotid = len(self.plots) - 1
 
-<<<<<<< HEAD
-=======
-        # for tool in pc.tools:
-        #    if isinstance(tool, ContextualMenuTool):
-        #        contextmenu = False
-
-        # if contextmenu:
-        #    menu = ContextualMenuTool(parent=weakref.ref(self)(),
-        #                              component=pc)
-        #    pc.tools.append(menu)
-
->>>>>>> 1049d48b
         for t in ['x', 'y']:
             title = '{}title'.format(t)
             if title in kw:
@@ -1036,13 +860,8 @@
         plotobj, names, rd = self._series_factory(x, y, yer=yer, **kw)
 
         if 'type' in rd:
-<<<<<<< HEAD
             ptype = rd['type']
             if ptype == 'line_scatter':
-=======
-            if rd['type'] == 'line_scatter':
-
->>>>>>> 1049d48b
                 plotobj.plot(names,
                              type='scatter', marker_size=2,
                              marker='circle',
@@ -1050,7 +869,6 @@
                              outline_color=rd['color'])
                 rd['type'] = 'line'
 
-<<<<<<< HEAD
             elif ptype == 'scatter':
                 if 'outline_color' not in rd:
                     rd['outline_color'] = rd['color']
@@ -1059,24 +877,10 @@
 
             if ptype == 'cmap_scatter':
                 from chaco.default_colormaps import color_map_name_dict
-=======
-            elif rd['type'] == 'scatter':
-                # if 'outline_color' in rd:
-                #     rd['outline_color'] = rd['color']
-
-                # rd['selection_color'] = rd['color']
-                rd['selection_color'] = 'white'
-                rd['selection_marker'] = rd.get('marker', 'circle')
-                rd['selection_outline_color'] = rd.get('color', 'black')
-                rd['selection_marker_size'] = rd.get('marker_size', 1) * 1.75
-
-            if rd['type'] == 'cmap_scatter':
-                from chaco.default_colormaps import color_map_name_dict
 
                 rd['selection_color'] = rd['color']
                 rd['selection_outline_color'] = rd['color']
 
->>>>>>> 1049d48b
                 rd['color_mapper'] = color_map_name_dict[color_map_name]
                 c = self.series[plotid][-1][0].replace('x', 'c')
                 self.plots[plotid].data.set_data(c, array(colors))
@@ -1086,7 +890,6 @@
 
         return renderer[0], plotobj
 
-<<<<<<< HEAD
     def auto_update(self, *args, **kw):
         """
         """
@@ -1101,61 +904,17 @@
                         axis_line_visible=False,
                         tick_color=color,
                         tick_label_color=color,
-                        title_color=color
-                        )
+                        title_color=color)
 
         p.underlays.append(axis)
         po.add(p)
-=======
-        # def show_graph_editor(self):
-        #     """
-        #     """
-        #     pass
-        # from editors.graph_editor import GraphEditor
-        #
-        # g = self.graph_editor
-        # if g is None:
-        #     print self
-        #     g = GraphEditor(graph=self)
-        #     self.graph_editor = g
-        #
-        # g.edit_traits(parent=self._control)
-
-    # def show_plot_editor(self):
-    #     """
-    #     """
-    #     self._show_plot_editor()
-
-    # def _show_plot_editor(self, **kw):
-    #     '''
-    #     '''
-    #     p = self.plot_editor
-    #     if p is None or not p.plot == self.selected_plot:
-    #         p = self.plot_editor_klass(plot=self.selected_plot,
-    #                                    graph=self,
-    #                                    **kw
-    #         )
-    #         self.plot_editor = p
-    #
-    #         p.edit_traits(parent=self._control)
->>>>>>> 1049d48b
-
-    # def auto_update(self, *args, **kw):
-    #     '''
-    #     '''
-    #     pass
+
+        po.x_grid.visible = False
+        po.y_grid.visible = False
 
     def add_aux_datum(self, datum, plotid=0, series=1, do_after=False):
         """
         """
-<<<<<<< HEAD
-
-        def add():
-            plot = self.plots[plotid]
-
-            si = plot.plots['aux{:03d}'.format(series)][0]
-=======
->>>>>>> 1049d48b
 
         # def add():
         plot = self.plots[plotid]
@@ -1165,27 +924,27 @@
         oi = si.index.get_data()
         ov = si.value.get_data()
 
-<<<<<<< HEAD
-    def add_data(self, data, plotlist=None, **kw):
-        """
-        """
-        if plotlist is None:
-            plotlist = xrange(len(data))
-=======
         si.index.set_data(hstack((oi, [datum[0]])))
         si.value.set_data(hstack((ov, [datum[1]])))
->>>>>>> 1049d48b
 
         # if do_after:
         #     do_after_timer(do_after, add)
         # else:
         #     add()
 
-    def add_data(self, data, **kw):
-        """
-        """
-        for pi, d in enumerate(data):
-            self.add_datum(d, plotid=pi, **kw)
+    def add_data(self, data, plotlist=None, **kw):
+        """
+        """
+        if plotlist is None:
+            plotlist = xrange(len(data))
+
+        for pi, d in zip(plotlist, data):
+            self.add_datum(d,
+                           plotid=pi,
+                           **kw)
+
+            #     def add_datum(self, *args, **kw):
+            #         invoke_in_main_thread(self._add_datum, *args, **kw)
 
     def add_bulk_data(self, xs, ys, plotid=0, series=0,
                       ypadding='0.1',
@@ -1427,53 +1186,6 @@
     #     self._add_line_inspector(plot, axis='x', color=color)
     #     self._add_line_inspector(plot, axis='y', color=color)
 
-<<<<<<< HEAD
-=======
-    #     def _export_raw_data(self, path, header, plotid):
-    #         def name_generator(base):
-    #             i = 0
-    #             while 1:
-    #                 yield '%s%s%8s' % (base, i, '')
-    #                 i += 1
-    #
-    #         xname_gen = name_generator('x')
-    #         yname_gen = name_generator('y')
-    #
-    #         writer = csv.writer(open(path, 'w'))
-    #         if plotid is None:
-    #             plotid = self.selected_plotid
-    #
-    # #         xs = self.raw_x[plotid]
-    # #         ys = self.raw_y[plotid]
-    #
-    #         cols = []
-    #         nnames = []
-    #         for xd, yd in zip(xs, ys):
-    #             cols.append(fmt(xd))
-    #             cols.append(fmt(yd))
-    #             nnames.append(xname_gen.next())
-    #             nnames.append(yname_gen.next())
-    #
-    #         if header is None:
-    #             header = nnames
-    #         writer.writerow(header)
-    #         rows = zip(*cols)
-    #         writer.writerows(rows)
-    def _set_axis_color(self, name, color, **kw):
-        """
-        """
-        attr = kw['attr']
-        p = self.plots[kw['plotid']]
-        if 'axis' in kw:
-            ax = kw['axis']
-        else:
-            ax = getattr(p, '{}_axis'.format(name))
-        if isinstance(attr, str):
-            attr = [attr]
-        for a in attr:
-            setattr(ax, '{}_color'.format(a), color)
-
->>>>>>> 1049d48b
     def _export_data(self, path, plotid):
 
         if plotid is not None:
@@ -1638,7 +1350,6 @@
         # p.use_backbuffer = True
         gc.save(filename)
 
-<<<<<<< HEAD
     def _render_to_clipboard(self):
         '''
             on mac osx the bitmap gets copied to the clipboard
@@ -1656,48 +1367,6 @@
             
             not working
         '''
-=======
-    # def _render_to_clipboard(self):
-    #     """
-    #         on mac osx the bitmap gets copied to the clipboard
-    #
-    #         the contents of clipboard are available to Preview and NeoOffice
-    #         but not Excel
-    #
-    #         More success may be had on windows
-    #
-    #         Copying to clipboard is used to get a Graph into another program
-    #         such as Excel or Illustrator
-    #
-    #         Save the image as png then Insert Image is probably equivalent but not
-    #         as convenient
-    #
-    #         not working
-    #     """
-    #
-    # #        import wx
-    # #        p = self.plotcontainer
-    # #        #gc = PlotGraphicsContext((int(p.outer_width), int(p.outer_height)))
-    # #        width, height = p.outer_bounds
-    # #        gc = PlotGraphicsContext((width, height), dpi=72)
-    # # #        p.use_backbuffer = False
-    # #        gc.render_component(p)
-    # # #        p.use_backbuffer = True
-    # #
-    # #        # Create a bitmap the same size as the plot
-    # #        # and copy the plot data to it
-    # #        for di in dir(gc):
-    # #            print di
-    # #        bitmap = wx.BitmapFromBufferRGBA(width + 1, height + 1,
-    # #                                     gc.bmp_array.flatten()
-    # #                                     )
-    # #        data = wx.BitmapDataObject()
-    # #        data.SetBitmap(bitmap)
-    # #
-    # #        if wx.TheClipboard.Open():
-    # #            wx.TheClipboard.SetData(data)
-    # #            wx.TheClipboard.Close()
->>>>>>> 1049d48b
 
     def _get_title(self, axis, plotid):
         """
@@ -1717,27 +1386,15 @@
             if font not in VALID_FONTS:
                 font = 'modern'
 
-<<<<<<< HEAD
             tfont = '{} {}'.format(font, size + 2)
             params.update(title_font=tfont)
 
-=======
-            # font = '{} {}'.format(font, size)
-            tfont = '{} {}'.format(font, size + 2)
-            params.update(dict(
-                    #                       tick_label_font=font,
-                    title_font=tfont
-            ))
->>>>>>> 1049d48b
         axis.trait_set(**params)
         self.plotcontainer.request_redraw()
 
     def _get_limits(self, axis, plotid):
-<<<<<<< HEAD
-=======
-        """
-        """
->>>>>>> 1049d48b
+        """
+        """
         plot = self.plots[plotid]
         try:
             ra = getattr(plot, '%s_range' % axis)
@@ -1762,10 +1419,7 @@
                     for di in data.list_data():
                         if 'y' in di:
                             ya = sorted(data.get_data[di])
-<<<<<<< HEAD
-
-=======
->>>>>>> 1049d48b
+
                             i = 0
                             try:
                                 while ya[i] <= 0:
@@ -1852,7 +1506,6 @@
 
         return r
 
-<<<<<<< HEAD
     def show(self):
         do_after_timer(1, self.edit_traits)
 
@@ -1865,8 +1518,6 @@
         v = View(plot)
         return v
 
-=======
->>>>>>> 1049d48b
     def traits_view(self):
         v = View(UItem('plotcontainer',
                        style='custom',
