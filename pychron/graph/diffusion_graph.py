--- conflicted
+++ resolved
@@ -47,18 +47,7 @@
 
     zdataname_generators = None
 
-<<<<<<< HEAD
-    def new_graph(self, n):
-
-        self.plotcontainer = self.container_factory()
-        # n = len(self.include_panels)
-        padding = [50, 5, 10, 30]  # if n>2 else [25,5,50,30]
-
-        for _i in range(n):
-            _ = self.new_plot(padding=padding,
-                              pan=True,
-                              zoom=True)
-=======
+
     def new_graph(self, n, bgcolor=None, padding=None):
         self.plotcontainer = self.container_factory()
         # n = len(self.include_panels)
@@ -71,7 +60,6 @@
                 p.padding = padding
             if bgcolor:
                 p.bgcolor = bgcolor
->>>>>>> 05def5d4
 
     def build_spectrum(self, ar39, age, ar39_err=None, age_err=None, pid=0, **kw):
         """
