--- conflicted
+++ resolved
@@ -126,7 +126,7 @@
                                                                                            args, kw))
             #        if obj._cancel:
         if obj.testing_syntax:
-            #             print func.func_name, obj._estimated_duration
+        #             print func.func_name, obj._estimated_duration
             func(obj, calc_time=True, *args, **kw)
             #             print func.func_name, obj._estimated_duration
             return
@@ -228,7 +228,7 @@
 
     def execute(self, new_thread=False, bootstrap=True,
                 trace=False,
-                finished_callback=None,
+                finished_callback=None, 
                 argv=None):
         if bootstrap:
             self.bootstrap()
@@ -314,7 +314,7 @@
                 return MainError
 
         else:
-            #         sys.settrace(self._tracer)
+        #         sys.settrace(self._tracer)
             code_or_err = self.compile_snippet(snippet)
             if not isinstance(code_or_err, Exception):
                 try:
@@ -343,6 +343,7 @@
             return False
 
         return True
+        # return not self._syntax_error
 
     def check_for_modifications(self):
         old = self.toblob()
@@ -464,8 +465,6 @@
         return ctx.get(attr, None)
 
     _interpolation_context = None
-<<<<<<< HEAD
-=======
 
     def _get_interpolation_context(self):
         if self._interpolation_context is None:
@@ -488,32 +487,6 @@
 
         return d
 
-        #==============================================================================
-        # commands
-        #==============================================================================
->>>>>>> 704a24cd
-
-    def _get_interpolation_context(self):
-        if self._interpolation_context is None:
-            self._interpolation_context = self._load_interpolation_file()
-        return self._interpolation_context
-
-    def _load_interpolation_file(self):
-        d = {}
-        if self.interpolation_path:
-            if os.path.isfile(self.interpolation_path):
-                try:
-                    with open(self.interpolation_path, 'r') as fp:
-                        d = yaml.load(fp)
-                except yaml.YAMLError, e:
-                    self.debug(e)
-            else:
-                self.debug('not a file. {}'.format(self.interpolation_path))
-        else:
-            self.debug('no interpolation path defined')
-
-        return d
-
     #==============================================================================
     # commands
     #==============================================================================
@@ -675,10 +648,6 @@
             self.debug('m_info {}'.format(e))
 
     def finished(self):
-<<<<<<< HEAD
-=======
-        #         self._ctx = None
->>>>>>> 704a24cd
         self._finished()
 
     #===============================================================================
@@ -694,18 +663,10 @@
                 self.cancel()
             else:
                 self.cancel_flag = False
-<<<<<<< HEAD
 
     #===============================================================================
     # private
     #===============================================================================
-=======
-
-                #===============================================================================
-                # private
-                #===============================================================================
-
->>>>>>> 704a24cd
     def _execute(self, **kw):
 
         self._cancel = False
@@ -829,14 +790,8 @@
 
         self.debug('block finished. duration {}'.format(time.time() - st))
 
-<<<<<<< HEAD
     #===============================================================================
     # properties
-=======
-        #===============================================================================
-        # properties
-
->>>>>>> 704a24cd
     #===============================================================================
     @property
     def filename(self):
