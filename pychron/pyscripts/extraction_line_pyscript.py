#===============================================================================
# Copyright 2011 Jake Ross
#
# Licensed under the Apache License, Version 2.0 (the "License");
# you may not use this file except in compliance with the License.
# You may obtain a copy of the License at
#
#   http://www.apache.org/licenses/LICENSE-2.0
#
# Unless required by applicable law or agreed to in writing, software
# distributed under the License is distributed on an "AS IS" BASIS,
# WITHOUT WARRANTIES OR CONDITIONS OF ANY KIND, either express or implied.
# See the License for the specific language governing permissions and
# limitations under the License.
#===============================================================================

#============= enthought library imports =======================
import inspect
import re

from traits.api import List



<<<<<<< HEAD
=======

>>>>>>> 9ae08541
#============= standard library imports ========================
import time
#============= local library imports  ==========================
from pychron.external_pipette.apis_manager import InvalidPipetteError
from pychron.external_pipette.protocol import IPipetteManager
from pychron.hardware.core.exceptions import TimeoutError
from pychron.hardware.core.i_core_device import ICoreDevice
from pychron.pyscripts.pyscript import verbose_skip, makeRegistry
from pychron.lasers.laser_managers.ilaser_manager import ILaserManager
# from pychron.lasers.laser_managers.extraction_device import ILaserManager
from pychron.pyscripts.valve_pyscript import ValvePyScript
from pychron.pychron_constants import EXTRACTION_COLOR

ELPROTOCOL = 'pychron.extraction_line.extraction_line_manager.ExtractionLineManager'

COMPRE = re.compile(r'[A-Za-z]*')

'''
    make a registry to hold all the commands exposed by ExtractionPyScript
    used when building the context
    see PyScript.get_context and get_command_register
    
'''
command_register = makeRegistry()


class RecordingCTX(object):
    def __init__(self, script, name):
        self._script = script
        self._name = name

    def __enter__(self, *args, **kw):
        self._script.start_video_recording(self._name)

    def __exit__(self, *args, **kw):
        self._script.stop_video_recording()


class Ramper(object):
    def ramp(self, func, start, end, duration, rate=0, period=1):
        """
            rate = units/s
            duration= s

            use rate if specified
        """
        st = time.time()
        if end is not None:
            if rate:
                duration = abs(start - end) / float(rate)

            if duration:
                self._ramp(func, start, end, duration, period)

        return time.time() - st

    def _ramp(self, func, start, end, duration, period):
        st = time.time()
        i = 1

        step = period * (end - start) / float(duration)

        while (time.time() - st) < duration:
            ct = time.time()
            v = start + i * step
            if func(i, v):
                time.sleep(max(0, period - (time.time() - ct)))
                i += 1
            else:
                break


class ExtractionPyScript(ValvePyScript):
    _resource_flag = None
    info_color = EXTRACTION_COLOR
    snapshot_paths = List

    _extraction_positions = List

    def get_extraction_positions(self, clear=True):
        """
            return a list of x,y,z tuples
            each tuple represents where the extraction occurred
            if clear is True (default)
            _extraction_positions set to empty list
        """
        ret = self._extraction_positions
        if clear:
            self._extraction_positions = []

        return ret

    def get_response_blob(self):
        return self._extraction_action([('get_response_blob', (), {})])

    def get_output_blob(self):
        return self._extraction_action([('get_output_blob', (), {})])

    def output_achieved(self):
        request = self.extract
        ach = self._extraction_action([('get_achieved_output', (), {})])
        try:
            request = float(request)
        except (ValueError, TypeError):
            request = 0

        try:
            ach = float(ach)
        except (ValueError, TypeError):
            ach = 0

        return ('Requested Output= {:0.3f}'.format(request),
                'Achieved Output=  {:0.3f}'.format(ach))

    def get_command_register(self):
        cm = super(ExtractionPyScript, self).get_command_register()
        return command_register.commands.items() + cm

    def set_default_context(self):
        """
            provide default values for all the properties exposed in the script
        """
        self.setup_context(analysis_type='',
                           position='',
                           pattern='',
                           extract_device='',
                           extract_value=0,
                           extract_units='',
                           tray='',
                           ramp_rate='',
                           duration=0,
                           cleanup=0,
                           beam_diameter=None,
                           run_identifier='default_runid')

    #===============================================================================
    # commands
    #===============================================================================
    @verbose_skip
    @command_register
    def waitfor(self, func_or_tuple, start_message='', end_message='',
                check_period=1, timeout=0):
        """
            func_or_tuple: callable or a tuple
<<<<<<< HEAD

            tuple format: (device_name, get_..., comparison)
                comparison: x<10
                          : 10<x<20

            callable can of form func() or func(ti) or func(ti, i)
            where ti is the current relative time (relative to start of waitfor) and i is a counter
        """
        include_time = False
        include_time_and_count = False
        if isinstance(func_or_tuple, tuple):
            func = self._make_waitfor_func(*func_or_tuple)
        else:
            func = func_or_tuple
            args = inspect.getargspec(func).args
            if len(args) == 1:
                include_time = True
            elif len(args) == 2:
                include_time_and_count = True

        if not func:
            self.debug('no waitfor function')
            self.cancel()

        self.console_info('waitfor started. {}'.format(start_message))
        st = time.time()
        i = 0
        while 1:
            if self.canceled():
                self.console_info('waitfor canceled')
                return

            ct = time.time() - st
            if timeout and ct > timeout:
                self.warning('waitfor timed out after {}s'.format(timeout))
                self.cancel()
                return

=======

            tuple format: (device_name, get_..., comparison)
                comparison: x<10
                          : 10<x<20

            callable can of form func() or func(ti) or func(ti, i)
            where ti is the current relative time (relative to start of waitfor) and i is a counter
        """
        include_time = False
        include_time_and_count = False
        if isinstance(func_or_tuple, tuple):
            func = self._make_waitfor_func(*func_or_tuple)
        else:
            func = func_or_tuple
            args = inspect.getargspec(func).args
            if len(args) == 1:
                include_time = True
            elif len(args) == 2:
                include_time_and_count = True

        if not func:
            self.debug('no waitfor function')
            self.cancel()

        self.console_info('waitfor started. {}'.format(start_message))
        st = time.time()
        i = 0
        while 1:
            if self.canceled():
                self.console_info('waitfor canceled')
                return

            ct = time.time() - st
            if timeout and ct > timeout:
                self.warning('waitfor timed out after {}s'.format(timeout))
                self.cancel()
                return

>>>>>>> 9ae08541
            if include_time:
                args = (ct,)
            elif include_time_and_count:
                args = (ct, i)
                i += 1
            else:
                args = tuple()

            if func(*args):
                self.console_info('waitfor ended. {}'.format(end_message))
                break

            time.sleep(check_period)

    @verbose_skip
    @command_register
    def power_map(self, cx, cy, padding, bd, power):
        pass

    @verbose_skip
    @command_register
    def degas(self, lumens=0, duration=0):
        self._extraction_action([('do_machine_vision_degas', (lumens, duration), {})])

    @verbose_skip
    @command_register
    def autofocus(self, set_zoom=True):
        self._extraction_action([('do_autofocus', (), {'set_zoom': set_zoom})])

    @verbose_skip
    @command_register
    def snapshot(self, name=''):
        ps = self._extraction_action([('take_snapshot', (), {'name': name})])
        if ps:
            ps = ps[0]
            self.snapshot_paths.append(ps[1])

    @command_register
    def video_recording(self, name='video'):
        return RecordingCTX(self, name)

    @verbose_skip
    @command_register
    def start_video_recording(self, name='video'):
        self._extraction_action([('start_video_recording', (), {'name': name})])

    @verbose_skip
    @command_register
    def stop_video_recording(self):
        self._extraction_action([('stop_video_recording', (), {})])

    @verbose_skip
    @command_register
    def set_x(self, value, velocity=''):
        self._set_axis('x', value, velocity)

    @verbose_skip
    @command_register
    def set_y(self, value, velocity=''):
        self._set_axis('y', value, velocity)

    @verbose_skip
    @command_register
    def set_z(self, value, velocity=''):
        self._set_axis('z', value, velocity)

    @verbose_skip
    @command_register
    def set_xy(self, value, velocity=''):
        self._set_axis('xy', value, velocity)

    @verbose_skip
    @command_register
    def set_motor_lock(self, name='', value=''):
        if name and value is not '':
            l = 'YES' if value else 'NO'
            self.info('set motor lock to {}'.format(name, l))
            self._extraction_action([('set_motor_lock', (name, value), {})])

    @verbose_skip
    @command_register
    def set_motor(self, name='', value=''):
        self.info('setting motor "{}" to {}'.format(name, value))
        if name is not '' and value is not '':
            if value is not None:
                self._extraction_action([('set_motor', (name, value), {})])

    @verbose_skip
    @command_register
    def get_value(self, name):
        try:
            print name, self.get_context()[name]
            return self.get_context()[name]
        except KeyError:
            self.warning('no name {} in context'.format(name))
            pass

    @verbose_skip
    @command_register
    def move_to_position(self, position='', autocenter=False):
        if position == '':
            position = self.position

        if position:
            position_ok = True
            if isinstance(position, (list, tuple)):
                position_ok = all(position)
        else:
            position_ok = False

        if position_ok:
            self.info('{} move to position {}'.format(self.extract_device,
                                                      position))
            success = self._extraction_action([('move_to_position',
                                                (position, autocenter), {})])
            if not success:
                self.info('{} move to position failed'.format(self.extract_device))
            else:
                self.info('move to position suceeded')
                return True
        else:
            self.info('move not required. position is None')
            return True

    @verbose_skip
    @command_register
    def execute_pattern(self, pattern='', block=True):
        if pattern == '':
            pattern = self.pattern

        st = time.time()
        # set block=True to wait for pattern completion
        self._extraction_action([('execute_pattern', (pattern,), {'block': block})])

        return time.time() - st

    @verbose_skip
    @command_register
    def set_tray(self, tray=''):
        if tray == '':
            tray = self.tray

        self.info('set tray to {}'.format(tray))
        result = self._extraction_action([('set_stage_map', (tray,), {})])
        return result

    @verbose_skip
    @command_register
    def load_pipette(self, identifier, timeout=300):
        """
            this is a non blocking command. it simply sends a command to apis to
            start one of its runscripts.
<<<<<<< HEAD

            it is the ExtractionPyScripts responsiblity to handle the waiting.
            use the waitfor command to wait for signals from apis.
        """
        cmd = 'load_blank_non_blocking' if self.analysis_type == 'blank' else 'load_pipette_non_blocking'
        try:
            #bug _manager_action only with except tuple of len 1 for args
            rets = self._extraction_action([(cmd, (identifier,),
                                             # {'timeout': timeout, 'script': self})],
                                             {'timeout': timeout, })],
                                           name='externalpipette',
                                           protocol=IPipetteManager)

=======

            it is the ExtractionPyScripts responsiblity to handle the waiting.
            use the waitfor command to wait for signals from apis.
        """
        cmd = 'load_blank_non_blocking' if self.analysis_type == 'blank' else 'load_pipette_non_blocking'
        try:
            #bug _manager_action only with except tuple of len 1 for args
            rets = self._extraction_action([(cmd, (identifier,),
                                             # {'timeout': timeout, 'script': self})],
                                             {'timeout': timeout, })],
                                           name='externalpipette',
                                           protocol=IPipetteManager)

>>>>>>> 9ae08541
            return rets[0]
        except InvalidPipetteError, e:
            self.cancel(protocol=IPipetteManager)
            e = str(e)
            self.warning(e)
            return e

    @verbose_skip
    @command_register
    def extract_pipette(self, identifier='', timeout=300):
        """
            this is an atomic command. use the apis_controller config file to define
            the isolation procedures.
        """
        if identifier == '':
            identifier = self.extract_value

        cmd = 'load_blank' if self.analysis_type == 'blank' else 'load_pipette'
        try:
            #bug _manager_action only with except tuple of len 1 for args
            rets = self._extraction_action([(cmd, (identifier,),
                                             {'timeout': timeout, 'script': self})],
                                           name='externalpipette',
                                           protocol=IPipetteManager)

            return rets[0]
        except (TimeoutError, InvalidPipetteError), e:
            self.cancel(protocol=IPipetteManager)
            e = str(e)
            self.warning(e)
            return e

    @verbose_skip
    @command_register
    def extract(self, power='', units=''):
        if power == '':
            power = self.extract_value
        if units == '':
            units = self.extract_units

        ed = self.extract_device
        ed = ed.replace('_', ' ')

        #get current position and add as an extraction position
        pos = self._extraction_action([('get_position', (), {})])
        self._extraction_positions.append(pos)

        #set an experiment message
        self.manager.set_extract_state('{} ON! {}({})'.format(ed, power, units), color='red')

        self.info('extract sample to {} ({})'.format(power, units))
        self._extraction_action([('extract', (power,), {'units': units})])

    @verbose_skip
    @command_register
    def end_extract(self):
        self._extraction_action([('end_extract', (), {})])

    @verbose_skip
    @command_register
    def ramp(self, start=0, end=0, duration=0, rate=0, period=1):
        def func(i, ramp_step):
            if self._cancel:
                return

            self.info('ramp step {}. setpoint={}'.format(i, ramp_step))
            if not self._extraction_action([('set_laser_power', (ramp_step,), {})]):
                return

            if self._cancel:
                return

            return True

        st = time.time()
        rmp = Ramper()
        rmp.ramp(func, start, end, duration, rate, period)
        return time.time() - st

    @verbose_skip
    @command_register
    def acquire(self, name=None, clear=False):
        if self.runner is None:
            self.debug('+++++++++++++++++++++++ Runner is None')
            return

        self.info('acquire {}'.format(name))
        r = self.runner.get_resource(name)

        s = False
        if not clear:
            s = r.isSet()
            if s:
                self.info('waiting for access')

        while s:
            if self._cancel:
                break
            self._sleep(1)
            s = r.isSet()

        if not self._cancel:
            self._resource_flag = r
            r.set()
            self.info('{} acquired'.format(name))

    @verbose_skip
    @command_register
    def wait(self, name=None, criterion=0):
        if self.runner is None:
            self.debug('+++++++++++++++++++++++ Runner is None')
            return

        self.info('waiting for {} = {}'.format(name, criterion))
        r = self.runner.get_resource(name)

        cnt = 0
        resp = r.read()
        if resp is not None:
            while resp != criterion:
                time.sleep(1)

                # only verbose every 10s
                resp = r.read(verbose=cnt % 10 == 0)
                if resp is None:
                    continue

                cnt += 1
                if cnt > 100:
                    cnt = 0

        self.info('finished waiting')

    @verbose_skip
    @command_register
    def release(self, name=None):
        self.info('release {}'.format(name))
        if self.runner is None:
            self.debug('+++++++++++++++++++++++ Runner is None')
            return

        r = self.runner.get_resource(name)
        if r is not None:
            r.clear()
        else:
            self.info('Could not release {}'.format(name))

    @verbose_skip
    @command_register
    def set_resource(self, name=None, value=1):
        if self.runner is None:
            self.debug('+++++++++++++++++++++++ Runner is None')
            return

        r = self.runner.get_resource(name)
        if r is not None:
            r.set(value)
        else:
            self.info('Could not set {}'.format(name))

    @verbose_skip
    @command_register
    def get_resource_value(self, name=None):
        if self.runner is None:
            self.debug('+++++++++++++++++++++++ Runner is None')
            return

        r = self.runner.get_resource(name)
        resp = None
        if r is not None:
            if hasattr(r, 'get'):
                resp = r.get()
            else:
                resp = r.isSet()
        else:
            self.info('Could not get {}'.format(name))

        self.debug('Get Resource Value {}={}'.format(name, resp))
        return resp

    @verbose_skip
    @command_register
    def enable(self):
        ed = self.extract_device
        ed = ed.replace('_', ' ')
        self.manager.set_extract_state('{} Enabled'.format(ed))

        return self._manager_action([('enable_device', (), {})],
                                    protocol=ILaserManager,
                                    name=self.extract_device)

    @verbose_skip
    @command_register
    def disable(self):
        return self._disable()

    @verbose_skip
    @command_register
    def prepare(self):
        return self._extraction_action([('prepare', (), {})])

    #===============================================================================
    # properties
    #===============================================================================
    def _get_property(self, key, default=None):
        ctx = self.get_context()
        return ctx.get(key, default)

    @property
    def duration(self):
        return self._get_property('duration')
        # return self.get_context()['duration']

    @property
    def cleanup(self):
        return self._get_property('cleanup')
        # return self.get_context()['cleanup']

    @property
    def pattern(self):
        return self._get_property('pattern')
        # return self.get_context()['pattern']

    @property
    def analysis_type(self):
        return self._get_property('analysis_type')
        # return self.get_context()['analysis_type']

    @property
    def extract_device(self):
        return self._get_property('extract_device')
        # return self.get_context()['extract_device']

    @property
    def tray(self):
        return self._get_property('tray')
        # return self.get_context()['tray']

    @property
    def position(self):
        """
            if position is 0 return None
        """
        # pos = self.get_context()['position']
        pos = self._get_property('position')
        if pos:
            return pos

    @property
    def extract_value(self):
        return self._get_property('extract_value')
        # return self.get_context()['extract_value']

    @property
    def extract_units(self):
        return self._get_property('extract_units')
        # return self.get_context()['extract_units']

    @property
    def beam_diameter(self):
        return self._get_property('beam_diameter')
        # return self.get_context()['beam_diameter']

    #===============================================================================
    # private
    #===============================================================================
    def _get_device(self, name):
        app = self._get_application()
        if app is not None:
            return app.get_service_by_name(ICoreDevice, name)
        else:
            self.warning('_get_device - No application')

    def _make_waitfor_func(self, name, funcname, comp):
        dev = self._get_device(name)
        if dev:
            devfunc = getattr(dev, funcname)
            m = COMPRE.findall(comp)
            if m:
                k = m[0]

                def func(*args):
                    return eval(comp, {k: devfunc()})

                return func
            else:
                self.warning('invalid comparison. valid e.g.=x<10 comp={}'.format(comp))
        else:
            self.warning('no device available named "{}"'.format(name))

    def _extraction_action(self, *args, **kw):
        if not 'name' in kw:
            kw['name'] = self.extract_device

        if not 'protocol' in kw:
            kw['protocol'] = ILaserManager

        return self._manager_action(*args, **kw)

    def _disable(self, protocol=None):
        self.debug('%%%%%%%%%%%%%%%%%%%%%%%%%%%%%%%%%%% disable')
        if self.manager:
            self.manager.set_extract_state(False)

        return self._extraction_action([('disable_device', (), {})], protocol=protocol)

    def _set_axis(self, name, value, velocity):
        kw = dict(block=True)
        if velocity:
            kw['velocity'] = value

        success = self._extraction_action([('set_{}'.format(name), (value,), kw)])
        if not success:
            self.info('{} move to position failed'.format(self.extract_device))
        else:
            self.info('move to position suceeded')
        return True

    def _cancel_hook(self, **kw):
        if self._resource_flag:
            self._resource_flag.clear()

        # disable the extract device
        self._disable(**kw)

        # stop patterning
        self._stop_pattern(**kw)

    def _stop_pattern(self, protocol=None):
        self._extraction_action([('stop_pattern', (), {})], protocol=protocol)

#============= EOF ====================================

#    @verbose_skip
#    def _m_open(self, name=None, description=''):
#
#        if description is None:
#            description = '---'
#
#        self.info('opening {} ({})'.format(name, description))
#
#        self._manager_action([('open_valve', (name,), dict(
#                                                      mode='script',
#                                                      description=description
#                                                      ))], protocol=ELPROTOCOL)
#
#    @verbose_skip
#    def close(self, name=None, description=''):
#
#        if description is None:
#            description = '---'
#
#        self.info('closing {} ({})'.format(name, description))
#        self._manager_action([('close_valve', (name,), dict(
#                                                      mode='script',
#                                                      description=description
#                                                      ))], protocol=ELPROTOCOL)
#    def get_context(self):
#        d = super(ExtractionPyScript, self).get_context()

#        #=======================================================================
#        #Parameters
#        # this are directly referencable in the script
#        # e.g if OverlapRuns:
#        #    or
#        #    move_to_hole(holeid)
#        #=======================================================================
#
#        d.update(self._context)
#        return d

#    def gosub(self, *args, **kw):
#        kw['analysis_type'] = self.analysis_type
#        kw['_context'] = self._context
#        super(ExtractionPyScript, self).gosub(*args, **kw)

#    @verbose_skip
#    def is_open(self, name=None, description=''):
#        self.info('is {} ({}) open?'.format(name, description))
#        result = self._get_valve_state(name, description)
#        if result:
#            return result[0] == True
#
#    @verbose_skip
#    def is_closed(self, name=None, description=''):
#        self.info('is {} ({}) closed?'.format(name, description))
#        result = self._get_valve_state(name, description)
#        if result:
#            return result[0] == False
#
#    def _get_valve_state(self, name, description):
#        return self._manager_action([('open_valve', (name,), dict(
#                                                      mode='script',
#                                                      description=description
#                                                      ))], protocol=ELPROTOCOL)<|MERGE_RESOLUTION|>--- conflicted
+++ resolved
@@ -22,10 +22,7 @@
 
 
 
-<<<<<<< HEAD
-=======
-
->>>>>>> 9ae08541
+
 #============= standard library imports ========================
 import time
 #============= local library imports  ==========================
@@ -170,7 +167,6 @@
                 check_period=1, timeout=0):
         """
             func_or_tuple: callable or a tuple
-<<<<<<< HEAD
 
             tuple format: (device_name, get_..., comparison)
                 comparison: x<10
@@ -209,46 +205,6 @@
                 self.cancel()
                 return
 
-=======
-
-            tuple format: (device_name, get_..., comparison)
-                comparison: x<10
-                          : 10<x<20
-
-            callable can of form func() or func(ti) or func(ti, i)
-            where ti is the current relative time (relative to start of waitfor) and i is a counter
-        """
-        include_time = False
-        include_time_and_count = False
-        if isinstance(func_or_tuple, tuple):
-            func = self._make_waitfor_func(*func_or_tuple)
-        else:
-            func = func_or_tuple
-            args = inspect.getargspec(func).args
-            if len(args) == 1:
-                include_time = True
-            elif len(args) == 2:
-                include_time_and_count = True
-
-        if not func:
-            self.debug('no waitfor function')
-            self.cancel()
-
-        self.console_info('waitfor started. {}'.format(start_message))
-        st = time.time()
-        i = 0
-        while 1:
-            if self.canceled():
-                self.console_info('waitfor canceled')
-                return
-
-            ct = time.time() - st
-            if timeout and ct > timeout:
-                self.warning('waitfor timed out after {}s'.format(timeout))
-                self.cancel()
-                return
-
->>>>>>> 9ae08541
             if include_time:
                 args = (ct,)
             elif include_time_and_count:
@@ -401,7 +357,6 @@
         """
             this is a non blocking command. it simply sends a command to apis to
             start one of its runscripts.
-<<<<<<< HEAD
 
             it is the ExtractionPyScripts responsiblity to handle the waiting.
             use the waitfor command to wait for signals from apis.
@@ -415,21 +370,6 @@
                                            name='externalpipette',
                                            protocol=IPipetteManager)
 
-=======
-
-            it is the ExtractionPyScripts responsiblity to handle the waiting.
-            use the waitfor command to wait for signals from apis.
-        """
-        cmd = 'load_blank_non_blocking' if self.analysis_type == 'blank' else 'load_pipette_non_blocking'
-        try:
-            #bug _manager_action only with except tuple of len 1 for args
-            rets = self._extraction_action([(cmd, (identifier,),
-                                             # {'timeout': timeout, 'script': self})],
-                                             {'timeout': timeout, })],
-                                           name='externalpipette',
-                                           protocol=IPipetteManager)
-
->>>>>>> 9ae08541
             return rets[0]
         except InvalidPipetteError, e:
             self.cancel(protocol=IPipetteManager)
