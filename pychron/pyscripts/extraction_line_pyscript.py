--- conflicted
+++ resolved
@@ -15,8 +15,6 @@
 # ===============================================================================
 
 # ============= enthought library imports =======================
-from __future__ import absolute_import
-from __future__ import print_function
 import inspect
 import re
 import time
@@ -222,12 +220,7 @@
     @verbose_skip
     @command_register
     def set_cryo(self, value):
-<<<<<<< HEAD
-        result = self._manager_action([('set_cryo', (value,), {})], protocol=ELPROTOCOL)
-        print('asfdasdf', result)
-=======
         result = self._manager_action([('set_cryo', (value, ), {})], protocol=ELPROTOCOL)
->>>>>>> 5a89221d
         return result
 
     @verbose_skip
