# ===============================================================================
# Copyright 2011 Jake Ross
#
# Licensed under the Apache License, Version 2.0 (the "License");
# you may not use this file except in compliance with the License.
# You may obtain a copy of the License at
#
#   http://www.apache.org/licenses/LICENSE-2.0
#
# Unless required by applicable law or agreed to in writing, software
# distributed under the License is distributed on an "AS IS" BASIS,
# WITHOUT WARRANTIES OR CONDITIONS OF ANY KIND, either express or implied.
# See the License for the specific language governing permissions and
# limitations under the License.
# ===============================================================================

import inspect
import re
import time
from threading import Event
from threading import Thread

from traits.api import List, Dict

from pychron.core.ramper import Ramper
from pychron.external_pipette.protocol import IPipetteManager
from pychron.furnace.ifurnace_manager import IFurnaceManager
from pychron.hardware.core.exceptions import TimeoutError
from pychron.hardware.core.i_core_device import ICoreDevice
from pychron.lasers.laser_managers.ilaser_manager import ILaserManager
from pychron.pychron_constants import (
    EXTRACTION_COLOR,
    LINE_STR,
    NULL_STR,
    EL_PROTOCOL,
    PATTERN,
    POSTCLEANUP,
    PRECLEANUP,
    CLEANUP,
    DURATION,
    CRYO_TEMP,
)
from pychron.pyscripts.context_managers import (
    RecordingCTX,
    LightingCTX,
    GrainPolygonCTX,
)
from pychron.pyscripts.decorators import verbose_skip, makeRegistry, calculate_duration
from pychron.pyscripts.valve_pyscript import ValvePyScript

COMPRE = re.compile(r"[A-Za-z]*")

# make a registry to hold all the commands exposed by ExtractionPyScript
# used when building the context
# see PyScript.get_context and get_command_register
command_register = makeRegistry()


class ExtractionPyScript(ValvePyScript):
    """
    The ExtractionPyScript is used to program the extraction and gettering of
    sample gas.
    """

    automated_run = None

    _resource_flag = None
    info_color = EXTRACTION_COLOR
    snapshots = List
    videos = List
    extraction_context = Dict

    _extraction_positions = List
    _grain_polygons = List

    def set_load_identifier(self, v):
        self.setup_context(load_identifier=v)

    def set_run_identifier(self, v):
        self.setup_context(run_identifier=v)

    def get_extraction_positions(self, clear=True):
        """
        Returns a list of x,y,z tuples
        each tuple represents where the extraction occurred

        if clear is True (default) ``self._extraction_positions`` set to an empty list

        :return: list of x,y,z tuples
        :rtype: list of tuples

        """
        ret = self._extraction_positions
        if clear:
            self._extraction_positions = []

        return ret

    def get_grain_polygons(self):
        m = self._grain_polygons
        if not m:
            m = self._extraction_action(("get_grain_polygon_blob", (), {}))
        return m

    def get_response_blob(self):
        """
        Get the extraction device's response blob

        :return: response blob. binary string representing time v measured output
        :rtype: str
        """
        result = self._extraction_action(("get_response_blob", (), {}))
        return result or b""

    def get_output_blob(self):
        """
        Get the extraction device's output blob

        :return: output blob: binary string representing time v percent output
        :rtype: str
        """

        result = self._extraction_action(("get_output_blob", (), {}))
        return result or b""

    def get_setpoint_blob(self):
        """
        Get the extraction device's setpoint blob

        :return: setpoint blob: binary string representing time v requested setpoint
        :rtype: str
        """

        result = self._extraction_action(("get_setpoint_blob", (), {}))
        return result or b""

    def output_achieved(self):
        """
        Return a formated string with the extraction "heating" results::

            Requested Output= 100.000
            Achieved Output= 99.012

        :return: Formatted string with results
        :rtype: str
        """
        request = self.extract
        ach = self._extraction_action(("get_achieved_output", (), {}))
        try:
            request = float(request)
        except (ValueError, TypeError):
            request = 0

        try:
            ach = float(ach)
        except (ValueError, TypeError):
            ach = 0

        return ach, request

    def get_active_pid_parameters(self):
        result = self._extraction_action(("get_active_pid_parameters", (), {}))
        return result or ""

    def get_command_register(self):
        cm = super(ExtractionPyScript, self).get_command_register()
        return list(command_register.commands.items()) + cm

    def set_default_context(self, **kw):
        """
        provide default values for all the properties exposed in the script
        """
        for attr in ("analysis_type", "extract_device"):
            if attr not in kw:
                kw[attr] = ""

        self.setup_context(
            position="",
            pattern="",
            extract_value=0,
            extract_units="",
            tray="",
            ramp_rate=0,
            ramp_duration=0,
            duration=0,
            delay_after=0,
            cleanup=0,
            pre_cleanup=0,
            post_cleanup=0,
            cryo_temperature=0,
            light_value=0,
            beam_diameter=None,
            load_identifier="default_load",
            run_identifier="default_runid",
            **kw
        )

    # ==========================================================================
    # commands
    # ==========================================================================
    @verbose_skip
    @command_register
    def store_manometer_pressure(self, idx=0):
        result = self._manager_action(
            ("get_manometer_pressure", (), {"idx": idx}), protocol=EL_PROTOCOL
        )
        self.extraction_context["manometer_pressure{}".format(idx)] = result
        return result

    @verbose_skip
    @command_register
    def get_manometer_pressure(self, idx=0):
        result = self._manager_action(
            ("get_manometer_pressure", (), {"idx": idx}), protocol=EL_PROTOCOL
        )
        return result

    @verbose_skip
    @command_register
    def get_pressure(self, controller, gauge):
        result = self._manager_action(
            ("get_pressure", (controller, gauge), {}), protocol=EL_PROTOCOL
        )
        return result

    @verbose_skip
    @command_register
<<<<<<< HEAD
    def set_cryo(self, value, block=False, delay=1):
        result = self._manager_action(
            ("set_cryo", (value,), {"block": block, "delay": delay}),
            protocol=EL_PROTOCOL,
        )
=======
    def set_cryo(self, value, device_name=None, block=False, delay=1):
        result = self._manager_action(('set_cryo', (value,), {'block': block,
                                                              'device_name': device_name,
                                                              'delay': delay}), protocol=EL_PROTOCOL)
>>>>>>> fe40aa7f

        self.debug("set cyro result={}".format(result))
        return result

    @verbose_skip
    @command_register
    def get_cryo_temp(self, value=1):
        result = self._manager_action(
            ("get_cryo_temp", (value,), {}), protocol=EL_PROTOCOL
        )
        return result

    @calculate_duration
    @command_register
    def begin_heating_interval(
        self,
        duration,
        min_rise_rate=None,
        check_time=60,
        check_delay=60,
        check_period=1,
        temperature=None,
        timeout=300,
        tol=10,
        name=None,
        calc_time=False,
    ):
        duration = float(duration)
        if calc_time:
            self._estimated_duration += duration

        if self._cancel:
            return

        def wait(dur, flag, n):
            if not min_rise_rate:
                self._sleep(dur)
            else:
                st = time.time()
                self._sleep(check_delay, "Heating check delay")

                t1 = time.time()
                r1 = self._extraction_action(("get_process_value",))

                self._sleep(check_time, "Checking rise rate")
                t2 = time.time()
                r2 = self._extraction_action(("get_process_value",))

                rr = (r2 - r1) / (t2 - t1)
                if rr < min_rise_rate:
                    self.warning(
                        "Failed to heat. Rise Rate={:0.1f}. Min Rise Rate={:0.1f}".format(
                            rr, min_rise_rate
                        )
                    )
                    self.cancel()
                    flag.set()
                else:
                    if temperature:
                        self._set_extraction_state(
                            "Waiting to reach temperature {}".format(temperature)
                        )
                        st = time.time()
                        while 1:
                            sti = time.time()
                            if sti - st < timeout:
                                self._set_extraction_state(
                                    "Failed to reach temperature {}".format(r2)
                                )
                                self.warning(
                                    "Failed to reach temperature {}".format(r2)
                                )
                                self.cancel()
                                break

                            r2 = self._extraction_action(("get_process_value",))
                            if r2:
                                if abs(r2 - temperature) < tol:
                                    self._set_extraction_state(
                                        "Reached Temperature {}".format(r2)
                                    )
                                    break
                            else:
                                self.warning("Failed to get response.")
                                self.cancel()
                                break
                            time.sleep(max(0, check_period - (time.time() - sti)))
                        self._sleep(dur, "Time at Temperature")

                    else:
                        rem = dur - (time.time - st)
                        self._sleep(
                            rem,
                        )

            if not self._cancel:
                self.console_info("{} finished".format(n))
                flag.set()

        t, f = None, None
        if name is None:
            name = "Interval {}".format(self._interval_stack.qsize() + 1)

        if not self.testing_syntax:
            f = Event()
            self.console_info(
                "BEGIN HEATING INTERVAL {} waiting for {}".format(name, duration)
            )
            t = Thread(name=name, target=wait, args=(duration, f, name))
            t.start()

        self._interval_stack.put((t, f, name))

    def _set_extraction_state(self, msg, color="red", flash=False):
        self._manager_action(
            ("set_extract_state", (msg,), {"color": color, "flash": flash})
        )

    @verbose_skip
    @command_register
    def set_response_recorder_period(self, p):
        self._extraction_action(("set_response_recorder_period", (p,), {}))

    @verbose_skip
    @command_register
    def start_response_recorder(self):
        self._extraction_action(("start_response_recorder",))

    @verbose_skip
    @command_register
    def stop_response_recorder(self):
        self._extraction_action(("stop_response_recorder",))

    @verbose_skip
    @command_register
    def check_reached_setpoint(self):
        self._extraction_action(("check_reached_setpoint",))

    @verbose_skip
    @command_register
    def wake(self):
        self._extraction_action("wake")
        self._manager_actions("wake")

    @verbose_skip
    @command_register
    def pause(self, delay=2):
        self._sleep(delay, paused=True)

    @verbose_skip
    @command_register
    def waitfor(
        self,
        func_or_tuple,
        start_message="",
        end_message="",
        check_period=1,
        timeout=0,
        func_kw=None,
    ):
        """

        tuple format: (device_name, function_name, comparison, ...)
        addition tuple elements are passed to function_name

        comparison ::

          x<10
          10<x<20

        callable can of form ``func() or func(ti) or func(ti, i)``
        where ``ti`` is the current relative time (relative to start of waitfor) and ``i`` is a counter

        :param func_or_tuple: wait for function to return True
        :type func_or_tuple: callable, tuple
        :param start_message: Message to display at start
        :type start_message: str
        :param end_message: Message to display at end
        :type end_message: str
        :param check_period: Delay between checks in seconds
        :type check_period: int, float
        :param timeout: Cancel waiting after ``timeout`` seconds
        :type timeout: int, float
        """
        include_time = False
        include_time_and_count = False
        if isinstance(func_or_tuple, tuple):
            func = self._make_waitfor_func(*func_or_tuple, func_kw=func_kw)
        else:
            func = func_or_tuple
            args = inspect.getfullargspec(func).args
            if len(args) == 1:
                include_time = True
            elif len(args) == 2:
                include_time_and_count = True

        if not func:
            self.debug("no waitfor function")
            self.cancel()

        self.console_info("waitfor started. {}".format(start_message))
        st = time.time()
        i = 0
        while 1:
            if self.is_canceled():
                self.console_info("waitfor canceled")
                return

            ct = time.time() - st
            if timeout and ct > timeout:
                self.warning("waitfor timed out after {}s".format(timeout))
                self.cancel()
                return

            if include_time:
                args = (ct,)
            elif include_time_and_count:
                args = (ct, i)
                i += 1
            else:
                args = tuple()

            if func(*args):
                self.console_info("waitfor ended. {}".format(end_message))
                break

            time.sleep(check_period)

    @verbose_skip
    @command_register
    def power_map(self, cx, cy, padding, bd, power):
        pass

    # @verbose_skip
    # @command_register
    # def degas(self, lumens=0, duration=0):
    #     self._extraction_action([('do_machine_vision_degas', (lumens, duration), {})])

    @verbose_skip
    @command_register
    def autofocus(self, set_zoom=True):
        self._extraction_action(("do_autofocus", (), {"set_zoom": set_zoom}))

    @verbose_skip
    @command_register
    def set_light(self, value=""):
        self._extraction_action(("set_light", (value,), {}))

    @verbose_skip
    @command_register
    def snapshot(self, name="", prefix="", view_snapshot=False, pic_format=".jpg"):
        """
        if name not specified use RID_Position e.g 12345-01A_3
        """
        if not name:
            pos = "_".join(self.position)
            name = "{}_{}".format(self.run_identifier, pos)

        name = "{}{}".format(prefix, name)
        snap = self._extraction_action(
            ("take_snapshot", (name, pic_format), {"view_snapshot": view_snapshot})
        )
        if snap:
            self.snapshots.append(snap)

    @command_register
    def grain_polygon(self):
        return GrainPolygonCTX(self)

    @command_register
    def lighting(self, value=75):
        return LightingCTX(self, value)

    @command_register
    def video_recording(self, name="video"):
        return RecordingCTX(self, name)

    @verbose_skip
    @command_register
    def start_video_recording(self, name="video"):
        self._extraction_action(("start_video_recording", (), {"name": name}))

    @verbose_skip
    @command_register
    def stop_video_recording(self, save_db=True):
        ps = self._extraction_action(("stop_video_recording",))
        if save_db:
            if ps:
                self.videos.append(ps)

    @verbose_skip
    @command_register
    def set_x(self, value, velocity=""):
        self._set_axis("x", value, velocity)

    @verbose_skip
    @command_register
    def set_y(self, value, velocity=""):
        self._set_axis("y", value, velocity)

    @verbose_skip
    @command_register
    def set_z(self, value, velocity=""):
        self._set_axis("z", value, velocity)

    @verbose_skip
    @command_register
    def set_xy(self, value, velocity=""):
        self._set_axis("xy", value, velocity)

    @verbose_skip
    @command_register
    def set_motor_lock(self, name="", value=""):
        if name and value is not "":
            l = "YES" if value else "NO"
            self.console_info("set motor lock to {}".format(name, l))
            self._extraction_action(("set_motor_lock", (name, value), {}))

    @verbose_skip
    @command_register
    def set_motor(self, name="", value=""):
        self.console_info('setting motor "{}" to {}'.format(name, value))
        if name is not "" and value is not "":
            if value is not None:
                self._extraction_action(("set_motor", (name, value), {}))

    @verbose_skip
    @command_register
    def get_value(self, name):
        try:
            print(name, self.get_context()[name])
            return self.get_context()[name]
        except KeyError:
            self.warning("no name {} in context".format(name))
            pass

    @verbose_skip
    @command_register
    def move_to_position(self, position="", autocenter=True, block=True):
        if position == "":
            position = self.position

        if position:
            position_ok = True
            if isinstance(position, (list, tuple)):
                position_ok = all(position)
        else:
            position_ok = False

        if position_ok:
            ed = self.extract_device
            self.console_info("{} move to position {}".format(ed, position))
            success = self._extraction_action(
                (
                    "move_to_position",
                    (position,),
                    {"autocenter": autocenter, "block": block},
                )
            )

            if not success:
                self.info("{} move to position failed".format(ed))
                self.cancel()
            else:
                self.console_info("move to position succeeded")
                return True
        else:
            self.console_info("move not required. position is None")
            return True

    @verbose_skip
    @command_register
    def dump_sample(self):
        success = self._extraction_action(("dump_sample", (), {"block": True}))

        if not success:
            self.info("{} dump sample failed".format(self.extract_device))
            self.cancel()
        else:
            self.console_info("dump sample succeeded")
            return True

    @verbose_skip
    @command_register
    def drop_sample(self, position=""):
        success = self._extraction_action(
            [("drop_sample", (position,), {"block": True})]
        )

        if not success:
            self.info("{} drop sample failed".format(self.extract_device))
            self.cancel()
        else:
            self.console_info("drop sample succeeded")
            return True

    @verbose_skip
    @command_register
    def execute_pattern(self, pattern="", block=True, duration=None):
        if pattern == "":
            pattern = self.pattern

        st = time.time()
        # set block=True to wait for pattern completion
        self._extraction_action(
            ("execute_pattern", (pattern,), {"block": block, "duration": duration})
        )

        return time.time() - st

    @verbose_skip
    @command_register
    def set_tray(self, tray=""):
        if tray == "":
            tray = self.tray

        self.console_info("set tray to {}".format(tray))
        result = self._extraction_action(("set_stage_map", (tray,), {}))
        return result

    @verbose_skip
    @command_register
    def load_pipette(self, identifier, timeout=300):
        """
        this is a non blocking command. it simply sends a command to apis to
        start one of its runscripts.

        it is the ExtractionPyScripts responsiblity to handle the waiting.
        use the waitfor command to wait for signals from apis.
        """
        from pychron.external_pipette.apis_manager import InvalidPipetteError

        if self.analysis_type == "blank":
            cmd = "load_blank_non_blocking"
        else:
            cmd = "load_pipette_non_blocking"
        try:
            # bug _manager_action only with except tuple of len 1 for args
            ret = self._extraction_action(
                (cmd, (identifier,), {"timeout": timeout}),
                name="externalpipette",
                protocol=IPipetteManager,
            )

            return ret
        except InvalidPipetteError as e:
            self.cancel(protocol=IPipetteManager)
            e = str(e)
            self.warning(e)
            return e

    @verbose_skip
    @command_register
    def extract_pipette(self, identifier="", timeout=300):
        """
        this is an atomic command. use the apis_controller config file to define
        the isolation procedures.
        """
        from pychron.external_pipette.apis_manager import InvalidPipetteError

        if identifier == "":
            identifier = self.extract_value

        cmd = "load_blank" if self.analysis_type == "blank" else "load_pipette"
        try:
            # bug _manager_action only with except tuple of len 1 for args
            result = self._extraction_action(
                (cmd, (identifier,), {"timeout": timeout, "script": self}),
                name="externalpipette",
                protocol=IPipetteManager,
            )

            return result
        except (TimeoutError, InvalidPipetteError) as e:
            self.cancel(protocol=IPipetteManager)
            e = str(e)
            self.warning(e)
            return e

    @verbose_skip
    @command_register
    def set_pid_parameters(self, v):
        self._extraction_action(("set_pid_parameters", (v,), {}))

    @verbose_skip
    @command_register
    def warmup(self, block=False):
        self._extraction_action(
            (
                "warmup",
                (),
                {
                    "block": block,
                },
            )
        )

    @verbose_skip
    @command_register
    def extract(self, power="", units="", block=None):
        if power == "":
            power = self.extract_value
        if units == "":
            units = self.extract_units

        ed = self.extract_device
        ed = ed.replace("_", " ")

        # get current position and add as an extraction position
        pos = self._extraction_action(("get_position", (), {}))
        self._extraction_positions.append(pos)

        msg = "{} ON! {}({})".format(ed, power, units)
        self._set_extraction_state(msg)
        self.console_info("extract sample to {} ({})".format(power, units))
        self._extraction_action(("extract", (power,), {"units": units, "block": block}))

    @verbose_skip
    @command_register
    def end_extract(self):
        self._set_extraction_state(False)
        self._extraction_action(("end_extract",))

    @verbose_skip
    @command_register
    def acquire_grain_polygon_blob(self):
        result = self._extraction_action(("acquire_grain_polygon",))
        if result:
            self._grain_polygons.append(result)

    @verbose_skip
    @command_register
    def start_grain_polygon(self):
        self._extraction_action(("start_measure_grain_polygon",))

    @verbose_skip
    @command_register
    def stop_grain_polygon(self):
        self._extraction_action(("stop_measure_grain_polygon",))

    @verbose_skip
    @command_register
    def fire_laser(self):
        self._extraction_action(("fire_laser",))

    @verbose_skip
    @command_register
    def ramp(self, start=0, setpoint=0, duration=0, rate=0, period=1):
        args = start, setpoint, duration, rate, period
        self.debug(
            "ramp parameters start={}, "
            "setpoint={}, duration={}, rate={}, period={}".format(*args)
        )

        def func(i, ramp_step):
            if self._cancel:
                return

            self.console_info("ramp step {}. setpoint={}".format(i, ramp_step))
            if not self._extraction_action(("set_laser_power", (ramp_step,), {})):
                return

            if self._cancel:
                return

            return True

        st = time.time()
        rmp = Ramper()
        rmp.ramp(func, start, setpoint, duration, rate, period)
        return time.time() - st

    @verbose_skip
    @command_register
    def acquire(self, name=None, clear=False):
        if self.runner is None:
            self.debug("+++++++++++++++++++++++ Runner is None")
            return

        self.console_info("acquire {}".format(name))

        r = self.runner.get_resource(name)

        if not clear:
            if r.isSet():
                self.console_info("waiting for access")

                # if self.manager:
                #     msg = 'Waiting for Resource Access. "{}"'.format(name)
                #     self.manager.set_extract_state(msg, color='red')
                msg = 'Waiting for Resource Access. "{}"'.format(name)
                self._set_extraction_state(msg)
                while r.isSet():
                    if self._cancel:
                        break
                    self._sleep(1)

                    if not self.runner.reset_connection():
                        self.cancel()
                        break

        if not self._cancel:
            self._resource_flag = r
            self.runner.acquire(name)
            self.console_info("{} acquired".format(name))

        self._set_extraction_state(False)
        # if self.manager:
        #     self.manager.set_extract_state(False)

    @verbose_skip
    @command_register
    def wait(self, name=None, criterion=0):
        if self.runner is None:
            self.debug("+++++++++++++++++++++++ Runner is None")
            return

        self.console_info("waiting for {} = {}".format(name, criterion))
        r = self.runner.get_resource(name)

        cnt = 0
        resp = r.read()
        if resp is not None:
            while resp != criterion:
                time.sleep(1)

                # only verbose every 10s
                resp = r.read(verbose=cnt % 10 == 0)
                if resp is None:
                    continue

                cnt += 1
                if cnt > 100:
                    cnt = 0

        self.console_info("finished waiting")

    @verbose_skip
    @command_register
    def release(self, name=None):
        self.console_info("release {}".format(name))
        if self.runner is None:
            self.debug("+++++++++++++++++++++++ Runner is None")
            return

        if not self.runner.release(name):
            self.console_info("Could not release {}".format(name))

    @verbose_skip
    @command_register
    def set_resource(self, name=None, value=1):
        if self.runner is None:
            self.debug("+++++++++++++++++++++++ Runner is None")
            return

        r = self.runner.get_resource(name)
        if r is not None:
            r.set(value)
        else:
            self.console_info("Could not set {}".format(name))

    @verbose_skip
    @command_register
    def get_resource_value(self, name=None):
        if self.runner is None:
            self.debug("+++++++++++++++++++++++ Runner is None")
            return

        r = self.runner.get_resource(name)
        resp = None
        if r is not None:
            if hasattr(r, "get"):
                resp = r.get()
            else:
                resp = r.isSet()
        else:
            self.console_info("Could not get {}".format(name))

        self.debug("Get Resource Value {}={}".format(name, resp))
        return resp

    @verbose_skip
    @command_register
    def enable(self):
        ed = self.extract_device
        ed = ed.replace("_", " ")
        self._set_extraction_state("{} Enabled".format(ed), flash=False)
        # self.manager.set_extract_state('{} Enabled'.format(ed))

        return self._manager_action(
            ("enable_device", (), {}), protocol=ILaserManager, name=self.extract_device
        )

    @verbose_skip
    @command_register
    def disable(self):
        return self._disable()

    @verbose_skip
    @command_register
    def prepare(self):
        return self._extraction_action(("prepare", (), {}))

    @verbose_skip
    @command_register
    def set_intensity_scalar(self, v):
        return self._automated_run_call("py_set_intensity_scalar", v)

    @verbose_skip
    @command_register
    def get_device(self, name):
        return self._get_device(name)

    # ==========================================================================
    # properties
    # ==========================================================================
    @property
    def duration(self):
        return self._get_property(DURATION)

    @property
    def cleanup(self):
        return self._get_property(CLEANUP)

    @property
    def pre_cleanup(self):
        return self._get_property(PRECLEANUP)

    @property
    def post_cleanup(self):
        return self._get_property(POSTCLEANUP)

    @property
    def cryo_temperature(self):
        return self._get_property(CRYO_TEMP)

    @property
    def pattern(self):
        return self._get_property(PATTERN)

    @property
    def analysis_type(self):
        at = self._get_property("analysis_type")
        self.debug(
            "getting analysis type for {}. "
            "analysis_type={}".format(self.run_identifier, at)
        )
        return at

    @property
    def extract_device(self):
        return self._get_property("extract_device")

    @property
    def tray(self):
        return self._get_property("tray")
        # return self.get_context()['tray']

    @property
    def position(self):
        """
        if position is 0 return None
        """
        # pos = self.get_context()['position']
        pos = self._get_property("position")
        if pos:
            return pos

    @property
    def extract_value(self):
        return self._get_property("extract_value")
        # return self.get_context()['extract_value']

    @property
    def extract_units(self):
        return self._get_property("extract_units")
        # return self.get_context()['extract_units']

    @property
    def beam_diameter(self):
        return self._get_property("beam_diameter")
        # return self.get_context()['beam_diameter']

    @property
    def run_identifier(self):
        return self._get_property("run_identifier")

    @property
    def load_identifier(self):
        return self._get_property("load_identifier")

    @property
    def light_value(self):
        return self._get_property("light_value")

    # ===============================================================================
    # private
    # ===============================================================================
    def _failed_actuation_hook(self):
        self._automated_run_call("set_end_after")

    def _check_responding(self, rr, st):
        self._extraction_action(("check_responding", (rr, st), {}))

    def _abort_hook(self):
        self.disable()

    # def _cancel_hook(self):
    #     self.disable()

    def _get_device(self, name):
        app = self._get_application()
        if app is not None:
            return app.get_service_by_name(ICoreDevice, name)
        else:
            self.warning("_get_device - No application")

    def _make_waitfor_func(self, name, funcname, comp, func_kw=None):
        if func_kw is None:
            func_kw = {}

        dev = self._get_device(name)
        if dev:
            devfunc = getattr(dev, funcname)
            m = COMPRE.findall(comp)
            if m:
                k = m[0]

                def func(*a):
                    print("devfunc", devfunc(**func_kw))
                    print("eval", eval(comp, {k: devfunc(**func_kw)}))
                    return eval(comp, {k: devfunc(**func_kw)})

                return func
            else:
                self.warning("invalid comparison. valid e.g.=x<10 comp={}".format(comp))
        else:
            self.warning('no device available named "{}"'.format(name))

    def _extraction_action(self, *args, **kw):
        if "name" not in kw or kw["name"] is None:
            kw["name"] = self.extract_device
        if "protocol" not in kw or kw["protocol"] is None:
            kw["protocols"] = ILaserManager, IFurnaceManager

        if kw["name"] in (
            "Extract Device",
            "ExtractDevice",
            "extract device",
            "extractdevice",
            NULL_STR,
            LINE_STR,
        ):
            self.debug("no extraction action")
            return

        return self._manager_action(*args, **kw)

    def _extraction_actions(self, *args, **kw):
        if "name" not in kw or kw["name"] is None:
            kw["name"] = self.extract_device
        if "protocol" not in kw or kw["protocol"] is None:
            kw["protocols"] = ILaserManager, IFurnaceManager

        if kw["name"] in (
            "Extract Device",
            "ExtractDevice",
            "extract device",
            "extractdevice",
            NULL_STR,
            LINE_STR,
        ):
            self.debug("no extraction action")
            return

        return self._manager_actions(*args, **kw)

    def _disable(self, protocol=None):
        self.debug("%%%%%%%%%%%%%%%%%%%%%%%%%%%%%%%%%%% disable")
        self._set_extraction_state(False)
        # if self.manager:
        #     self.manager.set_extract_state(False)

        return self._extraction_action(("disable_device", (), {}), protocol=protocol)

    def _set_axis(self, name, value, velocity):
        kw = dict(block=True)
        if velocity:
            kw["velocity"] = value

        success = self._extraction_action(("set_{}".format(name), (value,), kw))
        if not success:
            self.console_info("{} move to position failed".format(self.extract_device))
        else:
            self.console_info("move to position suceeded")
        return True

    def _cancel_hook(self, **kw):
        if self._resource_flag:
            self._resource_flag.clear()

        # disable the extract device
        self._disable(**kw)

        # stop patterning
        self._stop_pattern(**kw)
        self.stop_grain_polygon()

    def _stop_pattern(self, protocol=None):
        self._extraction_action(("stop_pattern", (), {}), protocol=protocol)

    def _automated_run_call(self, func, *args, **kw):
        if self.automated_run is None:
            return

        if isinstance(func, str):
            func = getattr(self.automated_run, func)

        return func(*args, **kw)


# ============= EOF ====================================<|MERGE_RESOLUTION|>--- conflicted
+++ resolved
@@ -28,27 +28,13 @@
 from pychron.hardware.core.exceptions import TimeoutError
 from pychron.hardware.core.i_core_device import ICoreDevice
 from pychron.lasers.laser_managers.ilaser_manager import ILaserManager
-from pychron.pychron_constants import (
-    EXTRACTION_COLOR,
-    LINE_STR,
-    NULL_STR,
-    EL_PROTOCOL,
-    PATTERN,
-    POSTCLEANUP,
-    PRECLEANUP,
-    CLEANUP,
-    DURATION,
-    CRYO_TEMP,
-)
-from pychron.pyscripts.context_managers import (
-    RecordingCTX,
-    LightingCTX,
-    GrainPolygonCTX,
-)
+from pychron.pychron_constants import EXTRACTION_COLOR, LINE_STR, NULL_STR, EL_PROTOCOL, PATTERN, POSTCLEANUP, \
+    PRECLEANUP, CLEANUP, DURATION, CRYO_TEMP
+from pychron.pyscripts.context_managers import RecordingCTX, LightingCTX, GrainPolygonCTX
 from pychron.pyscripts.decorators import verbose_skip, makeRegistry, calculate_duration
 from pychron.pyscripts.valve_pyscript import ValvePyScript
 
-COMPRE = re.compile(r"[A-Za-z]*")
+COMPRE = re.compile(r'[A-Za-z]*')
 
 # make a registry to hold all the commands exposed by ExtractionPyScript
 # used when building the context
@@ -61,7 +47,6 @@
     The ExtractionPyScript is used to program the extraction and gettering of
     sample gas.
     """
-
     automated_run = None
 
     _resource_flag = None
@@ -99,7 +84,7 @@
     def get_grain_polygons(self):
         m = self._grain_polygons
         if not m:
-            m = self._extraction_action(("get_grain_polygon_blob", (), {}))
+            m = self._extraction_action(('get_grain_polygon_blob', (), {}))
         return m
 
     def get_response_blob(self):
@@ -109,8 +94,8 @@
         :return: response blob. binary string representing time v measured output
         :rtype: str
         """
-        result = self._extraction_action(("get_response_blob", (), {}))
-        return result or b""
+        result = self._extraction_action(('get_response_blob', (), {}))
+        return result or b''
 
     def get_output_blob(self):
         """
@@ -120,8 +105,8 @@
         :rtype: str
         """
 
-        result = self._extraction_action(("get_output_blob", (), {}))
-        return result or b""
+        result = self._extraction_action(('get_output_blob', (), {}))
+        return result or b''
 
     def get_setpoint_blob(self):
         """
@@ -131,8 +116,8 @@
         :rtype: str
         """
 
-        result = self._extraction_action(("get_setpoint_blob", (), {}))
-        return result or b""
+        result = self._extraction_action(('get_setpoint_blob', (), {}))
+        return result or b''
 
     def output_achieved(self):
         """
@@ -145,7 +130,7 @@
         :rtype: str
         """
         request = self.extract
-        ach = self._extraction_action(("get_achieved_output", (), {}))
+        ach = self._extraction_action(('get_achieved_output', (), {}))
         try:
             request = float(request)
         except (ValueError, TypeError):
@@ -159,8 +144,8 @@
         return ach, request
 
     def get_active_pid_parameters(self):
-        result = self._extraction_action(("get_active_pid_parameters", (), {}))
-        return result or ""
+        result = self._extraction_action(('get_active_pid_parameters', (), {}))
+        return result or ''
 
     def get_command_register(self):
         cm = super(ExtractionPyScript, self).get_command_register()
@@ -170,30 +155,27 @@
         """
         provide default values for all the properties exposed in the script
         """
-        for attr in ("analysis_type", "extract_device"):
+        for attr in ('analysis_type', 'extract_device'):
             if attr not in kw:
-                kw[attr] = ""
-
-        self.setup_context(
-            position="",
-            pattern="",
-            extract_value=0,
-            extract_units="",
-            tray="",
-            ramp_rate=0,
-            ramp_duration=0,
-            duration=0,
-            delay_after=0,
-            cleanup=0,
-            pre_cleanup=0,
-            post_cleanup=0,
-            cryo_temperature=0,
-            light_value=0,
-            beam_diameter=None,
-            load_identifier="default_load",
-            run_identifier="default_runid",
-            **kw
-        )
+                kw[attr] = ''
+
+        self.setup_context(position='',
+                           pattern='',
+                           extract_value=0,
+                           extract_units='',
+                           tray='',
+                           ramp_rate=0,
+                           ramp_duration=0,
+                           duration=0,
+                           delay_after=0,
+                           cleanup=0,
+                           pre_cleanup=0,
+                           post_cleanup=0,
+                           cryo_temperature=0,
+                           light_value=0,
+                           beam_diameter=None,
+                           load_identifier='default_load',
+                           run_identifier='default_runid', **kw)
 
     # ==========================================================================
     # commands
@@ -201,69 +183,49 @@
     @verbose_skip
     @command_register
     def store_manometer_pressure(self, idx=0):
-        result = self._manager_action(
-            ("get_manometer_pressure", (), {"idx": idx}), protocol=EL_PROTOCOL
-        )
-        self.extraction_context["manometer_pressure{}".format(idx)] = result
+        result = self._manager_action(('get_manometer_pressure', (), {'idx': idx}), protocol=EL_PROTOCOL)
+        self.extraction_context['manometer_pressure{}'.format(idx)] = result
         return result
 
     @verbose_skip
     @command_register
     def get_manometer_pressure(self, idx=0):
-        result = self._manager_action(
-            ("get_manometer_pressure", (), {"idx": idx}), protocol=EL_PROTOCOL
-        )
+        result = self._manager_action(('get_manometer_pressure', (), {'idx': idx}), protocol=EL_PROTOCOL)
         return result
 
     @verbose_skip
     @command_register
     def get_pressure(self, controller, gauge):
-        result = self._manager_action(
-            ("get_pressure", (controller, gauge), {}), protocol=EL_PROTOCOL
-        )
+        result = self._manager_action(('get_pressure', (controller, gauge), {}), protocol=EL_PROTOCOL)
         return result
 
     @verbose_skip
     @command_register
-<<<<<<< HEAD
-    def set_cryo(self, value, block=False, delay=1):
-        result = self._manager_action(
-            ("set_cryo", (value,), {"block": block, "delay": delay}),
-            protocol=EL_PROTOCOL,
-        )
-=======
     def set_cryo(self, value, device_name=None, block=False, delay=1):
         result = self._manager_action(('set_cryo', (value,), {'block': block,
                                                               'device_name': device_name,
                                                               'delay': delay}), protocol=EL_PROTOCOL)
->>>>>>> fe40aa7f
-
-        self.debug("set cyro result={}".format(result))
+
+        self.debug('set cyro result={}'.format(result))
         return result
 
     @verbose_skip
     @command_register
     def get_cryo_temp(self, value=1):
-        result = self._manager_action(
-            ("get_cryo_temp", (value,), {}), protocol=EL_PROTOCOL
-        )
+        result = self._manager_action(('get_cryo_temp', (value,), {}), protocol=EL_PROTOCOL)
         return result
 
     @calculate_duration
     @command_register
-    def begin_heating_interval(
-        self,
-        duration,
-        min_rise_rate=None,
-        check_time=60,
-        check_delay=60,
-        check_period=1,
-        temperature=None,
-        timeout=300,
-        tol=10,
-        name=None,
-        calc_time=False,
-    ):
+    def begin_heating_interval(self, duration, min_rise_rate=None,
+                               check_time=60,
+                               check_delay=60,
+                               check_period=1,
+                               temperature=None,
+                               timeout=300,
+                               tol=10,
+                               name=None,
+                               calc_time=False):
         duration = float(duration)
         if calc_time:
             self._estimated_duration += duration
@@ -276,110 +238,93 @@
                 self._sleep(dur)
             else:
                 st = time.time()
-                self._sleep(check_delay, "Heating check delay")
+                self._sleep(check_delay, 'Heating check delay')
 
                 t1 = time.time()
-                r1 = self._extraction_action(("get_process_value",))
-
-                self._sleep(check_time, "Checking rise rate")
+                r1 = self._extraction_action(('get_process_value',))
+
+                self._sleep(check_time, 'Checking rise rate')
                 t2 = time.time()
-                r2 = self._extraction_action(("get_process_value",))
+                r2 = self._extraction_action(('get_process_value',))
 
                 rr = (r2 - r1) / (t2 - t1)
                 if rr < min_rise_rate:
-                    self.warning(
-                        "Failed to heat. Rise Rate={:0.1f}. Min Rise Rate={:0.1f}".format(
-                            rr, min_rise_rate
-                        )
-                    )
+                    self.warning('Failed to heat. Rise Rate={:0.1f}. Min Rise Rate={:0.1f}'.format(rr, min_rise_rate))
                     self.cancel()
                     flag.set()
                 else:
                     if temperature:
-                        self._set_extraction_state(
-                            "Waiting to reach temperature {}".format(temperature)
-                        )
+                        self._set_extraction_state('Waiting to reach temperature {}'.format(temperature))
                         st = time.time()
                         while 1:
                             sti = time.time()
                             if sti - st < timeout:
-                                self._set_extraction_state(
-                                    "Failed to reach temperature {}".format(r2)
-                                )
-                                self.warning(
-                                    "Failed to reach temperature {}".format(r2)
-                                )
+                                self._set_extraction_state('Failed to reach temperature {}'.format(r2))
+                                self.warning('Failed to reach temperature {}'.format(r2))
                                 self.cancel()
                                 break
 
-                            r2 = self._extraction_action(("get_process_value",))
+                            r2 = self._extraction_action(('get_process_value',))
                             if r2:
                                 if abs(r2 - temperature) < tol:
-                                    self._set_extraction_state(
-                                        "Reached Temperature {}".format(r2)
-                                    )
+                                    self._set_extraction_state('Reached Temperature {}'.format(r2))
                                     break
                             else:
-                                self.warning("Failed to get response.")
+                                self.warning('Failed to get response.')
                                 self.cancel()
                                 break
                             time.sleep(max(0, check_period - (time.time() - sti)))
-                        self._sleep(dur, "Time at Temperature")
+                        self._sleep(dur, 'Time at Temperature')
 
                     else:
                         rem = dur - (time.time - st)
-                        self._sleep(
-                            rem,
-                        )
+                        self._sleep(rem, )
 
             if not self._cancel:
-                self.console_info("{} finished".format(n))
+                self.console_info('{} finished'.format(n))
                 flag.set()
 
         t, f = None, None
         if name is None:
-            name = "Interval {}".format(self._interval_stack.qsize() + 1)
+            name = 'Interval {}'.format(self._interval_stack.qsize() + 1)
 
         if not self.testing_syntax:
             f = Event()
-            self.console_info(
-                "BEGIN HEATING INTERVAL {} waiting for {}".format(name, duration)
-            )
-            t = Thread(name=name, target=wait, args=(duration, f, name))
+            self.console_info('BEGIN HEATING INTERVAL {} waiting for {}'.format(name, duration))
+            t = Thread(name=name,
+                       target=wait, args=(duration, f, name))
             t.start()
 
         self._interval_stack.put((t, f, name))
 
-    def _set_extraction_state(self, msg, color="red", flash=False):
-        self._manager_action(
-            ("set_extract_state", (msg,), {"color": color, "flash": flash})
-        )
+    def _set_extraction_state(self, msg, color='red', flash=False):
+        self._manager_action(('set_extract_state', (msg,), {'color': color, 'flash': flash}))
 
     @verbose_skip
     @command_register
     def set_response_recorder_period(self, p):
-        self._extraction_action(("set_response_recorder_period", (p,), {}))
+        self._extraction_action(('set_response_recorder_period', (p,), {}))
 
     @verbose_skip
     @command_register
     def start_response_recorder(self):
-        self._extraction_action(("start_response_recorder",))
+        self._extraction_action(('start_response_recorder',))
 
     @verbose_skip
     @command_register
     def stop_response_recorder(self):
-        self._extraction_action(("stop_response_recorder",))
+        self._extraction_action(('stop_response_recorder',))
 
     @verbose_skip
     @command_register
     def check_reached_setpoint(self):
-        self._extraction_action(("check_reached_setpoint",))
+        self._extraction_action(('check_reached_setpoint',))
 
     @verbose_skip
     @command_register
     def wake(self):
-        self._extraction_action("wake")
-        self._manager_actions("wake")
+        self._extraction_action('wake')
+        self._manager_actions('wake')
 
     @verbose_skip
     @command_register
@@ -388,15 +333,8 @@
 
     @verbose_skip
     @command_register
-    def waitfor(
-        self,
-        func_or_tuple,
-        start_message="",
-        end_message="",
-        check_period=1,
-        timeout=0,
-        func_kw=None,
-    ):
+    def waitfor(self, func_or_tuple, start_message='', end_message='',
+                check_period=1, timeout=0, func_kw=None):
         """
 
         tuple format: (device_name, function_name, comparison, ...)
@@ -434,20 +372,20 @@
                 include_time_and_count = True
 
         if not func:
-            self.debug("no waitfor function")
+            self.debug('no waitfor function')
             self.cancel()
 
-        self.console_info("waitfor started. {}".format(start_message))
+        self.console_info('waitfor started. {}'.format(start_message))
         st = time.time()
         i = 0
         while 1:
             if self.is_canceled():
-                self.console_info("waitfor canceled")
+                self.console_info('waitfor canceled')
                 return
 
             ct = time.time() - st
             if timeout and ct > timeout:
-                self.warning("waitfor timed out after {}s".format(timeout))
+                self.warning('waitfor timed out after {}s'.format(timeout))
                 self.cancel()
                 return
 
@@ -460,7 +398,7 @@
                 args = tuple()
 
             if func(*args):
-                self.console_info("waitfor ended. {}".format(end_message))
+                self.console_info('waitfor ended. {}'.format(end_message))
                 break
 
             time.sleep(check_period)
@@ -478,27 +416,26 @@
     @verbose_skip
     @command_register
     def autofocus(self, set_zoom=True):
-        self._extraction_action(("do_autofocus", (), {"set_zoom": set_zoom}))
-
-    @verbose_skip
-    @command_register
-    def set_light(self, value=""):
-        self._extraction_action(("set_light", (value,), {}))
-
-    @verbose_skip
-    @command_register
-    def snapshot(self, name="", prefix="", view_snapshot=False, pic_format=".jpg"):
-        """
-        if name not specified use RID_Position e.g 12345-01A_3
+        self._extraction_action(('do_autofocus', (), {'set_zoom': set_zoom}))
+
+    @verbose_skip
+    @command_register
+    def set_light(self, value=''):
+        self._extraction_action(('set_light', (value,), {}))
+
+    @verbose_skip
+    @command_register
+    def snapshot(self, name='', prefix='', view_snapshot=False, pic_format='.jpg'):
+        """
+            if name not specified use RID_Position e.g 12345-01A_3
         """
         if not name:
-            pos = "_".join(self.position)
-            name = "{}_{}".format(self.run_identifier, pos)
-
-        name = "{}{}".format(prefix, name)
-        snap = self._extraction_action(
-            ("take_snapshot", (name, pic_format), {"view_snapshot": view_snapshot})
-        )
+            pos = '_'.join(self.position)
+            name = '{}_{}'.format(self.run_identifier, pos)
+
+        name = '{}{}'.format(prefix, name)
+        snap = self._extraction_action(('take_snapshot', (name, pic_format),
+                                        {'view_snapshot': view_snapshot}))
         if snap:
             self.snapshots.append(snap)
 
@@ -511,57 +448,57 @@
         return LightingCTX(self, value)
 
     @command_register
-    def video_recording(self, name="video"):
+    def video_recording(self, name='video'):
         return RecordingCTX(self, name)
 
     @verbose_skip
     @command_register
-    def start_video_recording(self, name="video"):
-        self._extraction_action(("start_video_recording", (), {"name": name}))
+    def start_video_recording(self, name='video'):
+        self._extraction_action(('start_video_recording', (), {'name': name}))
 
     @verbose_skip
     @command_register
     def stop_video_recording(self, save_db=True):
-        ps = self._extraction_action(("stop_video_recording",))
+        ps = self._extraction_action(('stop_video_recording',))
         if save_db:
             if ps:
                 self.videos.append(ps)
 
     @verbose_skip
     @command_register
-    def set_x(self, value, velocity=""):
-        self._set_axis("x", value, velocity)
-
-    @verbose_skip
-    @command_register
-    def set_y(self, value, velocity=""):
-        self._set_axis("y", value, velocity)
-
-    @verbose_skip
-    @command_register
-    def set_z(self, value, velocity=""):
-        self._set_axis("z", value, velocity)
-
-    @verbose_skip
-    @command_register
-    def set_xy(self, value, velocity=""):
-        self._set_axis("xy", value, velocity)
-
-    @verbose_skip
-    @command_register
-    def set_motor_lock(self, name="", value=""):
-        if name and value is not "":
-            l = "YES" if value else "NO"
-            self.console_info("set motor lock to {}".format(name, l))
-            self._extraction_action(("set_motor_lock", (name, value), {}))
-
-    @verbose_skip
-    @command_register
-    def set_motor(self, name="", value=""):
+    def set_x(self, value, velocity=''):
+        self._set_axis('x', value, velocity)
+
+    @verbose_skip
+    @command_register
+    def set_y(self, value, velocity=''):
+        self._set_axis('y', value, velocity)
+
+    @verbose_skip
+    @command_register
+    def set_z(self, value, velocity=''):
+        self._set_axis('z', value, velocity)
+
+    @verbose_skip
+    @command_register
+    def set_xy(self, value, velocity=''):
+        self._set_axis('xy', value, velocity)
+
+    @verbose_skip
+    @command_register
+    def set_motor_lock(self, name='', value=''):
+        if name and value is not '':
+            l = 'YES' if value else 'NO'
+            self.console_info('set motor lock to {}'.format(name, l))
+            self._extraction_action(('set_motor_lock', (name, value), {}))
+
+    @verbose_skip
+    @command_register
+    def set_motor(self, name='', value=''):
         self.console_info('setting motor "{}" to {}'.format(name, value))
-        if name is not "" and value is not "":
+        if name is not '' and value is not '':
             if value is not None:
-                self._extraction_action(("set_motor", (name, value), {}))
+                self._extraction_action(('set_motor', (name, value), {}))
 
     @verbose_skip
     @command_register
@@ -570,13 +507,13 @@
             print(name, self.get_context()[name])
             return self.get_context()[name]
         except KeyError:
-            self.warning("no name {} in context".format(name))
+            self.warning('no name {} in context'.format(name))
             pass
 
     @verbose_skip
     @command_register
-    def move_to_position(self, position="", autocenter=True, block=True):
-        if position == "":
+    def move_to_position(self, position='', autocenter=True, block=True):
+        if position == '':
             position = self.position
 
         if position:
@@ -588,98 +525,87 @@
 
         if position_ok:
             ed = self.extract_device
-            self.console_info("{} move to position {}".format(ed, position))
-            success = self._extraction_action(
-                (
-                    "move_to_position",
-                    (position,),
-                    {"autocenter": autocenter, "block": block},
-                )
-            )
+            self.console_info('{} move to position {}'.format(ed, position))
+            success = self._extraction_action(('move_to_position',
+                                               (position,), {'autocenter': autocenter, 'block': block}))
 
             if not success:
-                self.info("{} move to position failed".format(ed))
+                self.info('{} move to position failed'.format(ed))
                 self.cancel()
             else:
-                self.console_info("move to position succeeded")
+                self.console_info('move to position succeeded')
                 return True
         else:
-            self.console_info("move not required. position is None")
+            self.console_info('move not required. position is None')
             return True
 
     @verbose_skip
     @command_register
     def dump_sample(self):
-        success = self._extraction_action(("dump_sample", (), {"block": True}))
+        success = self._extraction_action(('dump_sample', (), {'block': True}))
 
         if not success:
-            self.info("{} dump sample failed".format(self.extract_device))
+            self.info('{} dump sample failed'.format(self.extract_device))
             self.cancel()
         else:
-            self.console_info("dump sample succeeded")
+            self.console_info('dump sample succeeded')
             return True
 
     @verbose_skip
     @command_register
-    def drop_sample(self, position=""):
-        success = self._extraction_action(
-            [("drop_sample", (position,), {"block": True})]
-        )
+    def drop_sample(self, position=''):
+        success = self._extraction_action([('drop_sample', (position,), {'block': True})])
 
         if not success:
-            self.info("{} drop sample failed".format(self.extract_device))
+            self.info('{} drop sample failed'.format(self.extract_device))
             self.cancel()
         else:
-            self.console_info("drop sample succeeded")
+            self.console_info('drop sample succeeded')
             return True
 
     @verbose_skip
     @command_register
-    def execute_pattern(self, pattern="", block=True, duration=None):
-        if pattern == "":
+    def execute_pattern(self, pattern='', block=True, duration=None):
+        if pattern == '':
             pattern = self.pattern
 
         st = time.time()
         # set block=True to wait for pattern completion
-        self._extraction_action(
-            ("execute_pattern", (pattern,), {"block": block, "duration": duration})
-        )
+        self._extraction_action(('execute_pattern', (pattern,), {'block': block, 'duration': duration}))
 
         return time.time() - st
 
     @verbose_skip
     @command_register
-    def set_tray(self, tray=""):
-        if tray == "":
+    def set_tray(self, tray=''):
+        if tray == '':
             tray = self.tray
 
-        self.console_info("set tray to {}".format(tray))
-        result = self._extraction_action(("set_stage_map", (tray,), {}))
+        self.console_info('set tray to {}'.format(tray))
+        result = self._extraction_action(('set_stage_map', (tray,), {}))
         return result
 
     @verbose_skip
     @command_register
     def load_pipette(self, identifier, timeout=300):
         """
-        this is a non blocking command. it simply sends a command to apis to
-        start one of its runscripts.
-
-        it is the ExtractionPyScripts responsiblity to handle the waiting.
-        use the waitfor command to wait for signals from apis.
+            this is a non blocking command. it simply sends a command to apis to
+            start one of its runscripts.
+
+            it is the ExtractionPyScripts responsiblity to handle the waiting.
+            use the waitfor command to wait for signals from apis.
         """
         from pychron.external_pipette.apis_manager import InvalidPipetteError
-
-        if self.analysis_type == "blank":
-            cmd = "load_blank_non_blocking"
+        if self.analysis_type == 'blank':
+            cmd = 'load_blank_non_blocking'
         else:
-            cmd = "load_pipette_non_blocking"
+            cmd = 'load_pipette_non_blocking'
         try:
             # bug _manager_action only with except tuple of len 1 for args
-            ret = self._extraction_action(
-                (cmd, (identifier,), {"timeout": timeout}),
-                name="externalpipette",
-                protocol=IPipetteManager,
-            )
+            ret = self._extraction_action((cmd, (identifier,),
+                                           {'timeout': timeout}),
+                                          name='externalpipette',
+                                          protocol=IPipetteManager)
 
             return ret
         except InvalidPipetteError as e:
@@ -690,24 +616,23 @@
 
     @verbose_skip
     @command_register
-    def extract_pipette(self, identifier="", timeout=300):
-        """
-        this is an atomic command. use the apis_controller config file to define
-        the isolation procedures.
+    def extract_pipette(self, identifier='', timeout=300):
+        """
+            this is an atomic command. use the apis_controller config file to define
+            the isolation procedures.
         """
         from pychron.external_pipette.apis_manager import InvalidPipetteError
-
-        if identifier == "":
+        if identifier == '':
             identifier = self.extract_value
 
-        cmd = "load_blank" if self.analysis_type == "blank" else "load_pipette"
+        cmd = 'load_blank' if self.analysis_type == 'blank' else 'load_pipette'
         try:
             # bug _manager_action only with except tuple of len 1 for args
-            result = self._extraction_action(
-                (cmd, (identifier,), {"timeout": timeout, "script": self}),
-                name="externalpipette",
-                protocol=IPipetteManager,
-            )
+            result = self._extraction_action((cmd, (identifier,),
+                                              {'timeout': timeout,
+                                               'script': self}),
+                                             name='externalpipette',
+                                             protocol=IPipetteManager)
 
             return result
         except (TimeoutError, InvalidPipetteError) as e:
@@ -719,84 +644,74 @@
     @verbose_skip
     @command_register
     def set_pid_parameters(self, v):
-        self._extraction_action(("set_pid_parameters", (v,), {}))
+        self._extraction_action(('set_pid_parameters', (v,), {}))
 
     @verbose_skip
     @command_register
     def warmup(self, block=False):
-        self._extraction_action(
-            (
-                "warmup",
-                (),
-                {
-                    "block": block,
-                },
-            )
-        )
-
-    @verbose_skip
-    @command_register
-    def extract(self, power="", units="", block=None):
-        if power == "":
+        self._extraction_action(('warmup', (), {'block': block, }))
+
+    @verbose_skip
+    @command_register
+    def extract(self, power='', units='', block=None):
+        if power == '':
             power = self.extract_value
-        if units == "":
+        if units == '':
             units = self.extract_units
 
         ed = self.extract_device
-        ed = ed.replace("_", " ")
+        ed = ed.replace('_', ' ')
 
         # get current position and add as an extraction position
-        pos = self._extraction_action(("get_position", (), {}))
+        pos = self._extraction_action(('get_position', (), {}))
         self._extraction_positions.append(pos)
 
-        msg = "{} ON! {}({})".format(ed, power, units)
+        msg = '{} ON! {}({})'.format(ed, power, units)
         self._set_extraction_state(msg)
-        self.console_info("extract sample to {} ({})".format(power, units))
-        self._extraction_action(("extract", (power,), {"units": units, "block": block}))
+        self.console_info('extract sample to {} ({})'.format(power, units))
+        self._extraction_action(('extract', (power,), {'units': units, 'block': block}))
 
     @verbose_skip
     @command_register
     def end_extract(self):
         self._set_extraction_state(False)
-        self._extraction_action(("end_extract",))
+        self._extraction_action(('end_extract',))
 
     @verbose_skip
     @command_register
     def acquire_grain_polygon_blob(self):
-        result = self._extraction_action(("acquire_grain_polygon",))
+        result = self._extraction_action(('acquire_grain_polygon',))
         if result:
             self._grain_polygons.append(result)
 
     @verbose_skip
     @command_register
     def start_grain_polygon(self):
-        self._extraction_action(("start_measure_grain_polygon",))
+        self._extraction_action(('start_measure_grain_polygon',))
 
     @verbose_skip
     @command_register
     def stop_grain_polygon(self):
-        self._extraction_action(("stop_measure_grain_polygon",))
+        self._extraction_action(('stop_measure_grain_polygon',))
 
     @verbose_skip
     @command_register
     def fire_laser(self):
-        self._extraction_action(("fire_laser",))
+        self._extraction_action(('fire_laser',))
 
     @verbose_skip
     @command_register
     def ramp(self, start=0, setpoint=0, duration=0, rate=0, period=1):
         args = start, setpoint, duration, rate, period
-        self.debug(
-            "ramp parameters start={}, "
-            "setpoint={}, duration={}, rate={}, period={}".format(*args)
-        )
+        self.debug('ramp parameters start={}, '
+                   'setpoint={}, duration={}, rate={}, period={}'.format(*args))
 
         def func(i, ramp_step):
             if self._cancel:
                 return
 
-            self.console_info("ramp step {}. setpoint={}".format(i, ramp_step))
-            if not self._extraction_action(("set_laser_power", (ramp_step,), {})):
+            self.console_info('ramp step {}. setpoint={}'.format(i, ramp_step))
+            if not self._extraction_action(('set_laser_power', (ramp_step,), {})):
                 return
 
             if self._cancel:
@@ -813,16 +728,16 @@
     @command_register
     def acquire(self, name=None, clear=False):
         if self.runner is None:
-            self.debug("+++++++++++++++++++++++ Runner is None")
+            self.debug('+++++++++++++++++++++++ Runner is None')
             return
 
-        self.console_info("acquire {}".format(name))
+        self.console_info('acquire {}'.format(name))
 
         r = self.runner.get_resource(name)
 
         if not clear:
             if r.isSet():
-                self.console_info("waiting for access")
+                self.console_info('waiting for access')
 
                 # if self.manager:
                 #     msg = 'Waiting for Resource Access. "{}"'.format(name)
@@ -841,7 +756,7 @@
         if not self._cancel:
             self._resource_flag = r
             self.runner.acquire(name)
-            self.console_info("{} acquired".format(name))
+            self.console_info('{} acquired'.format(name))
 
         self._set_extraction_state(False)
         # if self.manager:
@@ -851,10 +766,10 @@
     @command_register
     def wait(self, name=None, criterion=0):
         if self.runner is None:
-            self.debug("+++++++++++++++++++++++ Runner is None")
+            self.debug('+++++++++++++++++++++++ Runner is None')
             return
 
-        self.console_info("waiting for {} = {}".format(name, criterion))
+        self.console_info('waiting for {} = {}'.format(name, criterion))
         r = self.runner.get_resource(name)
 
         cnt = 0
@@ -872,63 +787,63 @@
                 if cnt > 100:
                     cnt = 0
 
-        self.console_info("finished waiting")
+        self.console_info('finished waiting')
 
     @verbose_skip
     @command_register
     def release(self, name=None):
-        self.console_info("release {}".format(name))
+        self.console_info('release {}'.format(name))
         if self.runner is None:
-            self.debug("+++++++++++++++++++++++ Runner is None")
+            self.debug('+++++++++++++++++++++++ Runner is None')
             return
 
         if not self.runner.release(name):
-            self.console_info("Could not release {}".format(name))
+            self.console_info('Could not release {}'.format(name))
 
     @verbose_skip
     @command_register
     def set_resource(self, name=None, value=1):
         if self.runner is None:
-            self.debug("+++++++++++++++++++++++ Runner is None")
+            self.debug('+++++++++++++++++++++++ Runner is None')
             return
 
         r = self.runner.get_resource(name)
         if r is not None:
             r.set(value)
         else:
-            self.console_info("Could not set {}".format(name))
+            self.console_info('Could not set {}'.format(name))
 
     @verbose_skip
     @command_register
     def get_resource_value(self, name=None):
         if self.runner is None:
-            self.debug("+++++++++++++++++++++++ Runner is None")
+            self.debug('+++++++++++++++++++++++ Runner is None')
             return
 
         r = self.runner.get_resource(name)
         resp = None
         if r is not None:
-            if hasattr(r, "get"):
+            if hasattr(r, 'get'):
                 resp = r.get()
             else:
                 resp = r.isSet()
         else:
-            self.console_info("Could not get {}".format(name))
-
-        self.debug("Get Resource Value {}={}".format(name, resp))
+            self.console_info('Could not get {}'.format(name))
+
+        self.debug('Get Resource Value {}={}'.format(name, resp))
         return resp
 
     @verbose_skip
     @command_register
     def enable(self):
         ed = self.extract_device
-        ed = ed.replace("_", " ")
-        self._set_extraction_state("{} Enabled".format(ed), flash=False)
+        ed = ed.replace('_', ' ')
+        self._set_extraction_state('{} Enabled'.format(ed), flash=False)
         # self.manager.set_extract_state('{} Enabled'.format(ed))
 
-        return self._manager_action(
-            ("enable_device", (), {}), protocol=ILaserManager, name=self.extract_device
-        )
+        return self._manager_action(('enable_device', (), {}),
+                                    protocol=ILaserManager,
+                                    name=self.extract_device)
 
     @verbose_skip
     @command_register
@@ -938,12 +853,12 @@
     @verbose_skip
     @command_register
     def prepare(self):
-        return self._extraction_action(("prepare", (), {}))
+        return self._extraction_action(('prepare', (), {}))
 
     @verbose_skip
     @command_register
     def set_intensity_scalar(self, v):
-        return self._automated_run_call("py_set_intensity_scalar", v)
+        return self._automated_run_call('py_set_intensity_scalar', v)
 
     @verbose_skip
     @command_register
@@ -979,67 +894,65 @@
 
     @property
     def analysis_type(self):
-        at = self._get_property("analysis_type")
-        self.debug(
-            "getting analysis type for {}. "
-            "analysis_type={}".format(self.run_identifier, at)
-        )
+        at = self._get_property('analysis_type')
+        self.debug('getting analysis type for {}. '
+                   'analysis_type={}'.format(self.run_identifier, at))
         return at
 
     @property
     def extract_device(self):
-        return self._get_property("extract_device")
+        return self._get_property('extract_device')
 
     @property
     def tray(self):
-        return self._get_property("tray")
+        return self._get_property('tray')
         # return self.get_context()['tray']
 
     @property
     def position(self):
         """
-        if position is 0 return None
+            if position is 0 return None
         """
         # pos = self.get_context()['position']
-        pos = self._get_property("position")
+        pos = self._get_property('position')
         if pos:
             return pos
 
     @property
     def extract_value(self):
-        return self._get_property("extract_value")
+        return self._get_property('extract_value')
         # return self.get_context()['extract_value']
 
     @property
     def extract_units(self):
-        return self._get_property("extract_units")
+        return self._get_property('extract_units')
         # return self.get_context()['extract_units']
 
     @property
     def beam_diameter(self):
-        return self._get_property("beam_diameter")
+        return self._get_property('beam_diameter')
         # return self.get_context()['beam_diameter']
 
     @property
     def run_identifier(self):
-        return self._get_property("run_identifier")
+        return self._get_property('run_identifier')
 
     @property
     def load_identifier(self):
-        return self._get_property("load_identifier")
+        return self._get_property('load_identifier')
 
     @property
     def light_value(self):
-        return self._get_property("light_value")
+        return self._get_property('light_value')
 
     # ===============================================================================
     # private
     # ===============================================================================
     def _failed_actuation_hook(self):
-        self._automated_run_call("set_end_after")
+        self._automated_run_call('set_end_after')
 
     def _check_responding(self, rr, st):
-        self._extraction_action(("check_responding", (rr, st), {}))
+        self._extraction_action(('check_responding', (rr, st), {}))
 
     def _abort_hook(self):
         self.disable()
@@ -1052,7 +965,7 @@
         if app is not None:
             return app.get_service_by_name(ICoreDevice, name)
         else:
-            self.warning("_get_device - No application")
+            self.warning('_get_device - No application')
 
     def _make_waitfor_func(self, name, funcname, comp, func_kw=None):
         if func_kw is None:
@@ -1066,72 +979,58 @@
                 k = m[0]
 
                 def func(*a):
-                    print("devfunc", devfunc(**func_kw))
-                    print("eval", eval(comp, {k: devfunc(**func_kw)}))
+                    print('devfunc', devfunc(**func_kw))
+                    print('eval', eval(comp, {k: devfunc(**func_kw)}))
                     return eval(comp, {k: devfunc(**func_kw)})
 
                 return func
             else:
-                self.warning("invalid comparison. valid e.g.=x<10 comp={}".format(comp))
+                self.warning('invalid comparison. valid e.g.=x<10 comp={}'.format(comp))
         else:
             self.warning('no device available named "{}"'.format(name))
 
     def _extraction_action(self, *args, **kw):
-        if "name" not in kw or kw["name"] is None:
-            kw["name"] = self.extract_device
-        if "protocol" not in kw or kw["protocol"] is None:
-            kw["protocols"] = ILaserManager, IFurnaceManager
-
-        if kw["name"] in (
-            "Extract Device",
-            "ExtractDevice",
-            "extract device",
-            "extractdevice",
-            NULL_STR,
-            LINE_STR,
-        ):
-            self.debug("no extraction action")
+        if 'name' not in kw or kw['name'] is None:
+            kw['name'] = self.extract_device
+        if 'protocol' not in kw or kw['protocol'] is None:
+            kw['protocols'] = ILaserManager, IFurnaceManager
+
+        if kw['name'] in ('Extract Device', 'ExtractDevice', 'extract device', 'extractdevice', NULL_STR, LINE_STR):
+            self.debug('no extraction action')
             return
 
         return self._manager_action(*args, **kw)
 
     def _extraction_actions(self, *args, **kw):
-        if "name" not in kw or kw["name"] is None:
-            kw["name"] = self.extract_device
-        if "protocol" not in kw or kw["protocol"] is None:
-            kw["protocols"] = ILaserManager, IFurnaceManager
-
-        if kw["name"] in (
-            "Extract Device",
-            "ExtractDevice",
-            "extract device",
-            "extractdevice",
-            NULL_STR,
-            LINE_STR,
-        ):
-            self.debug("no extraction action")
+        if 'name' not in kw or kw['name'] is None:
+            kw['name'] = self.extract_device
+        if 'protocol' not in kw or kw['protocol'] is None:
+            kw['protocols'] = ILaserManager, IFurnaceManager
+
+        if kw['name'] in ('Extract Device', 'ExtractDevice', 'extract device', 'extractdevice', NULL_STR, LINE_STR):
+            self.debug('no extraction action')
             return
 
         return self._manager_actions(*args, **kw)
 
     def _disable(self, protocol=None):
-        self.debug("%%%%%%%%%%%%%%%%%%%%%%%%%%%%%%%%%%% disable")
+        self.debug('%%%%%%%%%%%%%%%%%%%%%%%%%%%%%%%%%%% disable')
         self._set_extraction_state(False)
         # if self.manager:
         #     self.manager.set_extract_state(False)
 
-        return self._extraction_action(("disable_device", (), {}), protocol=protocol)
+        return self._extraction_action(('disable_device', (), {}), protocol=protocol)
 
     def _set_axis(self, name, value, velocity):
         kw = dict(block=True)
         if velocity:
-            kw["velocity"] = value
-
-        success = self._extraction_action(("set_{}".format(name), (value,), kw))
+            kw['velocity'] = value
+
+        success = self._extraction_action(('set_{}'.format(name), (value,), kw))
         if not success:
-            self.console_info("{} move to position failed".format(self.extract_device))
+            self.console_info('{} move to position failed'.format(self.extract_device))
         else:
-            self.console_info("move to position suceeded")
+            self.console_info('move to position suceeded')
         return True
 
     def _cancel_hook(self, **kw):
@@ -1146,7 +1045,7 @@
         self.stop_grain_polygon()
 
     def _stop_pattern(self, protocol=None):
-        self._extraction_action(("stop_pattern", (), {}), protocol=protocol)
+        self._extraction_action(('stop_pattern', (), {}), protocol=protocol)
 
     def _automated_run_call(self, func, *args, **kw):
         if self.automated_run is None:
@@ -1157,5 +1056,4 @@
 
         return func(*args, **kw)
 
-
 # ============= EOF ====================================