--- conflicted
+++ resolved
@@ -980,14 +980,6 @@
     def get_device(self, name):
         return self._get_device(name)
 
-<<<<<<< HEAD
-=======
-    # @verbose_skip
-    # @command_register
-    # def load_and_execute_lascon_script(self, scriptnumber, block=True):
-    #     dev = self._get_device('lascon_controller')
-    #     dev.load_and_execute_script(scriptnumber, block=block)
->>>>>>> 76a3988f
     # ==========================================================================
     # properties
     # ==========================================================================
