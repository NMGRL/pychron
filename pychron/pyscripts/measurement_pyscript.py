# ===============================================================================
# Copyright 2012 Jake Ross
#
# Licensed under the Apache License, Version 2.0 (the "License");
# you may not use this file except in compliance with the License.
# You may obtain a copy of the License at
#
# http://www.apache.org/licenses/LICENSE-2.0
#
# Unless required by applicable law or agreed to in writing, software
# distributed under the License is distributed on an "AS IS" BASIS,
# WITHOUT WARRANTIES OR CONDITIONS OF ANY KIND, either express or implied.
# See the License for the specific language governing permissions and
# limitations under the License.
# ===============================================================================

# ============= enthought library imports =======================
# ============= standard library imports ========================
import ast
import time
import os
from ConfigParser import ConfigParser
import yaml
# ============= local library imports  ==========================
from pychron.core.helpers.filetools import fileiter
from pychron.paths import paths
from pychron.pychron_constants import MEASUREMENT_COLOR
from pychron.pyscripts.pyscript import verbose_skip, count_verbose_skip, \
    makeRegistry, CTXObject
from pychron.pyscripts.valve_pyscript import ValvePyScript

ESTIMATED_DURATION_FF = 1.045

command_register = makeRegistry()


class MeasurementCTXObject(object):
    def create(self, yd):
        for k in ('baseline', 'multicollect', 'peakcenter', 'equilibration', 'whiff'):
            try:
                c = CTXObject()
                c.update(yd[k])
                setattr(self, k, c)
            except KeyError:
                pass


class MeasurementPyScript(ValvePyScript):
    """
    MeasurementPyScripts are used to collect isotopic data
    """
    automated_run = None
    ncounts = 0
    info_color = MEASUREMENT_COLOR
    abbreviated_count_ratio = None

    _time_zero = None
    _time_zero_offset = 0

    _series_count = 0
    _baseline_series = None

    _detectors = None
    _fit_series_count = 0

    def gosub(self, *args, **kw):
        kw['automated_run'] = self.automated_run
        super(MeasurementPyScript, self).gosub(*args, **kw)

    def reset(self, arun):
        """
        Reset the script with a new automated run

        :param arun: A new ``AutomatedRun``
        :type arun: ``AutomatedRun``
        """
        self.debug('%%%%%%%%%%%%%%%%%% setting automated run {}'.format(arun.runid))
        self.automated_run = arun
        self._reset()

    def get_command_register(self):
        cs = super(MeasurementPyScript, self).get_command_register()
        return cs + command_register.commands.items()

    def truncate(self, style=None):
        if style == 'quick':
            self.abbreviated_count_ratio = 0.25
        super(MeasurementPyScript, self).truncate(style=style)

    def get_variables(self):
        return ['truncated', 'eqtime', 'use_cdd_warming']

    # ===============================================================================
    # commands
    # ===============================================================================
    @verbose_skip
    @command_register
    def generate_ic_mftable(self, detectors, refiso='Ar40', calc_time=False):
        """
        Generate an IC MFTable. Use this when doing a Detector Intercalibration.
        peak centers the ``refiso`` on a list of ``detectors``. MFTable saved as ic_mftable

        cancel script if generating mftable fails

        :param detectors: list of detectors to peak center
        :type detectors: list
        :param refiso: isotope to peak center
        :type refiso: str
        """

        if calc_time:
            self._estimated_duration += len(detectors) * 30
            return

        if not self._automated_run_call('py_generate_ic_mftable', detectors, refiso):
            self.cancel()

    @verbose_skip
    @command_register
    def extraction_gosub(self, *args, **kw):
        kw['klass'] = 'ExtractionPyScript'
        super(MeasurementPyScript, self).gosub(*args, **kw)

    @count_verbose_skip
    @command_register
    def sniff(self, ncounts=0, calc_time=False,
              integration_time=1.04, block=True):
        """
        collect a sniff measurement. Sniffs are the measurement of the equilibration gas.

        :param ncounts: Number of counts
        :type ncounts: int
        :param integration_time: integration time in seconds
        :type integration_time: float
        :param block: Is this call blocking or should it return immediately
        :type block: bool
        """

        if calc_time:
            self._estimated_duration += (ncounts * integration_time * ESTIMATED_DURATION_FF)
            return
        self.ncounts = ncounts
        if not self._automated_run_call('py_sniff', ncounts,
                                        self._time_zero, self._time_zero_offset,
                                        series=self._series_count, block=block):
            self.cancel()
        self._series_count += 1

    @count_verbose_skip
    @command_register
    def multicollect(self, ncounts=200, integration_time=1.04, calc_time=False):
        """
        Do a multicollection. Measure all detectors setup using ``activate_detectors``

        :param ncounts: Number of counts
        :type ncounts: int
        :param integration_time: integration time in seconds
        :type integration_time: float
        """
        if calc_time:
            self._estimated_duration += (ncounts * integration_time * ESTIMATED_DURATION_FF)
            return

        self.ncounts = ncounts
        if self.abbreviated_count_ratio:
            ncounts *= self.abbreviated_count_ratio

        if not self._automated_run_call('py_data_collection',
                                        self,
                                        ncounts,
                                        self._time_zero,
                                        self._time_zero_offset,
                                        fit_series=self._fit_series_count,
                                        series=self._series_count):
            self.cancel()

        self._series_count += 2
        self._fit_series_count += 1

    @count_verbose_skip
    @command_register
    def baselines(self, ncounts=1, mass=None, detector='',
                  integration_time=1.04,
                  settling_time=4, calc_time=False):
        """
        Measure the baseline for all detectors. Position ion beams using mass and detector

        :param ncounts: Number of counts
        :type ncounts: int
        :param mass: Mass to measure baseline in amu
        :type mass: float
        :param detector: name of detector
        :type detector: str
        :param integration_time: integration time in seconds
        :type integration_time: float
        :param settling_time: delay between magnet positioning and measurement in seconds
        :type settling_time: float

        """
        if self.abbreviated_count_ratio:
            ncounts *= self.abbreviated_count_ratio

        if calc_time:
            ns = ncounts
            d = ns * integration_time * ESTIMATED_DURATION_FF + settling_time
            self._estimated_duration += d
            return

        self.ncounts = ncounts
        if self._baseline_series:
            series = self._baseline_series
        else:
            series = self._series_count

        if not self._automated_run_call('py_baselines', ncounts,
                                        self._time_zero,
                                        self._time_zero_offset,
                                        mass,
                                        detector,
                                        fit_series=self._fit_series_count,
                                        settling_time=settling_time,
                                        series=series):
            self.cancel()
        self._baseline_series = series
        self._series_count += 2
        self._fit_series_count += 1

    @count_verbose_skip
    @command_register
    def load_hops(self, p, *args, **kw):
        """
        load the hops definition from a file

        :param p: path. absolute or relative to this scripts root
        :return: hops
        :rtype: list of tuples
        """
        if not os.path.isfile(p):
            p = os.path.join(self.root, p)

        if os.path.isfile(p):
            with open(p, 'r') as fp:
                hops = [eval(li) for li in fileiter(fp)]
                return hops

        else:
            self.warning_dialog('No such file {}'.format(p))

    @count_verbose_skip
    @command_register
    def define_detectors(self, isotope, det, *args, **kw):
        self._automated_run_call('py_define_detectors', isotope, det)

    @count_verbose_skip
    @command_register
    def define_hops(self, hops=None, **kw):
        if not hops:
            return

        self._automated_run_call('py_define_hops', hops)

    @count_verbose_skip
    @command_register
    def peak_hop(self, ncycles=5, hops=None, mftable='mftable', calc_time=False):
        """
        Peak hop ion beams. Hops usually defined in a separate file.
        if mftable == 'ic_mftable' use the ic_mftable generated during detector intercalibration.


        :param ncycles: int, number of cycles
        :param hops: list of tuples, defined in a hops file
        :param mftable: str
        """
        if not hops:
            return

        integration_time = 1.1

        counts = sum([ci * integration_time + s for _h, ci, s in hops]) * ncycles
        if calc_time:
            # counts = sum of counts for each hop
            self._estimated_duration += (counts * ESTIMATED_DURATION_FF)
            return

        group = 'signal'
        self.ncounts = counts
        if not self._automated_run_call('py_peak_hop', ncycles,
                                        counts,
                                        hops,
                                        mftable,
                                        self._time_zero,
                                        self._time_zero_offset,
                                        self._series_count,
                                        fit_series=self._fit_series_count,
                                        group=group):
            self.cancel()
        self._series_count += 2
        self._fit_series_count += 1

    @count_verbose_skip
    @command_register
    def peak_center(self, detector='AX', isotope='Ar40', integration_time=1.04, save=True, calc_time=False):
        """
        Calculate the peak center for ``isotope`` on ``detector``.

        :param detector: str
        :param isotope: str
        :param integration_time: float
        :param save: bool
        """

        if calc_time:
            self._estimated_duration += 30 * integration_time
            return

        self._automated_run_call('py_peak_center', detector=detector,
                                 isotope=isotope, integration_time=integration_time,
                                 save=save)

    @verbose_skip
    @command_register
    def get_intensity(self, name):
        if self._detectors:
            try:
                return self._detectors[name]
            except KeyError:
                pass

    @verbose_skip
    @command_register
    def whiff(self, ncounts=0, conditionals=None):
<<<<<<< HEAD
        """
        Do a whiff measurement.

        Whiff's are quick measurements with conditionals. use them to take action at
        the beginning of a measurement. For example do a whiff to determine if intensity
        to great.

        :param ncounts: int
        :param conditionals: list of dicts

        """
=======
        self.ncounts = ncounts
>>>>>>> 34c6bb47
        ret = self._automated_run_call('py_whiff', ncounts, conditionals,
                                       self._time_zero, self._time_zero_offset,
                                       fit_series=self._fit_series_count,
                                       series=self._series_count)
        return ret

    @verbose_skip
    @command_register
    def reset_measurement(self, detectors=None):
        if detectors:
            self.reset_data()
            self.activate_detectors(*detectors)
            try:
                self.automated_run.plot_panel.total_counts = 0
            except AttributeError:
                pass

            self._reset()

    @verbose_skip
    @command_register
    def reset_data(self):
        self._automated_run_call('py_reset_data')

    @verbose_skip
    @command_register
<<<<<<< HEAD
    def post_equilibration(self):
        """
        Run the post equilibration script.

        """
        self._automated_run_call('py_post_equilibration')
=======
    def post_equilibration(self, block=False):
        self._automated_run_call('py_post_equilibration', block=block)
>>>>>>> 34c6bb47

    @verbose_skip
    @command_register
    def equilibrate(self, eqtime=20, inlet=None, outlet=None,
                    do_post_equilibration=True, close_inlet=True, delay=3):
        """
        equilibrate the extraction line with the mass spectrometer

        inlet or outlet can be a single valve name or a list of valve names. ::

            'A', ('A','B'), ['A','B'], 'A,B'

        :param eqtime: int, equilibration duration in seconds
        :param inlet: str, tuple or list, inlet valve
        :param outlet: str, tuple or list, ion pump valve
        :param do_post_equilibration: bool
        :param close_inlet: bool
        :param delay: int, delay in seconds between close of outlet and open of inlet

        """
        evt = self._automated_run_call('py_equilibration', eqtime=eqtime,
                                       inlet=inlet,
                                       outlet=outlet,
                                       do_post_equilibration=do_post_equilibration,
                                       close_inlet=close_inlet,
                                       delay=delay)

        if not evt:
            self.cancel()
        else:
            # wait for inlet to open
            evt.wait()

    @verbose_skip
    @command_register
    def set_fits(self, *fits):
        """
        set time vs intensity regression fits for isotopes

        :param fits: str, list, or tuple

        """
        self._automated_run_call('py_set_fits', fits)

    @verbose_skip
    @command_register
    def set_baseline_fits(self, *fits):
        """
        set baseline fits for detectors

        :param fits:
        """
        self._automated_run_call('py_set_baseline_fits', fits)

    @verbose_skip
    @command_register
    def activate_detectors(self, *dets, **kw):
        """
        set the active detectors

        :param dets: list

        """
        peak_center = kw.get('peak_center', False)

        if dets:
            self._detectors = dict()
            self._automated_run_call('py_activate_detectors', list(dets), peak_center=peak_center)
            for di in list(dets):
                self._detectors[di] = 0

    @verbose_skip
    @command_register
    def position_magnet(self, pos, detector='AX', dac=False):
        """

        :param pos: location to set magnetic field
        :type pos: str, float
        :param detector: detector to position ``pos``
        :type pos: str
        :param dac: is the ``pos`` a DAC voltage
        :type dac: bool

        examples::

            position_magnet(4.54312, dac=True) # detector is not relevant
            position_magnet(39.962, detector='AX')
            position_magnet('Ar40', detector='AX') #Ar40 will be converted to 39.962 use mole weight dict

        """
        self._automated_run_call('py_position_magnet', pos, detector, dac=dac)

    @verbose_skip
    @command_register
    def coincidence(self):
        """
        Do a coincidence scan. Peak center all active detectors simulatenously.
        calculate required deflection corrections to bring all detectors into
        coincidence

        """
        self._automated_run_call('py_coincidence_scan')

    # ===============================================================================
    #
    # ===============================================================================

    # ===============================================================================
    # set commands
    # ===============================================================================

    @verbose_skip
    @command_register
    def is_last_run(self):
        return self._automated_run_call('py_is_last_run')

    @verbose_skip
    @command_register
    def clear_conditionals(self):
        self._automated_run_call('py_clear_conditionals')

    @verbose_skip
    @command_register
    def clear_terminations(self):
        self._automated_run_call('py_clear_terminations')

    @verbose_skip
    @command_register
    def clear_truncations(self):
        self._automated_run_call('py_clear_truncations')

    @verbose_skip
    @command_register
    def clear_actions(self):
        self._automated_run_call('py_clear_actions')

    @verbose_skip
    @command_register
    def add_termination(self, attr, teststr, start_count=0, frequency=10, window=0, mapper='', ntrips=1):
        self._automated_run_call('py_add_termination',
                                 attr=attr,
                                 teststr=teststr,
                                 start_count=start_count,
                                 frequency=frequency, window=window,
                                 mapper=mapper, ntrips=ntrips)

    @verbose_skip
    @command_register
    def add_cancelation(self, attr, teststr, start_count=0, frequency=10, window=0, mapper='', ntrips=1):
        self._automated_run_call('py_add_cancelation',
                                 attr=attr,
                                 teststr=teststr,
                                 start_count=start_count,
                                 frequency=frequency, window=window,
                                 mapper=mapper, ntrips=ntrips)

    @verbose_skip
    @command_register
    def add_truncation(self, attr, teststr, start_count=0, frequency=10, ntrips=1,
                       abbreviated_count_ratio=1.0):
        self._automated_run_call('py_add_truncation',
                                 attr=attr,
                                 teststr=teststr,
                                 start_count=start_count,
                                 frequency=frequency,
                                 abbreviated_count_ratio=abbreviated_count_ratio, ntrips=ntrips)

    @verbose_skip
    @command_register
    def add_action(self, attr, teststr, start_count=0, frequency=10, ntrips=1,
                   action=None,
                   resume=False):

        self._automated_run_call('py_add_action',
                                 attr=attr, teststr=teststr,
                                 start_count=start_count,
                                 frequency=frequency,
                                 action=action,
                                 resume=resume, ntrips=ntrips)

    @verbose_skip
    @command_register
    def set_ncounts(self, ncounts=0):
        try:
            ncounts = int(ncounts)
            self.ncounts = ncounts
        except Exception, e:
            print 'set_ncounts', e

    @verbose_skip
    @command_register
    def set_time_zero(self, offset=0):
        """
        set the time_zero value.
        add offset to time_zero ::

            T_o= ion pump closes
            offset seconds after T_o. define time_zero

            T_eq= inlet closes

        """
        self._time_zero = time.time() + offset
        self._time_zero_offset = offset

    @verbose_skip
    @command_register
    def set_integration_time(self, v):
        """
        Set the integration time

        :param v: integration time in seconds
        :type v: float
        """
        self._automated_run_call('py_set_integration_time', v)

    @verbose_skip
    @command_register
    def set_ysymmetry(self, v):
        """
        Set YSymmetry to v

        :param v: ysymmetry value
        :type v: int, float

        """
        self._set_spectrometer_parameter('SetYSymmetry', v)

    @verbose_skip
    @command_register
    def set_zsymmetry(self, v):
        """
        Set ZSymmetry to v

        :param v: zsymmetry value
        :type v: int, float
        """
        self._set_spectrometer_parameter('SetZSymmetry', v)

    @verbose_skip
    @command_register
    def set_zfocus(self, v):
        """
        Set ZFocus to v

        :param v: zfocus value
        :type v: int, float
        """
        self._set_spectrometer_parameter('SetZFocus', v)

    @verbose_skip
    @command_register
    def set_extraction_lens(self, v):
        """
        Set Extraction Lens to v

        :param v: extraction lens value
        :type v: int, float
        """
        self._set_spectrometer_parameter('SetExtractionLens', v)

    @verbose_skip
    @command_register
    def set_deflection(self, detname, v=''):
        """
        if v is an empty str (default) then get the deflection value from
        the configuration file.

        :param detname: name of detector
        :type detname: str
        :param v: deflection value or an empty string
        :type v: '', int, float

        """
        if v == '':
            v = self._get_deflection_from_file(detname)

        if v is not None:
            v = '{},{}'.format(detname, v)
            self._set_spectrometer_parameter('SetDeflection', v)
        else:
            self.debug('no deflection value for {} supplied or in the config file'.format(detname))

    @verbose_skip
    @command_register
    def get_deflection(self, detname):
        """
        Read the deflection from the spectrometer

        :param detname: name of detector
        :type detname: str
        :return: float
        """
        return self._get_spectrometer_parameter('GetDeflection', detname)

    @verbose_skip
    @command_register
    def set_cdd_operating_voltage(self, v=''):
        """
        if v is '' (default) use value from file

        :param v: cdd operating voltage
        :type v: '', int, float
        """
        if self.automated_run is None:
            return

        if v == '':
            config = self._get_config()
            v = config.getfloat('CDDParameters', 'OperatingVoltage')

        self._set_spectrometer_parameter('SetIonCounterVoltage', v)

    @verbose_skip
    @command_register
    def set_source_optics(self, **kw):
        """
        example ::

            # set all source parameters to values stored in config.cfg
            set_source_optics()

            # set ysymmetry to 10.
            # set all other values using config.cfg
            set_source_optics(YSymmetry=10.0)

        """
        attrs = ['YSymmetry', 'ZSymmetry', 'ZFocus', 'ExtractionLens']
        self._set_from_file(attrs, 'SourceOptics', **kw)

    @verbose_skip
    @command_register
    def set_source_parameters(self, **kw):
        attrs = ['IonRepeller', 'ElectronVolts']
        self._set_from_file(attrs, 'SourceParameters', **kw)

    @verbose_skip
    @command_register
    def set_accelerating_voltage(self, v=''):
        self._set_spectrometer_parameter('SetHV', v)

    @verbose_skip
    @command_register
    def set_deflections(self):
        """
        Set deflections to values stored in config.cfg
        """
        func = self._set_spectrometer_parameter

        config = self._get_config()
        section = 'Deflections'
        dets = config.options(section)
        for dn in dets:
            v = config.getfloat(section, dn)
            if v is not None:
                func('SetDeflection', '{},{}'.format(dn, v))

    @property
    def truncated(self):
        """
        Property. True if run was truncated otherwise False

        :return: bool
        """
        return self._automated_run_call(lambda: self.automated_run.truncated)

    @property
    def eqtime(self):
        """
        Property. Equilibration time. Get value from ``AutomatedRun``.

        :return: float, int
        """
        if self.automated_run:
            return self._automated_run_call(lambda: self.automated_run.eqtime)
        else:
            r = 15
            cg = self._get_config()
            if cg.has_option('Default', 'eqtime'):
                r = cg.getfloat('Default', 'eqtime', )
            return r

    @property
    def time_zero_offset(self):
        """
        Property. Substract ``time_zero_offset`` from time value for all data points

        :return: float, int
        """
        if self.automated_run:
            return self._automated_run_call(lambda: self.automated_run.time_zero_offset)
        else:
            return 0

    @property
    def use_cdd_warming(self):
        """
        Property. Use CDD Warming. Get value from ``AutomatedRunSpec``

        :return: bool
        """
        return self._automated_run_call(lambda: self.automated_run.spec.use_cdd_warming)

    # private
    def _get_deflection_from_file(self, name):
        config = self._get_config()
        section = 'Deflections'
        dets = config.options(section)
        for dn in dets:
            if dn.lower() == name.lower():
                return config.getfloat(section, dn)

    def _set_from_file(self, attrs, section, **user_params):
        func = self._set_spectrometer_parameter
        config = self._get_config()
        for attr in attrs:
            if attr in user_params:
                v = user_params[attr]
            else:
                v = config.getfloat(section, attr)

            if v is not None:
                func('Set{}'.format(attr), v)

    def _get_config(self):
        config = ConfigParser()
        p = os.path.join(paths.spectrometer_dir, 'config.cfg')
        config.read(p)

        return config

    def _automated_run_call(self, func, *args, **kw):
        if self.automated_run is None:
            return

        if isinstance(func, str):
            func = getattr(self.automated_run, func)

        return func(*args, **kw)

    def _set_spectrometer_parameter(self, *args, **kw):
        self._automated_run_call('py_set_spectrometer_parameter', *args, **kw)

    def _get_spectrometer_parameter(self, *args, **kw):
        return self._automated_run_call('py_get_spectrometer_parameter', *args, **kw)

    def _setup_docstr_context(self):
        """
        add a context object to the global script context
        e.g access measurement configuration values such as counts using
            mx.counts

        """
        try:
            m = ast.parse(self.text)
            try:
                yd = yaml.load(ast.get_docstring(m))
                if yd:
                    mx = MeasurementCTXObject()
                    mx.create(yd)
                    self._ctx['mx'] = mx

            except yaml.YAMLError, e:
                self.debug('failed loading docstring context. {}'.format(e))
        except AttributeError:
            pass

    def _reset(self):
        self._baseline_series = None
        self._series_count = 0
        self._fit_series_count = 0
        self._time_zero = None
        self._detectors = None

        self.abbreviated_count_ratio = None
        self.ncounts = 0



# ============= EOF =============================================<|MERGE_RESOLUTION|>--- conflicted
+++ resolved
@@ -329,7 +329,6 @@
     @verbose_skip
     @command_register
     def whiff(self, ncounts=0, conditionals=None):
-<<<<<<< HEAD
         """
         Do a whiff measurement.
 
@@ -341,9 +340,7 @@
         :param conditionals: list of dicts
 
         """
-=======
         self.ncounts = ncounts
->>>>>>> 34c6bb47
         ret = self._automated_run_call('py_whiff', ncounts, conditionals,
                                        self._time_zero, self._time_zero_offset,
                                        fit_series=self._fit_series_count,
@@ -370,18 +367,14 @@
 
     @verbose_skip
     @command_register
-<<<<<<< HEAD
-    def post_equilibration(self):
+    def post_equilibration(self, block=False):
         """
         Run the post equilibration script.
 
         """
-        self._automated_run_call('py_post_equilibration')
-=======
-    def post_equilibration(self, block=False):
+    
         self._automated_run_call('py_post_equilibration', block=block)
->>>>>>> 34c6bb47
-
+        
     @verbose_skip
     @command_register
     def equilibrate(self, eqtime=20, inlet=None, outlet=None,
