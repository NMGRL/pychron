--- conflicted
+++ resolved
@@ -16,23 +16,11 @@
 
 # ============= enthought library imports =======================
 # ============= standard library imports ========================
+from ConfigParser import ConfigParser
 import ast
 import os
 import time
-from ConfigParser import ConfigParser
-
 import yaml
-<<<<<<< HEAD
-=======
-
-
-
-
-
-
-
-
->>>>>>> 1049d48b
 # ============= local library imports  ==========================
 from pychron.core.helpers.filetools import fileiter
 from pychron.paths import paths
