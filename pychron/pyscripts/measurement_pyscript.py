#===============================================================================
# Copyright 2012 Jake Ross
#
# Licensed under the Apache License, Version 2.0 (the "License");
# you may not use this file except in compliance with the License.
# You may obtain a copy of the License at
#
#   http://www.apache.org/licenses/LICENSE-2.0
#
# Unless required by applicable law or agreed to in writing, software
# distributed under the License is distributed on an "AS IS" BASIS,
# WITHOUT WARRANTIES OR CONDITIONS OF ANY KIND, either express or implied.
# See the License for the specific language governing permissions and
# limitations under the License.
#===============================================================================

#============= enthought library imports =======================
#============= standard library imports ========================
import time
import os
from ConfigParser import ConfigParser
#============= local library imports  ==========================
from pychron.core.helpers.filetools import fileiter
from pychron.pyscripts.pyscript import verbose_skip, count_verbose_skip, \
    makeRegistry
from pychron.paths import paths
from pychron.pyscripts.valve_pyscript import ValvePyScript
from pychron.pychron_constants import MEASUREMENT_COLOR

ESTIMATED_DURATION_FF = 1.045

command_register = makeRegistry()


class MeasurementPyScript(ValvePyScript):
    automated_run = None
    ncounts = 0
    info_color = MEASUREMENT_COLOR
    _time_zero = None
    _time_zero_offset = 0

    _series_count = 0
    _baseline_series = None

    _regress_id = 0

    _detectors = None
    abbreviated_count_ratio = None
    _fit_series_count = 0

    def gosub(self, *args, **kw):
        kw['automated_run'] = self.automated_run
        super(MeasurementPyScript, self).gosub(*args, **kw)

    def reset(self, arun):
        self.debug('%%%%%%%%%%%%%%%%%% setting automated run {}'.format(arun.runid))
        self.automated_run = arun

        self._baseline_series = None
        self._series_count = 0
        self._fit_series_count = 0
        self._time_zero = None
        self._regress_id = 0
        self._detectors = None
        self.abbreviated_count_ratio = None
        self.ncounts = 0

    def get_command_register(self):
        cs = super(MeasurementPyScript, self).get_command_register()
        return cs + command_register.commands.items()

    def truncate(self, style=None):
        if style == 'quick':
            self.abbreviated_count_ratio = 0.25
        super(MeasurementPyScript, self).truncate(style=style)

    #    def get_script_commands(self):
    #        cmds = super(MeasurementPyScript, self).get_script_commands()
    #
    #        cmds += []
    #        return cmds

    def get_variables(self):
        return ['truncated', 'eqtime']

    #===============================================================================
    # commands
    #===============================================================================
    @verbose_skip
    @command_register
    def extraction_gosub(self, *args, **kw):
        kw['klass'] = 'ExtractionPyScript'
        super(MeasurementPyScript, self).gosub(*args, **kw)

    @count_verbose_skip
    @command_register
    def sniff(self, ncounts=0, calc_time=False,
              integration_time=1.04):
        if calc_time:
            self._estimated_duration += (ncounts * integration_time * ESTIMATED_DURATION_FF)
            return
        self.ncounts = ncounts
        if not self._automated_run_call('py_sniff', ncounts,
                                        self._time_zero, self._time_zero_offset,
                                        series=self._series_count):
            self.cancel()
        self._series_count += 1

    @count_verbose_skip
    @command_register
    def multicollect(self, ncounts=200, integration_time=1.04, calc_time=False):
        if calc_time:
            self._estimated_duration += (ncounts * integration_time * ESTIMATED_DURATION_FF)
            return

        self.ncounts = ncounts
        if self.abbreviated_count_ratio:
            ncounts *= self.abbreviated_count_ratio

        if not self._automated_run_call('py_data_collection',
                                        self,
                                        ncounts,
                                        self._time_zero,
                                        self._time_zero_offset,
                                        fit_series=self._fit_series_count,
                                        series=self._series_count):
            self.cancel()

        #        self._regress_id = self._series_count
        self._series_count += 2
        self._fit_series_count += 1

    @count_verbose_skip
    @command_register
    def baselines(self, ncounts=1, mass=None, detector='',
                  integration_time=1.04,
                  settling_time=4, calc_time=False):
        """
            if detector is not none then it is peak hopped
        """
        if self.abbreviated_count_ratio:
            ncounts *= self.abbreviated_count_ratio

        if calc_time:
            ns = ncounts
            d = ns * integration_time * ESTIMATED_DURATION_FF + settling_time
            self._estimated_duration += d
            return

        self.ncounts = ncounts
        if self._baseline_series:
            series = self._baseline_series
        else:
            series = self._series_count

        if not self._automated_run_call('py_baselines', ncounts,
                                        self._time_zero,
                                        self._time_zero_offset,
                                        mass,
                                        detector,
                                        fit_series=self._fit_series_count,
                                        settling_time=settling_time,
                                        series=series):
            self.cancel()
        self._baseline_series = series
        self._series_count += 2
        self._fit_series_count += 1

    @count_verbose_skip
    @command_register
    def load_hops(self, p, *args, **kw):
        if not os.path.isfile(p):
            p = os.path.join(self.root, p)

        if os.path.isfile(p):
            with open(p, 'r') as fp:
                # hops = [eval(line) for line in fp if not line.strip().startswith('#')]
                hops = [eval(li) for li in fileiter(fp)]
                return hops

        else:
            self.warning_dialog('No such file {}'.format(p))

    @count_verbose_skip
    @command_register
    def define_detectors(self, isotope, det, *args, **kw):
        self._automated_run_call('py_define_detectors', isotope, det)

    @count_verbose_skip
    @command_register
    def define_hops(self, hops=None, **kw):
        if hops is None:
            return

        self._automated_run_call('py_define_hops', hops)

    @count_verbose_skip
    @command_register
    def peak_hop(self, ncycles=5, hops=None, calc_time=False):
        if hops is None:
            return

        integration_time = 1.1

        counts = sum([ci * integration_time + s for _h, ci, s in hops]) * ncycles
        if calc_time:
            # counts = sum of counts for each hop
            self._estimated_duration += (counts * ESTIMATED_DURATION_FF)
            return

        group = 'signal'
        self.ncounts = counts
        if not self._automated_run_call('py_peak_hop', ncycles,
                                        counts,
                                        hops,
                                        self._time_zero,
                                        self._time_zero_offset,
                                        self._series_count,
                                        fit_series=self._fit_series_count,
                                        group=group):
            self.cancel()
        self._series_count += 1
        self._fit_series_count += 1
        #self._series_count += 4

    #    @count_verbose_skip
    #    @command_register
    #    def peak_hop(self, detector=None, isotopes=None, cycles=5, integrations=5, calc_time=False):
    #        if calc_time:
    #            self._estimated_duration += (cycles * integrations * ESTIMATED_DURATION_FF)
    #            return
    #
    #        self._automated_run_call('py_peak_hop', detector, isotopes,
    #                                    cycles,
    #                                    integrations,
    #                                    self._time_zero,
    #                                    self._series_count)
    #        self._series_count += 3

    @count_verbose_skip
    @command_register
    def peak_center(self, detector='AX', isotope='Ar40', integration_time=1.04, save=True, calc_time=False):
        if calc_time:
            self._estimated_duration += 30 * integration_time
            return

        self._automated_run_call('py_peak_center', detector=detector,
                                 isotope=isotope, integration_time=integration_time,
                                 save=save)

    @verbose_skip
    @command_register
    def get_intensity(self, name):
        if self._detectors:
            try:
                return self._detectors[name]
            except KeyError:
                pass

    @verbose_skip
    @command_register
    def equilibrate(self, eqtime=20, inlet=None, outlet=None, do_post_equilibration=True, delay=3,
                    time_zero_after_inlet=False):
        """
            if time_zero_after_inlet is true, set time zero after inlet opens
            if time_zero_after_inlet is integer set time zero after inlet opens and use integer value as time zero offset
            if time_zero_after_inlet is false set time zero after outlet closes

        """
        evt = self._automated_run_call('py_equilibration', eqtime=eqtime,
                                       inlet=inlet,
                                       outlet=outlet,
                                       do_post_equilibration=do_post_equilibration,
<<<<<<< HEAD
                                       delay=delay)
=======
                                       delay=delay,
                                       time_zero_after_inlet=time_zero_after_inlet)
>>>>>>> c84defbf
        if not evt:
            self.cancel()
        else:
            # wait for inlet to open
            evt.wait()

    # @verbose_skip
    # @command_register
    # def regress(self, *fits):
    #     if not fits:
    #         fits = 'linear'
    #
    #     self._automated_run_call('py_set_regress_fits', fits)

    @verbose_skip
    @command_register
    def set_fits(self, *fits):
        if not fits:
            fits = 'linear'
        self._automated_run_call('py_set_fits', fits)

    @verbose_skip
    @command_register
    def set_baseline_fits(self, *fits):
        if not fits:
            fits = 'average_SEM'
        self._automated_run_call('py_set_baseline_fits', fits)

    @verbose_skip
    @command_register
    def activate_detectors(self, *dets, **kw):
        peak_center = kw.get('peak_center', False)

        if dets:
            self._detectors = dict()
            self._automated_run_call('py_activate_detectors', list(dets), peak_center=peak_center)
            for di in list(dets):
                self._detectors[di] = 0

    @verbose_skip
    @command_register
    def position_magnet(self, pos, detector='AX', dac=False):
        """
            position_magnet(4.54312, dac=True) # detector is not relevant
            position_magnet(39.962, detector='AX')
            position_magnet('Ar40', detector='AX') #Ar40 will be converted to 39.962 use mole weight dict

        """
        self._automated_run_call('py_position_magnet', pos, detector, dac=dac)

    @verbose_skip
    @command_register
    def coincidence(self):
        self._automated_run_call('py_coincidence_scan')

    #===============================================================================
    #
    #===============================================================================
    def _automated_run_call(self, func, *args, **kw):
    #         return True
    #         if func not in ('py_activate_detectors',):
    #             return True

        if self.automated_run is None:
            return

        if isinstance(func, str):
            func = getattr(self.automated_run, func)

        return func(*args, **kw)

    def _set_spectrometer_parameter(self, *args, **kw):
        self._automated_run_call('py_set_spectrometer_parameter', *args, **kw)

    def _get_spectrometer_parameter(self, *args, **kw):
        return self._automated_run_call('py_get_spectrometer_parameter', *args, **kw)

        #===============================================================================

    # set commands
    #===============================================================================

    @verbose_skip
    @command_register
    def is_last_run(self):
        return self._automated_run_call('py_is_last_run')

    @verbose_skip
    @command_register
    def clear_conditions(self):
        self._automated_run_call('py_clear_conditions')

    @verbose_skip
    @command_register
    def clear_terminations(self):
        self._automated_run_call('py_clear_terminations')

    @verbose_skip
    @command_register
    def clear_truncations(self):
        self._automated_run_call('py_clear_truncations')

    @verbose_skip
    @command_register
    def clear_actions(self):
        self._automated_run_call('py_clear_actions')

    @verbose_skip
    @command_register
    def add_termination(self, attr, comp, start_count=0, frequency=10):
        self._automated_run_call('py_add_termination', attr, comp,
                                 start_count=start_count,
                                 frequency=frequency)

    @verbose_skip
    @command_register
    def add_truncation(self, attr, comp, start_count=0, frequency=10,
                       abbreviated_count_ratio=1.0):
        self._automated_run_call('py_add_truncation', attr, comp,
                                 start_count=start_count,
                                 frequency=frequency,
                                 abbreviated_count_ratio=abbreviated_count_ratio)

    @verbose_skip
    @command_register
    def add_action(self, attr, comp, start_count=0, frequency=10,
                   action=None,
                   resume=False):

    #        if self._syntax_checking:
    #            if isinstance(action, str):
    #                self.execute_snippet(action)

        self._automated_run_call('py_add_action', attr, comp,
                                 start_count=start_count,
                                 frequency=frequency,
                                 action=action,
                                 resume=resume)

    @verbose_skip
    @command_register
    def set_ncounts(self, ncounts=0):
        try:
            ncounts = int(ncounts)
            self.ncounts = ncounts
        except Exception, e:
            print 'set_ncounts', e

    @verbose_skip
    @command_register
    def set_time_zero(self, offset=0):
        """
            set the time_zero value.
            add offset to time_zero
            e.g

                T_o= ion pump closes
                offset seconds after T_o. define time_zero

                T_eq= inlet closes

        """
<<<<<<< HEAD
=======
        self.info('setting time zero')
>>>>>>> c84defbf
        self._time_zero = time.time() + offset
        self._time_zero_offset = offset

    @verbose_skip
    @command_register
    def set_integration_time(self, v):
        self._automated_run_call('py_set_integration_time', v)

    @verbose_skip
    @command_register
    def set_ysymmetry(self, v):
        self._set_spectrometer_parameter('SetYSymmetry', v)

    @verbose_skip
    @command_register
    def set_zsymmetry(self, v):
        self._set_spectrometer_parameter('SetZSymmetry', v)

    @verbose_skip
    @command_register
    def set_zfocus(self, v):
        self._set_spectrometer_parameter('SetZFocus', v)

    @verbose_skip
    @command_register
    def set_extraction_lens(self, v):
        self._set_spectrometer_parameter('SetExtractionLens', v)

    @verbose_skip
    @command_register
    def set_deflection(self, detname, v=''):

        if v == '':
            v = self._get_deflection_from_file(detname)

        if v is not None:
            v = '{},{}'.format(detname, v)
            self._set_spectrometer_parameter('SetDeflection', v)
        else:
            self.debug('no deflection value for {} supplied or in the config file'.format(detname))

    @verbose_skip
    @command_register
    def get_deflection(self, detname):

        self._get_spectrometer_parameter('GetDeflection', detname)

    @verbose_skip
    @command_register
    def set_cdd_operating_voltage(self, v=''):
        """
            if v is None use value from file
        """
        if self.automated_run is None:
            return

        if v == '':
            config = self._get_config()
            v = config.getfloat('CDDParameters', 'OperatingVoltage')

        self._set_spectrometer_parameter('SetIonCounterVoltage', v)

    @verbose_skip
    @command_register
    def set_source_optics(self, **kw):
        ''' 
        set_source_optics(YSymmetry=10.0)
        set ysymmetry to 10 use config.cfg
        
        '''
        attrs = ['YSymmetry', 'ZSymmetry', 'ZFocus', 'ExtractionLens']
        self._set_from_file(attrs, 'SourceOptics', **kw)

    @verbose_skip
    @command_register
    def set_source_parameters(self, **kw):
        '''            
        '''
        attrs = ['IonRepeller', 'ElectronVolts']
        self._set_from_file(attrs, 'SourceParameters', **kw)

    @verbose_skip
    @command_register
    def set_deflections(self):
        func = self._set_spectrometer_parameter

        config = self._get_config()
        section = 'Deflections'
        dets = config.options(section)
        for dn in dets:
            v = config.getfloat(section, dn)
            if v is not None:
                func('SetDeflection', '{},{}'.format(dn, v))

    def _get_deflection_from_file(self, name):
        config = self._get_config()
        section = 'Deflections'
        dets = config.options(section)
        for dn in dets:
            if dn.lower() == name.lower():
                return config.getfloat(section, dn)

    def _set_from_file(self, attrs, section, **user_params):
        func = self._set_spectrometer_parameter
        config = self._get_config()
        for attr in attrs:
            if attr in user_params:
                v = user_params[attr]
            else:
                v = config.getfloat(section, attr)

            if v is not None:
                func('Set{}'.format(attr), v)

    def _get_config(self):
        config = ConfigParser()
        p = os.path.join(paths.spectrometer_dir, 'config.cfg')
        config.read(p)

        return config

    @property
    def truncated(self):
        return self._automated_run_call(lambda: self.automated_run.truncated)

    @property
    def eqtime(self):
        if self.automated_run:
            return self._automated_run_call(lambda: self.automated_run.eqtime)
        else:
            r = 15
            cg = self._get_config()
            if cg.has_option('Default', 'eqtime'):
                r = cg.getfloat('Default', 'eqtime', )
            return r

#===============================================================================
# handler
#===============================================================================
#    @on_trait_change('automated_run:signals')
#    def update_signals(self, obj, name, old, new):
#        try:
#            det = self._detectors
#            for k, v in new.iteritems():
#                det[k].signal = v
#        except (AttributeError, KeyError):
#            pass

# if __name__ == '__main__':
#    from pychron.core.helpers.logger_setup import logging_setup
#    paths.build('_test')
#    logging_setup('m_pyscript')
#
#    d = AutomatedRun()
#    d.configure_traits()

#============= EOF =============================================
# from traits.api import HasTraits, Button, Dict
# from traitsui.api import View
# class AutomatedRun(HasTraits):
#    test = Button
#    traits_view = View('test')
#    signals = Dict
#    def _test_fired(self):
#        m = MeasurementPyScript(root=os.path.join(paths.scripts_dir, 'measurement'),
#                            name='measureTest.py',
#                            automated_run=self
#                            )
#        m.bootstrap()
#    #    print m._text
#        m.execute()
#
#    def do_sniff(self, ncounts, *args, **kw):
#        keys = ['H2', 'H1', 'AX', 'L1', 'L2', 'CDD']
#        for i in range(ncounts):
#            vals = [random.random() for _ in range(len(keys))]
#            self.signals = dict(zip(keys, vals))
#            time.sleep(0.1)
#
#    def set_spectrometer_parameter(self, *args, **kw):
#        pass
#    def set_magnet_position(self, *args, **kw):
#        pass
#    def activate_detectors(self, *args, **kw):
#        pass
#    def do_data_collection(self, *args, **kw):
#        pass
# class Detector(object):
#    name = None
#    mass = None
#    signal = None
#    def __init__(self, name, mass, signal):
#        self.name = name
#        self.mass = mass
#        self.signal = signal<|MERGE_RESOLUTION|>--- conflicted
+++ resolved
@@ -271,12 +271,8 @@
                                        inlet=inlet,
                                        outlet=outlet,
                                        do_post_equilibration=do_post_equilibration,
-<<<<<<< HEAD
-                                       delay=delay)
-=======
                                        delay=delay,
                                        time_zero_after_inlet=time_zero_after_inlet)
->>>>>>> c84defbf
         if not evt:
             self.cancel()
         else:
@@ -439,10 +435,7 @@
                 T_eq= inlet closes
 
         """
-<<<<<<< HEAD
-=======
         self.info('setting time zero')
->>>>>>> c84defbf
         self._time_zero = time.time() + offset
         self._time_zero_offset = offset
 
