--- conflicted
+++ resolved
@@ -152,7 +152,6 @@
 
     @count_verbose_skip
     @command_register
-<<<<<<< HEAD
     def multicollect(self, ncounts=200, integration_time=1.04, increment_series_count = True, calc_time=False):
         """
         Do a multicollection. Measure all detectors setup using ``activate_detectors``
@@ -162,9 +161,6 @@
         :param integration_time: integration time in seconds
         :type integration_time: float
         """
-=======
-    def multicollect(self, ncounts=200, integration_time=1.04, increment_series_count=True, calc_time=False):
->>>>>>> 94d6a80e
         if calc_time:
             self._estimated_duration += (ncounts * integration_time * ESTIMATED_DURATION_FF)
             return
