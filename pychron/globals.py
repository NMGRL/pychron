# ===============================================================================
# Copyright 2011 Jake Ross
#
# Licensed under the Apache License, Version 2.0 (the "License");
# you may not use this file except in compliance with the License.
# You may obtain a copy of the License at
#
# http://www.apache.org/licenses/LICENSE-2.0
#
# Unless required by applicable law or agreed to in writing, software
# distributed under the License is distributed on an "AS IS" BASIS,
# WITHOUT WARRANTIES OR CONDITIONS OF ANY KIND, either express or implied.
# See the License for the specific language governing permissions and
# limitations under the License.
# ===============================================================================

# ============= enthought library imports =======================
# ============= standard library imports ========================
# ============= local library imports  ==========================
from pychron.core.helpers.strtools import to_bool


class Globals(object):
    prev_db_kind = None
    dev_pwd = '6e06f5d370baef1a115ae2f134fae22fbfbe79dc'  # Argon
    # use_shared_memory = False

    use_debug_logger = False
    # use_debug_logger = True

    open_logger_on_launch = True

    # force display flags
    show_warnings = True
    show_infos = True

    # using ipc_dgram is currently not working
    ipc_dgram = False

    ignore_initialization_warnings = False
    ignore_connection_warnings = False
    ignore_chiller_unavailable = False
    ignore_initialization_required = False
    ignore_initialization_questions = False
    ignore_shareable = False

    video_test = False
    #    video_test = True
    # video_test_path = '/Users/ross/Sandbox/pos_err/diodefailsnapshot.jpg'
    #    video_test_path = '/Users/ross/Sandbox/snapshot002-6.662--8.572.jpg'
    #    video_test_path = '/Users/ross/Sandbox/watershed_test.jpg'
    # video_test_path = '/Users/ross/Sandbox/watershed_test2.jpg'
    video_test_path = '/Users/ross/Sandbox/snapshot002.jpg'
    #    video_test_path = '/Users/ross/Sandbox/snapshot003-fail.jpg'
    show_autocenter_debug_image = False
    #    show_autocenter_debug_image = True

    test_experiment_set = None
    #    test_experiment_set = '/Users/ross/Pychrondata_experiment/experiments/bar.txt'
    # use_ipc = False == embed the remote hardware servers into pychron
    # = True == an instance of RemoteHardwareServer must be launched
    use_message_len_checking = False
    use_ipc = True

    _test = False  # set test to 'true' when running tests

    experiment_debug = False
    experiment_savedb = True
    automated_run_debug = False
    spectrometer_debug = False
    system_monitor_debug = False
    figure_debug = False
    browser_debug = False

    load_valve_states = True
    load_soft_locks = True
    load_manual_states = True

    debug = False
    use_logger_display = True
    use_warning_display = True
    recall_debug = False
    pipeline_debug = False

    pipeline_template = None
    select_default_data = True
    run_pipeline = False

    dev_confirm_exit = True
    username = 'root'
    communication_simulation = False
    use_startup_tests = True
    dashboard_simulation = False
    use_testbot = False
    random_tip_enabled = True
    client_only_locking = True

    entry_labbook_debug = False
    entry_irradiation_import_from_file_debug = False

    def build(self, ip):

        for attr, func in [('use_ipc', to_bool),
                           ('ignore_initialization_warnings', to_bool),
                           ('ignore_connection_warnings', to_bool),
                           ('ignore_chiller_unavailable', to_bool),
                           ('ignore_initialization_required', to_bool),
                           ('ignore_initialization_questions', to_bool),
                           ('ignore_shareable', to_bool),
                           ('show_infos', to_bool),
                           ('show_warnings', to_bool),
                           ('video_test', to_bool),
                           ('load_valve_states', to_bool),
                           ('load_soft_locks', to_bool),
                           ('load_manual_states', to_bool),
                           ('experiment_debug', to_bool),
                           ('experiment_savedb', to_bool),
                           ('recall_debug', to_bool),

                           ('pipeline_debug', to_bool),
                           ('run_pipeline', to_bool),
                           ('select_default_data', to_bool),
                           ('pipeline_template', str),

                           ('figure_debug', to_bool),
                           ('browser_debug', to_bool),
                           ('communication_simulation', to_bool),
                           ('dashboard_simulation', to_bool),
                           ('use_startup_tests', to_bool),
                           ('use_testbot', to_bool),
                           ('dev_confirm_exit', to_bool),
                           ('random_tip_enabled', to_bool),
                           ('test_experiment_set', str),
                           ('system_monitor_debug', to_bool),
<<<<<<< HEAD
                           ('client_only_locking', to_bool)]:
=======
                           ('entry_labbook_debug', to_bool),
                           ('entry_irradiation_import_from_file_debug', to_bool)

                           ]:
>>>>>>> 1049d48b
            a = ip.get_global(attr)
            if a:
                setattr(globalv, attr, func(a))

    def _get_test(self):
        return self._test

    # mode is readonly. set once in the launchers/pychron.py module
    test = property(fget=_get_test)


globalv = Globals()

# ============= EOF =============================================
# class Globals():
#    _use_ipc = True
#    def get_use_ipc(self):
#        return self._use_ipc
#
#    def set_use_ipc(self, v):
#        self._use_ipc = v
#
#    use_ipc = property(fget=get_use_ipc,
#                     fset=set_use_ipc
#                     )
#
#
#
# global_obj = Globals()
# use_ipc = global_obj.use_ipc
<|MERGE_RESOLUTION|>--- conflicted
+++ resolved
@@ -132,14 +132,9 @@
                            ('random_tip_enabled', to_bool),
                            ('test_experiment_set', str),
                            ('system_monitor_debug', to_bool),
-<<<<<<< HEAD
+                           ('entry_labbook_debug', to_bool),
+                           ('entry_irradiation_import_from_file_debug', to_bool),
                            ('client_only_locking', to_bool)]:
-=======
-                           ('entry_labbook_debug', to_bool),
-                           ('entry_irradiation_import_from_file_debug', to_bool)
-
-                           ]:
->>>>>>> 1049d48b
             a = ip.get_global(attr)
             if a:
                 setattr(globalv, attr, func(a))
