--- conflicted
+++ resolved
@@ -13,21 +13,6 @@
 # See the License for the specific language governing permissions and
 # limitations under the License.
 # ===============================================================================
-<<<<<<< HEAD
-=======
-from pychron.core.helpers.formatting import floatfmt
-from pychron.core.ui import set_qt
-from pychron.envisage.icon_button_editor import icon_button_editor
-from pychron.envisage.resources import icon
-from pychron.envisage.view_util import open_view
-from pychron.experiment.conditional.conditional import conditional_from_dict, ActionConditional, TruncationConditional, \
-    CancelationConditional, TerminationConditional, BaseConditional
-from pychron.experiment.conditional.regexes import CP_REGEX, STD_REGEX, ACTIVE_REGEX, BASELINECOR_REGEX, BASELINE_REGEX, \
-    MAX_REGEX, MIN_REGEX, AVG_REGEX, COMP_REGEX, ARGS_REGEX, BETWEEN_REGEX, SLOPE_REGEX
-from pychron.experiment.utilities.conditionals import level_text, level_color
-
-set_qt()
->>>>>>> 1049d48b
 # ============= enthought library imports =======================
 from traitsui.menu import Action
 from traits.api import HasTraits, List, Instance, Any, \
@@ -720,9 +705,6 @@
         def _test_fired(self):
             edit_conditionals('normal', save_as=False)
 
-<<<<<<< HEAD
-
-=======
->>>>>>> 1049d48b
+
     D().configure_traits(view=View('test'))
 # ============= EOF =============================================