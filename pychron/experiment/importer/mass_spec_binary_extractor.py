# ===============================================================================
# Copyright 2013 Jake Ross
#
# Licensed under the Apache License, Version 2.0 (the "License");
# you may not use this file except in compliance with the License.
# You may obtain a copy of the License at
#
#   http://www.apache.org/licenses/LICENSE-2.0
#
# Unless required by applicable law or agreed to in writing, software
# distributed under the License is distributed on an "AS IS" BASIS,
# WITHOUT WARRANTIES OR CONDITIONS OF ANY KIND, either express or implied.
# See the License for the specific language governing permissions and
# limitations under the License.
#===============================================================================

#============= enthought library imports =======================
#from pychron.processing.extractor.extractor import Extractor
import os
import struct
#============= standard library imports ========================
#============= local library imports  ==========================
from datetime import datetime
from pychron.experiment.importer.extractor import Extractor


class BinarySpec(object):
    pass


class MeasurementObject(object):
    name=''
    xs=None
    ys=None
    ncnts=0

class Baseline(MeasurementObject):
    pass

class Isotope(MeasurementObject):
    pass


class MassSpecBinaryExtractor(Extractor):
    def _get_next_str(self, fp):
        def _gen():
            t = ''
            while 1:
                a = fp.read(1)
                if a == '\t':
                    yield t.strip()
                    t = ''
                t += a

        g = _gen()
        return lambda: g.next()

    def _get_single(self, fp):
        def _gen():
            t = struct.unpack('>f', fp.read(4))[0]
            return t

        return _gen

    def _get_short(self, fp):
        def _gen():
            t = struct.unpack('>h', fp.read(2))[0]
            return t

        return _gen

    def _get_long(self, fp):
        def _gen():
            t = struct.unpack('>l', fp.read(4))[0]
            return t

        return _gen

    def _get_double(self, fp):
        def _gen():
            t = struct.unpack('>d', fp.read(8))[0]
            return t

        return _gen

    def import_file(self, p):
        """
            clone of RunData.Binary_Read from MassSpec 7.875
        """
        if not os.path.isfile(p):
            return

        bs = []
        with open(p, 'r') as fp:
            while 1:
                try:
                    bs.append(self._import_analysis(fp))
                except EOFError:
                    pass
                break

        return bs

    def _import_analysis(self, fp):
        isref, isblank = False, False

        bspec = BinarySpec()

        # use big-endian
        gns = self._get_next_str(fp)

        gshort = self._get_short(fp)
        gsingle = self._get_single(fp)
        glong = self._get_long(fp)
<<<<<<< HEAD
=======
        gdouble = self._get_double(fp)
>>>>>>> a14d96dc

        bspec.runid = gns()

        ms_data_file_ver = 7.875
        if ms_data_file_ver < 7.875:
            ignored_rid = gns()

        bspec.sample = gns()
        bspec.material = gns()
        bspec.investigator = gns()
        bspec.project = gns()
        bspec.locality = gns()
        bspec.rundate = gns()
        bspec.runday = self._calculate_days(bspec.rundate)
        bspec.irradlabel = gns()
        bspec.fits = gns()
        bspec.comment = gns()
        bspec.runhour = gsingle()

        gof1, gof1 = gsingle(), gsingle()
        emv = [gsingle()]
        bspec.optemp = gsingle()

        bspec.version = ver = gsingle()

        if ver > 4.96:
            emv.append(gsingle())

        bspec.emv = emv

        if ver >= 4.6:
            bspec.history = gns()

        if ver >= 2:
            s1 = gsingle()
        else:
            s1 = 0  #10  10

        bspec.scalefactor = s1, s1
        bspec.extract_device = gns() if ver >= 4.46 else ''

        extract_value = gsingle()
        fsp = extract_value
        if ver > 3.1:
            fsp = gsingle()  # final set power

        bspec.extract_value = extract_value  #power achieved
        bspec.final_set_power = fsp  #power requested
        #
        # if extract_value == 0:
        #     if fsp > 0:
        #         extract_value = fsp
        #     elif not (isref or isblank):
        #         extract_value = float(comment)
        #
        bspec.totdur_heating = glong() if ver > 4.34 else 0
        bspec.totdur_atsetpoint = glong() if ver > 4.34 else 0

        gain = []
        if ver > 2.32:
            gain.append(gsingle())

        if ver > 4.96:
            gain.append(gsingle())

        bspec.gain = gain

        bspec.calc_with_ratio = bool(gshort())

        system_number = 1
        mol_ref_iso = 0
        if ver > 2.33:
            mol_ref_iso = gsingle()
            mol_ref_iso_special = mol_ref_iso < 0
            mol_ref_iso = abs(mol_ref_iso)
<<<<<<< HEAD

            system_number = gshort()
=======
            system_number = gshort()
            if bspec.runday<1800:
                system_number=1
>>>>>>> a14d96dc

        bspec.mol_ref_iso = mol_ref_iso
        bspec.system_number = system_number

        disc_source = 3
        disc = 0
        disc_err = 0
        j = 0
        j_err = 0
        if ver > 2.992:
            disc = gsingle()
            disc_err = gsingle()
            j = gsingle()
            j_err = gsingle()
            disc_source = 2

        bspec.disc = disc
        bspec.disc_err = disc_err
        bspec.j = j
        bspec.j_err = j_err

        resistor_values = [1, 1, 10 ** 11]
        if ver > 4.02:
            resistor_values[2] = gsingle()
            resistor_values[0] = gsingle()
            if ver > 4.96:
                resistor_values[1] = gsingle()
            if isref:
                mol_ref_iso = gsingle()

        bspec.resistor_values = resistor_values
        isogrp = 'Ar'
        if ver > 6.67 and ver < 7.245:
            isogrp = gns()
        elif ver >= 7.245:
            dum = gshort()
        elif ver > 2.93 and ver < 6.67:
            grps = 'He,Ar,Ne,Kr,Xe'.split(',')

            # Mass Spec is 1-indexed
            idx = gshort() - 1

            isogrp = grps[idx]

        bspec.isogrp = isogrp

        niso = gshort() if ver > 2.96 else 5
        nratio = gshort() if ver > 2.98 else 4

        if ver > 2.92:
            if ver < 3.1:
                _, x = gsingle(), gsingle()

            dets = []
            for i in range(niso):
                dt = gshort()
                if dt == 0:
                    dt = 1
                dets.append(dt)
        else:
            dets = [1, ] * niso

        bspec.detectors = dets
        ndet = 1
        if ver >= 3.81:
            ndet = gshort()
            if ndet > 1:
                mx_det_type_n = 1
                #                     det_conv_factor = []
                for i in range(mx_det_type_n):
                    for j in range(i, mx_det_type_n, 1):
                        gsingle()

        elif ver >= 3.1:
            ndet = gshort()
            if ndet > 1:
                for i in range(ndet):
                    for j in range(ndet):
                        gsingle()

        # bspec.detector_ics =
        bspec.ndet = ndet

        bspec.refdetnum = gshort() or 1 if ver > 4.02 else 1

        if 2.994 < ver < 3.1:
            gsingle()

        bspec.signormfactor = gsingle() if ver > 4 else 1

        bspec.ncyc = gshort() if ver > 2.994 else -1

        if ver > 2.994:
            isokeys = []
            for i in range(niso + nratio):
                t = gns().replace(' ', '')
                isokeys.append(t)
            if ver > 3.121 and isref:
                if isokeys[1] == 'Ar40':
                    isokeys[1] = 'Ar39'
                if isokeys[2] == 'Ar40':
                    isokeys[2] = 'Ar38'

            if ver < 6 and isokeys[0].index('40'):
                isokeys[0] = 'Ar40'

            numisokeys = []
            demisokeys = []
            for i in range(nratio):
                numisokeys.append(gshort())
                demisokeys.append(gshort())

        else:
            niso = 5
            nratio = 4
            isokeys = ['Ar40', 'Ar39', 'Ar38', 'Ar37', 'Ar36',
                       'Ar40/Ar39',
                       'Ar38/Ar39',
                       'Ar37/Ar39',
                       'Ar36/Ar39',
                       'Bsln']
            numisokeys = [0, 2, 3, 4]
            demisokeys = [1, 1, 1, 1]
            if isref:
                isokeys[5] = 'Ar40/Ar36'
                isokeys[6] = 'Ar40/Ar38'
                numisokeys = [1, 1, None, None]
                demisokeys = [5, 3, None, None]

        bspec.niso = niso
        bspec.nratio = nratio
        bspec.isokeys = isokeys

        ncnts = []
        isobsln = []
        for i in range(niso):
            ncnts.append(int(gshort()))

        isotopes = []
        for i in range(niso):
<<<<<<< HEAD
            iso, v = self._extract_isotope(ver, bspec.runday, ncnts[i], gsingle)
=======
            iso, v = self._extract_isotope(ver, bspec.runday, ncnts[i], gsingle, gshort)
>>>>>>> a14d96dc
            isotopes.append(iso)
            isobsln.append(v)
        bspec.ncnts=ncnts
        bspec.isotopes=isotopes
<<<<<<< HEAD
        return bspec

    def _extract_isotope(self, ver, runday, ncnts, gsingle):
        """
        gns: get_next_string
        gh: get_short
        gs: get_single
        gl: get_long
=======

        if bspec.calc_with_ratio:
            self._extract_ratios(ver, bspec, gsingle)

        self._extract_deleted_points(ver, bspec, gshort)
        if bspec.runday>515 and ver>1 and ver<2.995:
            x=gsingle()

        self._extract_baselines(ver, bspec, gns, gshort, gsingle, glong, gdouble)
        return bspec

    def _extract_baselines(self, ver, bspec, gns, gshort, gsingle, glong, gdouble):
        bspec.baselines=[]
        if bspec.runday>545.67 and ver>1.03:
            if ver>2.994:
                n=gshort()
                for i in xrange(int(n)):
                    label=gns()
                    bs = self._extract_baseline1(label, gshort, gsingle, gdouble)
                    bspec.baselines.append(bs)
            else:
                self._extract_baseline2(ver,gshort, gsingle, glong)

        self._extract_baseline_data(bspec, gsingle)

    def _extract_baseline_data(self, bspec, gsingle):
        for bs in bspec.baselines:
            xs,ys = self._extract_data(bs.ncnts, gsingle)
            bs.xs,bs.ys=xs,ys

    def _extract_baseline2(self, ver, gshort, gsingle, glong):
        ncnts=gshort()
        if ver>2.68:
            fit=gshort()
            nsegments=gshort()
            intercept=gsingle()
            intercept_err=gsingle()
            for i in xrange(4):
                for j in xrange(nsegments):
                    glong()
            for i in xrange(nsegments):
                glong()
        else:
            intercept=gsingle()
            slope = gsingle()
            if ver>2.0999:
                intercept_err=0 if ver<2.67 else gsingle()
        return ncnts

    def _extract_baseline1(self, label, gshort, gsingle, gdouble):
        baseline=Baseline()
        baseline.label=label
        ncnts = gshort()
        nRpts = gshort()
        npos = gshort()
        for i in xrange(npos):
            gsingle()

        nsegments=gshort()
        for i in xrange(nsegments):
            gsingle()
            for j in xrange(4):
                gdouble()
            gsingle()

        baseline.ncnts=ncnts
        return baseline

    def _extract_deleted_points(self, ver, bspec, gshort):
        if ver>2.61:
            niso, nratio=bspec.niso, bspec.nratio
            for i in xrange(gshort()):
                j=gshort()
                k=gshort()
                # if j>niso+nratio:
                #     j=j-niso-nratio

    def _extract_ratios(self,ver, bspec, gsingle):
        for i in xrange(bspec.nratio):
            if not (ver<2.41 and i==1):
                b=gsingle()
                c=gsingle()

    def _extract_isotope(self, ver, runday, ncnts, gsingle, gshort):
        """
>>>>>>> a14d96dc
        """

        isodict = {'background': gsingle(),
                   'background_err': gsingle(),
                   'intercept': gsingle(),
                   'intercept_err': gsingle()}
        xs, ys = self._extract_data(ncnts, gsingle)
        isodict['xs']=xs
        isodict['ys']=ys
        isodict['peak_height_change_percent'] = gsingle() if ver > 2.18 else 0
        bsln_n = 0
        c = -1
        if ver > 2.994:
<<<<<<< HEAD
            bsln_n = gsingle()
            if runday<=543:
                bsln_n=0
            c = gsingle()
=======
            bsln_n = gshort()
            if runday<=543:
                bsln_n=0
            c = gshort()
>>>>>>> a14d96dc

        isodict['counts_per_cycle'] = c

        if runday>545.67 and ver>1.03:
            bsln_n=max(bsln_n, 1)
        return isodict, bsln_n

    def _extract_data(self, ncnts, gs):
        xs,ys=[],[]
        for i in xrange(ncnts):
            ys.append(gs())
            xs.append(gs())

        return xs,ys

    def _calculate_days(self, rundate_str):
        d=datetime.strptime(rundate_str, '%m/%d/%Y')
        refdate=datetime(year=1987, month=1, day=1)

        return (d-refdate).total_seconds()/86400.


#============= EOF =============================================<|MERGE_RESOLUTION|>--- conflicted
+++ resolved
@@ -112,10 +112,7 @@
         gshort = self._get_short(fp)
         gsingle = self._get_single(fp)
         glong = self._get_long(fp)
-<<<<<<< HEAD
-=======
         gdouble = self._get_double(fp)
->>>>>>> a14d96dc
 
         bspec.runid = gns()
 
@@ -191,14 +188,9 @@
             mol_ref_iso = gsingle()
             mol_ref_iso_special = mol_ref_iso < 0
             mol_ref_iso = abs(mol_ref_iso)
-<<<<<<< HEAD
-
-            system_number = gshort()
-=======
             system_number = gshort()
             if bspec.runday<1800:
                 system_number=1
->>>>>>> a14d96dc
 
         bspec.mol_ref_iso = mol_ref_iso
         bspec.system_number = system_number
@@ -339,25 +331,11 @@
 
         isotopes = []
         for i in range(niso):
-<<<<<<< HEAD
-            iso, v = self._extract_isotope(ver, bspec.runday, ncnts[i], gsingle)
-=======
             iso, v = self._extract_isotope(ver, bspec.runday, ncnts[i], gsingle, gshort)
->>>>>>> a14d96dc
             isotopes.append(iso)
             isobsln.append(v)
         bspec.ncnts=ncnts
         bspec.isotopes=isotopes
-<<<<<<< HEAD
-        return bspec
-
-    def _extract_isotope(self, ver, runday, ncnts, gsingle):
-        """
-        gns: get_next_string
-        gh: get_short
-        gs: get_single
-        gl: get_long
-=======
 
         if bspec.calc_with_ratio:
             self._extract_ratios(ver, bspec, gsingle)
@@ -443,7 +421,6 @@
 
     def _extract_isotope(self, ver, runday, ncnts, gsingle, gshort):
         """
->>>>>>> a14d96dc
         """
 
         isodict = {'background': gsingle(),
@@ -457,17 +434,10 @@
         bsln_n = 0
         c = -1
         if ver > 2.994:
-<<<<<<< HEAD
-            bsln_n = gsingle()
-            if runday<=543:
-                bsln_n=0
-            c = gsingle()
-=======
             bsln_n = gshort()
             if runday<=543:
                 bsln_n=0
             c = gshort()
->>>>>>> a14d96dc
 
         isodict['counts_per_cycle'] = c
 
