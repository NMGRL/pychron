#===============================================================================
# Copyright 2012 Jake Ross
#
# Licensed under the Apache License, Version 2.0 (the "License");
# you may not use this file except in compliance with the License.
# You may obtain a copy of the License at
#
#   http://www.apache.org/licenses/LICENSE-2.0
#
# Unless required by applicable law or agreed to in writing, software
# distributed under the License is distributed on an "AS IS" BASIS,
# WITHOUT WARRANTIES OR CONDITIONS OF ANY KIND, either express or implied.
# See the License for the specific language governing permissions and
# limitations under the License.
#===============================================================================

#============= enthought library imports =======================
from traits.api import Str, Property, Button, cached_property, \
    String, HasTraits, Event, List
from traitsui.api import View, HGroup, Label, spring, EnumEditor, UItem
#============= standard library imports ========================
import os
import yaml
import ast
#============= local library imports  ==========================
from pychron.core.helpers.filetools import list_directory, add_extension
from pychron.experiment.script.options_editor import OptionsEditor
from pychron.paths import paths
from pychron.pychron_constants import NULL_STR
from pychron.loggable import Loggable


class ScriptOptions(HasTraits):
    names = List
    name = Str
    edit = Button

    def _names_default(self):
        return list_directory(self.options_path(), remove_extension=True)

    def traits_view(self):
        return View(HGroup(
            Label('Options'),
            spring,
            UItem('name',
                  width=-200,
                  editor=EnumEditor(name='names')),
            UItem('edit',
                  enabled_when='name and name!="---" and name is not "None"')))

    def _edit_fired(self):
        o = OptionsEditor(path=self.options_path(self.name))
        o.edit_traits()

    def options_path(self, p=None):
        r = os.path.join(paths.scripts_dir, 'options')
        if p is not None:
            r = os.path.join(r, add_extension(p, '.yaml'))
        return r


class Script(Loggable):
    # application = Any
    edit_event = Event
    label = Str
    mass_spectrometer = String

    name = Str
    names = Property(depends_on='mass_spectrometer')
    edit = Button
    kind = 'ExtractionLine'
    shared_logger = True

<<<<<<< HEAD
    # def get_parameter(self, key, default=None):
    #     p = os.path.join(self._get_root(), '{}_{}.py'.format(self.mass_spectrometer.lower(), self.name))
    #     if os.path.isfile(p):
    #         with open(p, 'r') as fp:
    #             text = fp.read()
    #             m = ast.parse(text)
    #             docstr = ast.get_docstring(m)
    #             if docstr is not None:
    #                 params = yaml.load(docstr)
    #                 try:
    #                     return params[key]
    #                 except KeyError:
    #                     pass
    #                 except TypeError:
    #                     self.warning('Invalid yaml docstring in {}. Could not retrieve {}'.format(self.name, key))
    #
    #     return default

    def script_path(self):
        p = os.path.join(paths.scripts_dir, self.label.lower(), '{}_{}.py'.format(self.mass_spectrometer.lower(),
                                                                                  self.name))
        return p

    def _edit_fired(self):

=======
    def get_parameter(self, key, default=None):
        # p = os.path.join(self._get_root(), '{}_{}.py'.format(self.mass_spectrometer.lower(), self.name))
        p = self.script_path()
        if os.path.isfile(p):
            with open(p, 'r') as fp:
                text = fp.read()
                m = ast.parse(text)
            docstr = ast.get_docstring(m)
            if docstr is not None:
                params = yaml.load(docstr)
                try:
                    return params[key]
                except KeyError:
                    pass
                except TypeError:
                    self.warning('Invalid yaml docstring in {}. Could not retrieve {}'.format(self.name, key))

        return default

    def script_path(self):
        p = os.path.join(self._get_root(),
                         '{}_{}.py'.format(self.mass_spectrometer.lower(), self.name))
        return p

    def _edit_fired(self):
>>>>>>> fdc6942e
        self.edit_event = (self.script_path(), self.kind)

    def traits_view(self):
        return View(HGroup(
            Label(self.label),
            spring,
            UItem('name',
                  width=-200,
                  editor=EnumEditor(name='names')),
            UItem('edit',
                  enabled_when='name and name!="---" and name is not "None"')))

    def _clean_script_name(self, name):
        name = self._remove_mass_spectrometer_name(name)
        return self._remove_file_extension(name)

    def _remove_file_extension(self, name, ext='.py'):
        if name is NULL_STR:
            return NULL_STR

        if name.endswith('.py'):
            name = name[:-3]

        return name

    def _remove_mass_spectrometer_name(self, name):
        if self.mass_spectrometer:
            name = name.replace('{}_'.format(self.mass_spectrometer.lower()), '')
        return name

    def _get_root(self):
        d = self.label.lower().replace(' ', '_')
        p = os.path.join(paths.scripts_dir, d)
        return p

    def _load_script_names(self):

        p = self._get_root()
        if os.path.isdir(p):
            return [s for s in os.listdir(p)
                    if not s.startswith('.') and s.endswith('.py')]
        else:
            self.warning_dialog('{} script directory does not exist!'.format(p))

    @cached_property
    def _get_names(self):
        names = ['None']
        ms = self._load_script_names()
        if ms:
            msn = '{}_'.format(self.mass_spectrometer.lower())
            names.extend([self._clean_script_name(ei) for ei in ms if ei.startswith(msn)])

        return names

#============= EOF =============================================<|MERGE_RESOLUTION|>--- conflicted
+++ resolved
@@ -71,33 +71,6 @@
     kind = 'ExtractionLine'
     shared_logger = True
 
-<<<<<<< HEAD
-    # def get_parameter(self, key, default=None):
-    #     p = os.path.join(self._get_root(), '{}_{}.py'.format(self.mass_spectrometer.lower(), self.name))
-    #     if os.path.isfile(p):
-    #         with open(p, 'r') as fp:
-    #             text = fp.read()
-    #             m = ast.parse(text)
-    #             docstr = ast.get_docstring(m)
-    #             if docstr is not None:
-    #                 params = yaml.load(docstr)
-    #                 try:
-    #                     return params[key]
-    #                 except KeyError:
-    #                     pass
-    #                 except TypeError:
-    #                     self.warning('Invalid yaml docstring in {}. Could not retrieve {}'.format(self.name, key))
-    #
-    #     return default
-
-    def script_path(self):
-        p = os.path.join(paths.scripts_dir, self.label.lower(), '{}_{}.py'.format(self.mass_spectrometer.lower(),
-                                                                                  self.name))
-        return p
-
-    def _edit_fired(self):
-
-=======
     def get_parameter(self, key, default=None):
         # p = os.path.join(self._get_root(), '{}_{}.py'.format(self.mass_spectrometer.lower(), self.name))
         p = self.script_path()
@@ -123,7 +96,6 @@
         return p
 
     def _edit_fired(self):
->>>>>>> fdc6942e
         self.edit_event = (self.script_path(), self.kind)
 
     def traits_view(self):
