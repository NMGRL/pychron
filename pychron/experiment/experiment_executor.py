--- conflicted
+++ resolved
@@ -313,9 +313,6 @@
     #===============================================================================
     def _execute(self):
 
-        #         self._alive = True
-        #
-
         # delay before starting
         exp = self.experiment_queue
         delay = exp.delay_before_analyses
@@ -353,10 +350,6 @@
         is_first_analysis = True
         with consumable(func=self._overlapped_run) as con:
             while 1:
-<<<<<<< HEAD
-                #                 before = measure_type()
-=======
->>>>>>> 7567c7af
                 if not self.isAlive():
                     break
 
@@ -867,17 +860,9 @@
             else:
                 invoke_in_main_thread(self.trait_set, extraction_state_label='')
 
-<<<<<<< HEAD
     def _extraction_state_iter(self, gen, label, color, end_flag):
         t, state = gen.next()
         if state:
-=======
-    def _extraction_state_iter(self, i, iperiod, threshold, label, color, end_flag):
-        #         print '{} {} {} {}'.format(i, iperiod, i % iperiod, threshold)
-        if i % iperiod > threshold:
-            self.trait_set(extraction_state_label='')
-        else:
->>>>>>> 7567c7af
             self.trait_set(extraction_state_label=label,
                            extraction_state_color=color)
         else:
