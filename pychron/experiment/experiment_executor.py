# ===============================================================================
# Copyright 2013 Jake Ross
#
# Licensed under the Apache License, Version 2.0 (the "License");
# you may not use this file except in compliance with the License.
# You may obtain a copy of the License at
#
# http://www.apache.org/licenses/LICENSE-2.0
#
# Unless required by applicable law or agreed to in writing, software
# distributed under the License is distributed on an "AS IS" BASIS,
# WITHOUT WARRANTIES OR CONDITIONS OF ANY KIND, either express or implied.
# See the License for the specific language governing permissions and
# limitations under the License.
# ===============================================================================

# ============= enthought library imports =======================
from traits.api import Event, Button, String, Bool, Enum, Property, Instance, Int, List, Any, Color, Dict, \
    on_trait_change, Long, Float
from pyface.constant import CANCEL, YES, NO
from pyface.timer.do_later import do_after
from traits.trait_errors import TraitError
# ============= standard library imports ========================
from threading import Thread, Event as Flag, Lock, currentThread
import weakref
import time
import os
import yaml
<<<<<<< HEAD
#============= local library imports  ==========================
=======
# ============= local library imports  ==========================
>>>>>>> 10b6b41a
from pychron.consumer_mixin import consumable
from pychron.core.codetools.memory_usage import mem_available, mem_log
from pychron.core.helpers.filetools import add_extension, get_path
from pychron.core.ui.gui import invoke_in_main_thread
<<<<<<< HEAD

from pychron.envisage.consoleable import Consoleable
=======
from pychron.envisage.consoleable import Consoleable
from pychron.envisage.preference_mixin import PreferenceMixin
from pychron.experiment.automated_run.automated_run import AutomatedRun
from pychron.experiment.conditional.conditional import conditional_from_dict
from pychron.experiment.connectable import Connectable
>>>>>>> 10b6b41a
from pychron.experiment.datahub import Datahub
from pychron.experiment.stats import StatsGroup
from pychron.experiment.user_notifier import UserNotifier
from pychron.experiment.stats import StatsGroup
from pychron.experiment.utilities.identifier import convert_extract_device
<<<<<<< HEAD

from pychron.globals import globalv

from pychron.paths import paths
from pychron.pychron_constants import NULL_STR
from pychron.pyscripts.pyscript_runner import RemotePyScriptRunner, PyScriptRunner

=======
from pychron.external_pipette.protocol import IPipetteManager
from pychron.globals import globalv
from pychron.initialization_parser import InitializationParser
from pychron.lasers.laser_managers.ilaser_manager import ILaserManager
from pychron.monitors.automated_run_monitor import AutomatedRunMonitor, \
    RemoteAutomatedRunMonitor
from pychron.paths import paths
from pychron.pychron_constants import NULL_STR, DEFAULT_INTEGRATION_TIME
from pychron.pyscripts.pyscript_runner import RemotePyScriptRunner, PyScriptRunner
>>>>>>> 10b6b41a
from pychron.wait.wait_group import WaitGroup


class ExperimentExecutor(Consoleable, PreferenceMixin):
    experiment_queues = List
    experiment_queue = Any
    user_notifier = Instance(UserNotifier, ())
    connectables = List

    console_bgcolor = 'black'
    #===========================================================================
    # control
    #===========================================================================
    show_conditionals_button = Button('Show Conditionals')
    start_button = Event
    stop_button = Event
    can_start = Property(depends_on='executable, _alive')

    delaying_between_runs = Bool

    extraction_state_label = String
    extraction_state_color = Color

    end_at_run_completion = Bool(False)
    cancel_run_button = Button('Cancel Run')

    truncate_button = Button('Truncate Run')
    truncate_style = Enum('Normal', 'Quick')
    '''
        immediate 0= measure_iteration stopped at current step, script continues
        quick     1= measure_iteration stopped at current step, script continues using 0.25*counts
        
        old-style
            immediate 0= is the standard truncation, measure_iteration stopped at current step and measurement_script truncated
            quick     1= the current measure_iteration is truncated and a quick baseline is collected, peak center?
            next_int. 2= same as setting ncounts to < current step. measure_iteration is truncated but script continues
    '''
    #===========================================================================
    #
    #===========================================================================

    wait_group = Instance(WaitGroup, ())
    stats = Instance(StatsGroup)

    spectrometer_manager = Any
    extraction_line_manager = Any
    ion_optics_manager = Any

    pyscript_runner = Instance(PyScriptRunner)
    monitor = Instance('pychron.monitors.automated_run_monitor.AutomatedRunMonitor')

    measuring_run = Instance('pychron.experiment.automated_run.automated_run.AutomatedRun')
    extracting_run = Instance('pychron.experiment.automated_run.automated_run.AutomatedRun')

    datahub = Instance(Datahub)
    #===========================================================================
    #
    #===========================================================================
    queue_modified = False

    executable = Bool
    measuring = Bool(False)
    extracting = Bool(False)

    mode = 'normal'
    #===========================================================================
    # preferences
    #===========================================================================
    auto_save_delay = Int(30)
    use_auto_save = Bool(True)
    min_ms_pumptime = Int(30)
    use_automated_run_monitor = Bool(False)
    set_integration_time_on_start = Bool(False)
    default_integration_time = Float(DEFAULT_INTEGRATION_TIME)

    use_memory_check = Bool(True)
    memory_threshold = Int

    baseline_color = Color
    sniff_color = Color
    signal_color = Color

    _alive = Bool(False)
    _canceled = False
    _state_thread = None

    _end_flag = None
    _complete_flag = None

    _prev_blanks = Dict
    _prev_baselines = Dict
    _err_message = String
    _prev_blank_id = Long

<<<<<<< HEAD
=======
    baseline_color = Color
    sniff_color = Color
    signal_color = Color

>>>>>>> 10b6b41a
    def __init__(self, *args, **kw):
        super(ExperimentExecutor, self).__init__(*args, **kw)
        self.wait_control_lock = Lock()

    def bind_preferences(self):
        from pychron.core.ui.preference_binding import bind_preference, color_bind_preference
        self.datahub.bind_preferences()

        prefid = 'pychron.experiment'

        #auto save
        attrs = ('use_auto_save', 'auto_save_delay',
                 'min_ms_pumptime',
                 'set_integration_time_on_start',
                 'default_integration_time')
        self._preference_binder(prefid, attrs)

        #colors
        attrs = ('signal_color', 'sniff_color', 'baseline_color')
        self._preference_binder(prefid, attrs, mod='color')

        #user_notifier
        attrs = ('server_username', 'server_password', 'server_host', 'server_post')
        self._preference_binder(prefid, attrs, obj=self.user_notifier.emailer)

        #memory
        attrs = ('use_memory_check', 'memory_threshold')
        self._preference_binder(prefid, attrs)

        #console
        self.console_bind_preferences(prefid)
        self._preference_binder(prefid, ('use_message_colormapping',))

    def _reset(self):
        self._alive = True
        self._canceled = False

        self.end_at_run_completion = False
        self.extraction_state_label = ''
        self.experiment_queue.executed = True

        if self.stats:
            self.stats.reset()
            self.stats.start_timer()

    def execute(self):
        if self.use_automated_run_monitor:
            self.monitor = self._monitor_factory()

        if self._pre_execute_check():
            #reset executor
            self._reset()

            name = self.experiment_queue.name
            self.info_heading('Starting Execution "{}"'.format(name))

            t = Thread(name='execute_exp',
                       target=self._execute)
            t.start()
            return t
        else:
            self.info('pre execute check failed')
            self._alive = False

    def set_queue_modified(self):
        self.queue_modified = True

    def get_prev_baselines(self):
        return self._prev_baselines

    def get_prev_blanks(self):
        return self._prev_blank_id, self._prev_blanks

    def isAlive(self):
        return self._alive

    def continued(self):
        self.stats.continue_run()

    def cancel(self, *args, **kw):
        self._cancel(*args, **kw)

    def set_extract_state(self, state, flash=0.75, color='green', period=1.5):
        self._set_extract_state(state, flash, color, period)

    def wait(self, t, msg=''):
        self._wait(t, msg)

    def get_wait_control(self):
        with self.wait_control_lock:
            wd = self.wait_group.active_control
            if wd.is_active():
                wd = self.wait_group.add_control()
        return wd

    def stop(self):
        if self.delaying_between_runs:
            self._alive = False
            self.stats.stop_timer()
            self.wait_group.stop()
            #            self.wait_group.active_control.stop
            #            self.active_wait_control.stop()
            #             self.wait_dialog.stop()

            msg = '{} Stopped'.format(self.experiment_queue.name)
            self._set_message(msg, color='orange')
        else:
            self.cancel()

    def experiment_blob(self):
        path = self.experiment_queue.path
        path = add_extension(path, '.txt')
        if os.path.isfile(path):
            with open(path, 'r') as fp:
                return '{}\n{}'.format(path,
                                       fp.read())
        else:
            self.warning('{} is not a valid file'.format(path))

    #===============================================================================
    # private
    #===============================================================================
    def _wait_for_save(self):
        """
            wait for experiment queue to be saved.

            actually wait until time out or self.executable==True
            executable set higher up by the Experimentor

            if timed out auto save or cancel

        """
        st = time.time()
        delay = self.auto_save_delay
        auto_save = self.use_auto_save

        if not self.executable:
            self.info('Waiting for save')
            cnt = 0

            while not self.executable:
                time.sleep(1)
                if time.time() - st < delay:
                    self.set_extract_state('Waiting for save. Autosave in {} s'.format(delay - cnt),
                                           flash=False)
                    cnt += 1
                else:
                    break

            if not self.executable:
                self.info('Timed out waiting for user input')
                if auto_save:
                    self.info('autosaving experiment queues')
                    self.set_extract_state('')
                    self.auto_save_event = True
                else:
                    self.info('canceling experiment queues')
                    self.cancel(confirm=False)

    def _execute(self):
        """
            execute opened experiment queues
        """
        # delay before starting
        exp = self.experiment_queue
        delay = exp.delay_before_analyses
        self._delay(delay, message='before')

        for i, exp in enumerate(self.experiment_queues):
            if self.isAlive():
                if self._pre_queue_check(exp):
                    break

                self._execute_queue(i, exp)
            else:
                self.debug('No alive. not starting {},{}'.format(i, exp.name))

            if self.end_at_run_completion:
                self.debug('Previous queue ended at completion. Not continuing to other opened experiments')
                break

        self._alive = False

    def _execute_queue(self, i, exp):
        """
            i: int
            exp: ExperimentQueue

            execute experiment queue ``exp``
        """
        self.experiment_queue = exp
        self.info('Starting automated runs set={:02n} {}'.format(i, exp.name))

        # save experiment to database
        self.info('saving experiment "{}" to database'.format(exp.name))

        self.datahub.add_experiment(exp)

        exp.executed = True
        # scroll to the first run
        exp.automated_runs_scroll_to_row = 0

        last_runid = None

        rgen, nruns = exp.new_runs_generator()

        cnt = 0
        total_cnt = 0
        is_first_flag = True
        is_first_analysis = True
        with consumable(func=self._overlapped_run) as con:
            while 1:
                if not self.isAlive():
                    break

                if self._pre_run_check():
                    self.debug('pre run check failed')
                    break

                if self.queue_modified:
                    self.debug('Queue modified. making new run generator')
                    rgen, nruns = exp.new_runs_generator()
                    cnt = 0
                    self.queue_modified = False

                self.ms_pumptime_start = None
                # overlapping = self.current_run and self.current_run.isAlive()
                overlapping = self.measuring_run and self.measuring_run.isAlive()
                if not overlapping:
                    if self.isAlive() and cnt < nruns and not is_first_analysis:
                        # delay between runs
                        self._delay(exp.delay_between_analyses)
                    else:
                        self.debug('not delaying between runs isAlive={}, '
                                   'cnts<nruns={}, is_first_analysis={}'.format(self.isAlive(),
                                                                                cnt < nruns, is_first_analysis))

                try:
                    spec = rgen.next()
                except StopIteration:
                    self.debug('stop iteration')
                    break

                run = self._make_run(spec)
                if run is None:
                    break

                self.wait_group.active_control.page_name = run.runid
                run.is_first = is_first_flag

                if not run.is_last and run.spec.analysis_type == 'unknown' and spec.overlap[0]:
                    self.debug('waiting for extracting_run to finish')
                    self._wait_for(lambda x: self.extracting_run)

                    self.info('overlaping')

                    t = Thread(target=self._do_run, args=(run,),
                               name=run.runid)
                    t.start()

                    run.wait_for_overlap()
                    is_first_flag = False

                    self.debug('overlap finished. starting next run')

                    con.add_consumable((t, run))
                else:
                    is_first_flag = True
                    last_runid = run.runid
                    self._join_run(spec, run)

                cnt += 1
                total_cnt += 1
                is_first_analysis = False
                if self.end_at_run_completion:
                    break

            if self.end_at_run_completion:
                #if overlapping run is a special labnumber cancel it and finish experiment
                if self.extracting_run:
                    if not self.extracting_run.spec.is_special():
                        self._wait_for(lambda x: self.extracting_run)
                    else:
                        self.extracting_run.cancel_run()

                #wait for the measurement run to finish
                self._wait_for(lambda x: self.measuring_run)

            else:
                #wait for overlapped runs to finish.
                self._wait_for(lambda x: self.extracting_run or self.measuring_run)

        if self._err_message:
            self.warning('automated runs did not complete successfully')
            self.warning('error: {}'.format(self._err_message))

        self._end_runs()
        if last_runid:
            self.info('Automated runs ended at {}, runs executed={}'.format(last_runid, total_cnt))

        self.info_heading('experiment queue {} finished'.format(exp.name))
        self.user_notifier.notify(exp, last_runid, self._err_message)

    def _wait_for(self, predicate, period=1, invert=False):
        """
            predicate: callable. func(x)
            period: evaluate predicate every ``period`` seconds
            invert: bool invert predicate logic

            wait until predicate evaluates to False
            if invert is True wait until predicate evaluates to True
        """
        st = time.time()
        if invert:
            predicate = lambda x: not predicate(x)

        while 1:
            et = time.time() - st
            if not self._alive:
                break
            if not predicate(et):
                break
            time.sleep(period)

    def _join_run(self, spec, run):
        #    def _join_run(self, spec, t, run):
        #        t.join()
        self.debug('Changing Thread name to {}'.format(run.runid))
        ct = currentThread()
        ct.name = run.runid

        self.debug('join run')
        self._do_run(run)

        self.debug('{} finished'.format(run.runid))
        if self.isAlive():
            self.debug('spec analysis type {}'.format(spec.analysis_type))
            if spec.analysis_type.startswith('blank'):
                pb = run.get_baseline_corrected_signals()
                if pb is not None:
                    self._prev_blank_id = run.spec.analysis_dbid
                    self._prev_blanks = pb
                    self.debug('previous blanks ={}'.format(pb))

        self._report_execution_state(run)
        run.teardown()
        mem_log('> end join')

    def _do_run(self, run):
        self.debug('do run')

        if self.stats:
            self.stats.setup_run_clock(run)

        mem_log('< start')

        run.state = 'not run'

        q = self.experiment_queue
        #is this the last run in the queue. queue is not empty until _start runs so n==1 means last run
        run.is_last = len(q.cleaned_automated_runs) == 1

        self.extracting_run = run
        st = time.time()
        for step in ('_start',
                     '_extraction',
                     '_measurement',
                     '_post_measurement'):

            if not self.isAlive():
                break

            if self.monitor and self.monitor.has_fatal_error():
                run.cancel_run()
                run.state = 'failed'
                break

            f = getattr(self, step)
            if not f(run):
                self.warning('{} returned false'.format(step))
                break
        else:
            self.debug('$$$$$$$$$$$$$$$$$$$$ state at run end {}'.format(run.state))
            if not run.state in ('truncated', 'canceled', 'failed'):
                run.state = 'success'

        if self.stats:
            # self.stats.nruns_finished += 1
            self.stats.finish_run()

        if run.state in ('success', 'truncated'):
            self.run_completed = run

        self._remove_backup(run.uuid)

        # check to see if action should be taken
        self._post_run_check(run)

        t = time.time() - st
        self.info('Automated run {} {} duration: {:0.3f} s'.format(run.runid, run.state, t))

        run.finish()

        self.wait_group.pop()

        mem_log('end run')

    def _overlapped_run(self, v):
        self._overlapping = True
        t, run = v
        #         while t.is_alive():
        #             time.sleep(1)
        self.debug('OVERLAPPING. waiting for run to finish')
        t.join()

        self.debug('{} finished'.format(run.runid))
        if run.analysis_type.startswith('blank'):
            pb = run.get_baseline_corrected_signals()
            if pb is not None:
                self._prev_blank_id = run.spec.analysis_dbid
                self._prev_blanks = pb
        self._report_execution_state(run)
        run.teardown()

    def _cancel(self, style='queue', cancel_run=False, msg=None, confirm=True):
        # arun = self.current_run
        aruns = (self.measuring_run, self.extracting_run)

        #        arun = self.experiment_queue.current_run
        if style == 'queue':
            name = os.path.basename(self.experiment_queue.path)
            name, _ = os.path.splitext(name)
        else:
            name = aruns[0].runid

        if name:
            ret = YES
            if confirm:
                m = '"{}" is in progress. Are you sure you want to cancel'.format(name)
                if msg:
                    m = '{}\n{}'.format(m, msg)

                ret = self.confirmation_dialog(m,
                                               title='Confirm Cancel',
                                               return_retval=True,
                                               timeout=30)

            if ret == YES:
                # stop queue
                if style == 'queue':
                    self._alive = False
                    self.stats.stop_timer()
                self.set_extract_state(False)
                self.wait_group.stop()
                self._canceled = True
                for arun in aruns:
                    if arun:
                        if style == 'queue':
                            state = None
                            if cancel_run:
                                state = 'canceled'
                        else:
                            state = 'canceled'
                            arun.aliquot = 0

                        arun.cancel_run(state=state)
                        # if self.extracting_run:
                        #     self.extracting_run.cancel_run(state=state)

                        # self.non_clear_update_needed = True
                self.measuring_run = None
                self.extracting_run = None

                # self.current_run = None

    def _end_runs(self):
        #         self._last_ran = None
        if self.stats:
            self.stats.stop_timer()

        #         self.db.close()
        self.set_extract_state(False)
        #        self.extraction_state = False
        #        def _set_extraction_state():
        if self.end_at_run_completion:
            c = 'orange'
            msg = 'Stopped'
        else:
            if self._canceled:
                c = 'red'
                msg = 'Canceled'
            else:
                c = 'green'
                msg = 'Finished'

        n = self.experiment_queue.name
        msg = '{} {}'.format(n, msg)
        self._set_message(msg, c)

    #===============================================================================
    # execution steps
    #===============================================================================
    def _start(self, run):
        ret = True

        if not run.start():
            self._alive = False
            ret = False
            run.state = 'failed'

            msg = 'Run {} did not start properly'.format(run.runid)
            self._err_message = msg
            self._canceled = True
            self.information_dialog(msg)
        else:
            self.experiment_queue.set_run_inprogress(run.runid)

        return ret

    def _extraction(self, ai):
        """
            ai: AutomatedRun
            extraction step
        """
        if self._pre_extraction_check(ai):
            return

        self.extracting_run = ai
        ret = True
        if ai.start_extraction():
            self.extracting = True
            if not ai.do_extraction():
                ret = self._failed_execution_step('Extraction Failed')
        else:
            ret = ai.isAlive()

        self.trait_set(extraction_state_label='', extracting=False)
        self.extracting_run = None
        return ret

    def _measurement(self, ai):
        """
            ai: AutomatedRun
            measurement step
        """
        ret = True
        self.measuring_run = ai
        if ai.start_measurement():
            # only set to measuring (e.g switch to iso evo pane) if
            # automated run has a measurement_script
            self.measuring = True

            if not ai.do_measurement():
                ret = self._failed_execution_step('Measurement Failed')
        else:
            ret = ai.isAlive()

        self.measuring_run = None
        self.measuring = False
        return ret

    def _post_measurement(self, ai):
        """
            ai: AutomatedRun
            post measurement step
        """
        if not ai.do_post_measurement():
            self._failed_execution_step('Post Measurement Failed')
        else:
            return True

    def _failed_execution_step(self, msg):
        if not self._canceled:
            self._err_message = msg
            self._alive = False
        return False

    #===============================================================================
    # utilities
    #===============================================================================
    def _report_execution_state(self, run):
        pass

    def _make_run(self, spec):
        """
            spec: AutomatedRunSpec
            return AutomatedRun

            generate an AutomatedRun for this ``spec``.

        """
        exp = self.experiment_queue

        if not self._set_run_aliquot(spec):
            return

        #reuse run if not overlap
        # run = self.current_run if not spec.overlap[0] else None
        run = None
        arun = spec.make_run(run=run)
        arun.logger_name = 'AutomatedRun {}'.format(arun.runid)
        '''
            save this runs uuid to a hidden file
            used for analysis recovery
        '''
        if spec.end_after:
            self.end_at_run_completion = True
            arun.is_last = True

        self._add_backup(arun.uuid)

        arun.integration_time = 1.04
        arun.min_ms_pumptime = self.min_ms_pumptime

        arun.experiment_executor = weakref.ref(self)()

        arun.spectrometer_manager = self.spectrometer_manager
        arun.extraction_line_manager = self.extraction_line_manager
        arun.ion_optics_manager = self.ion_optics_manager

        # arun.persister.db = self.db
        # arun.persister.massspec_importer = self.massspec_importer
        arun.persister.datahub = self.datahub
        arun.persister.experiment_identifier = exp.database_identifier
        arun.persister.load_name = exp.load_name

        arun.use_syn_extraction = True

        arun.runner = self.pyscript_runner
        arun.extract_device = exp.extract_device

        mon = self.monitor
        if mon is not None:
            mon.automated_run = weakref.ref(arun)()
            arun.monitor = mon
            arun.persister.monitor = mon

        return arun

    def _set_run_aliquot(self, spec):
        """
            spec: AutomatedRunSpec

            set the aliquot/step for this ``spec``
            check for conflicts between primary and secondary databases

        """

        if spec.conflicts_checked:
            return True

        #if a run in executed runs is in extraction or measurement state
        # we are in overlap mode
        dh = self.datahub

        ens = self.experiment_queue.executed_runs
        step_offset, aliquot_offset = 0, 0

        exs = [ai for ai in ens if ai.state in ('measurement', 'extraction')]
        if exs:
            if spec.is_step_heat():
                eruns = [(ei.labnumber, ei.aliquot) for ei in exs]
                step_offset = 1 if (spec.labnumber, spec.aliquot) in eruns else 0
            else:
                eruns = [ei.labnumber for ei in exs]
                aliquot_offset = 1 if spec.labnumber in eruns else 0

            conflict = dh.is_conflict(spec)
            if conflict:
                ret = self._in_conflict(spec, aliquot_offset, step_offset)
            else:
                dh.update_spec(spec, aliquot_offset, step_offset)
                ret = True
        else:
            conflict = dh.is_conflict(spec)
            if conflict:
                ret = self._in_conflict(spec, conflict)
            else:
                dh.update_spec(spec)
                ret = True

        return ret

    def _in_conflict(self, spec, conflict, aoffset=0, soffset=0):
        """
            handle databases in conflict
        """
        dh = self.datahub
        self._canceled = True
        self._err_message = 'Databases are in conflict. {}'.format(conflict)

        ret = self.confirmation_dialog('Databases are in conflict. '
                                       'Do you want to modify the Run Identifier to {}'.format(dh.new_runid),
                                       timeout_ret=0,
                                       timeout=30)
        if ret or ret == 0:
            dh.update_spec(spec, aoffset, soffset)
            ret = True
            self._canceled = False
            self._err_message = ''
        else:
            spec.conflicts_checked = False
            self.message(self._err_message)
            # self.info('No response from user. Canceling run')
            # do_later(self.information_dialog,
            #          'Databases are in conflict. No response from user. Canceling experiment')

        if self._canceled:
            self.cancel()

        return ret

    def _delay(self, delay, message='between'):
        """
            delay: float
            message: str

            sleep for ``delay`` seconds
        """
        #        self.delaying_between_runs = True
        msg = 'Delay {} runs {} sec'.format(message, delay)
        self.info(msg)
        self._wait(delay, msg)
        self.delaying_between_runs = False

    def _wait(self, delay, msg):
        """
            delay: float
            message: str

            sleep for ``delay`` seconds using a WaitControl
        """
        wg = self.wait_group
        wc = self.get_wait_control()

        wc.message = msg
        wc.start(wtime=delay)
        wg.pop(wc)

        # if wc.is_continued():
        #     self.stats.continue_clock()

    def _set_extract_state(self, state, *args):
        """
            state: str
        """
        if state:
            self._extraction_state_on(state, *args)

        else:
            self._extraction_state_off()

    def _extraction_state_on(self, state, flash, color, period):
        """
            flash: float (0.0 - 1.0) percent of period to be on. e.g if flash=0.75 and period=4,
                    state displayed for 3 secs, then off for 1 sec
            color: str
            period: float
        """
        label = state.upper()
        if flash:
            if self._end_flag:
                self._end_flag.set()

                # wait until previous loop finished.
                cf = self._complete_flag
                while not cf.is_set():
                    time.sleep(0.05)

            else:
                self._end_flag = Flag()
                self._complete_flag = Flag()

            def pattern_gen():
                """
                    infinite generator
                """
                pattern = ((flash * period, True), ((1 - flash) * period, False))
                i = 0
                while 1:
                    try:
                        yield pattern[i]
                        i += 1
                    except IndexError:
                        yield pattern[0]
                        i = 1

            self._end_flag.clear()
            self._complete_flag.clear()

            invoke_in_main_thread(self._extraction_state_iter, pattern_gen(), label, color)
        else:
            invoke_in_main_thread(self.trait_set, extraction_state_label=label,
                                  extraction_state_color=color)

    def _extraction_state_off(self):
        """
            clear extraction state label
        """
        if self._end_flag:
            self._end_flag.set()

        invoke_in_main_thread(self.trait_set, extraction_state_label='')

    def _extraction_state_iter(self, gen, label, color):
        """
            iterator for extraction state label.
            used to flash label
        """
        t, state = gen.next()
        if state:
            self.trait_set(extraction_state_label=label,
                           extraction_state_color=color)
        else:
            self.trait_set(extraction_state_label='')

        if not self._end_flag.is_set():
            do_after(t * 1000, self._extraction_state_iter, gen, label, color)
        else:
            self._complete_flag.set()
            self.trait_set(extraction_state_label='')

    def _add_backup(self, uuid_str):
        """
            add uuid to backup recovery file
        """

        with open(paths.backup_recovery_file, 'a') as fp:
            fp.write('{}\n'.format(uuid_str))

    def _remove_backup(self, uuid_str):
        """
            remove uuid from backup recovery file
        """
        with open(paths.backup_recovery_file, 'r') as fp:
            r = fp.read()

        r = r.replace('{}\n'.format(uuid_str), '')
        with open(paths.backup_recovery_file, 'w') as fp:
            fp.write(r)

    #===============================================================================
    # checks
    #===============================================================================
    def _check_memory(self, threshold=None):
        """
            if avaliable memory is less than threshold  (MB)
            stop the experiment
            issue a warning

            return True if out of memory
            otherwise None
        """
        if self.use_memory_check:
            if threshold is None:
                threshold = self.memory_threshold

            # return amem in MB
            amem = mem_available()
            self.debug('Available memory {}. mem-threshold= {}'.format(amem, threshold))
            if amem < threshold:
                msg = 'Memory limit exceeded. Only {} MB available. Stopping Experiment'.format(amem)
                invoke_in_main_thread(self.warning_dialog, msg)
                return True

    def _pre_extraction_check(self, run):
        """
            do pre_run_terminations
        """
        if not self._alive:
            return

        self.info('Pre extraction check')
        conditionals = self._load_conditionals('pre_run_terminations')
        default_conditionals = self._load_default_conditionals('pre_run_terminations')
        if default_conditionals or conditionals:
            self.debug('Get a measurement from the spectrometer')
            data = self.spectrometer_manager.spectrometer.get_intensities()
            ks = ','.join(data[0])
            ss = ','.join(['{:0.5f}'.format(d) for d in data[1]])
            self.debug('Pre Extraction Termination data. keys={}, signals={}'.format(ks, ss))

            if conditionals:
                self._test_conditionals(run, conditionals,
                                        'Checking user defined pre extraction terminations',
                                        'Pre Extraction Termination',
                                        data=data)
                return True

            if default_conditionals:
                self._test_conditionals(run, conditionals,
                                        'Checking default pre extraction terminations',
                                        'Pre Extraction Termination',
                                        data=data)
                return True

    def _pre_queue_check(self, exp):
        """
            return True to stop execution loop
        """
        if exp.tray:
            ed = next((ci for ci in self.connectables if ci.name == exp.extract_device), None)
            if ed and ed.connected:
                name = convert_extract_device(ed.name)
                man = self.application.get_service(ed.protocol, 'name=="{}"'.format(name))
                self.debug('Get service {}. name=="{}"'.format(ed.protocol, name))
                if man:
                    self.debug('{} service found {}'.format(name, man))
                    ed_tray = man.get_tray()
                    return ed_tray != exp.tray

    def _pre_run_check(self):
        """
            return True to stop execution loop
        """
        self.debug('pre run check')
        if self._check_memory():
            self._err_message = 'Not enough memory'
            return True

        if not self._check_managers():
            self._err_message = 'Not all managers available'
            return True

        if self.monitor:
            if not self.monitor.check():
                self._err_message = 'Automated Run Monitor failed'
                self.warning('automated run monitor failed')
                return True

        # if the experiment queue has been modified wait until saved or
        # timed out. if timed out autosave.
        self._wait_for_save()
        self.debug('pre run finished')

    def _pre_execute_check(self, inform=True):
        if not self.datahub.secondary_connect():
            if not self.confirmation_dialog(
                    'Not connected to a Mass Spec database. Do you want to continue with pychron only?'):
                return

        exp = self.experiment_queue
        runs = exp.cleaned_automated_runs
        if not len(runs):
            return

        # check the first aliquot before delaying
        arv = runs[0]
        if not self._set_run_aliquot(arv):
            return

        if globalv.experiment_debug:
            self.debug('********************** NOT DOING PRE EXECUTE CHECK ')
            return True

        if self._check_memory():
            return

        if not self._check_managers(inform=inform):
            return

        if self.monitor:
            self.monitor.set_additional_connections(self.connectables)
            self.monitor.clear_errors()
            if not self.monitor.check():
                self.warning_dialog('Automated Run Monitor Failed')
                return

        with self.datahub.mainstore.db.session_ctx():
            an = self._get_preceding_blank_or_background(inform=inform)
            if not an is True:
                if an is None:
                    return
                else:
                    self.info('using {} as the previous blank'.format(an.record_id))
                    try:
                        self._prev_blank_id = an.meas_analysis_id
                        self._prev_blanks = an.get_baseline_corrected_signal_dict()
                        self._prev_baselines = an.get_baseline_dict()
                    except TraitError:
                        self.debug_exception()
                        self.warning('failed loading previous blank')
                        return

        if not self.pyscript_runner.connect():
            self.info('Failed connecting to pyscript_runner')
            msg = 'Failed connecting to a pyscript_runner. Is the extraction line computer running?'
            invoke_in_main_thread(self.warning_dialog, msg)
            return

        self.debug('pre check complete')
        return True

    def _post_run_check(self, run):
        """
            1. check post run termination conditionals.
            2. check to see if an action should be taken

            if runs  are overlapping this will be a problem.
            dont overlap onto blanks
            execute the action and continue the queue
        """
        if not self._alive:
            return

        #check user defined terminations
        conditionals = self._load_conditionals('post_run_terminations')
        self._test_conditionals(run, conditionals, 'Checking user defined post run terminations',
                                'Post Run Termination')

        #check default terminations
        conditionals = self._load_default_conditionals('post_run_terminations')
        self._test_conditionals(run, conditionals, 'Checking default post run terminations',
                                'Post Run Termination')

        #check user defined post run actions
        conditionals = self._load_conditionals('post_run_actions', klass='ActionConditional')
        self._action_conditionals(run, conditionals, 'Checking user defined post run actions',
                                  'Post Run Action')

        #check default post run actions
        conditionals = self._load_default_conditionals('post_run_actions', klass='ActionConditional')
        self._action_conditionals(run, conditionals, 'Checking default post run actions',
                                  'Post Run Action')

        #check queue actions
        exp = self.experiment_queue
        self._action_conditionals(run, exp.queue_actions, 'Checking queue actions',
                                  'Queue Action')

    def _load_default_conditionals(self, term_name, **kw):
        p = get_path(paths.spectrometer_dir, 'default_conditionals', ['.yaml', '.yml'])
        if p:
            return self._extract_conditionals(p, term_name, **kw)
        else:
            pp = os.path.join(paths.spectrometer_dir, 'default_conditionals.yaml')
            self.warning('no default conditionals file located at {}'.format(pp))

    def _load_conditionals(self, term_name, **kw):
        exp = self.experiment_queue
        name = exp.queue_conditionals_name
        if exp.use_queue_conditionals and name:
            p = get_path(paths.queue_conditionals_dir, name, ['.yaml', '.yml'])
            return self._extract_conditionals(p, term_name, **kw)

    def _extract_conditionals(self, p, term_name, klass='TerminationConditional'):
        from pychron.experiment.conditional.conditional import conditional_from_dict
        if p and os.path.isfile(p):
            self.debug('loading condiitonals from {}'.format(p))
            with open(p, 'r') as fp:
                yd = yaml.load(fp)
                yl = yd.get(term_name)
                if not yl:
                    self.debug('no {}'.format(term_name))
                    return
                else:
                    return [conditional_from_dict(cd, klass) for cd in yl]

    def _action_conditionals(self, run, conditionals, message1, message2):
        if conditionals:
            self.debug('{} n={}'.format(message1, len(conditionals)))
            for ci in conditionals:
                if ci.check(run, None, True):
                    self.info('{}. {}'.format(message2, ci.to_string()))
                    self._do_action(ci)
                    return

    def _test_conditionals(self, run, conditionals, message1, message2,
                           data=None, cnt=True):
        if not self._alive:
            return

        if conditionals:
            self.debug('{} n={}'.format(message1, len(conditionals)))
            for ci in conditionals:
                if ci.check(run.arar_age, data, cnt):
                    self.info('{}. {}'.format(message2, ci.to_string()),
                              color='red')
                    self.cancel(confirm=False)
                    return

    def _do_action(self, action):
        self.info('Do queue action {}'.format(action.action))
        if action.action == 'repeat':
            if action.count < action.nrepeat:
                self.debug('repeating last run')
                action.count += 1
                exp = self.experiment_queue

                run = exp.executed_runs[0]
                exp.automated_runs.insert(0, run)

                # experimentor handles the queue modified
                # resets the database and updates info
                self.queue_modified = True

            else:
                self.info('executed N {} {}s'.format(action.count + 1,
                                                     action.action))
                self.cancel(confirm=False)

        elif action.action == 'cancel':
            self.cancel(confirm=False)

    def _get_preceding_blank_or_background(self, inform=True):
        exp = self.experiment_queue

        types = ['air', 'unknown', 'cocktail']
        # get first air, unknown or cocktail
        aruns = exp.cleaned_automated_runs

        if aruns[0].analysis_type.startswith('blank'):
            return True

        msg = '''First "{}" not preceded by a blank.
Use Last "blank_{}"= {}
'''
        an = next((a for a in aruns if a.analysis_type in types), None)
        if an:
            anidx = aruns.index(an)

            #find first blank_
            #if idx > than an idx need a blank
            nopreceding = True
            ban = next((a for a in aruns if a.analysis_type == 'blank_{}'.format(an.analysis_type)), None)

            if ban:
                nopreceding = aruns.index(ban) > anidx

            if nopreceding:
                self.debug('no preceding blank')
            if anidx == 0:
                self.debug('first analysis is not a blank')

            if anidx == 0 or nopreceding:
                pdbr, selected = self._get_blank(an.analysis_type, exp.mass_spectrometer,
                                                 exp.extract_device,
                                                 last=True)
                if pdbr:
                    if selected:
                        self.debug('use user selected blank {}'.format(pdbr.record_id))
                        return pdbr
                    else:
                        msg = msg.format(an.analysis_type,
                                         an.analysis_type,
                                         pdbr.record_id)

                        retval = NO
                        if inform:
                            retval = self.confirmation_dialog(msg,
                                                              no_label='Select From Database',
                                                              cancel=True,
                                                              return_retval=True)

                        if retval == CANCEL:
                            return
                        elif retval == YES:
                            self.debug('use default blank {}'.format(pdbr.record_id))
                            return pdbr
                        else:
                            self.debug('get blank from database')
                            pdbr, _ = self._get_blank(an.analysis_type, exp.mass_spectrometer,
                                                      exp.extract_device)
                            return pdbr
                else:
                    self.warning_dialog('No blank for {} is in the database. Run a blank!!'.format(an.analysis_type))
                    return

        return True

    def _get_blank(self, kind, ms, ed, last=False):
        mainstore = self.datahub.mainstore
        db = mainstore.db
        selected = False
        with db.session_ctx():
            if last:
                dbr = db.retrieve_blank(kind, ms, ed, last)

            if dbr is None:
                dbr = self._select_blank(db, ms)
                selected = True

            if dbr:
                dbr = mainstore.make_analysis(dbr, calculate_age=False)

            return dbr, selected

    def _select_blank(self, db, ms):
        sel = db.selector_factory(style='single')
        sel.set_columns(exclude='irradiation_info',
                        append=[('Measurement', 'meas_script_name', 120),
                                ('Extraction', 'extract_script_name', 90)])
        sel.window_width = 750
        sel.title = 'Select Default Blank'

        with db.session_ctx():
            dbs = db.get_blanks(ms)

            sel.load_records(dbs[::-1])
            sel.selected = sel.records[-1]
            info = sel.edit_traits(kind='livemodal')
            if info.result:
                return sel.selected

    def _check_managers(self, inform=True):
        self.debug('checking for managers')
        if globalv.experiment_debug:
            self.debug('********************** NOT DOING  managers check')
            return True

        nonfound = self._check_for_managers()
        if nonfound:
            self.info('experiment canceled because could connect to managers {}'.format(nonfound))
            if inform:
                invoke_in_main_thread(self.warning_dialog,
                                      'Canceled! Could not connect to managers {}. '
                                      'Check that these instances are running.'.format(','.join(nonfound)))
            return

        return True

    def _check_for_managers(self):
        """
            determine the necessary managers based on the ExperimentQueue and
            check that they exist and are connectable
        """
        from pychron.experiment.connectable import Connectable

        exp = self.experiment_queue
        nonfound = []
        elm_connectable = Connectable(name='Extraction Line')
        self.connectables = [elm_connectable]

        if self.extraction_line_manager is None:
            nonfound.append('extraction_line')
        else:
            if not self.extraction_line_manager.test_connection():
                nonfound.append('extraction_line')
            else:
                elm_connectable.connected = True

        if exp.extract_device and exp.extract_device not in (NULL_STR, 'Extract Device'):
            extract_device = convert_extract_device(exp.extract_device)
            ed_connectable = Connectable(name=exp.extract_device)
            man = None
            if self.application:
                protocol ='pychron.lasers.laser_managers.ilaser_manager.ILaserManager'
                man = self.application.get_service(protocol, 'name=="{}"'.format(extract_device))

                if man is None:
                    protocol ='pychron.external_pipette.protocol.IPipetteManager'
                    man = self.application.get_service(protocol, 'name=="{}"'.format(extract_device))
                ed_connectable.protocol = protocol

            self.connectables.append(ed_connectable)
            if not man:
                nonfound.append(extract_device)
            else:
                if not man.test_connection():
                    nonfound.append(extract_device)
                else:
                    ed_connectable.set_connection_parameters(man)
                    ed_connectable.connected = True

        needs_spec_man = any([ai.measurement_script
                              for ai in exp.cleaned_automated_runs
                              if ai.state == 'not run'])

        if needs_spec_man:
            s_connectable = Connectable(name='Spectrometer')
            self.connectables.append(s_connectable)
            if self.spectrometer_manager is None:
                nonfound.append('spectrometer')
            else:
                if not self.spectrometer_manager.test_connection():
                    nonfound.append('spectrometer')
                else:
                    s_connectable.connected = True

        return nonfound

    def _set_message(self, msg, color='black'):
        self.info_heading(msg)
        invoke_in_main_thread(self.trait_set, extraction_state_label=msg,
                              extraction_state_color=color)

    #===============================================================================
    # handlers
    #===============================================================================
    def _measuring_run_changed(self):
        if self.measuring_run:
            self.measuring_run.is_last = self.end_at_run_completion

    def _extracting_run_changed(self):
        if self.extracting_run:
            self.extracting_run.is_last = self.end_at_run_completion

    def _end_at_run_completion_changed(self):
        if self.end_at_run_completion:
            if self.measuring_run:
                self.measuring_run.is_last = True
            if self.extracting_run:
                self.extracting_run.is_last = True
        else:
            self._update_automated_runs()

    @on_trait_change('experiment_queue:automated_runs[]')
    def _update_automated_runs(self):
        if self.isAlive():
            is_last = len(self.experiment_queue.cleaned_automated_runs) == 0
            if self.extracting_run:
                self.extracting_run.is_last = is_last

    def _stop_button_fired(self):
        self.debug('%%%%%%%%%%%%%%%%%% Stop fired alive={}'.format(self.isAlive()))
        if self.isAlive():
            self.info('stop execution')
            self.stop()

    def _cancel_run_button_fired(self):
        self.debug('cancel run. Executor.isAlive={}'.format(self.isAlive()))
        if self.isAlive():
            for crun, kind in ((self.measuring_run, 'measuring'),
                               (self.extracting_run, 'extracting')):
                if crun:
                    self.debug('cancel {} run {}'.format(kind, crun.runid))
                    t = Thread(target=self.cancel, kwargs={'style': 'run'})
                    t.start()

    def _truncate_button_fired(self):
        if self.measuring_run:
            self.measuring_run.truncate_run(self.truncate_style)

    def _show_conditionals_button_fired(self):
        from pychron.experiment.conditional.conditionals_view import ConditionalsView

        try:
            if self.measuring_run:
                postt, pret = [], []
                for name, l in (('post_run_terminations', postt),
                                ('pre_run_terminations', pret)):
                    c1 = self._load_conditionals(name)
                    if c1:
                        l.extend(c1)
                    c2 = self._load_default_conditionals(name)
                    if c2:
                        l.extend(c2)

                v = ConditionalsView(self.measuring_run, postt, pret)
                self.application.open_view(v)
        except BaseException:
            import traceback

            self.warning('******** Exception trying to open conditionals. Notify developer ********')
            self.debug(traceback.format_exc())

    #===============================================================================
    # property get/set
    #===============================================================================
    def _get_can_start(self):
        return self.executable and not self.isAlive()

    #===============================================================================
    # defaults
    #===============================================================================
    def _datahub_default(self):
        dh = Datahub()
        return dh

    def _pyscript_runner_default(self):
        if self.mode == 'client':
            from pychron.initialization_parser import InitializationParser
            ip = InitializationParser()
            elm = ip.get_plugin('Experiment', category='general')
            runner = elm.find('runner')
            host, port, kind = None, None, None

            if runner is not None:
                comms = runner.find('communications')
                host = comms.find('host')
                port = comms.find('port')
                kind = comms.find('kind')

            if host is not None:
                host = host.text  # if host else 'localhost'
            if port is not None:
                port = int(port.text)  # if port else 1061
                kind = kind.text  # if kind else 'udp'

            runner = RemotePyScriptRunner(host, port, kind)
        else:
            runner = PyScriptRunner()

        return runner

    def _monitor_factory(self):
        self.debug('Experiment Executor mode={}'.format(self.mode))
        if self.mode == 'client':
            from pychron.monitors.automated_run_monitor import RemoteAutomatedRunMonitor
            mon = RemoteAutomatedRunMonitor(name='automated_run_monitor')
        else:
            from pychron.monitors.automated_run_monitor import AutomatedRunMonitor
            mon = AutomatedRunMonitor()

        self.debug('Automated run monitor {}'.format(mon))
        if mon is not None:
            isok = mon.load()
            if isok:
                return mon
            else:
                self.warning('no automated run monitor avaliable. '
                             'Make sure config file is located at setupfiles/monitors/automated_run_monitor.cfg')

#============= EOF =============================================<|MERGE_RESOLUTION|>--- conflicted
+++ resolved
@@ -26,39 +26,21 @@
 import time
 import os
 import yaml
-<<<<<<< HEAD
-#============= local library imports  ==========================
-=======
 # ============= local library imports  ==========================
->>>>>>> 10b6b41a
 from pychron.consumer_mixin import consumable
 from pychron.core.codetools.memory_usage import mem_available, mem_log
 from pychron.core.helpers.filetools import add_extension, get_path
 from pychron.core.ui.gui import invoke_in_main_thread
-<<<<<<< HEAD
-
-from pychron.envisage.consoleable import Consoleable
-=======
 from pychron.envisage.consoleable import Consoleable
 from pychron.envisage.preference_mixin import PreferenceMixin
 from pychron.experiment.automated_run.automated_run import AutomatedRun
 from pychron.experiment.conditional.conditional import conditional_from_dict
 from pychron.experiment.connectable import Connectable
->>>>>>> 10b6b41a
 from pychron.experiment.datahub import Datahub
 from pychron.experiment.stats import StatsGroup
 from pychron.experiment.user_notifier import UserNotifier
 from pychron.experiment.stats import StatsGroup
 from pychron.experiment.utilities.identifier import convert_extract_device
-<<<<<<< HEAD
-
-from pychron.globals import globalv
-
-from pychron.paths import paths
-from pychron.pychron_constants import NULL_STR
-from pychron.pyscripts.pyscript_runner import RemotePyScriptRunner, PyScriptRunner
-
-=======
 from pychron.external_pipette.protocol import IPipetteManager
 from pychron.globals import globalv
 from pychron.initialization_parser import InitializationParser
@@ -68,7 +50,6 @@
 from pychron.paths import paths
 from pychron.pychron_constants import NULL_STR, DEFAULT_INTEGRATION_TIME
 from pychron.pyscripts.pyscript_runner import RemotePyScriptRunner, PyScriptRunner
->>>>>>> 10b6b41a
 from pychron.wait.wait_group import WaitGroup
 
 
@@ -163,13 +144,11 @@
     _err_message = String
     _prev_blank_id = Long
 
-<<<<<<< HEAD
-=======
     baseline_color = Color
     sniff_color = Color
     signal_color = Color
 
->>>>>>> 10b6b41a
+
     def __init__(self, *args, **kw):
         super(ExperimentExecutor, self).__init__(*args, **kw)
         self.wait_control_lock = Lock()
