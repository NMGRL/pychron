# ===============================================================================
# Copyright 2013 Jake Ross
#
# Licensed under the Apache License, Version 2.0 (the "License");
# you may not use this file except in compliance with the License.
# You may obtain a copy of the License at
#
# http://www.apache.org/licenses/LICENSE-2.0
#
# Unless required by applicable law or agreed to in writing, software
# distributed under the License is distributed on an "AS IS" BASIS,
# WITHOUT WARRANTIES OR CONDITIONS OF ANY KIND, either express or implied.
# See the License for the specific language governing permissions and
# limitations under the License.
# ===============================================================================

# ============= enthought library imports =======================

from traits.api import Event, Button, String, Bool, Enum, \
    Property, Instance, Int, List, Any, Color, Dict, \
    on_trait_change, Long, Float, Str
from pyface.constant import CANCEL, YES, NO
from pyface.timer.do_later import do_after
from traits.trait_errors import TraitError
# ============= standard library imports ========================
from threading import Thread, Event as Flag, Lock, currentThread
from datetime import datetime
from itertools import groupby
import weakref
import time
import os
import yaml
# ============= local library imports  ==========================
from pychron.consumer_mixin import consumable
from pychron.core.codetools.memory_usage import mem_available, mem_log
from pychron.core.helpers.filetools import add_extension, get_path
from pychron.core.notification_manager import NotificationManager
from pychron.core.progress import open_progress
from pychron.core.ui.gui import invoke_in_main_thread
from pychron.database.selectors.isotope_selector import IsotopeAnalysisSelector
from pychron.envisage.consoleable import Consoleable
from pychron.envisage.preference_mixin import PreferenceMixin
# from pychron.experiment.conditional.conditionals_edit_view import TAGS
from pychron.experiment.automated_run.persistence import ExcelPersister
from pychron.experiment.conditional.conditional import conditionals_from_file
from pychron.experiment.conflict_resolver import ConflictResolver
from pychron.experiment.datahub import Datahub
from pychron.experiment.health.series import SystemHealthSeries
from pychron.experiment.notifier.user_notifier import UserNotifier
from pychron.experiment.stats import StatsGroup
from pychron.experiment.utilities.conditionals import test_queue_conditionals_name, SYSTEM, QUEUE, RUN, \
    CONDITIONAL_GROUP_TAGS
from pychron.experiment.utilities.conditionals_results import reset_conditional_results
from pychron.experiment.utilities.experiment_identifier import retroactive_experiment_identifiers
from pychron.experiment.utilities.identifier import convert_extract_device, is_special
from pychron.extraction_line.ipyscript_runner import IPyScriptRunner
from pychron.globals import globalv
from pychron.paths import paths
from pychron.pychron_constants import DEFAULT_INTEGRATION_TIME, LINE_STR
from pychron.wait.wait_group import WaitGroup


class ExperimentExecutor(Consoleable, PreferenceMixin):
    """
    ExperimentExecutor coordinates execution of an experiment queue

    """
    experiment_queues = List
    experiment_queue = Any
    user_notifier = Instance(UserNotifier, ())
    connectables = List
    active_editor = Any
    console_bgcolor = 'black'
    selected_run = Instance('pychron.experiment.automated_run.spec.AutomatedRunSpec', )

    # ===========================================================================
    # control
    # ===========================================================================
    show_conditionals_button = Button('Show Conditionals')
    start_button = Event
    stop_button = Event
    can_start = Property(depends_on='executable, _alive')

    delaying_between_runs = Bool

    extraction_state_label = String
    extraction_state_color = Color

    end_at_run_completion = Bool(False)
    cancel_run_button = Button('Cancel Run')

    truncate_button = Button('Truncate Run')
    truncate_style = Enum('Normal', 'Quick')
    '''
        immediate 0= measure_iteration stopped at current step, script continues
        quick     1= measure_iteration stopped at current step, script continues using 0.25*counts
        
        old-style
            immediate 0= is the standard truncation, measure_iteration stopped at current step and measurement_script truncated
            quick     1= the current measure_iteration is truncated and a quick baseline is collected, peak center?
            next_int. 2= same as setting ncounts to < current step. measure_iteration is truncated but script continues
    '''
    # ===========================================================================
    #
    # ===========================================================================

    wait_group = Instance(WaitGroup, ())
    stats = Instance(StatsGroup)

    spectrometer_manager = Any
    extraction_line_manager = Any
    ion_optics_manager = Any

    pyscript_runner = Instance(IPyScriptRunner)
    monitor = Instance('pychron.monitors.automated_run_monitor.AutomatedRunMonitor')
    system_health = Instance(SystemHealthSeries)

    measuring_run = Instance('pychron.experiment.automated_run.automated_run.AutomatedRun')
    extracting_run = Instance('pychron.experiment.automated_run.automated_run.AutomatedRun')

    datahub = Instance(Datahub)
    labspy_client = Instance('pychron.labspy.client.LabspyClient')
    dashboard_client = Instance('pychron.dashboard.client.DashboardClient')
    # ===========================================================================
    #
    # ===========================================================================
    queue_modified = False

    executable = Bool
    measuring = Bool(False)
    extracting = Bool(False)

    mode = 'normal'
    # ===========================================================================
    # preferences
    # ===========================================================================
    auto_save_delay = Int(30)
    use_auto_save = Bool(True)
    use_labspy = Bool
    use_dashboard_client = Bool
    min_ms_pumptime = Int(30)
    use_automated_run_monitor = Bool(False)
    use_system_health = Bool(False)
    set_integration_time_on_start = Bool(False)
    send_config_before_run = Bool(False)
    default_integration_time = Float(DEFAULT_INTEGRATION_TIME)
    use_xls_persister = Bool(False)
    use_memory_check = Bool(True)
    memory_threshold = Int
    use_dvc = Bool(False)
<<<<<<< HEAD
    monitor_name = 'FC-2'
=======
>>>>>>> 70b123a1

    baseline_color = Color
    sniff_color = Color
    signal_color = Color

    alive = Bool(False)
    _canceled = False
    _state_thread = None

    _end_flag = None
    _complete_flag = None

    _prev_blanks = Dict
    _prev_baselines = Dict
    _err_message = String
    _prev_blank_id = Long
    _cv_info = None
    _cached_runs = List
    _active_experiment_identifier = Str

    def __init__(self, *args, **kw):
        super(ExperimentExecutor, self).__init__(*args, **kw)
        self.wait_control_lock = Lock()
        # self.set_managers()
        self.notification_manager = NotificationManager()

    def set_managers(self, prog=None):
        p1 = 'pychron.extraction_line.extraction_line_manager.ExtractionLineManager'
        p2 = 'pychron.spectrometer.base_spectrometer_manager.BaseSpectrometerManager'
        p3 = 'pychron.spectrometer.ion_optics.ion_optics_manager.IonOpticsManager'
        if self.application:
            if prog:
                prog.change_message('Setting Spectrometer')
            self.spectrometer_manager = self.application.get_service(p2)
            if self.spectrometer_manager is None:
                self.warning_dialog('Spectrometer Plugin is required for Experiment')
                return
            self.ion_optics_manager = self.application.get_service(p3)

            if prog:
                prog.change_message('Setting Extraction Line')
            self.extraction_line_manager = self.application.get_service(p1)
            if self.extraction_line_manager is None:
                self.warning_dialog('Extraction Line Plugin is required for Experiment')
                return
        return True

    def bind_preferences(self):
        self.datahub.bind_preferences()

        prefid = 'pychron.experiment'

        attrs = ('use_auto_save', 'auto_save_delay',
                 'use_labspy',
                 'min_ms_pumptime',
                 'set_integration_time_on_start',
                 'send_config_before_run',
                 'default_integration_time',
                 'use_xls_persister')
        self._preference_binder(prefid, attrs)

        if self.use_labspy:
            client = self.application.get_service('pychron.labspy.client.LabspyClient')
            self.labspy_client = client

        # system health
        self._preference_binder(prefid, ('use_system_health',))

        # colors
        attrs = ('signal_color', 'sniff_color', 'baseline_color')
        self._preference_binder(prefid, attrs, mod='color')

        # user_notifier
        attrs = ('include_log', )
        self._preference_binder(prefid, attrs, obj=self.user_notifier)

        emailer = self.application.get_service('pychron.social.email.emailer.Emailer')
        self.user_notifier.emailer = emailer

        # memory
        attrs = ('use_memory_check', 'memory_threshold')
        self._preference_binder(prefid, attrs)

        # console
        self.console_bind_preferences(prefid)
        self._preference_binder(prefid, ('use_message_colormapping',))

        # dashboard
        self._preference_binder('pychron.dashboard.client', ('use_dashboard_client',))
        if self.use_dashboard_client:
            self.dashboard_client = self.application.get_service('pychron.dashboard.client.DashboardClient')

    def execute(self):
        prog = open_progress(30)

        if self._pre_execute_check(prog):
            self.info('pre execute check successful')
            prog.close()
            # reset executor
            self._reset()

            name = self.experiment_queue.name

            msg = 'Starting Execution "{}"'.format(name)
            self.heading(msg)

            self._canceled = False
            self.extraction_state_label = ''

            self.experiment_queue.executed = True
            t = Thread(name='execute_exp',
                       target=self._execute)
            t.start()
            return t
        else:
            prog.close()
            self.alive = False
            self.info('pre execute check failed')

    def set_queue_modified(self):
        self.queue_modified = True

    def get_prev_baselines(self):
        return self._prev_baselines

    def get_prev_blanks(self):
        return self._prev_blank_id, self._prev_blanks, self._prev_blank_runid

    def is_alive(self):
        return self.alive

    def continued(self):
        self.stats.continue_run()

    def cancel(self, *args, **kw):
        self._cancel(*args, **kw)

    def set_extract_state(self, state, flash=0.75, color='green', period=1.5):
        self._set_extract_state(state, flash, color, period)

    def wait(self, t, msg=''):
        self._wait(t, msg)

    def get_wait_control(self):
        with self.wait_control_lock:
            wd = self.wait_group.active_control
            if wd.is_active():
                wd = self.wait_group.add_control()
        return wd

    def stop(self):
        if self.delaying_between_runs:
            self.alive = False
            self.stats.stop_timer()
            self.wait_group.stop()
            # self.wait_group.active_control.stop
            # self.active_wait_control.stop()
            # self.wait_dialog.stop()

            msg = '{} Stopped'.format(self.experiment_queue.name)
            self._set_message(msg, color='orange')
        else:
            self.cancel()

    def experiment_blob(self):
        path = self.experiment_queue.path
        path = add_extension(path, '.txt')
        if os.path.isfile(path):
            with open(path, 'r') as rfile:
                return '{}\n{}'.format(path,
                                       rfile.read())
        else:
            self.warning('{} is not a valid file'.format(path))

    # ===============================================================================
    # private
    # ===============================================================================
    def _reset(self):
        self.alive = True
        self._canceled = False

        self._err_message = ''
        self.end_at_run_completion = False
        self.extraction_state_label = ''
        self.experiment_queue.executed = True

        if self.stats:
            self.stats.reset()
            self.stats.start_timer()

    def _wait_for_save(self):
        """
            wait for experiment queue to be saved.

            actually wait until time out or self.executable==True
            executable set higher up by the Experimentor

            if timed out auto save or cancel

        """
        st = time.time()
        delay = self.auto_save_delay
        auto_save = self.use_auto_save

        if not self.executable:
            self.info('Waiting for save')
            cnt = 0

            while not self.executable:
                time.sleep(1)
                if time.time() - st < delay:
                    self.set_extract_state('Waiting for save. Autosave in {} s'.format(delay - cnt),
                                           flash=False)
                    cnt += 1
                else:
                    break

            if not self.executable:
                self.info('Timed out waiting for user input')
                if auto_save:
                    self.info('autosaving experiment queues')
                    self.set_extract_state('')
                    self.auto_save_event = True
                else:
                    self.info('canceling experiment queues')
                    self.cancel(confirm=False)

    def _execute(self):
        """
            execute opened experiment queues
        """
        # delay before starting
        exp = self.experiment_queue
        delay = exp.delay_before_analyses
        self._delay(delay, message='before')

        for i, exp in enumerate(self.experiment_queues):
            if self.is_alive():
                if self._pre_queue_check(exp):
                    break

                self._execute_queue(i, exp)
            else:
                self.debug('No alive. not starting {},{}'.format(i, exp.name))

            if self.end_at_run_completion:
                self.debug('Previous queue ended at completion. Not continuing to other opened experiments')
                break

        self.alive = False

    def _execute_queue(self, i, exp):
        """
            i: int
            exp: ExperimentQueue

            execute experiment queue ``exp``
        """
        self.experiment_queue = exp
        self.info('Starting automated runs set={:02d} {}'.format(i, exp.name))

        # save experiment to database
        self.info('saving experiment "{}" to database'.format(exp.name))
        exp.start_timestamp = datetime.now()  # .strftime('%m-%d-%Y %H:%M:%S')
        if self.labspy_enabled:
            self.labspy_client.add_experiment(exp)

        self.datahub.add_experiment(exp)


        # reset conditionals result file
        reset_conditional_results()

        exp.executed = True
        # scroll to the first run
        exp.automated_runs_scroll_to_row = 0

        last_runid = None

        rgen, nruns = exp.new_runs_generator()

        cnt = 0
        total_cnt = 0
        is_first_flag = True
        is_first_analysis = True
        with consumable(func=self._overlapped_run) as con:
            while 1:
                if not self.is_alive():
                    break

                if self.queue_modified:
                    self.debug('Queue modified. making new run generator')
                    rgen, nruns = exp.new_runs_generator()
                    cnt = 0
                    self.queue_modified = False

                try:
                    spec = rgen.next()
                except StopIteration:
                    self.debug('stop iteration')
                    break

                if self._pre_run_check(spec):
                    self.warning('pre run check failed')
                    break

                self.ms_pumptime_start = None
                # overlapping = self.current_run and self.current_run.isAlive()
                overlapping = self.measuring_run and self.measuring_run.is_alive()
                if not overlapping:
                    if self.is_alive() and cnt < nruns and not is_first_analysis:
                        # delay between runs
                        self._delay(exp.delay_between_analyses)
                        if not self.is_alive():
                            self.debug('User Cancel between runs')
                            break

                    else:
                        self.debug('not delaying between runs isAlive={}, '
                                   'cnts<nruns={}, is_first_analysis={}'.format(self.is_alive(),
                                                                                cnt < nruns, is_first_analysis))


                run = self._make_run(spec)
                if run is None:
                    break

                self.wait_group.active_control.page_name = run.runid
                run.is_first = is_first_flag

                if not run.is_last and run.spec.analysis_type == 'unknown' and spec.overlap[0]:
                    self.debug('waiting for extracting_run to finish')
                    self._wait_for(lambda x: self.extracting_run)

                    self.info('overlaping')

                    t = Thread(target=self._do_run, args=(run,),
                               name=run.runid)
                    t.start()

                    run.wait_for_overlap()
                    is_first_flag = False

                    self.debug('overlap finished. starting next run')

                    con.add_consumable((t, run))
                else:
                    is_first_flag = True
                    last_runid = run.runid
                    self._join_run(spec, run)

                cnt += 1
                total_cnt += 1
                is_first_analysis = False
                if self.end_at_run_completion:
                    break

            if self.end_at_run_completion:
                # if overlapping run is a special labnumber cancel it and finish experiment
                if self.extracting_run:
                    if not self.extracting_run.spec.is_special():
                        self._wait_for(lambda x: self.extracting_run)
                    else:
                        self.extracting_run.cancel_run()

                # wait for the measurement run to finish
                self._wait_for(lambda x: self.measuring_run)

            else:
                # wait for overlapped runs to finish.
                self._wait_for(lambda x: self.extracting_run or self.measuring_run)

        if self._err_message:
            self.warning('automated runs did not complete successfully')
            self.warning('error: {}'.format(self._err_message))

        self._end_runs()
        if last_runid:
            self.info('Automated runs ended at {}, runs executed={}'.format(last_runid, total_cnt))

        self.heading('experiment queue {} finished'.format(exp.name))

        if not self._err_message and self.end_at_run_completion:
            self._err_message = 'User terminated'

        if exp.use_email:
            self.info('Notifying user={} email={}'.format(exp.username, exp.email))
            self.user_notifier.notify(exp, last_runid, self._err_message)

        if exp.use_group_email:
            names, addrs = self._get_group_emails(exp.email)
            if names:
                self.info('Notifying user group names={}'.format(','.join(names)))
                self.user_notifier.notify_group(exp, last_runid, self._err_message, addrs)

        if self.labspy_enabled:
            self.labspy_client.update_experiment(exp, self._err_message)

    def _get_group_emails(self, email):
        names, addrs = None, None
        path = os.path.join(paths.setup_dir, 'users.yaml')
        if os.path.isfile(path):
            with open(path, 'r') as rfile:
                yl = yaml.load(rfile)

                items = [(i['name'], i['email']) for i in yl if i['enabled'] and i['email'] != email]

            names, addrs = zip(*items)
        return names, addrs

    def _wait_for(self, predicate, period=1, invert=False):
        """
            predicate: callable. func(x)
            period: evaluate predicate every ``period`` seconds
            invert: bool invert predicate logic

            wait until predicate evaluates to False
            if invert is True wait until predicate evaluates to True
        """
        st = time.time()
        if invert:
            predicate = lambda x: not predicate(x)

        while 1:
            et = time.time() - st
            if not self.alive:
                break
            if not predicate(et):
                break
            time.sleep(period)

    def _join_run(self, spec, run):
        # def _join_run(self, spec, t, run):
        # t.join()
        self.debug('Changing Thread name to {}'.format(run.runid))
        ct = currentThread()
        ct.name = run.runid

        self.debug('join run')
        self._do_run(run)

        self.debug('{} finished'.format(run.runid))
        if self.is_alive():
            self.debug('spec analysis type {}'.format(spec.analysis_type))
            if spec.analysis_type.startswith('blank'):
                pb = run.get_baseline_corrected_signals()
                if pb is not None:
                    self._prev_blank_runid = run.spec.runid
                    self._prev_blank_id = run.spec.analysis_dbid
                    self._prev_blanks = pb
                    self.debug('previous blanks ={}'.format(pb))

        self._report_execution_state(run)
        run.teardown()
        mem_log('> end join')

    def _do_run(self, run):
        self.debug('do run')

        if self.stats:
            self.stats.setup_run_clock(run)

        mem_log('< start')

        run.state = 'not run'

        q = self.experiment_queue
        # is this the last run in the queue. queue is not empty until _start runs so n==1 means last run
        run.is_last = len(q.cleaned_automated_runs) == 1

        self.extracting_run = run
        st = time.time()
        for step in ('_start',
                     '_extraction',
                     '_measurement',
                     '_post_measurement'):

            if not self.is_alive():
                break

            if self.monitor and self.monitor.has_fatal_error():
                run.cancel_run()
                run.state = 'failed'
                break

            f = getattr(self, step)
            if not f(run):
                self.warning('{} did not complete successfully'.format(step[1:]))
                run.state = 'failed'
                break
        else:
            self.debug('$$$$$$$$$$$$$$$$$$$$ state at run end {}'.format(run.state))
            if not run.state in ('truncated', 'canceled', 'failed'):
                run.state = 'success'

        if self.stats:
            # self.stats.nruns_finished += 1
            self.stats.finish_run()

        if run.state in ('success', 'truncated'):
            self.run_completed = run

        self._remove_backup(run.uuid)

        # check to see if action should be taken
        if not run.state in ('canceled', 'failed'):
            if self._post_run_check(run):
                self._err_message = 'Post Run Check Failed'
                self.warning('post run check failed')
            else:
                self.heading('Post Run Check Passed')

        t = time.time() - st
        self.info('Automated run {} {} duration: {:0.3f} s'.format(run.runid, run.state, t))

        run.finish()

        self.wait_group.pop()
        if self.labspy_enabled:
            self.labspy_client.add_run(run, self.experiment_queue)

        mem_log('end run')

    def _overlapped_run(self, v):
        self._overlapping = True
        t, run = v
        # while t.is_alive():
        # time.sleep(1)
        self.debug('OVERLAPPING. waiting for run to finish')
        t.join()

        self.debug('{} finished'.format(run.runid))
        if run.analysis_type.startswith('blank'):
            pb = run.get_baseline_corrected_signals()
            if pb is not None:
                self._prev_blank_id = run.spec.analysis_dbid
                self._prev_blanks = pb
        self._report_execution_state(run)
        run.teardown()

    def _cancel(self, style='queue', cancel_run=False, msg=None, confirm=True):
        # arun = self.current_run
        aruns = (self.measuring_run, self.extracting_run)

        # arun = self.experiment_queue.current_run
        if style == 'queue':
            name = os.path.basename(self.experiment_queue.path)
            name, _ = os.path.splitext(name)
        else:
            name = aruns[0].runid

        if name:
            ret = YES
            if confirm:
                m = '"{}" is in progress. Are you sure you want to cancel'.format(name)
                if msg:
                    m = '{}\n{}'.format(m, msg)

                ret = self.confirmation_dialog(m,
                                               title='Confirm Cancel',
                                               return_retval=True,
                                               timeout=30)

            if ret == YES:
                # stop queue
                if style == 'queue':
                    self.alive = False
                    self.debug('Queue cancel. stop timer')
                    self.stats.stop_timer()

                self.set_extract_state(False)
                self.wait_group.stop()
                self._canceled = True
                for arun in aruns:
                    if arun:
                        if style == 'queue':
                            state = None
                            if cancel_run:
                                state = 'canceled'
                        else:
                            state = 'canceled'
                            arun.aliquot = 0

                        arun.cancel_run(state=state)

                self.measuring_run = None
                self.extracting_run = None
                self._err_message = 'User Canceled'

    def _end_runs(self):
        self.debug('End Runs. stats={}'.format(self.stats))
        # self._last_ran = None
        if self.stats:
            self.stats.stop_timer()

        # self.db.close()
        self.set_extract_state(False)
        # self.extraction_state = False
        # def _set_extraction_state():
        if self.end_at_run_completion:
            c = 'orange'
            msg = 'Stopped'
        else:
            if self._canceled:
                c = 'red'
                msg = 'Canceled'
            else:
                c = 'green'
                msg = 'Finished'

        n = self.experiment_queue.name
        msg = '{} {}'.format(n, msg)
        self._set_message(msg, c)

    def show_conditionals(self, *args, **kw):
        invoke_in_main_thread(self._show_conditionals, *args, **kw)

    def _show_conditionals(self, show_measuring=False, tripped=None, kind='livemodal'):
        try:
            if self._cv_info:
                if self._cv_info.control:
                    self._cv_info.control.raise_()
                    return

            from pychron.experiment.conditional.conditionals_view import ConditionalsView

            v = ConditionalsView()

            v.add_pre_run_terminations(self._load_system_conditionals('pre_run_terminations'))
            v.add_pre_run_terminations(self._load_queue_conditionals('pre_run_terminations'))

            v.add_system_conditionals(self._load_system_conditionals(None))
            v.add_conditionals(self._load_queue_conditionals(None))

            v.add_post_run_terminations(self._load_system_conditionals('post_run_terminations'))
            v.add_post_run_terminations(self._load_queue_conditionals('post_run_terminations'))

            run = self.selected_run
            if run and not show_measuring:
                # in this case run is an instance of AutomatedRunSpec
                p = get_path(paths.conditionals_dir, self.selected_run.conditionals, ['.yaml', '.yml'])
                if p:
                    v.add_conditionals(conditionals_from_file(p, level=RUN))

                if run.aliquot:
                    runid = run.runid
                else:
                    runid = run.identifier

                if run.position:
                    id2 = 'position={}'.format(run.position)
                else:
                    idx = self.active_editor.queue.automated_runs.index(run) + 1
                    id2 = 'RowIdx={}'.format(idx)

                v.title = '{} ({}, {})'.format(v.title, runid, id2)
            else:
                if self.measuring_run:
                    run = self.measuring_run
                    v.add_conditionals({tag: getattr(run, '{}_conditionals'.format(tag))
                                        for tag in CONDITIONAL_GROUP_TAGS})
                    v.title = '{} ({})'.format(v.title, run.spec.runid)

            if tripped:
                v.select_conditional(tripped, tripped=True)

            self._cv_info = self.application.open_view(v, kind=kind)

        except BaseException:
            import traceback

            self.warning('******** Exception trying to open conditionals. Notify developer ********')
            self.debug(traceback.format_exc())

    # ===============================================================================
    # execution steps
    # ===============================================================================
    def _start(self, run):
        ret = True

        if self.set_integration_time_on_start:
            dit = self.default_integration_time
            self.info('Setting default integration. t={}'.format(dit))
            run.set_integration_time(dit)

        if self.send_config_before_run:
            self.info('Sending spectrometer configuration')
            man = self.spectrometer_manager
            man.send_configuration()

        if not run.start():
            self.alive = False
            ret = False
            run.state = 'failed'

            msg = 'Run {} did not start properly'.format(run.runid)
            self._err_message = msg
            self._canceled = True
            self.information_dialog(msg)
        else:
            self.experiment_queue.set_run_inprogress(run.runid)

        return ret

    def _extraction(self, ai):
        """
            ai: AutomatedRun
            extraction step
        """
        if self._pre_extraction_check(ai):
            self.heading('Pre Extraction Check Failed')
            self._err_message = 'Pre Extraction Check Failed'
            return

        self.extracting_run = ai
        ret = True
        if ai.start_extraction():
            self.extracting = True
            if not ai.do_extraction():
                ret = self._failed_execution_step('Extraction Failed')
        else:
            ret = ai.is_alive()

        self.trait_set(extraction_state_label='', extracting=False)
        self.extracting_run = None
        return ret

    def _measurement(self, ai):
        """
            ai: AutomatedRun
            measurement step
        """
        ret = True
        self.measuring_run = ai
        if ai.start_measurement():
            # only set to measuring (e.g switch to iso evo pane) if
            # automated run has a measurement_script
            self.measuring = True

            if not ai.do_measurement():
                ret = self._failed_execution_step('Measurement Failed')
        else:
            ret = ai.is_alive()

        self.measuring_run = None
        self.measuring = False
        return ret

    def _post_measurement(self, ai):
        """
            ai: AutomatedRun
            post measurement step
        """
        if not ai.do_post_measurement():
            self._failed_execution_step('Post Measurement Failed')
        else:
            self._retroactive_experiment_identifiers(ai.spec)
            return True

    def _failed_execution_step(self, msg):
        if not self._canceled:
            self._err_message = msg
            self.alive = False
        return False

    # ===============================================================================
    # utilities
    # ===============================================================================
    def _report_execution_state(self, run):
        pass

    def _make_run(self, spec):
        """
            spec: AutomatedRunSpec
            return AutomatedRun

            generate an AutomatedRun for this ``spec``.

        """
        exp = self.experiment_queue

        if not self._set_run_aliquot(spec):
            return

        # reuse run if not overlap
        # run = self.current_run if not spec.overlap[0] else None

        run = None
        arun = spec.make_run(run=run)

        arun.logger_name = 'AutomatedRun {}'.format(arun.runid)
        if spec.end_after:
            self.end_at_run_completion = True
            arun.is_last = True

        '''
            save this runs uuid to a hidden file
            used for analysis recovery
        '''
        self._add_backup(arun.uuid)

        arun.integration_time = 1.04

        arun.experiment_executor = self
        arun.spectrometer_manager = self.spectrometer_manager
        arun.extraction_line_manager = self.extraction_line_manager
        arun.ion_optics_manager = self.ion_optics_manager
        arun.runner = self.pyscript_runner
        arun.extract_device = exp.extract_device

        arun.persister.datahub = self.datahub
        arun.persister.load_name = exp.load_name
        arun.persister.experiment_identifier = exp.database_identifier

        arun.use_syn_extraction = False

        arun.use_dvc = self.use_dvc
        if self.use_dvc:
            arun.dvc_persister = self.application.get_service('pychron.dvc.dvc_persister.DVCPersister')
            arun.dvc_persister.load_name = exp.load_name

        mon = self.monitor
        if mon is not None:
            mon.automated_run = weakref.ref(arun)()
            arun.monitor = mon
            arun.persister.monitor = mon

        if self.use_system_health:
            arun.system_health = self.system_health

        if self.use_xls_persister:
            xls_persister = ExcelPersister()
            xls_persister.load_name = exp.load_name
            if mon is not None:
                xls_persister.monitor = mon
            arun.xls_persister = xls_persister

        return arun

    def _set_run_aliquot(self, spec):
        """
            spec: AutomatedRunSpec

            set the aliquot/step for this ``spec``
            check for conflicts between primary and secondary databases

        """

        if spec.conflicts_checked:
            return True

        # if a run in executed runs is in extraction or measurement state
        # we are in overlap mode
        dh = self.datahub

        ens = self.experiment_queue.executed_runs
        step_offset, aliquot_offset = 0, 0

        exs = [ai for ai in ens if ai.state in ('measurement', 'extraction')]
        if exs:
            if spec.is_step_heat():
                eruns = [(ei.labnumber, ei.aliquot) for ei in exs]
                step_offset = 1 if (spec.labnumber, spec.aliquot) in eruns else 0
            else:
                eruns = [ei.labnumber for ei in exs]
                aliquot_offset = 1 if spec.labnumber in eruns else 0

            conflict = dh.is_conflict(spec)
            if conflict:
                ret = self._in_conflict(spec, aliquot_offset, step_offset)
            else:
                dh.update_spec(spec, aliquot_offset, step_offset)
                ret = True
        else:
            conflict = dh.is_conflict(spec)
            if conflict:
                ret = self._in_conflict(spec, conflict)
            else:
                dh.update_spec(spec)
                ret = True

        return ret

    def _in_conflict(self, spec, conflict, aoffset=0, soffset=0):
        """
            handle databases in conflict
        """
        dh = self.datahub
        self._canceled = True
        self._err_message = 'Databases are in conflict. {}'.format(conflict)

        ret = self.confirmation_dialog('Databases are in conflict. '
                                       'Do you want to modify the Run Identifier to {}'.format(dh.new_runid),
                                       timeout_ret=0,
                                       timeout=30)
        if ret or ret == 0:
            dh.update_spec(spec, aoffset, soffset)
            ret = True
            self._canceled = False
            self._err_message = ''
        else:
            spec.conflicts_checked = False
            self.message(self._err_message)
            # self.info('No response from user. Canceling run')
            # do_later(self.information_dialog,
            # 'Databases are in conflict. No response from user. Canceling experiment')

        if self._canceled:
            self.cancel()

        return ret

    def _delay(self, delay, message='between'):
        """
            delay: float
            message: str

            sleep for ``delay`` seconds
        """
        # self.delaying_between_runs = True
        msg = 'Delay {} runs {} sec'.format(message, delay)
        self.info(msg)
        self._wait(delay, msg)
        self.delaying_between_runs = False

    def _wait(self, delay, msg):
        """
            delay: float
            message: str

            sleep for ``delay`` seconds using a WaitControl
        """
        wg = self.wait_group
        wc = self.get_wait_control()

        wc.message = msg
        wc.start(duration=delay)
        wg.pop(wc)

        # if wc.is_continued():
        # self.stats.continue_clock()

    def _set_extract_state(self, state, *args):
        """
            state: str
        """
        self.debug('set extraction state {} {}'.format(state, args))
        if state:
            self._extraction_state_on(state, *args)
        else:
            self._extraction_state_off()

    def _extraction_state_on(self, state, flash, color, period):
        """
            flash: float (0.0 - 1.0) percent of period to be on. e.g if flash=0.75 and period=4,
                    state displayed for 3 secs, then off for 1 sec
            color: str
            period: float
        """
        label = state.upper()
        if flash:
            if self._end_flag:
                self._end_flag.set()

                # wait until previous loop finished.
                cf = self._complete_flag
                while not cf.is_set():
                    time.sleep(0.05)

            else:
                self._end_flag = Flag()
                self._complete_flag = Flag()

            def pattern_gen():
                """
                    infinite generator
                """
                pattern = ((flash * period, True), ((1 - flash) * period, False))
                i = 0
                while 1:
                    try:
                        yield pattern[i]
                        i += 1
                    except IndexError:
                        yield pattern[0]
                        i = 1

            self._end_flag.clear()
            self._complete_flag.clear()

            invoke_in_main_thread(self._extraction_state_iter, pattern_gen(), label, color)
        else:
            invoke_in_main_thread(self.trait_set, extraction_state_label=label,
                                  extraction_state_color=color)

    def _extraction_state_off(self):
        """
            clear extraction state label
        """
        if self._end_flag:
            self._end_flag.set()

        invoke_in_main_thread(self.trait_set, extraction_state_label='')

    def _extraction_state_iter(self, gen, label, color):
        """
            iterator for extraction state label.
            used to flash label
        """
        t, state = gen.next()
        if state:
            self.debug('set state label={}, color={}'.format(label, color))
            self.trait_set(extraction_state_label=label,
                           extraction_state_color=color)
        else:
            self.debug('clear extraction_state_label')
            self.trait_set(extraction_state_label='')

        if not self._end_flag.is_set():
            do_after(t * 1000, self._extraction_state_iter, gen, label, color)
        else:
            self.debug('extract state complete')
            self._complete_flag.set()
            self.trait_set(extraction_state_label='')

    def _add_backup(self, uuid_str):
        """
            add uuid to backup recovery file
        """

        with open(paths.backup_recovery_file, 'a') as rfile:
            rfile.write('{}\n'.format(uuid_str))

    def _remove_backup(self, uuid_str):
        """
            remove uuid from backup recovery file
        """
        with open(paths.backup_recovery_file, 'r') as rfile:
            r = rfile.read()

        r = r.replace('{}\n'.format(uuid_str), '')
        with open(paths.backup_recovery_file, 'w') as wfile:
            wfile.write(r)

    # ===============================================================================
    # checks
    # ===============================================================================
    def _check_dashboard(self, prog=None):
        """
        return True if dashboard has an error
        :return: boolean
        """
        if self.use_dashboard_client:
            if self.dashboard_client:
                ef = self.dashboard_client.error_flag
                if prog:
                    prog.change_message('Checking Dashboard client for errors')

                if ef:
                    self.warning('Canceling experiment. Dashboard client reports an error\n {}'.format(ef))
                    return ef

    def _check_memory(self, prog=None, threshold=None):
        """
            if avaliable memory is less than threshold  (MB)
            stop the experiment
            issue a warning

            return True if out of memory
            otherwise None
        """
        if self.use_memory_check:
            if prog:
                prog.change_message('Checking available memory')
            if threshold is None:
                threshold = self.memory_threshold

            # return amem in MB
            amem = mem_available()
            self.debug('Available memory {}. mem-threshold= {}'.format(amem, threshold))
            if amem < threshold:
                msg = 'Memory limit exceeded. Only {} MB available. Stopping Experiment'.format(amem)
                invoke_in_main_thread(self.warning_dialog, msg)
                return True

    def _pre_extraction_check(self, run):
        """
            do pre_run_terminations
        """
        if not self.alive:
            return

        conditionals = self._load_queue_conditionals('pre_run_terminations')
        default_conditionals = self._load_system_conditionals('pre_run_terminations')
        if default_conditionals or conditionals:
            self.heading('Pre Extraction Check')

            self.debug('Get a measurement from the spectrometer')
            data = self.spectrometer_manager.spectrometer.get_intensities()
            ks = ','.join(data[0])
            ss = ','.join(['{:0.5f}'.format(d) for d in data[1]])
            self.debug('Pre Extraction Termination data. keys={}, signals={}'.format(ks, ss))

            if conditionals:
                self.info('testing user defined conditionals')
                if self._test_conditionals(run, conditionals,
                                           'Checking user defined pre extraction terminations',
                                           'Pre Extraction Termination',
                                           data=data):
                    return True

            if default_conditionals:
                self.info('testing system defined conditionals')
                if self._test_conditionals(run, default_conditionals,
                                           'Checking default pre extraction terminations',
                                           'Pre Extraction Termination',
                                           data=data):
                    return True

            self.heading('Pre Extraction Check Passed')

    def _pre_queue_check(self, exp):
        """
            return True to stop execution loop
        """
        if exp.tray:
            ed = next((ci for ci in self.connectables if ci.name == exp.extract_device), None)
            if ed and ed.connected:
                name = convert_extract_device(ed.name)
                man = self.application.get_service(ed.protocol, 'name=="{}"'.format(name))
                self.debug('Get service {}. name=="{}"'.format(ed.protocol, name))
                if man:
                    self.debug('{} service found {}'.format(name, man))
                    ed_tray = man.get_tray()
                    return ed_tray != exp.tray

    def _pre_run_check(self, spec):
        """
            return True to stop execution loop
        """
        self.heading('Pre Run Check')

        ef = self._check_dashboard()
        if ef:
            self._err_message = 'Dashboard error. {}'.format(ef)

        if self._check_memory():
            self._err_message = 'Not enough memory'
            return True

        if not self._check_managers():
            self._err_message = 'Not all managers available'
            return True

        if self.monitor:
            if not self.monitor.check():
                self._err_message = 'Automated Run Monitor Failed'
                self.warning('automated run monitor failed')
            return True

        # if the experiment queue has been modified wait until saved or
        # timed out. if timed out autosave.
        self._wait_for_save()
        self.heading('Pre Run Check Passed')

    def _retroactive_experiment_identifiers(self, spec):
        db = self.datahub.mainstore
        crun, expid = retroactive_experiment_identifiers(spec, self._cached_runs, self._active_experiment_identifier)
        self._cached_runs, self._active_experiment_identifier = crun, expid

        db.add_experiment_association(spec.experiment_id, spec.runid)
        if not is_special(spec.identifier) and self._cached_runs:
            for c in self._cached_runs:
                db.add_experiment_association(expid, c.runid)
            self._cached_runs = []
        # if is_special(spec.identifier):
        #     self._cached_runs.append(spec)
        #     if self._active_experiment_identifier:
        #         spec.experiment_identifier = self._active_experiment_identifier
        # else:
        #     exp_id = spec.experiment_identifier
        #     if self._cached_runs:
        #         for c in self._cached_runs:
        #             self.datahub.maintstore.add_experiment_association(c, exp_id)
        #         self._cached_runs = []
        #     self._active_experiment_identifier = exp_id

    def _check_experiment_identifiers(self):
        db = self.datahub.mainstore.db

        with db.session_ctx():

            cr = ConflictResolver()
            for ei in self.experiment_queues:
                identifiers = {ai.identifier for ai in ei.clean_automated_runs}
                identifiers = [idn for idn in identifiers if not is_special(idn)]

                experiments = {}
                eas = db.get_associated_experiments(identifiers)
                for idn, exps in groupby(eas, key=lambda x: x[1]):
                    experiments[idn] = [e[0] for e in exps]

                conflicts = []
                for ai in ei.clean_automated_runs:
                    identifier = ai.identifier
                    if not is_special(identifier):
                        es = experiments[identifier]
                        if ai.experiment_id not in es:
                            if ai.sample == self.monitor_name:
                                ai.experiment_id = ai.irradiation

                            else:

                                self.debug('Experiment association conflict. '
                                           'experimentID={} '
                                           'previous_associations={}'.format(ai.experiment_id, ','.join(es)))
                                conflicts.append((ai, es))

                if conflicts:
                    self.debug('Experiment association warning')
                    cr.add_conflicts(ei, conflicts)

            if cr.conflicts:
                cr.available_ids = db.get_experiment_identifiers()

                info = cr.edit_traits(kind='livemodal')
                if info.result:
                    cr.apply()
                    self.experiment_queue.refresh_table_needed = True
                    return True
            else:
                return True

    def _sync_repositories(self, prog):
        experiment_ids = {a.experiment_id for q in self.experiment_queues for a in q.cleaned_automated_runs}
        for e in experiment_ids:
            if prog:
                prog.change_message('Syncing {}'.format(e))
                if not self.datahub.mainstore.sync_repo(e):
                    break
        else:
            return True

    def _pre_execute_check(self, prog=None, inform=True):
        if prog:
            prog.change_message('Checking Experiment Identifiers')

        if not self._check_experiment_identifiers():
            return

        if prog:
            prog.change_message('Syncing repositories')
        if not self._sync_repositories(prog):
            return

        if self.user_notifier.emailer is None:
            if any((eq.use_email or eq.use_group_email for eq in self.experiment_queues)):
                if not self.confirmation_dialog('Email Plugin not initialized. '
                                                'Required for sending email notifications. '
                                                'Are you sure you want to continue?'):
                    return

        if not self.set_managers(prog):
            return

        if prog:
            prog.change_message('Checking secondary database')

        if not self.datahub.secondary_connect():
            if not self.confirmation_dialog(
                    'Not connected to a Mass Spec database. Do you want to continue with pychron only?'):
                return

        if prog:
            prog.change_message('Checking queue length')
        exp = self.experiment_queue
        runs = exp.cleaned_automated_runs
        if not len(runs):
            if inform:
                self.warning_dialog('No analysis in the queue')
            return

        if prog:
            prog.change_message('Setting aliquot for first analysis')

        # check the first aliquot before delaying
        arv = runs[0]
        if not self._set_run_aliquot(arv):
            if inform:
                self.warning_dialog('Failed setting aliquot')
            return

        if globalv.experiment_debug:
            self.debug('********************** NOT DOING PRE EXECUTE CHECK ')
            return True

        if self._check_dashboard(prog):
            return

        if self._check_memory(prog):
            return

        if not self._check_managers(prog, inform=inform):
            return

        if self.use_automated_run_monitor:
            self.monitor = self._monitor_factory()
            if self.monitor:
                if prog:
                    prog.change_message('Checking Automated Run Monitor')
                self.monitor.set_additional_connections(self.connectables)
                self.monitor.clear_errors()
                if not self.monitor.check():
                    if inform:
                        self.warning_dialog('Automated Run Monitor Failed')
                    return

        if prog:
            prog.change_message('Get preceding blank')

        an = self._get_preceding_blank_or_background(inform=inform)
        if not an is True:
            if an is None:
                return
            else:
                self.info('using {} as the previous blank'.format(an.record_id))
                try:
                    self._prev_blank_id = an.meas_analysis_id
                    self._prev_blanks = an.get_baseline_corrected_signal_dict()
                    self._prev_baselines = an.get_baseline_dict()
                except TraitError:
                    self.debug_exception()
                    self.warning('failed loading previous blank')
                    return
        if prog:
            prog.change_message('Checking PyScript Runner')
        if not self.pyscript_runner.connect():
            self.info('Failed connecting to pyscript_runner')
            msg = 'Failed connecting to a pyscript_runner. Is the extraction line computer running?'
            invoke_in_main_thread(self.warning_dialog, msg)
            return

        if prog:
            prog.change_message('Pre execute check complete')

        self.debug('pre execute check complete')
        return True

    def _post_run_check(self, run):
        """
            1. check post run termination conditionals.
            2. check to see if an action should be taken

            if runs  are overlapping this will be a problem.
            dont overlap onto blanks
            execute the action and continue the queue
        """
        if not self.alive:
            return
        self.heading('Post Run Check')

        # check user defined post run actions
        # conditionals = self._load_queue_conditionals('post_run_actions', klass='ActionConditional')
        conditionals = self._load_queue_conditionals('post_run_actions')
        if self._action_conditionals(run, conditionals, 'Checking user defined post run actions',
                                     'Post Run Action'):
            return True

        # check default post run actions
        # conditionals = self._load_default_conditionals('post_run_actions', klass='ActionConditional')
        conditionals = self._load_system_conditionals('post_run_actions')
        if self._action_conditionals(run, conditionals, 'Checking default post run actions',
                                     'Post Run Action'):
            return True

        # check queue defined terminations
        conditionals = self._load_queue_conditionals('post_run_terminations')
        if self._test_conditionals(run, conditionals, 'Checking user defined post run terminations',
                                   'Post Run Termination'):
            return True

        # check default terminations
        conditionals = self._load_system_conditionals('post_run_terminations')
        if self._test_conditionals(run, conditionals, 'Checking default post run terminations',
                                   'Post Run Termination'):
            return True

    def _load_system_conditionals(self, term_name, **kw):
        self.debug('loading system conditionals {}'.format(term_name))
        p = paths.system_conditionals
        # p = get_path(paths.spectrometer_dir, 'default_conditionals', ['.yaml', '.yml'])
        if p:
            return self._extract_conditionals(p, term_name, level=SYSTEM, **kw)
        else:
            # pp = os.path.join(paths.spectrometer_dir, 'default_conditionals.yaml')
            self.warning('no system conditionals file located at {}'.format(p))

    def _load_queue_conditionals(self, term_name, **kw):
        self.debug('loading queue conditionals {}'.format(term_name))
        exp = self.experiment_queue
        if not exp and self.active_editor:
            exp = self.active_editor.queue

        if exp:
            name = exp.queue_conditionals_name
            if test_queue_conditionals_name(name):
                p = get_path(paths.queue_conditionals_dir, name, ['.yaml', '.yml'])
                self.debug('queue conditionals path {}'.format(p))
                return self._extract_conditionals(p, term_name, level=QUEUE, **kw)

    def _extract_conditionals(self, p, term_name, level=RUN):
        if p and os.path.isfile(p):
            self.debug('loading condiitonals from {}'.format(p))
            return conditionals_from_file(p, name=term_name, level=level)

    def _action_conditionals(self, run, conditionals, message1, message2):
        if conditionals:
            self.debug('{} n={}'.format(message1, len(conditionals)))
            for ci in conditionals:
                if ci.check(run, None, True):
                    self.info('{}. {}'.format(message2, ci.to_string()), color='yellow')
                    self._show_conditionals(show_measuring=True, tripped=ci, kind='live')
                    self._do_action(ci)

                    if self._cv_info:
                        do_after(2000, self._cv_info.control.close)

                    return True

    def _test_conditionals(self, run, conditionals, message1, message2,
                           data=None, cnt=True):
        if not self.alive:
            return True

        if conditionals:
            self.debug('{} n={}'.format(message1, len(conditionals)))
            for ci in conditionals:
                if ci.check(run, data, cnt):
                    self.warning('!!!!!!!!!! Conditional Tripped !!!!!!!!!!')
                    self.warning('{}. {}'.format(message2, ci.to_string()))

                    # self.notification_manager.add_notification('Conditional Tripped. {}. {}'.format(message2,
                    # ci.to_string()))

                    self.cancel(confirm=False)

                    self._show_conditionals(show_measuring=True, tripped=ci)
                    return True

    def _do_action(self, action):
        self.info('Do queue action {}'.format(action.action))
        if action.action == 'repeat':
            if action.count < action.nrepeat:
                self.debug('repeating last run')
                action.count += 1
                exp = self.experiment_queue

                run = exp.executed_runs[0]
                exp.automated_runs.insert(0, run)

                # experimentor handles the queue modified
                # resets the database and updates info
                self.queue_modified = True

            else:
                self.info('executed N {} {}s'.format(action.count + 1,
                                                     action.action))
                self.cancel(confirm=False)

        elif action.action == 'cancel':
            self.cancel(confirm=False)

    def _get_preceding_blank_or_background(self, inform=True):
        exp = self.experiment_queue

        types = ['air', 'unknown', 'cocktail']
        # get first air, unknown or cocktail
        aruns = exp.cleaned_automated_runs

        if aruns[0].analysis_type.startswith('blank'):
            return True

        msg = '''First "{}" not preceded by a blank.
Use Last "blank_{}"= {}
'''
        an = next((a for a in aruns if a.analysis_type in types), None)
        if an:
            anidx = aruns.index(an)

            # find first blank_
            # if idx > than an idx need a blank
            nopreceding = True
            ban = next((a for a in aruns if a.analysis_type == 'blank_{}'.format(an.analysis_type)), None)

            if ban:
                nopreceding = aruns.index(ban) > anidx

            if nopreceding:
                self.debug('no preceding blank')
            if anidx == 0:
                self.debug('first analysis is not a blank')

            if anidx == 0 or nopreceding:
                pdbr, selected = self._get_blank(an.analysis_type, exp.mass_spectrometer,
                                                 exp.extract_device,
                                                 last=True)
                if pdbr:
                    if selected:
                        self.debug('use user selected blank {}'.format(pdbr.record_id))
                        return pdbr
                    else:
                        msg = msg.format(an.analysis_type,
                                         an.analysis_type,
                                         pdbr.record_id)

                        retval = NO
                        if inform:
                            retval = self.confirmation_dialog(msg,
                                                              no_label='Select From Database',
                                                              cancel=True,
                                                              return_retval=True)

                        if retval == CANCEL:
                            return
                        elif retval == YES:
                            self.debug('use default blank {}'.format(pdbr.record_id))
                            return pdbr
                        else:
                            self.debug('get blank from database')
                            pdbr, _ = self._get_blank(an.analysis_type, exp.mass_spectrometer,
                                                      exp.extract_device)
                            return pdbr
                else:
                    self.warning_dialog('No blank for {} is in the database. Run a blank!!'.format(an.analysis_type))
                    return

        return True

    def _get_blank(self, kind, ms, ed, last=False):
        mainstore = self.datahub.mainstore
        db = mainstore.db
        selected = False
        dbr = None
        with db.session_ctx():
            if last:
                dbr = db.retrieve_blank(kind, ms, ed, last)

            if dbr is None:
                dbr = self._select_blank(db, ms)
                selected = True

            if dbr:
                dbr = mainstore.make_analysis(dbr, calculate_age=False)

            return dbr, selected

    def _select_blank(self, db, ms):
        # sel = db.selector_factory(style='single')
        sel = IsotopeAnalysisSelector(db=db)

        sel.set_columns(exclude='irradiation_info',
                        append=[('Measurement', 'meas_script_name', 120),
                                ('Extraction', 'extract_script_name', 90)])
        sel.window_width = 750
        sel.title = 'Select Default Blank'

        with db.session_ctx():
            dbs = db.get_blanks(ms)

            sel.load_records(dbs[::-1])
            sel.selected = sel.records[-1]
            info = sel.edit_traits(kind='livemodal')
            if info.result:
                return sel.selected

    def _check_managers(self, prog=None, inform=True):
        self.debug('checking for managers')
        if globalv.experiment_debug:
            self.debug('********************** NOT DOING  managers check')
            return True

        nonfound = self._check_for_managers(prog)
        if nonfound:
            self.info('experiment canceled because could connect to managers {}'.format(nonfound))
            if inform:
                invoke_in_main_thread(self.warning_dialog,
                                      'Canceled! Could not connect to managers {}. '
                                      'Check that these instances are running.'.format(','.join(nonfound)))
            return

        return True

    def _check_for_managers(self, prog=None):
        """
            determine the necessary managers based on the ExperimentQueue and
            check that they exist and are connectable
        """
        from pychron.experiment.connectable import Connectable

        if prog:
            prog.change_message('Checking for Extraction Line Manager')

        exp = self.experiment_queue
        nonfound = []
        elm_connectable = Connectable(name='Extraction Line')
        self.connectables = [elm_connectable]

        if self.extraction_line_manager is None:
            nonfound.append('extraction_line')
        else:
            if not self.extraction_line_manager.test_connection():
                nonfound.append('extraction_line')
            else:
                elm_connectable.connected = True

        if exp.extract_device and exp.extract_device not in ('Extract Device', LINE_STR):
            if prog:
                prog.change_message('Checking for Extraction Device Manager')
            # extract_device = convert_extract_device(exp.extract_device)
            extract_device = exp.extract_device.replace(' ','')
            ed_connectable = Connectable(name=extract_device)
            man = None
            if self.application:
                protocol = 'pychron.lasers.laser_managers.ilaser_manager.ILaserManager'
                self.debug('get service name={}'.format(extract_device))
                man = self.application.get_service(protocol, 'name=="{}"'.format(extract_device))

                if man is None:
                    protocol = 'pychron.external_pipette.protocol.IPipetteManager'
                    man = self.application.get_service(protocol, 'name=="{}"'.format(extract_device))
                ed_connectable.protocol = protocol

            self.connectables.append(ed_connectable)
            if not man:
                nonfound.append(extract_device)
            else:
                if not man.test_connection():
                    nonfound.append(extract_device)
                else:
                    ed_connectable.set_connection_parameters(man)
                    ed_connectable.connected = True

        needs_spec_man = any([ai.measurement_script
                              for ai in exp.cleaned_automated_runs
                              if ai.state == 'not run'])

        if needs_spec_man:
            if prog:
                prog.change_message('Checking for Spectrometer Manager')

            s_connectable = Connectable(name='Spectrometer')
            self.connectables.append(s_connectable)
            if self.spectrometer_manager is None:
                nonfound.append('spectrometer')
            else:
                if not self.spectrometer_manager.test_connection():
                    nonfound.append('spectrometer')
                else:
                    s_connectable.connected = True

        return nonfound

    def _set_message(self, msg, color='black'):
        self.heading(msg)
        invoke_in_main_thread(self.trait_set, extraction_state_label=msg,
                              extraction_state_color=color)

    # ===============================================================================
    # handlers
    # ===============================================================================
    def _measuring_run_changed(self):
        if self.measuring_run:
            self.measuring_run.is_last = self.end_at_run_completion

    def _extracting_run_changed(self):
        if self.extracting_run:
            self.extracting_run.is_last = self.end_at_run_completion

    def _end_at_run_completion_changed(self):
        if self.end_at_run_completion:
            if self.measuring_run:
                self.measuring_run.is_last = True
            if self.extracting_run:
                self.extracting_run.is_last = True
        else:
            self._update_automated_runs()

    @on_trait_change('experiment_queue:automated_runs[]')
    def _update_automated_runs(self):
        if self.is_alive():
            is_last = len(self.experiment_queue.cleaned_automated_runs) == 0
            if self.extracting_run:
                self.extracting_run.is_last = is_last

    def _stop_button_fired(self):
        self.debug('%%%%%%%%%%%%%%%%%% Stop fired alive={}'.format(self.is_alive()))
        if self.is_alive():
            self.info('stop execution')
            self.stop()

    def _cancel_run_button_fired(self):
        self.debug('cancel run. Executor.isAlive={}'.format(self.is_alive()))
        if self.is_alive():
            for crun, kind in ((self.measuring_run, 'measuring'),
                               (self.extracting_run, 'extracting')):
                if crun:
                    self.debug('cancel {} run {}'.format(kind, crun.runid))
                    t = Thread(target=self.cancel, kwargs={'style': 'run'})
                    t.start()

    def _truncate_button_fired(self):
        if self.measuring_run:
            self.measuring_run.truncate_run(self.truncate_style)

    def _show_conditionals_button_fired(self):
        self._show_conditionals()

    @on_trait_change('experiment_queue:selected, active_editor:queue:selected')
    def _handle_selection(self, new):
        if new:
            self.selected_run = new[0]
        else:
            self.selected_run = None

    # ===============================================================================
    # property get/set
    # ===============================================================================
    def _get_can_start(self):
        return self.executable and not self.is_alive()

    # ===============================================================================
    # defaults
    # ===============================================================================
    def _system_health_default(self):
        sh = SystemHealthSeries()
        return sh

    def _datahub_default(self):
        dh = Datahub()
        return dh

    def _pyscript_runner_default(self):
        runner = self.application.get_service('pychron.extraction_line.ipyscript_runner.IPyScriptRunner')
        return runner

    def _monitor_factory(self):
        self.debug('Experiment Executor mode={}'.format(self.mode))
        if self.mode == 'client':
            from pychron.monitors.automated_run_monitor import RemoteAutomatedRunMonitor

            mon = RemoteAutomatedRunMonitor(name='automated_run_monitor')
        else:
            from pychron.monitors.automated_run_monitor import AutomatedRunMonitor

            mon = AutomatedRunMonitor()

        self.debug('Automated run monitor {}'.format(mon))
        if mon is not None:
            isok = mon.load()
            if isok:
                return mon
            else:
                self.warning('no automated run monitor avaliable. '
                             'Make sure config file is located at setupfiles/monitors/automated_run_monitor.cfg')

    @property
    def labspy_enabled(self):
        if self.use_labspy:
            return self.labspy_client is not None

# ============= EOF =============================================<|MERGE_RESOLUTION|>--- conflicted
+++ resolved
@@ -148,10 +148,7 @@
     use_memory_check = Bool(True)
     memory_threshold = Int
     use_dvc = Bool(False)
-<<<<<<< HEAD
     monitor_name = 'FC-2'
-=======
->>>>>>> 70b123a1
 
     baseline_color = Color
     sniff_color = Color
