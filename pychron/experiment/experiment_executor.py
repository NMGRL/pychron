# ===============================================================================
# Copyright 2013 Jake Ross
#
# Licensed under the Apache License, Version 2.0 (the "License");
# you may not use this file except in compliance with the License.
# You may obtain a copy of the License at
#
# http://www.apache.org/licenses/LICENSE-2.0
#
# Unless required by applicable law or agreed to in writing, software
# distributed under the License is distributed on an "AS IS" BASIS,
# WITHOUT WARRANTIES OR CONDITIONS OF ANY KIND, either express or implied.
# See the License for the specific language governing permissions and
# limitations under the License.
# ===============================================================================

# ============= enthought library imports =======================
from datetime import datetime

from traits.api import Event, Button, String, Bool, Enum, Property, Instance, Int, List, Any, Color, Dict, \
    on_trait_change, Long, Float
from pyface.constant import CANCEL, YES, NO
from pyface.timer.do_later import do_after, do_later
from traits.trait_errors import TraitError

# ============= standard library imports ========================
from threading import Thread, Event as Flag, Lock, currentThread
import weakref
import time
import os
import yaml
# ============= local library imports  ==========================
from pychron.consumer_mixin import consumable
from pychron.core.codetools.memory_usage import mem_available, mem_log
from pychron.core.helpers.filetools import add_extension, get_path
from pychron.core.notification_manager import NotificationManager
from pychron.core.ui.gui import invoke_in_main_thread
from pychron.database.selectors.isotope_selector import IsotopeAnalysisSelector
from pychron.envisage.consoleable import Consoleable
from pychron.envisage.preference_mixin import PreferenceMixin
# from pychron.experiment.conditional.conditionals_edit_view import TAGS
from pychron.experiment.conditional.conditional import conditionals_from_file
from pychron.experiment.datahub import Datahub
from pychron.experiment.health.series import SystemHealthSeries
from pychron.experiment.notifier.user_notifier import UserNotifier
from pychron.experiment.stats import StatsGroup
from pychron.experiment.utilities.conditionals import test_queue_conditionals_name, SYSTEM, QUEUE, RUN, \
    CONDITIONAL_GROUP_TAGS
from pychron.experiment.utilities.conditionals_results import reset_conditional_results
from pychron.experiment.utilities.identifier import convert_extract_device
from pychron.extraction_line.ipyscript_runner import IPyScriptRunner
from pychron.globals import globalv
from pychron.paths import paths
from pychron.pychron_constants import NULL_STR, DEFAULT_INTEGRATION_TIME
from pychron.wait.wait_group import WaitGroup


class ExperimentExecutor(Consoleable, PreferenceMixin):
    """
    ExperimentExecutor coordinates execution of an experiment queue

    """
    experiment_queues = List
    experiment_queue = Any
    user_notifier = Instance(UserNotifier, ())
    connectables = List
    active_editor = Any
    console_bgcolor = 'black'
    selected_run = Instance('pychron.experiment.automated_run.spec.AutomatedRunSpec', )

    # ===========================================================================
    # control
    # ===========================================================================
    show_conditionals_button = Button('Show Conditionals')
    start_button = Event
    stop_button = Event
    can_start = Property(depends_on='executable, _alive')

    delaying_between_runs = Bool

    extraction_state_label = String
    extraction_state_color = Color

    end_at_run_completion = Bool(False)
    cancel_run_button = Button('Cancel Run')

    truncate_button = Button('Truncate Run')
    truncate_style = Enum('Normal', 'Quick')
    '''
        immediate 0= measure_iteration stopped at current step, script continues
        quick     1= measure_iteration stopped at current step, script continues using 0.25*counts
        
        old-style
            immediate 0= is the standard truncation, measure_iteration stopped at current step and measurement_script truncated
            quick     1= the current measure_iteration is truncated and a quick baseline is collected, peak center?
            next_int. 2= same as setting ncounts to < current step. measure_iteration is truncated but script continues
    '''
    # ===========================================================================
    #
    # ===========================================================================

    wait_group = Instance(WaitGroup, ())
    stats = Instance(StatsGroup)

    spectrometer_manager = Any
    extraction_line_manager = Any
    ion_optics_manager = Any

    pyscript_runner = Instance(IPyScriptRunner)
    monitor = Instance('pychron.monitors.automated_run_monitor.AutomatedRunMonitor')
    system_health = Instance(SystemHealthSeries)

    measuring_run = Instance('pychron.experiment.automated_run.automated_run.AutomatedRun')
    extracting_run = Instance('pychron.experiment.automated_run.automated_run.AutomatedRun')

    datahub = Instance(Datahub)
    labspy_client = Instance('pychron.labspy.client.LabspyClient')
    dashboard_client = Instance('pychron.dashboard.client.DashboardClient')
    # ===========================================================================
    #
    # ===========================================================================
    queue_modified = False

    executable = Bool
    measuring = Bool(False)
    extracting = Bool(False)

    mode = 'normal'
    # ===========================================================================
    # preferences
    # ===========================================================================
    auto_save_delay = Int(30)
    use_auto_save = Bool(True)
    use_labspy = Bool
    use_dashboard_client = Bool
    min_ms_pumptime = Int(30)
    use_automated_run_monitor = Bool(False)
    use_system_health = Bool(False)
    set_integration_time_on_start = Bool(False)
    send_config_before_run = Bool(False)
    default_integration_time = Float(DEFAULT_INTEGRATION_TIME)

    use_memory_check = Bool(True)
    memory_threshold = Int

    baseline_color = Color
    sniff_color = Color
    signal_color = Color

    alive = Bool(False)
    _canceled = False
    _state_thread = None

    _end_flag = None
    _complete_flag = None

    _prev_blanks = Dict
    _prev_baselines = Dict
    _err_message = String
    _prev_blank_id = Long
    _cv_info = None

    def __init__(self, *args, **kw):
        super(ExperimentExecutor, self).__init__(*args, **kw)
        self.wait_control_lock = Lock()
        self.set_managers()
        self.notification_manager = NotificationManager()

    def set_managers(self):
        p1 = 'pychron.extraction_line.extraction_line_manager.ExtractionLineManager'
        p2 = 'pychron.spectrometer.base_spectrometer_manager.BaseSpectrometerManager'
        p3 = 'pychron.spectrometer.ion_optics_manager.IonOpticsManager'

        if self.application:
            self.spectrometer_manager = self.application.get_service(p2)
            self.extraction_line_manager = self.application.get_service(p1)
            self.ion_optics_manager = self.application.get_service(p3)

    def bind_preferences(self):
        self.datahub.bind_preferences()

        prefid = 'pychron.experiment'

        attrs = ('use_auto_save', 'auto_save_delay',
                 'use_labspy',
                 'min_ms_pumptime',
                 'set_integration_time_on_start',
                 'send_config_before_run',
                 'default_integration_time')
        self._preference_binder(prefid, attrs)

        if self.use_labspy:
            client = self.application.get_service('pychron.labspy.client.LabspyClient')
            self.labspy_client = client

        # system health
        self._preference_binder(prefid, ('use_system_health',))

        # colors
        attrs = ('signal_color', 'sniff_color', 'baseline_color')
        self._preference_binder(prefid, attrs, mod='color')

        # user_notifier
        attrs = ('include_log', )
        self._preference_binder(prefid, attrs, obj=self.user_notifier)

        emailer = self.application.get_service('pychron.social.email.emailer.Emailer')
        self.user_notifier.emailer = emailer

        # memory
        attrs = ('use_memory_check', 'memory_threshold')
        self._preference_binder(prefid, attrs)

        # console
        self.console_bind_preferences(prefid)
        self._preference_binder(prefid, ('use_message_colormapping',))

        # dashboard
        self._preference_binder('pychron.dashboard.client', ('use_dashboard_client',))
        if self.use_dashboard_client:
            self.dashboard_client = self.application.get_service('pychron.dashboard.client.DashboardClient')

    def execute(self):
        if self.user_notifier.emailer is None:
            if any((eq.use_email or eq.use_group_email for eq in self.experiment_queues)):
                if not self.confirmation_dialog('Email Plugin not initialized. '
                                                'Required for sending email notifications. '
                                                'Are you sure you want to continue?'):
                    return

        self.set_managers()

        if self.use_automated_run_monitor:
            self.monitor = self._monitor_factory()

        if self._pre_execute_check():
            # reset executor
            self._reset()

            name = self.experiment_queue.name

            msg = 'Starting Execution "{}"'.format(name)
            self.heading(msg)

<<<<<<< HEAD
            # if self.stats:
            #     self.stats.reset()
            #     self.stats.start_timer()

=======
>>>>>>> 36917610
            self._canceled = False
            self.extraction_state_label = ''

            self.experiment_queue.executed = True
            t = Thread(name='execute_exp',
                       target=self._execute)
            t.start()
            return t
        else:
            self.alive = False
            self.info('pre execute check failed')

    def set_queue_modified(self):
        self.queue_modified = True

    def get_prev_baselines(self):
        return self._prev_baselines

    def get_prev_blanks(self):
        return self._prev_blank_id, self._prev_blanks

    def is_alive(self):
        return self.alive

    def continued(self):
        self.stats.continue_run()

    def cancel(self, *args, **kw):
        self._cancel(*args, **kw)

    def set_extract_state(self, state, flash=0.75, color='green', period=1.5):
        self._set_extract_state(state, flash, color, period)

    def wait(self, t, msg=''):
        self._wait(t, msg)

    def get_wait_control(self):
        with self.wait_control_lock:
            wd = self.wait_group.active_control
            if wd.is_active():
                wd = self.wait_group.add_control()
        return wd

    def stop(self):
        if self.delaying_between_runs:
            self.alive = False
            self.stats.stop_timer()
            self.wait_group.stop()
            # self.wait_group.active_control.stop
            # self.active_wait_control.stop()
            # self.wait_dialog.stop()

            msg = '{} Stopped'.format(self.experiment_queue.name)
            self._set_message(msg, color='orange')
        else:
            self.cancel()

    def experiment_blob(self):
        path = self.experiment_queue.path
        path = add_extension(path, '.txt')
        if os.path.isfile(path):
            with open(path, 'r') as fp:
                return '{}\n{}'.format(path,
                                       fp.read())
        else:
            self.warning('{} is not a valid file'.format(path))

    # ===============================================================================
    # private
    # ===============================================================================
    def _reset(self):
        self.alive = True
        self._canceled = False

        self._err_message = ''
        self.end_at_run_completion = False
        self.extraction_state_label = ''
        self.experiment_queue.executed = True

        if self.stats:
            self.stats.reset()
            self.stats.start_timer()

    def _wait_for_save(self):
        """
            wait for experiment queue to be saved.

            actually wait until time out or self.executable==True
            executable set higher up by the Experimentor

            if timed out auto save or cancel

        """
        st = time.time()
        delay = self.auto_save_delay
        auto_save = self.use_auto_save

        if not self.executable:
            self.info('Waiting for save')
            cnt = 0

            while not self.executable:
                time.sleep(1)
                if time.time() - st < delay:
                    self.set_extract_state('Waiting for save. Autosave in {} s'.format(delay - cnt),
                                           flash=False)
                    cnt += 1
                else:
                    break

            if not self.executable:
                self.info('Timed out waiting for user input')
                if auto_save:
                    self.info('autosaving experiment queues')
                    self.set_extract_state('')
                    self.auto_save_event = True
                else:
                    self.info('canceling experiment queues')
                    self.cancel(confirm=False)

    def _execute(self):
        """
            execute opened experiment queues
        """
        # delay before starting
        exp = self.experiment_queue
        delay = exp.delay_before_analyses
        self._delay(delay, message='before')

        for i, exp in enumerate(self.experiment_queues):
            if self.is_alive():
                if self._pre_queue_check(exp):
                    break

                self._execute_queue(i, exp)
            else:
                self.debug('No alive. not starting {},{}'.format(i, exp.name))

            if self.end_at_run_completion:
                self.debug('Previous queue ended at completion. Not continuing to other opened experiments')
                break

        self.alive = False

    def _execute_queue(self, i, exp):
        """
            i: int
            exp: ExperimentQueue

            execute experiment queue ``exp``
        """
        self.experiment_queue = exp
        self.info('Starting automated runs set={:02n} {}'.format(i, exp.name))

        # save experiment to database
        self.info('saving experiment "{}" to database'.format(exp.name))
        exp.start_timestamp = datetime.now()  # .strftime('%m-%d-%Y %H:%M:%S')
        if self.labspy_enabled:
            self.labspy_client.add_experiment(exp)

        self.datahub.add_experiment(exp)

        # reset conditionals result file
        reset_conditional_results()

        exp.executed = True
        # scroll to the first run
        exp.automated_runs_scroll_to_row = 0

        last_runid = None

        rgen, nruns = exp.new_runs_generator()

        cnt = 0
        total_cnt = 0
        is_first_flag = True
        is_first_analysis = True
        with consumable(func=self._overlapped_run) as con:
            while 1:
                if not self.is_alive():
                    break

                if self.queue_modified:
                    self.debug('Queue modified. making new run generator')
                    rgen, nruns = exp.new_runs_generator()
                    cnt = 0
                    self.queue_modified = False

                try:
                    spec = rgen.next()
                except StopIteration:
                    self.debug('stop iteration')
                    break

                if self._pre_run_check():
                    self.warning('pre run check failed')
                    break

                self.ms_pumptime_start = None
                # overlapping = self.current_run and self.current_run.isAlive()
                overlapping = self.measuring_run and self.measuring_run.is_alive()
                if not overlapping:
                    if self.is_alive() and cnt < nruns and not is_first_analysis:
                        # delay between runs
                        self._delay(exp.delay_between_analyses)
                        if not self.is_alive():
                            self.debug('User Cancel between runs')
                            break

                    else:
                        self.debug('not delaying between runs isAlive={}, '
                                   'cnts<nruns={}, is_first_analysis={}'.format(self.is_alive(),
                                                                                cnt < nruns, is_first_analysis))


                run = self._make_run(spec)
                if run is None:
                    break

                self.wait_group.active_control.page_name = run.runid
                run.is_first = is_first_flag

                if not run.is_last and run.spec.analysis_type == 'unknown' and spec.overlap[0]:
                    self.debug('waiting for extracting_run to finish')
                    self._wait_for(lambda x: self.extracting_run)

                    self.info('overlaping')

                    t = Thread(target=self._do_run, args=(run,),
                               name=run.runid)
                    t.start()

                    run.wait_for_overlap()
                    is_first_flag = False

                    self.debug('overlap finished. starting next run')

                    con.add_consumable((t, run))
                else:
                    is_first_flag = True
                    last_runid = run.runid
                    self._join_run(spec, run)

                cnt += 1
                total_cnt += 1
                is_first_analysis = False
                if self.end_at_run_completion:
                    break

            if self.end_at_run_completion:
                # if overlapping run is a special labnumber cancel it and finish experiment
                if self.extracting_run:
                    if not self.extracting_run.spec.is_special():
                        self._wait_for(lambda x: self.extracting_run)
                    else:
                        self.extracting_run.cancel_run()

                # wait for the measurement run to finish
                self._wait_for(lambda x: self.measuring_run)

            else:
                # wait for overlapped runs to finish.
                self._wait_for(lambda x: self.extracting_run or self.measuring_run)

        if self._err_message:
            self.warning('automated runs did not complete successfully')
            self.warning('error: {}'.format(self._err_message))

        self._end_runs()
        if last_runid:
            self.info('Automated runs ended at {}, runs executed={}'.format(last_runid, total_cnt))

        self.heading('experiment queue {} finished'.format(exp.name))

        if not self._err_message and self.end_at_run_completion:
            self._err_message = 'User terminated'

        if exp.use_email:
            self.info('Notifying user={} email={}'.format(exp.username, exp.email))
            self.user_notifier.notify(exp, last_runid, self._err_message)

        if exp.use_group_email:
            names, addrs = self._get_group_emails(exp.email)
            if names:
                self.info('Notifying user group names={}'.format(','.join(names)))
                self.user_notifier.notify_group(exp, last_runid, self._err_message, addrs)

        if self.labspy_enabled:
            self.labspy_client.update_experiment(exp, self._err_message)

    def _get_group_emails(self, email):
        names, addrs = None, None
        path = os.path.join(paths.setup_dir, 'users.yaml')
        if os.path.isfile(path):
            with open(path, 'r') as fp:
                yl = yaml.load(fp)

                items = [(i['name'], i['email']) for i in yl if i['enabled'] and i['email'] != email]

            names, addrs = zip(*items)
        return names, addrs

    def _wait_for(self, predicate, period=1, invert=False):
        """
            predicate: callable. func(x)
            period: evaluate predicate every ``period`` seconds
            invert: bool invert predicate logic

            wait until predicate evaluates to False
            if invert is True wait until predicate evaluates to True
        """
        st = time.time()
        if invert:
            predicate = lambda x: not predicate(x)

        while 1:
            et = time.time() - st
            if not self.alive:
                break
            if not predicate(et):
                break
            time.sleep(period)

    def _join_run(self, spec, run):
        # def _join_run(self, spec, t, run):
        # t.join()
        self.debug('Changing Thread name to {}'.format(run.runid))
        ct = currentThread()
        ct.name = run.runid

        self.debug('join run')
        self._do_run(run)

        self.debug('{} finished'.format(run.runid))
        if self.is_alive():
            self.debug('spec analysis type {}'.format(spec.analysis_type))
            if spec.analysis_type.startswith('blank'):
                pb = run.get_baseline_corrected_signals()
                if pb is not None:
                    self._prev_blank_id = run.spec.analysis_dbid
                    self._prev_blanks = pb
                    self.debug('previous blanks ={}'.format(pb))

        self._report_execution_state(run)
        run.teardown()
        mem_log('> end join')

    def _do_run(self, run):
        self.debug('do run')

        if self.stats:
            self.stats.setup_run_clock(run)

        mem_log('< start')

        run.state = 'not run'

        q = self.experiment_queue
        # is this the last run in the queue. queue is not empty until _start runs so n==1 means last run
        run.is_last = len(q.cleaned_automated_runs) == 1

        self.extracting_run = run
        st = time.time()
        for step in ('_start',
                     '_extraction',
                     '_measurement',
                     '_post_measurement'):

            if not self.is_alive():
                break

            if self.monitor and self.monitor.has_fatal_error():
                run.cancel_run()
                run.state = 'failed'
                break

            f = getattr(self, step)
            if not f(run):
                self.warning('{} returned false'.format(step[1:]))
                run.state = 'failed'
                break
        else:
            self.debug('$$$$$$$$$$$$$$$$$$$$ state at run end {}'.format(run.state))
            if not run.state in ('truncated', 'canceled', 'failed'):
                run.state = 'success'

        if self.stats:
            # self.stats.nruns_finished += 1
            self.stats.finish_run()

        if run.state in ('success', 'truncated'):
            self.run_completed = run

        self._remove_backup(run.uuid)

        # check to see if action should be taken
        if not run.state in ('canceled', 'failed'):
            if self._post_run_check(run):
                self._err_message = 'Post Run Check Failed'
                self.warning('post run check failed')
            else:
                self.heading('Post Run Check Passed')

        t = time.time() - st
        self.info('Automated run {} {} duration: {:0.3f} s'.format(run.runid, run.state, t))

        run.finish()

        self.wait_group.pop()
        if self.labspy_enabled:
            self.labspy_client.add_run(run, self.experiment_queue)

        mem_log('end run')

    def _overlapped_run(self, v):
        self._overlapping = True
        t, run = v
        # while t.is_alive():
        # time.sleep(1)
        self.debug('OVERLAPPING. waiting for run to finish')
        t.join()

        self.debug('{} finished'.format(run.runid))
        if run.analysis_type.startswith('blank'):
            pb = run.get_baseline_corrected_signals()
            if pb is not None:
                self._prev_blank_id = run.spec.analysis_dbid
                self._prev_blanks = pb
        self._report_execution_state(run)
        run.teardown()

    def _cancel(self, style='queue', cancel_run=False, msg=None, confirm=True):
        # arun = self.current_run
        aruns = (self.measuring_run, self.extracting_run)

        # arun = self.experiment_queue.current_run
        if style == 'queue':
            name = os.path.basename(self.experiment_queue.path)
            name, _ = os.path.splitext(name)
        else:
            name = aruns[0].runid

        if name:
            ret = YES
            if confirm:
                m = '"{}" is in progress. Are you sure you want to cancel'.format(name)
                if msg:
                    m = '{}\n{}'.format(m, msg)

                ret = self.confirmation_dialog(m,
                                               title='Confirm Cancel',
                                               return_retval=True,
                                               timeout=30)

            if ret == YES:
                # stop queue
                if style == 'queue':
                    self.alive = False
                    self.debug('Queue cancel. stop timer')
                    self.stats.stop_timer()

                self.set_extract_state(False)
                self.wait_group.stop()
                self._canceled = True
                for arun in aruns:
                    if arun:
                        if style == 'queue':
                            state = None
                            if cancel_run:
                                state = 'canceled'
                        else:
                            state = 'canceled'
                            arun.aliquot = 0

                        arun.cancel_run(state=state)

                self.measuring_run = None
                self.extracting_run = None
                self._err_message = 'User Canceled'

    def _end_runs(self):
        self.debug('End Runs. stats={}'.format(self.stats))
        # self._last_ran = None
        if self.stats:
            self.stats.stop_timer()

        # self.db.close()
        self.set_extract_state(False)
        # self.extraction_state = False
        # def _set_extraction_state():
        if self.end_at_run_completion:
            c = 'orange'
            msg = 'Stopped'
        else:
            if self._canceled:
                c = 'red'
                msg = 'Canceled'
            else:
                c = 'green'
                msg = 'Finished'

        n = self.experiment_queue.name
        msg = '{} {}'.format(n, msg)
        self._set_message(msg, c)

    def show_conditionals(self, *args, **kw):
        invoke_in_main_thread(self._show_conditionals, *args, **kw)

    def _show_conditionals(self, show_measuring=False, tripped=None, kind='livemodal'):
        try:
            if self._cv_info:
                if self._cv_info.control:
                    self._cv_info.control.raise_()
                    return

            from pychron.experiment.conditional.conditionals_view import ConditionalsView

            v = ConditionalsView()

            v.add_pre_run_terminations(self._load_system_conditionals('pre_run_terminations'))
            v.add_pre_run_terminations(self._load_queue_conditionals('pre_run_terminations'))

            v.add_system_conditionals(self._load_system_conditionals(None))
            v.add_conditionals(self._load_queue_conditionals(None))

            v.add_post_run_terminations(self._load_system_conditionals('post_run_terminations'))
            v.add_post_run_terminations(self._load_queue_conditionals('post_run_terminations'))

            run = self.selected_run
            if run and not show_measuring:
                # in this case run is an instance of AutomatedRunSpec
                p = get_path(paths.conditionals_dir, self.selected_run.conditionals, ['.yaml', '.yml'])
                if p:
                    v.add_conditionals(conditionals_from_file(p, level=RUN))

                if run.aliquot:
                    runid = run.runid
                else:
                    runid = run.identifier

                if run.position:
                    id2 = 'position={}'.format(run.position)
                else:
                    idx = self.active_editor.queue.automated_runs.index(run) + 1
                    id2 = 'RowIdx={}'.format(idx)

                v.title = '{} ({}, {})'.format(v.title, runid, id2)
            else:
                if self.measuring_run:
                    run = self.measuring_run
                    v.add_conditionals({tag: getattr(run, '{}_conditionals'.format(tag))
                                        for tag in CONDITIONAL_GROUP_TAGS})
                    v.title = '{} ({})'.format(v.title, run.spec.runid)

            if tripped:
                v.select_conditional(tripped, tripped=True)

            self._cv_info = self.application.open_view(v, kind=kind)

        except BaseException:
            import traceback

            self.warning('******** Exception trying to open conditionals. Notify developer ********')
            self.debug(traceback.format_exc())

    # ===============================================================================
    # execution steps
    # ===============================================================================
    def _start(self, run):
        ret = True

        if not run.start():
            self.alive = False
            ret = False
            run.state = 'failed'

            msg = 'Run {} did not start properly'.format(run.runid)
            self._err_message = msg
            self._canceled = True
            self.information_dialog(msg)
        else:
            self.experiment_queue.set_run_inprogress(run.runid)

        return ret

    def _extraction(self, ai):
        """
            ai: AutomatedRun
            extraction step
        """
        if self._pre_extraction_check(ai):
            self.heading('Pre Extraction Check Failed')
            self._err_message = 'Pre Extraction Check Failed'
            return

        self.extracting_run = ai
        ret = True
        if ai.start_extraction():
            self.extracting = True
            if not ai.do_extraction():
                ret = self._failed_execution_step('Extraction Failed')
        else:
            ret = ai.is_alive()

        self.trait_set(extraction_state_label='', extracting=False)
        self.extracting_run = None
        return ret

    def _measurement(self, ai):
        """
            ai: AutomatedRun
            measurement step
        """
        ret = True
        self.measuring_run = ai
        if ai.start_measurement():
            # only set to measuring (e.g switch to iso evo pane) if
            # automated run has a measurement_script
            self.measuring = True

            if not ai.do_measurement():
                ret = self._failed_execution_step('Measurement Failed')
        else:
            ret = ai.is_alive()

        self.measuring_run = None
        self.measuring = False
        return ret

    def _post_measurement(self, ai):
        """
            ai: AutomatedRun
            post measurement step
        """
        if not ai.do_post_measurement():
            self._failed_execution_step('Post Measurement Failed')
        else:
            return True

    def _failed_execution_step(self, msg):
        if not self._canceled:
            self._err_message = msg
            self.alive = False
        return False

    # ===============================================================================
    # utilities
    # ===============================================================================
    def _report_execution_state(self, run):
        pass

    def _make_run(self, spec):
        """
            spec: AutomatedRunSpec
            return AutomatedRun

            generate an AutomatedRun for this ``spec``.

        """
        exp = self.experiment_queue

        if not self._set_run_aliquot(spec):
            return

        # reuse run if not overlap
        # run = self.current_run if not spec.overlap[0] else None
        run = None
        arun = spec.make_run(run=run)
        arun.logger_name = 'AutomatedRun {}'.format(arun.runid)
        '''
            save this runs uuid to a hidden file
            used for analysis recovery
        '''
        if spec.end_after:
            self.end_at_run_completion = True
            arun.is_last = True

        self._add_backup(arun.uuid)

        arun.integration_time = 1.04
        arun.min_ms_pumptime = self.min_ms_pumptime

        arun.experiment_executor = weakref.ref(self)()

        # print id(arun), self.spectrometer_manager
        arun.spectrometer_manager = self.spectrometer_manager
        arun.extraction_line_manager = self.extraction_line_manager
        arun.ion_optics_manager = self.ion_optics_manager

        # arun.persister.db = self.db
        # arun.persister.massspec_importer = self.massspec_importer
        arun.persister.datahub = self.datahub
        arun.persister.experiment_identifier = exp.database_identifier
        arun.persister.load_name = exp.load_name

        arun.use_syn_extraction = True

        arun.runner = self.pyscript_runner
        arun.extract_device = exp.extract_device

        mon = self.monitor
        if mon is not None:
            mon.automated_run = weakref.ref(arun)()
            arun.monitor = mon
            arun.persister.monitor = mon

        if self.use_system_health:
            arun.system_health = self.system_health

        return arun

    def _set_run_aliquot(self, spec):
        """
            spec: AutomatedRunSpec

            set the aliquot/step for this ``spec``
            check for conflicts between primary and secondary databases

        """

        if spec.conflicts_checked:
            return True

        # if a run in executed runs is in extraction or measurement state
        # we are in overlap mode
        dh = self.datahub

        ens = self.experiment_queue.executed_runs
        step_offset, aliquot_offset = 0, 0

        exs = [ai for ai in ens if ai.state in ('measurement', 'extraction')]
        if exs:
            if spec.is_step_heat():
                eruns = [(ei.labnumber, ei.aliquot) for ei in exs]
                step_offset = 1 if (spec.labnumber, spec.aliquot) in eruns else 0
            else:
                eruns = [ei.labnumber for ei in exs]
                aliquot_offset = 1 if spec.labnumber in eruns else 0

            conflict = dh.is_conflict(spec)
            if conflict:
                ret = self._in_conflict(spec, aliquot_offset, step_offset)
            else:
                dh.update_spec(spec, aliquot_offset, step_offset)
                ret = True
        else:
            conflict = dh.is_conflict(spec)
            if conflict:
                ret = self._in_conflict(spec, conflict)
            else:
                dh.update_spec(spec)
                ret = True

        return ret

    def _in_conflict(self, spec, conflict, aoffset=0, soffset=0):
        """
            handle databases in conflict
        """
        dh = self.datahub
        self._canceled = True
        self._err_message = 'Databases are in conflict. {}'.format(conflict)

        ret = self.confirmation_dialog('Databases are in conflict. '
                                       'Do you want to modify the Run Identifier to {}'.format(dh.new_runid),
                                       timeout_ret=0,
                                       timeout=30)
        if ret or ret == 0:
            dh.update_spec(spec, aoffset, soffset)
            ret = True
            self._canceled = False
            self._err_message = ''
        else:
            spec.conflicts_checked = False
            self.message(self._err_message)
            # self.info('No response from user. Canceling run')
            # do_later(self.information_dialog,
            # 'Databases are in conflict. No response from user. Canceling experiment')

        if self._canceled:
            self.cancel()

        return ret

    def _delay(self, delay, message='between'):
        """
            delay: float
            message: str

            sleep for ``delay`` seconds
        """
        # self.delaying_between_runs = True
        msg = 'Delay {} runs {} sec'.format(message, delay)
        self.info(msg)
        self._wait(delay, msg)
        self.delaying_between_runs = False

    def _wait(self, delay, msg):
        """
            delay: float
            message: str

            sleep for ``delay`` seconds using a WaitControl
        """
        wg = self.wait_group
        wc = self.get_wait_control()

        wc.message = msg
        wc.start(duration=delay)
        wg.pop(wc)

        # if wc.is_continued():
        # self.stats.continue_clock()

    def _set_extract_state(self, state, *args):
        """
            state: str
        """
        self.debug('set extraction state {} {}'.format(state, args))
        if state:
            self._extraction_state_on(state, *args)
        else:
            self._extraction_state_off()

    def _extraction_state_on(self, state, flash, color, period):
        """
            flash: float (0.0 - 1.0) percent of period to be on. e.g if flash=0.75 and period=4,
                    state displayed for 3 secs, then off for 1 sec
            color: str
            period: float
        """
        label = state.upper()
        if flash:
            if self._end_flag:
                self._end_flag.set()

                # wait until previous loop finished.
                cf = self._complete_flag
                while not cf.is_set():
                    time.sleep(0.05)

            else:
                self._end_flag = Flag()
                self._complete_flag = Flag()

            def pattern_gen():
                """
                    infinite generator
                """
                pattern = ((flash * period, True), ((1 - flash) * period, False))
                i = 0
                while 1:
                    try:
                        yield pattern[i]
                        i += 1
                    except IndexError:
                        yield pattern[0]
                        i = 1

            self._end_flag.clear()
            self._complete_flag.clear()

            invoke_in_main_thread(self._extraction_state_iter, pattern_gen(), label, color)
        else:
            invoke_in_main_thread(self.trait_set, extraction_state_label=label,
                                  extraction_state_color=color)

    def _extraction_state_off(self):
        """
            clear extraction state label
        """
        if self._end_flag:
            self._end_flag.set()

        invoke_in_main_thread(self.trait_set, extraction_state_label='')

    def _extraction_state_iter(self, gen, label, color):
        """
            iterator for extraction state label.
            used to flash label
        """
        t, state = gen.next()
        if state:
            self.debug('set state label={}, color={}'.format(label, color))
            self.trait_set(extraction_state_label=label,
                           extraction_state_color=color)
        else:
            self.debug('clear extraction_state_label')
            self.trait_set(extraction_state_label='')

        if not self._end_flag.is_set():
            do_after(t * 1000, self._extraction_state_iter, gen, label, color)
        else:
            self.debug('extract state complete')
            self._complete_flag.set()
            self.trait_set(extraction_state_label='')

    def _add_backup(self, uuid_str):
        """
            add uuid to backup recovery file
        """

        with open(paths.backup_recovery_file, 'a') as fp:
            fp.write('{}\n'.format(uuid_str))

    def _remove_backup(self, uuid_str):
        """
            remove uuid from backup recovery file
        """
        with open(paths.backup_recovery_file, 'r') as fp:
            r = fp.read()

        r = r.replace('{}\n'.format(uuid_str), '')
        with open(paths.backup_recovery_file, 'w') as fp:
            fp.write(r)

    # ===============================================================================
    # checks
    # ===============================================================================
    def _check_dashboard(self):
        """
        return True if dashboard has an error
        :return: boolean
        """
        if self.use_dashboard_client:
            if self.dashboard_client:
                ef = self.dashboard_client.error_flag
                if ef:
                    self.warning('Canceling experiment. Dashboard client reports an error\n {}'.format(ef))
                    return ef

    def _check_memory(self, threshold=None):
        """
            if avaliable memory is less than threshold  (MB)
            stop the experiment
            issue a warning

            return True if out of memory
            otherwise None
        """
        if self.use_memory_check:
            if threshold is None:
                threshold = self.memory_threshold

            # return amem in MB
            amem = mem_available()
            self.debug('Available memory {}. mem-threshold= {}'.format(amem, threshold))
            if amem < threshold:
                msg = 'Memory limit exceeded. Only {} MB available. Stopping Experiment'.format(amem)
                invoke_in_main_thread(self.warning_dialog, msg)
                return True

    def _pre_extraction_check(self, run):
        """
            do pre_run_terminations
        """
        if not self.alive:
            return

        conditionals = self._load_queue_conditionals('pre_run_terminations')
        default_conditionals = self._load_system_conditionals('pre_run_terminations')
        if default_conditionals or conditionals:
            self.heading('Pre Extraction Check')

            self.debug('Get a measurement from the spectrometer')
            data = self.spectrometer_manager.spectrometer.get_intensities()
            ks = ','.join(data[0])
            ss = ','.join(['{:0.5f}'.format(d) for d in data[1]])
            self.debug('Pre Extraction Termination data. keys={}, signals={}'.format(ks, ss))

            if conditionals:
                self.info('testing user defined conditionals')
                if self._test_conditionals(run, conditionals,
                                           'Checking user defined pre extraction terminations',
                                           'Pre Extraction Termination',
                                           data=data):
                    return True

            if default_conditionals:
                self.info('testing system defined conditionals')
                if self._test_conditionals(run, default_conditionals,
                                           'Checking default pre extraction terminations',
                                           'Pre Extraction Termination',
                                           data=data):
                    return True

            self.heading('Pre Extraction Check Passed')

    def _pre_queue_check(self, exp):
        """
            return True to stop execution loop
        """
        if exp.tray:
            ed = next((ci for ci in self.connectables if ci.name == exp.extract_device), None)
            if ed and ed.connected:
                name = convert_extract_device(ed.name)
                man = self.application.get_service(ed.protocol, 'name=="{}"'.format(name))
                self.debug('Get service {}. name=="{}"'.format(ed.protocol, name))
                if man:
                    self.debug('{} service found {}'.format(name, man))
                    ed_tray = man.get_tray()
                    return ed_tray != exp.tray

    def _pre_run_check(self):
        """
            return True to stop execution loop
        """

        self.heading('Pre Run Check')
        ef = self._check_dashboard()
        if ef:
            self._err_message = 'Dashboard error. {}'.format(ef)

        if self._check_memory():
            self._err_message = 'Not enough memory'
            return True

        if not self._check_managers():
            self._err_message = 'Not all managers available'
            return True

        if self.monitor:
            if not self.monitor.check():
                self._err_message = 'Automated Run Monitor failed'
                self.warning('automated run monitor failed')
                return True

        # if the experiment queue has been modified wait until saved or
        # timed out. if timed out autosave.
        self._wait_for_save()
        self.heading('Pre Run Check Passed')

    def _pre_execute_check(self, inform=True):
        if not self.datahub.secondary_connect():
            if not self.confirmation_dialog(
                    'Not connected to a Mass Spec database. Do you want to continue with pychron only?'):
                return

        exp = self.experiment_queue
        runs = exp.cleaned_automated_runs
        if not len(runs):
            return

        # check the first aliquot before delaying
        arv = runs[0]
        if not self._set_run_aliquot(arv):
            return

        if globalv.experiment_debug:
            self.debug('********************** NOT DOING PRE EXECUTE CHECK ')
            return True

        if self._check_dashboard():
            return

        if self._check_memory():
            return

        if not self._check_managers(inform=inform):
            return

        if self.monitor:
            self.monitor.set_additional_connections(self.connectables)
            self.monitor.clear_errors()
            if not self.monitor.check():
                self.warning_dialog('Automated Run Monitor Failed')
                return

        with self.datahub.mainstore.db.session_ctx():
            an = self._get_preceding_blank_or_background(inform=inform)
            if not an is True:
                if an is None:
                    return
                else:
                    self.info('using {} as the previous blank'.format(an.record_id))
                    try:
                        self._prev_blank_id = an.meas_analysis_id
                        self._prev_blanks = an.get_baseline_corrected_signal_dict()
                        self._prev_baselines = an.get_baseline_dict()
                    except TraitError:
                        self.debug_exception()
                        self.warning('failed loading previous blank')
                        return

        if not self.pyscript_runner.connect():
            self.info('Failed connecting to pyscript_runner')
            msg = 'Failed connecting to a pyscript_runner. Is the extraction line computer running?'
            invoke_in_main_thread(self.warning_dialog, msg)
            return

        self.debug('pre execute check complete')
        return True

    def _post_run_check(self, run):
        """
            1. check post run termination conditionals.
            2. check to see if an action should be taken

            if runs  are overlapping this will be a problem.
            dont overlap onto blanks
            execute the action and continue the queue
        """
        if not self.alive:
            return
        self.heading('Post Run Check')

        # check user defined terminations
        conditionals = self._load_queue_conditionals('post_run_terminations')
        if self._test_conditionals(run, conditionals, 'Checking user defined post run terminations',
                                   'Post Run Termination'):
            return True

        # check default terminations
        conditionals = self._load_system_conditionals('post_run_terminations')
        if self._test_conditionals(run, conditionals, 'Checking default post run terminations',
                                   'Post Run Termination'):
            return True

        # check user defined post run actions
        # conditionals = self._load_queue_conditionals('post_run_actions', klass='ActionConditional')
        conditionals = self._load_queue_conditionals('post_run_actions')
        if self._action_conditionals(run, conditionals, 'Checking user defined post run actions',
                                     'Post Run Action'):
            return True

        # check default post run actions
        # conditionals = self._load_default_conditionals('post_run_actions', klass='ActionConditional')
        conditionals = self._load_system_conditionals('post_run_actions')
        if self._action_conditionals(run, conditionals, 'Checking default post run actions',
                                     'Post Run Action'):
            return True

            # #check queue actions
            # exp = self.experiment_queue
            # if self._action_conditionals(run, exp.queue_actions, 'Checking queue actions',
            # 'Queue Action'):
            # return True

    def _load_system_conditionals(self, term_name, **kw):
        self.debug('loading system conditionals {}'.format(term_name))
        p = paths.system_conditionals
        # p = get_path(paths.spectrometer_dir, 'default_conditionals', ['.yaml', '.yml'])
        if p:
            return self._extract_conditionals(p, term_name, level=SYSTEM, **kw)
        else:
            # pp = os.path.join(paths.spectrometer_dir, 'default_conditionals.yaml')
            self.warning('no system conditionals file located at {}'.format(p))

    def _load_queue_conditionals(self, term_name, **kw):
        self.debug('loading queue conditionals {}'.format(term_name))
        exp = self.experiment_queue
        if not exp and self.active_editor:
            exp = self.active_editor.queue

        if exp:
            name = exp.queue_conditionals_name
            if test_queue_conditionals_name(name):
                p = get_path(paths.queue_conditionals_dir, name, ['.yaml', '.yml'])
                self.debug('queue conditionals path {}'.format(p))
                return self._extract_conditionals(p, term_name, level=QUEUE, **kw)

    def _extract_conditionals(self, p, term_name, level=RUN):
        if p and os.path.isfile(p):
            self.debug('loading condiitonals from {}'.format(p))
            return conditionals_from_file(p, name=term_name, level=level)

    def _action_conditionals(self, run, conditionals, message1, message2):
        if conditionals:
            self.debug('{} n={}'.format(message1, len(conditionals)))
            for ci in conditionals:
                if ci.check(run, None, True):
                    self.info('{}. {}'.format(message2, ci.to_string()), color='yellow')
                    self._show_conditionals(show_measuring=True, tripped=ci, kind='live')
                    self._do_action(ci)

                    if self._cv_info:
                        do_after(2000, self._cv_info.control.close)

                    return True

    def _test_conditionals(self, run, conditionals, message1, message2,
                           data=None, cnt=True):
        if not self.alive:
            return True

        if conditionals:
            self.debug('{} n={}'.format(message1, len(conditionals)))
            for ci in conditionals:
                if ci.check(run, data, cnt):
                    self.warning('!!!!!!!!!! Conditional Tripped !!!!!!!!!!')
                    self.warning('{}. {}'.format(message2, ci.to_string()))

                    # self.notification_manager.add_notification('Conditional Tripped. {}. {}'.format(message2,
                    # ci.to_string()))

                    self.cancel(confirm=False)

                    self._show_conditionals(show_measuring=True, tripped=ci)
                    return True

    def _do_action(self, action):
        self.info('Do queue action {}'.format(action.action))
        if action.action == 'repeat':
            if action.count < action.nrepeat:
                self.debug('repeating last run')
                action.count += 1
                exp = self.experiment_queue

                run = exp.executed_runs[0]
                exp.automated_runs.insert(0, run)

                # experimentor handles the queue modified
                # resets the database and updates info
                self.queue_modified = True

            else:
                self.info('executed N {} {}s'.format(action.count + 1,
                                                     action.action))
                self.cancel(confirm=False)

        elif action.action == 'cancel':
            self.cancel(confirm=False)

    def _get_preceding_blank_or_background(self, inform=True):
        exp = self.experiment_queue

        types = ['air', 'unknown', 'cocktail']
        # get first air, unknown or cocktail
        aruns = exp.cleaned_automated_runs

        if aruns[0].analysis_type.startswith('blank'):
            return True

        msg = '''First "{}" not preceded by a blank.
Use Last "blank_{}"= {}
'''
        an = next((a for a in aruns if a.analysis_type in types), None)
        if an:
            anidx = aruns.index(an)

            # find first blank_
            # if idx > than an idx need a blank
            nopreceding = True
            ban = next((a for a in aruns if a.analysis_type == 'blank_{}'.format(an.analysis_type)), None)

            if ban:
                nopreceding = aruns.index(ban) > anidx

            if nopreceding:
                self.debug('no preceding blank')
            if anidx == 0:
                self.debug('first analysis is not a blank')

            if anidx == 0 or nopreceding:
                pdbr, selected = self._get_blank(an.analysis_type, exp.mass_spectrometer,
                                                 exp.extract_device,
                                                 last=True)
                if pdbr:
                    if selected:
                        self.debug('use user selected blank {}'.format(pdbr.record_id))
                        return pdbr
                    else:
                        msg = msg.format(an.analysis_type,
                                         an.analysis_type,
                                         pdbr.record_id)

                        retval = NO
                        if inform:
                            retval = self.confirmation_dialog(msg,
                                                              no_label='Select From Database',
                                                              cancel=True,
                                                              return_retval=True)

                        if retval == CANCEL:
                            return
                        elif retval == YES:
                            self.debug('use default blank {}'.format(pdbr.record_id))
                            return pdbr
                        else:
                            self.debug('get blank from database')
                            pdbr, _ = self._get_blank(an.analysis_type, exp.mass_spectrometer,
                                                      exp.extract_device)
                            return pdbr
                else:
                    self.warning_dialog('No blank for {} is in the database. Run a blank!!'.format(an.analysis_type))
                    return

        return True

    def _get_blank(self, kind, ms, ed, last=False):
        mainstore = self.datahub.mainstore
        db = mainstore.db
        selected = False
        with db.session_ctx():
            if last:
                dbr = db.retrieve_blank(kind, ms, ed, last)

            if dbr is None:
                dbr = self._select_blank(db, ms)
                selected = True

            if dbr:
                dbr = mainstore.make_analysis(dbr, calculate_age=False)

            return dbr, selected

    def _select_blank(self, db, ms):
        # sel = db.selector_factory(style='single')
        sel = IsotopeAnalysisSelector(db=db)

        sel.set_columns(exclude='irradiation_info',
                        append=[('Measurement', 'meas_script_name', 120),
                                ('Extraction', 'extract_script_name', 90)])
        sel.window_width = 750
        sel.title = 'Select Default Blank'

        with db.session_ctx():
            dbs = db.get_blanks(ms)

            sel.load_records(dbs[::-1])
            sel.selected = sel.records[-1]
            info = sel.edit_traits(kind='livemodal')
            if info.result:
                return sel.selected

    def _check_managers(self, inform=True):
        self.debug('checking for managers')
        if globalv.experiment_debug:
            self.debug('********************** NOT DOING  managers check')
            return True

        nonfound = self._check_for_managers()
        if nonfound:
            self.info('experiment canceled because could connect to managers {}'.format(nonfound))
            if inform:
                invoke_in_main_thread(self.warning_dialog,
                                      'Canceled! Could not connect to managers {}. '
                                      'Check that these instances are running.'.format(','.join(nonfound)))
            return

        return True

    def _check_for_managers(self):
        """
            determine the necessary managers based on the ExperimentQueue and
            check that they exist and are connectable
        """
        from pychron.experiment.connectable import Connectable

        exp = self.experiment_queue
        nonfound = []
        elm_connectable = Connectable(name='Extraction Line')
        self.connectables = [elm_connectable]

        if self.extraction_line_manager is None:
            nonfound.append('extraction_line')
        else:
            if not self.extraction_line_manager.test_connection():
                nonfound.append('extraction_line')
            else:
                elm_connectable.connected = True

        if exp.extract_device and exp.extract_device not in (NULL_STR, 'Extract Device'):
            # extract_device = convert_extract_device(exp.extract_device)
            extract_device = exp.extract_device.replace(' ','')
            ed_connectable = Connectable(name=extract_device)
            man = None
            if self.application:
                protocol = 'pychron.lasers.laser_managers.ilaser_manager.ILaserManager'
                self.debug('get service name={}'.format(extract_device))
                man = self.application.get_service(protocol, 'name=="{}"'.format(extract_device))

                if man is None:
                    protocol = 'pychron.external_pipette.protocol.IPipetteManager'
                    man = self.application.get_service(protocol, 'name=="{}"'.format(extract_device))
                ed_connectable.protocol = protocol

            self.connectables.append(ed_connectable)
            if not man:
                nonfound.append(extract_device)
            else:
                if not man.test_connection():
                    nonfound.append(extract_device)
                else:
                    ed_connectable.set_connection_parameters(man)
                    ed_connectable.connected = True

        needs_spec_man = any([ai.measurement_script
                              for ai in exp.cleaned_automated_runs
                              if ai.state == 'not run'])

        if needs_spec_man:
            s_connectable = Connectable(name='Spectrometer')
            self.connectables.append(s_connectable)
            if self.spectrometer_manager is None:
                nonfound.append('spectrometer')
            else:
                if not self.spectrometer_manager.test_connection():
                    nonfound.append('spectrometer')
                else:
                    s_connectable.connected = True

        return nonfound

    def _set_message(self, msg, color='black'):
        self.heading(msg)
        invoke_in_main_thread(self.trait_set, extraction_state_label=msg,
                              extraction_state_color=color)

    # ===============================================================================
    # handlers
    # ===============================================================================
    def _measuring_run_changed(self):
        if self.measuring_run:
            self.measuring_run.is_last = self.end_at_run_completion

    def _extracting_run_changed(self):
        if self.extracting_run:
            self.extracting_run.is_last = self.end_at_run_completion

    def _end_at_run_completion_changed(self):
        if self.end_at_run_completion:
            if self.measuring_run:
                self.measuring_run.is_last = True
            if self.extracting_run:
                self.extracting_run.is_last = True
        else:
            self._update_automated_runs()

    @on_trait_change('experiment_queue:automated_runs[]')
    def _update_automated_runs(self):
        if self.is_alive():
            is_last = len(self.experiment_queue.cleaned_automated_runs) == 0
            if self.extracting_run:
                self.extracting_run.is_last = is_last

    def _stop_button_fired(self):
        self.debug('%%%%%%%%%%%%%%%%%% Stop fired alive={}'.format(self.is_alive()))
        if self.is_alive():
            self.info('stop execution')
            self.stop()

    def _cancel_run_button_fired(self):
        self.debug('cancel run. Executor.isAlive={}'.format(self.is_alive()))
        if self.is_alive():
            for crun, kind in ((self.measuring_run, 'measuring'),
                               (self.extracting_run, 'extracting')):
                if crun:
                    self.debug('cancel {} run {}'.format(kind, crun.runid))
                    t = Thread(target=self.cancel, kwargs={'style': 'run'})
                    t.start()

    def _truncate_button_fired(self):
        if self.measuring_run:
            self.measuring_run.truncate_run(self.truncate_style)

    def _show_conditionals_button_fired(self):
        self._show_conditionals()

    @on_trait_change('experiment_queue:selected, active_editor:queue:selected')
    def _handle_selection(self, new):
        if new:
            self.selected_run = new[0]
        else:
            self.selected_run = None

    # ===============================================================================
    # property get/set
    # ===============================================================================
    def _get_can_start(self):
        return self.executable and not self.is_alive()

    # ===============================================================================
    # defaults
    # ===============================================================================
    def _system_health_default(self):
        sh = SystemHealthSeries()
        return sh

    def _datahub_default(self):
        dh = Datahub()
        return dh

    def _pyscript_runner_default(self):
        runner = self.application.get_service('pychron.extraction_line.ipyscript_runner.IPyScriptRunner')
        return runner

    def _monitor_factory(self):
        self.debug('Experiment Executor mode={}'.format(self.mode))
        if self.mode == 'client':
            from pychron.monitors.automated_run_monitor import RemoteAutomatedRunMonitor

            mon = RemoteAutomatedRunMonitor(name='automated_run_monitor')
        else:
            from pychron.monitors.automated_run_monitor import AutomatedRunMonitor

            mon = AutomatedRunMonitor()

        self.debug('Automated run monitor {}'.format(mon))
        if mon is not None:
            isok = mon.load()
            if isok:
                return mon
            else:
                self.warning('no automated run monitor avaliable. '
                             'Make sure config file is located at setupfiles/monitors/automated_run_monitor.cfg')

    @property
    def labspy_enabled(self):
        if self.use_labspy:
            return self.labspy_client is not None

# ============= EOF =============================================<|MERGE_RESOLUTION|>--- conflicted
+++ resolved
@@ -242,13 +242,6 @@
             msg = 'Starting Execution "{}"'.format(name)
             self.heading(msg)
 
-<<<<<<< HEAD
-            # if self.stats:
-            #     self.stats.reset()
-            #     self.stats.start_timer()
-
-=======
->>>>>>> 36917610
             self._canceled = False
             self.extraction_state_label = ''
 
