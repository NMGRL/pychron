--- conflicted
+++ resolved
@@ -24,12 +24,9 @@
 
 # ============= standard library imports ========================
 from threading import Thread, Event as Flag, Lock, currentThread
-<<<<<<< HEAD
-=======
 from datetime import datetime
 from itertools import groupby
 import weakref
->>>>>>> 1049d48b
 import time
 import os
 import yaml
@@ -87,14 +84,10 @@
     connectables = List
     active_editor = Any
     console_bgcolor = 'black'
-<<<<<<< HEAD
-    selected_run = Instance('pychron.experiment.automated_run.spec.AutomatedRunSpec')
-    run_completed = Event
-
-=======
     selected_run = Instance('pychron.experiment.automated_run.spec.AutomatedRunSpec', )
     autoplot_event = Event
->>>>>>> 1049d48b
+    run_completed = Event
+
     # ===========================================================================
     # control
     # ===========================================================================
@@ -632,10 +625,6 @@
                 items = [(i['name'], i['email']) for i in yl if i['enabled'] and i['email'] != email]
             if items:
                 names, addrs = zip(*items)
-<<<<<<< HEAD
-
-=======
->>>>>>> 1049d48b
         return names, addrs
 
     def _wait_for(self, predicate, period=1, invert=False):
@@ -761,13 +750,10 @@
         if self.labspy_enabled:
             self.labspy_client.add_run(run, self.experiment_queue)
 
-<<<<<<< HEAD
-=======
         if self.use_system_health:
             self._add_system_health(run)
 
         mem_log('end run')
->>>>>>> 1049d48b
         if self.stats:
             self.stats.finish_run()
             if run.state == 'success':
@@ -1158,16 +1144,10 @@
             dvcp = self.application.get_service('pychron.dvc.dvc_persister.DVCPersister')
             if dvcp:
                 dvcp.load_name = exp.load_name
-
-<<<<<<< HEAD
-                expid = spec.experiment_identifier
-                dvcp.initialize(expid)
-
                 arun.dvc_persister = dvcp
-=======
-            expid = spec.repository_identifier
-            arun.dvc_persister.initialize(expid)
->>>>>>> 1049d48b
+
+                expid = spec.repository_identifier
+                arun.dvc_persister.initialize(expid)
 
         mon = self.monitor
         if mon is not None:
@@ -1709,24 +1689,21 @@
                     self._err_message = e
                     break
 
-<<<<<<< HEAD
-    def _pre_execute_check(self, inform=True):
+    def _pre_execute_check(self, prog=None, inform=True):
         if not self.use_db_persistence and not self.use_xls_persistence and not self.use_dvc_persistence:
             if not self.confirmation_dialog('You do not have any Database or XLS saving enabled. '
                                             'Are you sure you want to continue?\n\n'
                                             'Enable analysis saving in Preferences>>Experiment>>Automated Run'):
                 return
-=======
-    def _pre_execute_check(self, prog=None, inform=True):
-        if prog:
-            prog.change_message('Checking queue length')
->>>>>>> 1049d48b
 
         if self.use_db_persistence:
             if not self.datahub.secondary_connect():
                 if not self.confirmation_dialog(
                         'Not connected to a Mass Spec database. Do you want to continue with pychron only?'):
                     return
+
+        if prog:
+            prog.change_message('Checking queue length')
 
         exp = self.experiment_queue
         runs = exp.cleaned_automated_runs
@@ -1746,7 +1723,7 @@
             if not self.confirmation_dialog(
                     'Not connected to a Mass Spec database. Do you want to continue with pychron only?'):
                 return
-            
+
         if prog:
             prog.change_message('Setting aliquot for first analysis')
 
@@ -1757,28 +1734,16 @@
                 self.warning_dialog('Failed setting aliquot')
             return
 
-<<<<<<< HEAD
         if self.use_dvc_persistence:
             no_exp = False
             for i, ai in enumerate(runs):
-                if not ai.experiment_identifier:
-                    self.warning('No experiment identifier for i={}, {}'.format(i + 1, ai.runid))
+                if not ai.repository_identifier:
+                    self.warning('No repository identifier for i={}, {}'.format(i + 1, ai.runid))
                     no_exp = True
 
-            if no_exp:
-                self.warning_dialog('No Experiment Identifiers')
-                return
-=======
-        no_exp = False
-        for i, ai in enumerate(runs):
-            if not ai.repository_identifier:
-                self.warning('No experiment identifier for i={}, {}'.format(i + 1, ai.runid))
-                no_exp = True
-
-        if no_exp:
-            self.warning_dialog('No Experiment Identifiers')
-            return
->>>>>>> 1049d48b
+                if no_exp:
+                    self.warning_dialog('No Experiment Identifiers')
+                    return
 
         if globalv.experiment_debug:
             self.debug('********************** NOT DOING PRE EXECUTE CHECK ')
@@ -1794,7 +1759,7 @@
             prog.change_message('Syncing repositories')
         if not self._sync_repositories(prog):
             return
-        
+
         if self._check_dashboard(prog):
             return
 
