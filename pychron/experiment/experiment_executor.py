--- conflicted
+++ resolved
@@ -791,20 +791,8 @@
     def _wait(self, delay, msg):
         wg = self.wait_group
         wc = self.get_wait_control()
-<<<<<<< HEAD
-        # wc = wg.active_control
-        invoke_in_main_thread(wc.trait_set, high=delay, current_time=delay,
-                              wtime=delay,
-                              message=msg)
-        #        wc.trait_set(wtime=delay,
-        # #                     message=msg
-        #                     )
-        time.sleep(0.1)
-        wc.reset()
-=======
 
         wc.message = msg
->>>>>>> c84defbf
         wc.start(wtime=delay)
         wg.pop(wc)
 
