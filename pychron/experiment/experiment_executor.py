# ===============================================================================
# Copyright 2013 Jake Ross
#
# Licensed under the Apache License, Version 2.0 (the "License");
# you may not use this file except in compliance with the License.
# You may obtain a copy of the License at
#
# http://www.apache.org/licenses/LICENSE-2.0
#
# Unless required by applicable law or agreed to in writing, software
# distributed under the License is distributed on an "AS IS" BASIS,
# WITHOUT WARRANTIES OR CONDITIONS OF ANY KIND, either express or implied.
# See the License for the specific language governing permissions and
# limitations under the License.
# ===============================================================================

# ============= enthought library imports =======================
from __future__ import absolute_import

import os
from datetime import datetime
from itertools import groupby
from threading import Thread, Lock, currentThread

import time
import yaml
from pyface.constant import CANCEL, YES, NO
from pyface.timer.do_later import do_after
from traits.api import Event, String, Bool, Enum, Property, Instance, Int, List, Any, Color, Dict, \
    on_trait_change, Long, Float, Str
from traits.trait_errors import TraitError

from pychron.consumer_mixin import consumable
from pychron.core.codetools.memory_usage import mem_available
from pychron.core.helpers.filetools import add_extension, get_path, unique_path2
from pychron.core.helpers.logger_setup import add_root_handler, remove_root_handler
from pychron.core.progress import open_progress
from pychron.core.ui.gui import invoke_in_main_thread
from pychron.envisage.consoleable import Consoleable
from pychron.envisage.preference_mixin import PreferenceMixin
from pychron.envisage.view_util import open_view
from pychron.experiment import events, PreExecuteCheckException
from pychron.experiment.automated_run.persistence import ExcelPersister
from pychron.experiment.conditional.conditional import conditionals_from_file
from pychron.experiment.conflict_resolver import ConflictResolver
from pychron.experiment.datahub import Datahub
from pychron.experiment.experiment_scheduler import ExperimentScheduler
from pychron.experiment.experiment_status import ExperimentStatus
from pychron.experiment.stats import StatsGroup
from pychron.experiment.utilities.conditionals import test_queue_conditionals_name, SYSTEM, QUEUE, RUN, \
    CONDITIONAL_GROUP_TAGS
from pychron.experiment.utilities.conditionals_results import reset_conditional_results
from pychron.experiment.utilities.identifier import convert_extract_device, is_special
from pychron.experiment.utilities.repository_identifier import retroactive_repository_identifiers, \
    populate_repository_identifiers, get_curtag
from pychron.extraction_line.ipyscript_runner import IPyScriptRunner
from pychron.globals import globalv
from pychron.paths import paths
from pychron.pychron_constants import DEFAULT_INTEGRATION_TIME, LINE_STR, AR_AR, DVC_PROTOCOL, DEFAULT_MONITOR_NAME
from pychron.wait.wait_group import WaitGroup


def remove_backup(uuid_str):
    """
        remove uuid from backup recovery file
    """
    with open(paths.backup_recovery_file, 'r') as rfile:
        r = rfile.read()

    r = r.replace('{}\n'.format(uuid_str), '')
    with open(paths.backup_recovery_file, 'w') as wfile:
        wfile.write(r)


class ExperimentExecutor(Consoleable, PreferenceMixin):
    """
    ExperimentExecutor coordinates execution of an experiment queue

    """
    experiment_queues = List
    experiment_queue = Any

    connectables = List
    active_editor = Any
    console_bgcolor = 'black'
    selected_run = Instance('pychron.experiment.automated_run.spec.AutomatedRunSpec', )
    autoplot_event = Event
    run_completed = Event

    ms_pumptime_start = None
    # ===========================================================================
    # control
    # ===========================================================================

    can_start = Property(depends_on='executable, _alive')
    delaying_between_runs = Bool
    experiment_status = Instance(ExperimentStatus, ())

    end_at_run_completion = Bool(False)
    truncate_style = Enum('Normal', 'Quick')
    '''
        immediate 0= measure_iteration stopped at current step, script continues
        quick     1= measure_iteration stopped at current step, script continues using 0.25*counts

        old-style
            immediate 0= is the standard truncation, measure_iteration stopped at current step and measurement_script
                         truncated
            quick     1= the current measure_iteration is truncated and a quick baseline is collected, peak center?
            next_int. 2= same as setting ncounts to < current step. measure_iteration is truncated but script continues
    '''
    # ===========================================================================
    #
    # ===========================================================================

    wait_group = Instance(WaitGroup, ())
    stats = Instance(StatsGroup, ())

    spectrometer_manager = Any
    extraction_line_manager = Any
    ion_optics_manager = Any

    pyscript_runner = Instance(IPyScriptRunner)
    monitor = Instance('pychron.monitors.automated_run_monitor.AutomatedRunMonitor')

    measuring_run = Instance('pychron.experiment.automated_run.automated_run.AutomatedRun')
    extracting_run = Instance('pychron.experiment.automated_run.automated_run.AutomatedRun')

    datahub = Instance(Datahub)
    dashboard_client = Instance('pychron.dashboard.client.DashboardClient')

    scheduler = Instance(ExperimentScheduler)

    events = List
    # ===========================================================================
    #
    # ===========================================================================
    queue_modified = False

    executable = Bool
    measuring = Bool(False)
    extracting = Bool(False)

    mode = 'normal'
    # ===========================================================================
    # preferences
    # ===========================================================================
    auto_save_delay = Int(30)
    use_auto_save = Bool(True)

    use_dashboard_client = Bool
    min_ms_pumptime = Int(30)
    use_automated_run_monitor = Bool(False)
    set_integration_time_on_start = Bool(False)
    send_config_before_run = Bool(False)
    default_integration_time = Float(DEFAULT_INTEGRATION_TIME)
    use_memory_check = Bool(True)
    memory_threshold = Int
    use_dvc = Bool(False)
    use_autoplot = Bool(False)
    monitor_name = DEFAULT_MONITOR_NAME
    experiment_type = Str(AR_AR)

    use_xls_persistence = Bool(False)
    use_db_persistence = Bool(True)

    # dvc
    use_dvc_persistence = Bool(False)
    default_principal_investigator = Str

    baseline_color = Color
    sniff_color = Color
    signal_color = Color

    alive = Bool(False)
    _canceled = False
    _state_thread = None
    _aborted = False

    _end_flag = None
    _complete_flag = None

    _prev_blanks = Dict
    _prev_baselines = Dict
    _prev_blank_runid = String
    _err_message = String
    _prev_blank_id = Long

    _cv_info = None
    _cached_runs = List
    _active_repository_identifier = Str

    def __init__(self, *args, **kw):
        super(ExperimentExecutor, self).__init__(*args, **kw)
        self.wait_control_lock = Lock()
        # self.set_managers()
        # self.notification_manager = NotificationManager()

    def set_managers(self, prog=None):
        p1 = 'pychron.extraction_line.extraction_line_manager.ExtractionLineManager'
        p2 = 'pychron.spectrometer.base_spectrometer_manager.BaseSpectrometerManager'
        p3 = 'pychron.spectrometer.ion_optics.ion_optics_manager.IonOpticsManager'
        if self.application:
            if prog:
                prog.change_message('Setting Spectrometer')
            self.spectrometer_manager = self.application.get_service(p2)
            if self.spectrometer_manager is None:
                self.warning_dialog('Spectrometer Plugin is required for Experiment')
                return
            self.ion_optics_manager = self.application.get_service(p3)

            if prog:
                prog.change_message('Setting Extraction Line')
            self.extraction_line_manager = self.application.get_service(p1)
            if self.extraction_line_manager is None:
                self.warning_dialog('Extraction Line Plugin is required for Experiment')
                return

        dh = self.datahub
        dh.mainstore = self.application.get_service(DVC_PROTOCOL)
        dh.mainstore.precedence = 1

        return True

    def bind_preferences(self):
        self.datahub.bind_preferences()

        prefid = 'pychron.experiment'

        attrs = ('use_auto_save',
                 'use_autoplot',
                 'auto_save_delay',
                 'min_ms_pumptime',
                 'set_integration_time_on_start',
                 'send_config_before_run',
                 'default_integration_time',
                 'use_xls_persistence',
                 'use_db_persistence',
                 'experiment_type',
                 'laboratory')
        self._preference_binder(prefid, attrs)

        # dvc
        self._preference_binder('pychron.dvc.experiment', ('use_dvc_persistence',))

        # dashboard
        self._preference_binder('pychron.dashboard.experiment', ('use_dashboard_client',))

        # colors
        attrs = ('signal_color', 'sniff_color', 'baseline_color')
        self._preference_binder(prefid, attrs, mod='color')

        # user_notifier
        # attrs = ('include_log',)
        # self._preference_binder(prefid, attrs, obj=self.user_notifier)
        #
        # emailer = self.application.get_service('pychron.social.email.emailer.Emailer')
        # self.user_notifier.emailer = emailer

        # memory
        attrs = ('use_memory_check', 'memory_threshold')
        self._preference_binder(prefid, attrs)

        # console
        self.console_bind_preferences(prefid)
        self._preference_binder(prefid, ('use_message_colormapping',))

        # general
        self._preference_binder('pychron.general', ('default_principal_investigator',))

    def add_event(self, *events):
        self.events.extend(events)

    def execute(self):

        prog = open_progress(100, position=(100, 100))

        pre_execute_result = False
        try:
            pre_execute_result = self._pre_execute_check(prog)
        except PreExecuteCheckException as e:
            self.warning_dialog(str(e))

        # if self._pre_execute_check(prog):
        if pre_execute_result:
            self.info('pre execute check successful')
            prog.close()
            # reset executor
            self._reset()

            t = Thread(name='Execute Queues', target=self._execute)
            t.start()
            return t
        else:
            prog.close()
            self.alive = False
            self.info('pre execute check failed')

    def set_queue_modified(self):
        self.queue_modified = True

    # def get_prev_baselines(self):
    #     return self._prev_baselines
    # 
    # def get_prev_blanks(self):
    #     return self._prev_blank_id, self._prev_blanks, self._prev_blank_runid

    def is_alive(self):
        return self.alive

    def continued(self):
        self.stats.continue_run()

    def cancel(self, *args, **kw):
        self._cancel(*args, **kw)

    def set_extract_state(self, state, flash=0.75, color='green', period=1.5):
        self._set_extract_state(state, flash, color, period)

    def wait(self, t, msg=''):
        self._wait(t, msg)

    def get_wait_control(self):
        with self.wait_control_lock:
            wd = self.wait_group.active_control
            if wd.is_active():
                wd = self.wait_group.add_control()
        return wd

    def stop(self):
        if self.delaying_between_runs:
            self.alive = False
            self.stats.stop_timer()
            self.wait_group.stop()
            # self.wait_group.active_control.stop
            # self.active_wait_control.stop()
            # self.wait_dialog.stop()

            msg = '{} Stopped'.format(self.experiment_queue.name)
            self._set_message(msg, color='orange')
        else:
            self.cancel()

    def experiment_blob(self):
        path = self.experiment_queue.path
        path = add_extension(path, '.txt')
        if os.path.isfile(path):
            with open(path, 'r') as rfile:
                return '{}\n{}'.format(path,
                                       rfile.read())
        else:
            self.warning('{} is not a valid file'.format(path))

    def show_conditionals(self, main_thread=True, *args, **kw):
        if main_thread:
            invoke_in_main_thread(self._show_conditionals, *args, **kw)
        else:
            self._show_conditionals(*args, **kw)

    def refresh_table(self, *args, **kw):
        self.experiment_queue.refresh_table_needed = True

    def abort_run(self):
        self.debug('abort run. Executor.isAlive={}'.format(self.is_alive()))
        if self.is_alive():
            for crun, kind in ((self.measuring_run, 'measuring'),
                               (self.extracting_run, 'extracting')):
                if crun:
                    self.debug('abort {} run {}'.format(kind, crun.runid))
                    self._abort_run()
                    # do_after(50, self._cancel_run)
                    # t = Thread(target=self._cancel_run)
                    # t.start()
                    break

    def stop_run(self):
        self.debug('%%%%%%%%%%%%%%%%%% Stop fired alive={}'.format(self.is_alive()))
        if self.is_alive():
            self.info('stop execution')
            self.stop()

    # ===============================================================================
    # private
    # ===============================================================================
    def _do_event(self, level, **kw):
        self.debug('doing event level: {}'.format(level))
        ctx = self._make_event_context()
        ctx.update(**kw)
        for evt in self.events:
            # self.debug('Event {},{} '.format(evt.level, level))
            if evt.level == level:
                try:
                    evt.do(ctx)
                except BaseException as e:
                    self.warning('Event {} failed. exception: {}'.format(evt.id, e))
                    import traceback
                    self.debug(traceback.format_exc())

    def _make_event_context(self, exp=None):
        if exp is None:
            exp = self.experiment_queue

        ctx = {'etf_iso': self.stats.etf_iso,
               'err_message': self._err_message,
               'canceled': self._canceled,
               'experiment_name': exp.name,
               'experiment': exp,
               'starttime': exp.start_timestamp,
               'username': exp.username,
               'use_email': exp.use_email,
               'use_group_email': exp.use_group_email,
               'user_email': exp.email,
               'group_emails': self._get_group_emails(exp.email),
               }
        return ctx

    def _reset(self):
        self.alive = True
        self._canceled = False
        self._aborted = False

        self._err_message = ''
        self.end_at_run_completion = False
        self.experiment_status.reset()
        self.experiment_queue.executed = True
        # scroll to the first run
        self.experiment_queue.automated_runs_scroll_to_row = 0

    def _wait_for_save(self):
        """
            wait for experiment queue to be saved.

            actually wait until time out or self.executable==True
            executable set higher up by the Experimentor

            if timed out auto save or cancel

        """
        st = time.time()
        delay = self.auto_save_delay
        auto_save = self.use_auto_save

        if not self.executable:
            self.info('Waiting for save')
            cnt = 0

            while not self.executable:
                time.sleep(1)
                if time.time() - st < delay and self.is_alive():
                    self.set_extract_state('Waiting for save. Autosave in {} s'.format(delay - cnt),
                                           flash=False)
                    cnt += 1
                else:
                    break

            if not self.executable:
                self.info('Timed out waiting for user input')
                if auto_save:
                    self.info('autosaving experiment queues')
                    self.set_extract_state('')
                    self.auto_save_event = True
                else:
                    self.info('canceling experiment queues')
                    self.cancel(confirm=False)

    def _execute(self):
        """
            execute opened experiment queues
        """
        exp = self.experiment_queue
        scheduler = self.scheduler

        name = exp.name

        if scheduler.delayed_start_enabled:
            t = scheduler.start_time
            tseconds = scheduler.get_startf()
            st = t.strftime('%a %H:%M')
            self.heading('Waiting until {} to start "{}"'.format(st, name))
            self.set_extract_state('scheduled start {}'.format(st), flash=False)
            while 1:
                if self._canceled or not self.alive:
                    return
                if time.time() > tseconds:
                    break
                time.sleep(1)
            self.set_extract_state(False)
        else:
            msg = 'Starting Execution "{}"'.format(name)
            self.heading(msg)

        # delay before starting
        delay = exp.delay_before_analyses
        self._delay(delay, message='before')

        for i, exp in enumerate(self.experiment_queues):
            self._set_thread_name(exp.name)
            self.heading('"{}" started'.format(exp.name))
            if self.is_alive():
                if self._pre_queue_check(exp):
                    self.debug('pre queue check failed for {}'.format(exp.name))
                    break

                self._execute_queue(i, exp)
            else:
                self.debug('Not alive. not starting {},{}'.format(i, exp.name))

            if self.end_at_run_completion:
                self.debug('Previous queue ended at completion. Not continuing to other opened experiments')
                break

        self.alive = False

    def _execute_queue(self, i, exp):
        """
            i: int
            exp: ExperimentQueue

            execute experiment queue ``exp``
        """

        self.experiment_queue = exp
        self.info('Starting automated runs set={:02d} {}'.format(i, exp.name))
        self.debug('reset stats: {}'.format(self.stats))
        self.stats.reset()
        self.stats.start_timer()

        self._do_event(events.START_QUEUE)

        # save experiment to database
        # self.info('saving experiment "{}" to database'.format(exp.name))
        exp.start_timestamp = datetime.now()  # .strftime('%m-%d-%Y %H:%M:%S')

        exp.n_executed_display = int(self.application.preferences.get('pychron.experiment.n_executed_display', 5))

        # reset conditionals result file
        reset_conditional_results()

        last_runid = None

        rgen, nruns = exp.new_runs_generator()

        cnt = 0
        total_cnt = 0
        is_first_flag = True
        is_first_analysis = True
        delay_after_previous_analysis = None
        # from pympler import classtracker
        # tr = classtracker.ClassTracker()
        # from pychron.experiment.automated_run.automated_run import AutomatedRun
        # tr.track_class(AutomatedRun)
        # tr.track_class(AutomatedRunPersister)
        # tr.create_snapshot()
        # self.tracker = tr

        with consumable(func=self._overlapped_run) as con:
            while 1:
                if not self.is_alive():
                    self.debug('executor not alive')
                    break

                if self.queue_modified:
                    self.debug('Queue modified. making new run generator')
                    rgen, nruns = exp.new_runs_generator()
                    cnt = 0
                    self.queue_modified = False

                try:
                    spec = next(rgen)
                except StopIteration:
                    self.debug('stop iteration')
                    break

                if spec.skip:
                    self.debug('caught a skipped run {}'.format(spec.runid))
                    continue

                if self._pre_run_check(spec):
                    self.warning('pre run check failed')
                    break

                self._aborted = False
                self.ms_pumptime_start = None
                # overlapping = self.current_run and self.current_run.isAlive()
                overlapping = self.measuring_run and self.measuring_run.is_alive()
                if not overlapping:
                    if self.is_alive() and cnt < nruns and not is_first_analysis:
                        # delay between runs
                        # self._delay(exp.delay_between_analyses)
                        d = delay_after_previous_analysis
                        if d:
                            self._delay(d)

                        if not self.is_alive():
                            self.debug('User Cancel between runs')
                            break

                    else:
                        self.debug('not delaying between runs isAlive={}, '
                                   'cnts<nruns={}, is_first_analysis={}'.format(self.is_alive(),
                                                                                cnt < nruns, is_first_analysis))

                run = self._make_run(spec)
                if run is None:
                    self.debug('failed to make run')
                    break

                self.wait_group.active_control.page_name = run.runid
                run.is_first = is_first_flag

                delay_after_previous_analysis = run.spec.get_delay_after(exp.delay_between_analyses,
                                                                         exp.delay_after_blank,
                                                                         exp.delay_after_air)

                self.debug(
                    '$$$$$$$$$$$$$$ delay after dp={}, d={} da={} db={}, at={}'.format(delay_after_previous_analysis,
                                                                                       run.spec.delay_after,
                                                                                       exp.delay_between_analyses,
                                                                                       exp.delay_after_blank,
                                                                                       run.spec.analysis_type))

                if not run.is_last and run.spec.analysis_type == 'unknown' and spec.overlap[0]:
                    self.debug('waiting for extracting_run to finish')
                    self._wait_for(lambda x: self.extracting_run)

                    self.info('overlaping')

                    t = Thread(target=self._do_run, args=(run,),
                               name=run.runid)
                    t.start()

                    run.wait_for_overlap()
                    is_first_flag = False

                    self.debug('overlap finished. starting next run')

                    con.add_consumable((t, run))
                else:
                    is_first_flag = True
                    last_runid = run.runid
                    self._join_run(spec, run)

                # self.tracker.stats.print_summary()

                cnt += 1
                total_cnt += 1
                is_first_analysis = False
                if self.end_at_run_completion:
                    self.debug('end at run completion')
                    break

            self.debug('run loop exited. end at completion:{}'.format(self.end_at_run_completion))
            if self.end_at_run_completion:
                # if overlapping run is a special labnumber cancel it and finish experiment
                if self.extracting_run:
                    if not self.extracting_run.spec.is_special():
                        self._wait_for(lambda x: self.extracting_run)
                    else:
                        self.extracting_run.cancel_run()

                # wait for the measurement run to finish
                self._wait_for(lambda x: self.measuring_run)

            else:
                # wait for overlapped runs to finish.
                self._wait_for(lambda x: self.extracting_run or self.measuring_run)

        if self._err_message:
            self.warning('automated runs did not complete successfully')
            self.warning('error: {}'.format(self._err_message))

        self._end_runs()
        if last_runid:
            self.info('Automated runs ended at {}, runs executed={}'.format(last_runid, total_cnt))

        self.heading('experiment queue {} finished'.format(exp.name))

        if not self._err_message and self.end_at_run_completion:
            self._err_message = 'User terminated'

        self._do_event(events.END_QUEUE)

    def _get_group_emails(self, email):
        names, addrs = None, None
        path = os.path.join(paths.setup_dir, 'users.yaml')
        if os.path.isfile(path):
            with open(path, 'r') as rfile:
                yl = yaml.load(rfile)

                items = [(i['name'], i['email']) for i in yl if i['enabled'] and i['email'] != email]
            if items:
                names, addrs = list(zip(*items))
        return names, addrs

    def _wait_for(self, predicate, period=1, invert=False):
        """
            predicate: callable. func(x)
            period: evaluate predicate every ``period`` seconds
            invert: bool invert predicate logic

            wait until predicate evaluates to False
            if invert is True wait until predicate evaluates to True
        """
        self.debug('waiting for')
        st = time.time()

        def finvert(func):
            def wrapper(x):
                return not func(x)
            return wrapper

        if invert:
            predicate = finvert(predicate)

        while 1:
            et = time.time() - st
            if not self.alive:
                break

            v = predicate(et)
            if invert:
                v = not v

            if not v:
                break
            time.sleep(period)

    def _set_thread_name(self, name):
        self.debug('Changing Thread name to {}'.format(name))
        ct = currentThread()
        ct.name = name

    def _join_run(self, spec, run):
        self.debug('join run')
        self._do_run(run)

        self.debug('{} finished'.format(run.runid))
        if self.is_alive():
            self.debug('spec analysis type {}'.format(spec.analysis_type))
            if spec.analysis_type.startswith('blank'):
                pb = run.get_baseline_corrected_signals()
                if pb is not None:
                    self._prev_blank_runid = run.spec.runid
                    # self._prev_blank_id = run.spec.analysis_dbid
                    self._prev_blanks = pb
                    self.debug('previous blanks ={}'.format(pb))

        self._report_execution_state(run)

        # invoke_in_main_thread(run.teardown)
        run.teardown()

        self.measuring_run = None
        self.debug('join run finished')

    def _do_run(self, run):
        self._set_thread_name(run.runid)
        # add a new log handler
        p, _ = unique_path2(paths.log_dir, run.runid, extension='.log')
        handler = add_root_handler(p)
        run.log_path = p

        st = time.time()

        self.debug('do run')

        self.stats.start_run(run)

        self._do_event(events.START_RUN)
        run.spec.state = 'not run'

        q = self.experiment_queue
        # is this the last run in the queue. queue is not empty until _start runs so n==1 means last run
        run.is_last = len(q.cleaned_automated_runs) == 1

        self.extracting_run = run

        for step in ('_start',
                     '_extraction',
                     '_measurement',
                     '_post_measurement'):

            if not self.is_alive():
                break

            if self._aborted:
                break

            if self.monitor and self.monitor.has_fatal_error():
                run.cancel_run()
                run.spec.state = 'failed'
                break

            f = getattr(self, step)
            if not f(run):
                self.warning('{} did not complete successfully'.format(step[1:]))
                if step != '_post_measurement':  # save data even if post measurement fails
                    run.spec.state = 'failed'
                break

        else:
            self.debug('$$$$$$$$$$$$$$$$$$$$ state at run end {}'.format(run.spec.state))
            if run.spec.state not in ('truncated', 'canceled', 'failed'):
                run.spec.state = 'success'

        if run.spec.state in ('success', 'truncated', 'terminated'):
            run.save()
            self.run_completed = run

        remove_backup(run.uuid)

        # check to see if action should be taken
        if run.spec.state not in ('canceled', 'failed'):
            if self._post_run_check(run):
                self._err_message = 'Post Run Check Failed'
                self.warning('post run check failed')
            else:
                self.heading('Post Run Check Passed')

        t = time.time() - st
        self.info('Automated run {} {} duration: {:0.3f} s'.format(run.runid, run.spec.state, t))

        run.finish()
        if self.experiment_type == AR_AR and run.spec.state in ('success', 'truncated'):
            run.spec.uage = run.isotope_group.uage
            run.spec.k39 = run.isotope_group.get_computed_value('k39')

        if run.spec.state not in ('canceled', 'failed', 'aborted'):
            self._retroactive_repository_identifiers(run.spec)

        if self.use_autoplot:
            self.autoplot_event = run

        self.wait_group.pop()

        # mem_log('end run')
        self.stats.finish_run()
        if run.spec.state == 'success':
            self.stats.update_run_duration(run, t)
            self.stats.recalculate_etf()

        # write rem and ex queues
        self._write_rem_ex_experiment_queues()

        # close conditionals view
        self._close_cv()

        self._do_event(events.END_RUN,
                       run=run,
                       experiment_queue=self.experiment_queue)

        remove_root_handler(handler)
        run.post_finish()
        self._set_thread_name(self.experiment_queue.name)
        self.experiment_queue.refresh_table_needed = True

    def _close_cv(self):
        self.debug('close cv {}'.format(self._cv_info))
        if self._cv_info:
            try:
                invoke_in_main_thread(self._cv_info.control.close)
            except (AttributeError, ValueError, TypeError) as e:
                self.critical('Failed closing conditionals view {}'.format(e))
                # window could already be closed

    def _write_rem_ex_experiment_queues(self):
        self.debug('write rem/ex queues')
        q = self.experiment_queue
        for runs, tag in ((q.automated_runs, 'rem'),
                          (q.executed_runs, 'ex')):
            path = os.path.join(paths.experiment_rem_dir, '{}.{}.txt'.format(q.name, tag))
            self.debug(path)
            with open(path, 'w') as wfile:
                q.dump(wfile, runs=runs)

    def _overlapped_run(self, v):
        self._overlapping = True
        t, run = v
        # while t.is_alive():
        # time.sleep(1)
        self.debug('OVERLAPPING. waiting for run to finish')
        t.join()

        self.debug('{} finished'.format(run.runid))
        if run.analysis_type.startswith('blank'):
            pb = run.get_baseline_corrected_signals()
            if pb is not None:
                # self._prev_blank_id = run.spec.analysis_dbid
                self._prev_blanks = pb
        self._report_execution_state(run)
        # run.teardown()
        do_after(1000, run.teardown)

    def _abort_run(self):
        self.debug('Abort Run')
        self.set_extract_state(False)
        self.wait_group.stop()

        self._aborted = True
        for arun in (self.measuring_run, self.extracting_run):
            if arun:
                arun.abort_run()

    def _cancel(self, style='queue', cancel_run=False, msg=None, confirm=True, err=None):
        self.debug('_cancel. style={}, cancel_run={}, msg={}, confirm={}, err={}'.format(style, cancel_run,
                                                                                         msg, confirm, err))
        aruns = (self.measuring_run, self.extracting_run)

        if style == 'queue':
            name = os.path.basename(self.experiment_queue.path)
            name, _ = os.path.splitext(name)
        else:
            name = aruns[0].runid

        if name:
            ret = YES
            if confirm:
                m = '"{}" is in progress. Are you sure you want to cancel'.format(name)
                if msg:
                    m = '{}\n{}'.format(m, msg)

                ret = self.confirmation_dialog(m,
                                               title='Confirm Cancel',
                                               return_retval=True,
                                               timeout=30)

            if ret == YES:
                # stop queue
                if style == 'queue':
                    self.alive = False
                    self.debug('Queue cancel. stop timer')
                    invoke_in_main_thread(self.stats.stop_timer)

                invoke_in_main_thread(self.set_extract_state, False)
                invoke_in_main_thread(self.wait_group.stop)

                self._canceled = True
                for arun in aruns:
                    if arun:
                        if style == 'queue':
                            state = None
                            if cancel_run:
                                state = 'canceled'
                        else:
                            state = 'canceled'
                            # arun.aliquot = 0

                        arun.cancel_run(state=state)

                # self.debug('&&&&&&& Clearing runs')
                # self.measuring_run = None
                # self.extracting_run = None
                if err is None:
                    err = 'User Canceled'
                self._err_message = err

    def _end_runs(self):
        self.debug('End Runs. stats={}'.format(self.stats))
        # self._last_ran = None
        self.stats.stop_timer()

        # self.db.close()
        self.set_extract_state(False)
        # self.extraction_state = False
        # def _set_extraction_state():
        if self.end_at_run_completion:
            c = 'orange'
            msg = 'Stopped'
        else:
            if self._canceled:
                c = 'red'
                msg = 'Canceled'
            else:
                c = 'green'
                msg = 'Finished'

        n = self.experiment_queue.name
        msg = '{} {}'.format(n, msg)
        self._set_message(msg, c)

        invoke_in_main_thread(self._show_shareables)

    def _show_shareables(self):
        if self.use_dvc_persistence:
            from pychron.dvc.share import PushExperimentsModel
            from pychron.dvc.share import PushExperimentsView
            # dvc = self.datahub.stores['dvc']
            from pychron.git.hosts import IGitHost
            gs = self.application.get_services(IGitHost)
            org = self.application.preferences.get('pychron.dvc.organization')
            for gi in gs:
                pm = PushExperimentsModel(org,
                                          gi.username,
                                          gi.password,
                                          gi.oauth_token)
                if pm.shareables:
                    if self.confirmation_dialog('You have shareable Experiments. Would you like to examine them?'):
                        pv = PushExperimentsView(model=pm)
                        open_view(pv)

    def _show_conditionals(self, active_run=None, tripped=None, kind='livemodal'):
        try:
            # if self._cv_info:
            #     if self._cv_info.control:
            #         self._cv_info.control.raise_()
            #         return

            from pychron.experiment.conditional.conditionals_view import ConditionalsView

            v = ConditionalsView()

            v.add_pre_run_terminations(self._load_system_conditionals('pre_run_terminations'))
            v.add_pre_run_terminations(self._load_queue_conditionals('pre_run_terminations'))

            v.add_system_conditionals(self._load_system_conditionals(None))
            v.add_conditionals(self._load_queue_conditionals(None))

            v.add_post_run_terminations(self._load_system_conditionals('post_run_terminations'))
            v.add_post_run_terminations(self._load_queue_conditionals('post_run_terminations'))
            self.debug('Show conditionals active run: {}'.format(active_run))
            self.debug('Show conditionals measuring run: {}'.format(self.measuring_run))
            self.debug('active_run same as measuring_run: {}'.format(self.measuring_run == active_run))
            if active_run:
                v.add_conditionals({'{}s'.format(tag): getattr(active_run, '{}_conditionals'.format(tag))
                                    for tag in CONDITIONAL_GROUP_TAGS}, level=RUN)
                v.title = '{} ({})'.format(v.title, active_run.runid)
            else:
                run = self.selected_run
                if run:
                    # in this case run is an instance of AutomatedRunSpec
                    p = get_path(paths.conditionals_dir, self.selected_run.conditionals, ['.yaml', '.yml'])
                    if p:
                        v.add_conditionals(conditionals_from_file(p, level=RUN))

                    if run.aliquot:
                        runid = run.runid
                    else:
                        runid = run.identifier

                    if run.position:
                        id2 = 'position={}'.format(run.position)
                    else:
                        idx = self.active_editor.queue.automated_runs.index(run) + 1
                        id2 = 'RowIdx={}'.format(idx)

                    v.title = '{} ({}, {})'.format(v.title, runid, id2)

            if tripped:
                v.select_conditional(tripped, tripped=True)

            self._close_cv()

            self._cv_info = open_view(v, kind=kind)

        except BaseException:
            import traceback

            self.warning('******** Exception trying to open conditionals. Notify developer ********')
            self.debug(traceback.format_exc())

    #
    # def _add_system_health(self, run):
    #     # save analysis. don't cancel immediately
    #     ret = None
    #     if self.system_health:
    #         ret = self.system_health.add_analysis(self)
    #
    #     # cancel the experiment if failed to save to the secondary database
    #     # cancel/terminate if system health returns a value
    #
    #     if ret == 'cancel':
    #         self.cancel(cancel_run=True, msg=self.system_health.error_msg)
    #     elif ret == 'terminate':
    #         self.cancel('run', cancel_run=True, msg=self.system_health.error_msg)
    #     else:
    #         return True

    # ===============================================================================
    # execution steps
    # ===============================================================================
    def _start(self, run):
        ret = True

        if self.set_integration_time_on_start:
            dit = self.default_integration_time
            self.info('Setting default integration. t={}'.format(dit))
            run.set_integration_time(dit)

        if not run.start():
            self.alive = False
            ret = False
            run.spec.state = 'failed'

            msg = 'Run {} did not start properly'.format(run.runid)
            self._err_message = msg
            self._canceled = True
            self.information_dialog(msg)
        else:
            self.experiment_queue.set_run_inprogress(run.runid)

        return ret

    def _extraction(self, ai):
        """
            ai: AutomatedRun
            extraction step
        """
        if self._pre_extraction_check(ai):
            self.heading('Pre Extraction Check Failed')
            self._err_message = 'Pre Extraction Check Failed'
            return

        # make sure status monitor is running a
        self.extraction_line_manager.setup_status_monitor()

        self.extraction_line_manager.set_experiment_type(self.experiment_type)
        ret = True
        if ai.start_extraction():
            self.extracting = True
            if not ai.do_extraction():
                ret = self._failed_execution_step('Extraction Failed')
        else:
            ret = ai.is_alive()

        self.extracting = False
        self.experiment_status.reset()
        self.extracting_run = None
        return ret

    def _measurement(self, ai):
        """
            ai: AutomatedRun
            measurement step
        """
        if self.send_config_before_run:
            self.info('Sending spectrometer configuration')
            man = self.spectrometer_manager
            man.send_configuration()

        ret = True
        self.measuring_run = ai
        if ai.start_measurement():
            # only set to measuring (e.g switch to iso evo pane) if
            # automated run has a measurement_script
            self.measuring = True

            if not ai.do_measurement():
                ret = self._failed_execution_step('Measurement Failed')
        else:
            ret = ai.is_alive()

        # self.debug('^^^^^^^^ Clear measuring run')
        # self.measuring_run = None
        self.measuring = False
        return ret

    def _post_measurement(self, ai):
        """
            ai: AutomatedRun
            post measurement step
        """
        if not ai.do_post_measurement():
            self._failed_execution_step('Post Measurement Failed')
        else:
            # self._retroactive_experiment_identifiers(ai.spec)
            return True

    def _failed_execution_step(self, msg):
        self.debug('failed execution step {}'.format(msg))
        if not self._canceled:
            self._err_message = msg
            self.alive = False
        return False

    # ===============================================================================
    # utilities
    # ===============================================================================
    def _report_execution_state(self, run):
        pass

    def _make_run(self, spec):
        """
            spec: AutomatedRunSpec
            return AutomatedRun

            generate an AutomatedRun for this ``spec``.

        """
        exp = self.experiment_queue

        if not self._set_run_aliquot(spec):
            return

        # reuse run if not overlap
        # run = self.current_run if not spec.overlap[0] else None

        run = None

        spec.load_name = exp.load_name
<<<<<<< HEAD
        spec.load_holder = exp.tray
=======
        spec.load_holder = exp.load_holder

>>>>>>> 00d6f3e9
        arun = spec.make_run(run=run)
        arun.logger_name = 'AutomatedRun {}'.format(arun.runid)

        if spec.end_after:
            self.end_at_run_completion = True
            arun.is_last = True

        '''
            save this runs uuid to a hidden file
            used for analysis recovery
        '''
        self._add_backup(arun.uuid)

        arun.integration_time = 1.04

        arun.labspy_client = self.application.get_service('pychron.labspy.client.LabspyClient')
        # arun.experiment_executor = self

        # arun.signal_color = self.signal_color
        # arun.sniff_color = self.sniff_color
        # arun.baseline_color = self.baseline_color
        # arun.ms_pumptime_start = self.ms_pumptime_start
        # arun.datahub = self.datahub
        # arun.console_display = self.console_display
        # arun.experiment_queue = self.experiment_queue

        # arun.spectrometer_manager = self.spectrometer_manager
        # arun.extraction_line_manager = self.extraction_line_manager
        # arun.ion_optics_manager = self.ion_optics_manager
        # # arun.runner = self.pyscript_runner
        # arun.use_db_persistence = self.use_db_persistence
        # arun.use_dvc_persistence = self.use_dvc_persistence
        # arun.use_xls_persistence = self.use_xls_persistence

        for k in ('signal_color', 'sniff_color', 'baseline_color',
                  'ms_pumptime_start', 'datahub', 'console_display', 'experiment_queue',
                  'spectrometer_manager', 'extraction_line_manager', 'ion_options_manager',
                  'use_db_persistence', 'use_dvc_persistence', 'use_xls_persistence'):

            setattr(arun, k, getattr(self, k))

        arun.previous_blanks = self._prev_blank_id, self._prev_blanks, self._prev_blank_runid
        arun.previous_baselines = self._prev_baselines
        arun.on_trait_change(self._handle_executor_event, 'executor_event')

        arun.set_preferences(self.application.preferences)

        arun.refresh_scripts()
        for script in (arun.extraction_script,
                       arun.measurement_script,
                       arun.post_measurement_script,
                       arun.post_equilibration_script):
            if script:
                script.application = self.application
                script.manager = self
                script.runner = self.pyscript_runner

        arun.extract_device = exp.extract_device
        arun.persister.datahub = self.datahub
        arun.persister.dbexperiment_identifier = exp.database_identifier

        arun.use_syn_extraction = False

        if self.use_dvc_persistence:
            dvcp = self.application.get_service('pychron.dvc.dvc_persister.DVCPersister')
            if dvcp:
                dvcp.load_name = exp.load_name
                dvcp.default_principal_investigator = self.default_principal_investigator
                arun.dvc_persister = dvcp

                repid = spec.repository_identifier
                self.datahub.mainstore.add_repository(repid, self.default_principal_investigator, inform=False)

                arun.dvc_persister.initialize(repid)

        mon = self.monitor
        if mon is not None:
            # mon.automated_run = arun
            arun.monitor = mon
            arun.persister.monitor = mon

        if self.use_xls_persistence:
            xls_persister = ExcelPersister()
            xls_persister.load_name = exp.load_name
            if mon is not None:
                xls_persister.monitor = mon
            arun.xls_persister = xls_persister

        return arun

    def _set_run_aliquot(self, spec):
        """
            spec: AutomatedRunSpec

            set the aliquot/step for this ``spec``
            check for conflicts between primary and secondary databases

        """

        if spec.conflicts_checked:
            return True

        # if a run in executed runs is in extraction or measurement state
        # we are in overlap mode
        dh = self.datahub

        ens = self.experiment_queue.executed_runs
        step_offset, aliquot_offset = 0, 0

        exs = [ai for ai in ens if ai.state in ('measurement', 'extraction')]
        if exs:
            if spec.is_step_heat():
                eruns = [(ei.labnumber, ei.aliquot) for ei in exs]
                step_offset = 1 if (spec.labnumber, spec.aliquot) in eruns else 0
            else:
                eruns = [ei.labnumber for ei in exs]
                aliquot_offset = 1 if spec.labnumber in eruns else 0

            conflict = dh.is_conflict(spec)
            if conflict:
                ret = self._in_conflict(spec, aliquot_offset, step_offset)
            else:
                dh.update_spec(spec, aliquot_offset, step_offset)
                ret = True
        else:
            conflict = dh.is_conflict(spec)
            if conflict:
                ret = self._in_conflict(spec, conflict)
            else:
                dh.update_spec(spec)
                ret = True

        return ret

    def _in_conflict(self, spec, conflict, aoffset=0, soffset=0):
        """
            handle databases in conflict
        """
        dh = self.datahub

        ret = self.confirmation_dialog('Databases are in conflict. '
                                       'Do you want to modify the Run Identifier to {}'.format(dh.new_runid),
                                       timeout_ret=True,
                                       timeout=30)
        if ret:
            dh.update_spec(spec, aoffset, soffset)
            ret = True
            self._canceled = False
            self._err_message = ''
        else:
            spec.conflicts_checked = False
            self._canceled = True
            self._err_message = 'Databases are in conflict. {}'.format(conflict)
            self.message(self._err_message)
            # self.info('No response from user. Canceling run')
            # do_later(self.information_dialog,
            # 'Databases are in conflict. No response from user. Canceling experiment')

        if self._canceled:
            self.cancel()

        return ret

    def _delay(self, delay, message='between'):
        """
            delay: float
            message: str

            sleep for ``delay`` seconds
        """
        # self.delaying_between_runs = True
        msg = 'Delay {} runs {} sec'.format(message, delay)
        self.info(msg)
        self._wait(delay, msg)
        self.delaying_between_runs = False

    def _wait(self, delay, msg):
        """
            delay: float
            message: str

            sleep for ``delay`` seconds using a WaitControl
        """
        wg = self.wait_group
        wc = self.get_wait_control()

        wc.message = msg
        wc.start(duration=delay)
        wg.pop(wc)

    def _set_extract_state(self, state, *args):
        """
            state: str
        """
        self.debug('set extraction state {} {}'.format(state, args))
        if state:
            self.experiment_status.set_state(state, *args)
            # self._extraction_state_on(state, *args)
        else:
            self.experiment_status.end()

    #
    # def _extraction_state_on(self, state, flash, color, period):
    #     """
    #         flash: float (0.0 - 1.0) percent of period to be on. e.g if flash=0.75 and period=4,
    #                 state displayed for 3 secs, then off for 1 sec
    #         color: str
    #         period: float
    #     """
    #     label = state.upper()
    #     if flash:
    #         if self._end_flag:
    #             self._end_flag.set()
    #
    #             # wait until previous loop finished.
    #             cf = self._complete_flag
    #             while not cf.is_set():
    #                 time.sleep(0.05)
    #
    #         else:
    #             self._end_flag = Flag()
    #             self._complete_flag = Flag()
    #
    #         def pattern_gen():
    #             """
    #                 infinite generator
    #             """
    #             pattern = ((flash * period, True), ((1 - flash) * period, False))
    #             i = 0
    #             while 1:
    #                 try:
    #                     yield pattern[i]
    #                     i += 1
    #                 except IndexError:
    #                     yield pattern[0]
    #                     i = 1
    #
    #         self._end_flag.clear()
    #         self._complete_flag.clear()
    #
    #         invoke_in_main_thread(self._extraction_state_iter, pattern_gen(), label, color)
    #     else:
    #         invoke_in_main_thread(self.trait_set, extraction_state_label=label,
    #                               extraction_state_color=color)
    #
    # def _extraction_state_off(self):
    #     """
    #         clear extraction state label
    #     """
    #     if self._end_flag:
    #         self._end_flag.set()
    #
    #     invoke_in_main_thread(self.trait_set, extraction_state_label='')
    #
    # def _extraction_state_iter(self, gen, label, color):
    #     """
    #         iterator for extraction state label.
    #         used to flash label
    #     """
    #
    #     if self._end_flag.is_set():
    #         self.debug('extract state complete1')
    #         self._complete_flag.set()
    #         self.trait_set(extraction_state_label='')
    #     else:
    #
    #         t, state = gen.next()
    #         if state:
    #             self.debug('set state label={}, color={}'.format(label, color))
    #             self.trait_set(extraction_state_label=label,
    #                            extraction_state_color=color)
    #         else:
    #             self.debug('clear extraction_state_label')
    #             self.trait_set(extraction_state_label='')
    #
    #         if not self._end_flag.is_set():
    #             do_after(t * 1000, self._extraction_state_iter, gen, label, color)
    #             # else:
    #             #     self.debug('extract state complete2')
    #             #     self._complete_flag.set()
    #             #     self.trait_set(extraction_state_label='')

    def _add_backup(self, uuid_str):
        """
            add uuid to backup recovery file
        """

        with open(paths.backup_recovery_file, 'a') as rfile:
            rfile.write('{}\n'.format(uuid_str))

    # ===============================================================================
    # checks
    # ===============================================================================
    def _check_for_email_plugin(self, inform):
        if any((eq.use_email or eq.use_group_email for eq in self.experiment_queues)):
            if not self.application.get_plugin('pychron.social.email.plugin'):
                if inform:
                    return self.confirmation_dialog('Email Plugin not initialized. '
                                                    'Required for sending email notifications. '
                                                    'Are you sure you want to continue?')
                else:
                    return False

        return True

    def _check_dashboard(self, inform):
        """
        return True if dashboard has an error
        :return: boolean
        """
        if self.use_dashboard_client:
            if self.dashboard_client:
                ef = self.dashboard_client.error_flag
                if ef:
                    self._err_message = 'Dashboard error. {}'.format(ef)
                    self.warning('Canceling experiment. Dashboard client reports an error\n {}'.format(ef))
                    return

        return True

    def _check_memory(self, inform, threshold=None):
        """
            if avaliable memory is less than threshold  (MB)
            stop the experiment
            issue a warning

            return True if out of memory
            otherwise None
        """
        if self.use_memory_check:
            if threshold is None:
                threshold = self.memory_threshold

            # return amem in MB
            amem = mem_available()
            self.debug('Available memory {}. mem-threshold= {}'.format(amem, threshold))
            if amem < threshold:
                msg = 'Memory limit exceeded. Only {} MB available. Stopping Experiment'.format(amem)
                if inform:
                    invoke_in_main_thread(self.warning_dialog, msg)
                return

        return True

    def _check_managers(self, inform=True):
        self.debug('checking for managers')
        if globalv.experiment_debug:
            self.debug('********************** NOT DOING  managers check')
            return True

        nonfound = self._check_for_managers()
        if nonfound:
            self.info('experiment canceled because could connect to managers {}'.format(nonfound))
            self._err_message = 'Could not connect to "{}"'.format(','.join(nonfound))
            # if inform:
            # self.warning_dialog('Could not connect')
            # invoke_in_main_thread(self.warning_dialog,
            #                       'Canceled! Could not connect to managers {}. '
            #                       'Check that these instances are running.'.format(','.join(nonfound)))
            return

        return True

    def _check_for_managers(self):
        """
            determine the necessary managers based on the ExperimentQueue and
            check that they exist and are connectable
        """
        from pychron.experiment.connectable import Connectable

        exp = self.experiment_queue
        nonfound = []
        elm_connectable = Connectable(name='Extraction Line',
                                      manager=self.extraction_line_manager)
        self.connectables = [elm_connectable]

        if self.extraction_line_manager is None:
            nonfound.append('extraction_line')
        else:
            if not self.extraction_line_manager.test_connection():
                nonfound.append('extraction_line')
            else:
                elm_connectable.connected = True

        if exp.extract_device and exp.extract_device not in ('Extract Device', LINE_STR, 'No Extract Device'):
            # extract_device = convert_extract_device(exp.extract_device)
            extract_device = exp.extract_device.replace(' ', '')
            ed_connectable = Connectable(name=extract_device)
            man = None
            if self.application:
                self.debug('get service name={}'.format(extract_device))
                for protocol in ('pychron.lasers.laser_managers.ilaser_manager.ILaserManager',
                                 'pychron.furnace.ifurnace_manager.IFurnaceManager',
                                 'pychron.external_pipette.protocol.IPipetteManager'):

                    man = self.application.get_service(protocol, 'name=="{}"'.format(extract_device))
                    if man:
                        ed_connectable.protocol = protocol
                        break

            self.connectables.append(ed_connectable)
            if not man:
                nonfound.append(extract_device)
            else:
                connected, error = man.test_connection()
                if not connected:
                    nonfound.append(extract_device)
                else:
                    ed_connectable.set_connection_parameters(man)
                    ed_connectable.connected = True

        needs_spec_man = any([ai.measurement_script
                              for ai in exp.cleaned_automated_runs
                              if ai.state == 'not run'])

        if needs_spec_man:
            s_connectable = Connectable(name='Spectrometer', manager=self.spectrometer_manager)
            self.connectables.append(s_connectable)
            if self.spectrometer_manager is None:
                nonfound.append('spectrometer')
            else:
                if not self.spectrometer_manager.test_connection():
                    nonfound.append('spectrometer')
                else:
                    s_connectable.connected = True

        return nonfound

    def _check_for_massspec_db(self, inform):
        if self.use_db_persistence:
            if self.datahub.massspec_enabled:
                if not self.datahub.store_connect('massspec'):
                    if inform:
                        return self.confirmation_dialog(
                            'Not connected to a Mass Spec database. Do you want to continue with pychron only?')
                    else:
                        return False

        return True

    def _check_first_aliquot(self, inform):
        exp = self.experiment_queue
        runs = exp.cleaned_automated_runs

        # check the first aliquot before delaying
        arv = runs[0]
        if not self._set_run_aliquot(arv):
            if inform:
                self.warning_dialog('Failed setting aliquot')
            return
        else:
            return True

    def _check_dated_repos(self, inform):
        if self.use_dvc_persistence:
            exp = self.experiment_queue
            runs = exp.cleaned_automated_runs

            # create dated references repos
            curtag = get_curtag()

            dvc = self.datahub.stores['dvc']
            ms = self.active_editor.queue.mass_spectrometer
            for tag in ('air', 'cocktail', 'blank'):
                repo = '{}_{}{}'.format(ms, tag, curtag)
                dvc.add_repository(repo, self.default_principal_investigator, inform=False)

            no_repo = []
            for i, ai in enumerate(runs):
                if not ai.repository_identifier:
                    self.warning('No repository identifier for i={}, {}'.format(i + 1, ai.runid))
                    no_repo.append(ai)

            if no_repo:
                if inform:
                    if not self.confirmation_dialog('Missing repository identifiers. Automatically populate?'):
                        return

                populate_repository_identifiers(no_repo, ms, curtag, debug=self.debug)

        return True

    def _check_automated_run_monitor(self, inform):
        if self.use_automated_run_monitor:
            self.monitor = self._monitor_factory()
            if self.monitor:
                self.monitor.set_additional_connections(self.connectables)
                self.monitor.clear_errors()
                if not self.monitor.check():
                    return
        return True

    def _check_pyscript_runner(self, inform):
        if not self.pyscript_runner.connect():
            self.info('Failed connecting to pyscript_runner')
            msg = 'Failed connecting to a pyscript_runner. Is the extraction line computer running?'
            if inform:
                invoke_in_main_thread(self.warning_dialog, msg)
            return
        return True

    def _check_preceding_blank(self, inform):
        mainstore = self.datahub.mainstore
        with mainstore.session_ctx(use_parent_session=False):
            an = self._get_preceding_blank_or_background(inform=inform)
            if an is not True:
                if an is None:
                    return
                else:
                    self.info('using {} as the previous blank'.format(an.record_id))
                    try:
                        # self._prev_blank_id = an.meas_analysis_id
                        self._prev_blanks = an.get_baseline_corrected_signal_dict()
                        self._prev_baselines = an.get_baseline_dict()
                    except TraitError:
                        self.debug_exception()
                        self.warning('failed loading previous blank')
                        return
        return True

    def _check_locked_valves(self, inform):
        elm = self.extraction_line_manager
        locks = elm.get_locked()
        if locks:
            if inform:
                prep, suf = 'are', 's'
                if len(locks) == 1:
                    prep, suf = 'is', ''
                return self.confirmation_dialog('Valve{} "{}" {} locked. '
                                                'Do you want to continue?'.format(suf, ','.join(locks), prep))

        return True

    def _check_no_runs(self, inform):
        exp = self.experiment_queue
        runs = exp.cleaned_automated_runs
        if not len(runs):
            if inform:
                self.warning_dialog('No analysis in the queue')
            return
        return True

    def _pre_execute_check(self, prog=None, inform=True):
        if globalv.experiment_debug:
            self.debug('********************** NOT DOING PRE EXECUTE CHECK ')
            return True

        if not self.use_db_persistence and not self.use_xls_persistence and not self.use_dvc_persistence:
            if not self.confirmation_dialog('You do not have any Database or XLS saving enabled. '
                                            'Are you sure you want to continue?\n\n'
                                            'Enable analysis saving in Preferences>>Experiment>>Automated Run'):
                return

        funcs = ((self._check_no_runs, 'Check No Runs'),
                 (self._check_for_email_plugin, 'Check For Email Plugin'),
                 (self._check_for_massspec_db, 'Check For Mass Spec Plugin'),
                 (self._check_first_aliquot, 'Setting Aliquot'),
                 (self._check_dated_repos, 'Setup Dated Repositories'),
                 (self._check_repository_identifiers, 'Check Repositories'),
                 (self._check_managers, 'Check Managers'),
                 (self._check_dashboard, 'Check  Dashboard'),
                 (self._check_memory, 'Check Memory'),
                 (self._check_automated_run_monitor, 'Check Automated Run Monitor'),
                 (self._check_pyscript_runner, 'Check Pyscript Runner'),
                 (self._check_locked_valves, 'Locked Valves'),
                 (self._check_preceding_blank, 'Set Preceding Blank'))

        for func, msg in funcs:
            self.debug('checking: {}'.format(msg))
            if prog:
                prog.change_message(msg)
            if not func(inform):
                raise PreExecuteCheckException(msg, self._err_message)

        # exp = self.experiment_queue

        # if prog:
        #     prog.change_message('Checking Experiment Identifiers')

        # if not self._check_repository_identifiers():
        #     raise PreExecuteCheckException('Checking Repositories')

        if prog:
            prog.change_message('Syncing repositories')

        e = self._sync_repositories(prog)
        if e:
            raise PreExecuteCheckException('Syncing Repository "{}"'.format(e))

        # if self._check_dashboard(prog):
        #     raise PreExecuteCheckException('Checking Dashboard')

        # if self._check_memory(prog):
        #     raise PreExecuteCheckException('Checking Memory')

        # if not self._check_managers(inform=inform):
        #     raise PreExecuteCheckException('Checking Managers')

        # if self.use_automated_run_monitor:
        #     self.monitor = self._monitor_factory()
        #     if self.monitor:
        #         if prog:
        #             prog.change_message('Checking Automated Run Monitor')
        #         self.monitor.set_additional_connections(self.connectables)
        #         self.monitor.clear_errors()
        #         if not self.monitor.check():
        #             if inform:
        #                 raise PreExecuteCheckException('Checking Automated Run Monitor')
        #             return

        # if prog:
        #     prog.change_message('Get preceding blank')

        # mainstore = self.datahub.mainstore
        # with mainstore.session_ctx(use_parent_session=False):
        #     an = self._get_preceding_blank_or_background(inform=inform)
        #     if an is not True:
        #         if an is None:
        #             return
        #         else:
        #             self.info('using {} as the previous blank'.format(an.record_id))
        #             try:
        #                 # self._prev_blank_id = an.meas_analysis_id
        #                 self._prev_blanks = an.get_baseline_corrected_signal_dict()
        #                 self._prev_baselines = an.get_baseline_dict()
        #             except TraitError:
        #                 self.debug_exception()
        #                 self.warning('failed loading previous blank')
        #                 return
        # if prog:
        #     prog.change_message('Checking PyScript Runner')
        # if not self.pyscript_runner.connect():
        #     self.info('Failed connecting to pyscript_runner')
        #     msg = 'Failed connecting to a pyscript_runner. Is the extraction line computer running?'
        #     invoke_in_main_thread(self.warning_dialog, msg)
        #     return

        if prog:
            prog.change_message('Pre execute check complete')

        self.debug('pre execute check complete')
        return True

    def _pre_extraction_check(self, run):
        """
            do pre_run_terminations
        """

        if not self.alive:
            return

        self.debug('============================= Pre Extraction Check =============================')

        conditionals = self._load_queue_conditionals('pre_run_terminations')
        default_conditionals = self._load_system_conditionals('pre_run_terminations')
        if default_conditionals or conditionals:
            self.heading('Pre Extraction Check')

            self.debug('Get a measurement from the spectrometer')
            data = self.spectrometer_manager.spectrometer.get_intensities()
            ks = ','.join(data[0])
            ss = ','.join(['{:0.5f}'.format(d) for d in data[1]])
            self.debug('Pre Extraction Termination data. keys={}, signals={}'.format(ks, ss))

            if conditionals:
                self.info('testing user defined conditionals')
                if self._test_conditionals(run, conditionals,
                                           'Checking user defined pre extraction terminations',
                                           'Pre Extraction Termination',
                                           data=data):
                    return True

            if default_conditionals:
                self.info('testing system defined conditionals')
                if self._test_conditionals(run, default_conditionals,
                                           'Checking default pre extraction terminations',
                                           'Pre Extraction Termination',
                                           data=data):
                    return True

            self.heading('Pre Extraction Check Passed')
        self.debug('=================================================================================')

    def _pre_queue_check(self, exp):
        """
            return True to stop execution loop
        """
        if exp.tray:
            ed = next((ci for ci in self.connectables if ci.name == exp.extract_device), None)
            if ed and ed.connected:
                name = convert_extract_device(ed.name)
                man = self.application.get_service(ed.protocol, 'name=="{}"'.format(name))
                self.debug('Get service {}. name=="{}"'.format(ed.protocol, name))
                if man:
                    self.debug('{} service found {}'.format(name, man))
                    ed_tray = man.get_tray()
                    return ed_tray != exp.tray

    def _pre_run_check(self, spec, inform=False):
        """
            return True to stop execution loop
        """
        self.heading('Pre Run Check')

        if not self._check_dashboard(inform):
            return True

        if not self._check_memory(inform):
            self._err_message = 'Not enough memory'
            return True

        if not self._check_managers(inform):
            self._err_message = 'Not all managers available'
            return True

        if self._check_for_errors(inform):
            return True

        if self.monitor:
            if not self.monitor.check():
                self._err_message = 'Automated Run Monitor Failed'
                self.warning('automated run monitor failed')
            return True

        # if the experiment queue has been modified wait until saved or
        # timed out. if timed out autosave.
        self._wait_for_save()
        self.heading('Pre Run Check Passed')

    def _retroactive_repository_identifiers(self, spec):
        self.warning('retroactive repository identifiers disabled')
        return

        db = self.datahub.mainstore
        crun, expid = retroactive_repository_identifiers(spec, self._cached_runs, self._active_repository_identifier)
        self._cached_runs, self._active_repository_identifier = crun, expid

        db.add_repository_association(spec.repository_identifier, spec)
        if not is_special(spec.identifier) and self._cached_runs:
            for c in self._cached_runs:
                db.add_repository_association(expid, c)
            self._cached_runs = []
            # if is_special(spec.identifier):
            #     self._cached_runs.append(spec)
            #     if self._active_experiment_identifier:
            #         spec.experiment_identifier = self._active_experiment_identifier
            # else:
            #     exp_id = spec.experiment_identifier
            #     if self._cached_runs:
            #         for c in self._cached_runs:
            #             self.datahub.maintstore.add_experiment_association(c, exp_id)
            #         self._cached_runs = []
            #     self._active_experiment_identifier = exp_id

    def _check_repository_identifiers(self, inform):
        db = self.datahub.mainstore.db

        cr = ConflictResolver()
        with db.session_ctx():
            for ei in self.experiment_queues:
                identifiers = {ai.identifier for ai in ei.cleaned_automated_runs}
                identifiers = [idn for idn in identifiers if not is_special(idn)]

                repositories = {}
                eas = db.get_associated_repositories(identifiers)
                for idn, exps in groupby(eas, key=lambda x: x[1]):
                    repositories[idn] = [e[0] for e in exps]

                conflicts = []
                for ai in ei.cleaned_automated_runs:
                    identifier = ai.identifier
                    if not is_special(identifier):
                        try:
                            es = repositories[identifier]
                            if ai.repository_identifier not in es:
                                if ai.sample == self.monitor_name:
                                    ai.repository_identifier = 'Irradiation-{}'.format(ai.irradiation)

                                else:

                                    self.debug('Experiment association conflict. '
                                               'experimentID={} '
                                               'previous_associations={}'.format(ai.repository_identifier,
                                                                                 ','.join(es)))
                                    conflicts.append((ai, es))
                        except KeyError:
                            pass

                if conflicts:
                    self.debug('Experiment association warning')
                    cr.add_conflicts(ei.name, conflicts)

            if cr.conflicts:
                cr.available_ids = db.get_repository_identifiers()

                info = cr.edit_traits(kind='livemodal')
                if info.result:
                    cr.apply()
                    self.experiment_queue.refresh_table_needed = True
                    return True
            else:
                return True

    def _sync_repositories(self, prog):
        experiment_ids = {a.repository_identifier for q in self.experiment_queues for a in q.cleaned_automated_runs}
        for e in experiment_ids:
            if prog:
                prog.change_message('Syncing {}'.format(e))
                if not self.datahub.mainstore.sync_repo(e, use_progress=False):
                    return e

    def _post_run_check(self, run):
        """
            1. check post run termination conditionals.
            2. check to see if an action should be taken

            if runs  are overlapping this will be a problem.
            dont overlap onto blanks
            execute the action and continue the queue
        """
        if not self.alive:
            return
        self.heading('Post Run Check')

        # check user defined post run actions
        # conditionals = self._load_queue_conditionals('post_run_actions', klass='ActionConditional')
        conditionals = self._load_queue_conditionals('post_run_actions')
        if self._action_conditionals(run, conditionals, 'Checking user defined post run actions',
                                     'Post Run Action'):
            return True

        # check default post run actions
        # conditionals = self._load_default_conditionals('post_run_actions', klass='ActionConditional')
        conditionals = self._load_system_conditionals('post_run_actions')
        if self._action_conditionals(run, conditionals, 'Checking default post run actions',
                                     'Post Run Action'):
            return True

        # check queue defined terminations
        conditionals = self._load_queue_conditionals('post_run_terminations')
        if self._test_conditionals(run, conditionals, 'Checking user defined post run terminations',
                                   'Post Run Termination'):
            return True

        # check default terminations
        conditionals = self._load_system_conditionals('post_run_terminations')
        if self._test_conditionals(run, conditionals, 'Checking default post run terminations',
                                   'Post Run Termination'):
            return True

    def _check_for_errors(self, inform):
        self.debug('checking for connectable errors')
        ret = False
        for c in self.connectables:
            self.debug('check connectable name: {} manager: {}'.format(c.name, c.manager))
            man = c.manager
            if man is None:
                man = self.application.get_service(c.protocol, 'name=="{}"'.format(c.name))

            self.debug('connectable manager: {}'.format(man))
            if man:
                e = man.get_error()
                self.debug('connectable get error {}'.format(e))
                if e and e.lower() != 'ok':
                    self._err_message = e
                    ret = True
                    break

        return ret

    def _load_system_conditionals(self, term_name, **kw):
        self.debug('loading system conditionals {}'.format(term_name))
        # p = paths.system_conditionals
        p = get_path(paths.spectrometer_dir, '.*conditionals', ['.yaml', '.yml'])
        if p:
            return self._extract_conditionals(p, term_name, level=SYSTEM, **kw)
        else:
            # pp = os.path.join(paths.spectrometer_dir, 'default_conditionals.yaml')
            self.warning('no system conditionals file located at "{}"'.format(paths.spectrometer_dir))

    def _load_queue_conditionals(self, term_name, **kw):
        self.debug('loading queue conditionals {}'.format(term_name))
        exp = self.experiment_queue
        if not exp and self.active_editor:
            exp = self.active_editor.queue

        if exp:
            name = exp.queue_conditionals_name
            if test_queue_conditionals_name(name):
                p = get_path(paths.queue_conditionals_dir, name, ['.yaml', '.yml'])
                self.debug('queue conditionals path {}'.format(p))
                return self._extract_conditionals(p, term_name, level=QUEUE, **kw)

    def _extract_conditionals(self, p, term_name, level=RUN, **kw):
        if p and os.path.isfile(p):
            self.debug('loading conditionals from {}'.format(p))
            return conditionals_from_file(p, name=term_name, level=level, **kw)

    def _action_conditionals(self, run, conditionals, message1, message2):
        if conditionals:
            self.debug('{} n={}'.format(message1, len(conditionals)))
            for ci in conditionals:
                if ci.check(run, None, True):
                    self.info('{}. {}'.format(message2, ci.to_string()), color='yellow')
                    self._show_conditionals(active_run=run, tripped=ci, kind='live')
                    self._do_action(ci)

                    if self._cv_info:
                        do_after(2000, self._cv_info.control.close)

                    return True

    def _test_conditionals(self, run, conditionals, message1, message2,
                           data=None, cnt=True):
        if not self.alive:
            return True

        if conditionals:
            self.debug('{} n={}'.format(message1, len(conditionals)))
            for ci in conditionals:
                if ci.check(run, data, cnt):
                    self.warning('!!!!!!!!!! Conditional Tripped !!!!!!!!!!')
                    self.warning('{}. {}'.format(message2, ci.to_string()))

                    self.cancel(confirm=False)

                    self.show_conditionals(active_run=run, tripped=ci)
                    return True

    def _do_action(self, action):
        self.info('Do queue action {}'.format(action.action))
        if action.action == 'repeat':
            if action.count < action.nrepeat:
                self.debug('repeating last run')
                action.count += 1
                exp = self.experiment_queue

                run = exp.executed_runs[0]
                exp.automated_runs.insert(0, run)

                # experimentor handles the queue modified
                # resets the database and updates info
                self.queue_modified = True

            else:
                self.info('executed N {} {}s'.format(action.count + 1,
                                                     action.action))
                self.cancel(confirm=False)

        elif action.action == 'cancel':
            self.cancel(confirm=False)

    def _get_preceding_blank_or_background(self, inform=True):
        exp = self.experiment_queue

        types = ['air', 'unknown', 'cocktail']
        # get first air, unknown or cocktail
        aruns = exp.cleaned_automated_runs

        if aruns[0].analysis_type.startswith('blank'):
            return True

        msg = '''First "{}" not preceded by a blank.
Use Last "blank_{}"= {}
'''
        an = next((a for a in aruns if a.analysis_type in types), None)
        if an:
            anidx = aruns.index(an)

            # find first blank_
            # if idx > than an idx need a blank
            nopreceding = True
            ban = next((a for a in aruns if a.analysis_type == 'blank_{}'.format(an.analysis_type)), None)

            if ban:
                nopreceding = aruns.index(ban) > anidx

            if nopreceding:
                self.debug('no preceding blank')
            if anidx == 0:
                self.debug('first analysis is not a blank')

            if anidx == 0 or nopreceding:
                pdbr, selected = self._get_blank(an.analysis_type, exp.mass_spectrometer,
                                                 exp.extract_device,
                                                 last=True)

                if pdbr:
                    if selected:
                        self.debug('use user selected blank {}'.format(pdbr.record_id))
                        return pdbr
                    else:
                        msg = msg.format(an.analysis_type,
                                         an.analysis_type,
                                         pdbr.record_id)

                        retval = NO
                        if inform:
                            retval = self.confirmation_dialog(msg,
                                                              no_label='Select From Database',
                                                              cancel=True,
                                                              return_retval=True)

                        if retval == CANCEL:
                            return
                        elif retval == YES:
                            self.debug('use default blank {}'.format(pdbr.record_id))
                            return pdbr
                        else:
                            self.debug('get blank from database')
                            pdbr, _ = self._get_blank(an.analysis_type, exp.mass_spectrometer,
                                                      exp.extract_device)
                            return pdbr
                else:
                    self.warning_dialog('No blank for {} is in the database. Run a blank!!'.format(an.analysis_type))
                    return

        return True

    def _get_blank(self, kind, ms, ed, last=False, repository=None):
        mainstore = self.datahub.mainstore

        db = mainstore.db
        selected = False
        dbr = None
        if last:
            dbr = db.retrieve_blank(kind, ms, ed, last, repository)

        if dbr is None:
            selected = True
            from pychron.experiment.utilities.reference_analysis_selector import ReferenceAnalysisSelector
            selector = ReferenceAnalysisSelector()
            info = selector.edit_traits(kind='livemodal')
            dbs = db.get_blanks(ms)
            selector.init('Select Default Blank', dbs)
            if info.result:
                dbr = selector.selected
        if dbr:
            dbr = mainstore.make_analysis(dbr.make_record_view(repository))

        return dbr, selected

    def _set_message(self, msg, color='black'):
        self.heading(msg)
        self.experiment_status.set_state(msg, False, color)
        # invoke_in_main_thread(self.trait_set, extraction_state_label=msg,
        #                       extraction_state_color=color)

    # ===============================================================================
    # handlers
    # ===============================================================================
    def _measuring_run_changed(self):
        if self.measuring_run:
            self.measuring_run.is_last = self.end_at_run_completion

    def _extracting_run_changed(self):
        if self.extracting_run:
            self.extracting_run.is_last = self.end_at_run_completion

    def _end_at_run_completion_changed(self):
        if self.end_at_run_completion:
            if self.measuring_run:
                self.measuring_run.is_last = True
            if self.extracting_run:
                self.extracting_run.is_last = True
        else:
            self._update_automated_runs()

    @on_trait_change('experiment_queue:automated_runs[]')
    def _update_automated_runs(self):
        if self.is_alive():
            is_last = len(self.experiment_queue.cleaned_automated_runs) == 0
            if self.extracting_run:
                self.extracting_run.is_last = is_last

    @on_trait_change('experiment_queue:selected, active_editor:queue:selected')
    def _handle_selection(self, new):
        if new:
            self.selected_run = new[0]
        else:
            self.selected_run = None

    def _handle_executor_event(self, obj, name, new):
        kind = new.pop('kind')
        if kind in ('info', 'heading'):
            message = new.pop('message')
            if kind == 'info':
                func = self.info
            elif kind == 'heading':
                func = self.heading

            func(message, **new)
        else:
            if kind == 'wait':
                self.wait(new['duration'], new['message'])
            elif kind == 'ms_pumptime_start':
                self.ms_pumptime_start = new['time']
            elif kind == 'cancel':
                self.cancel(**new)
            elif kind == 'previous_baselines':
                self._prev_baselines = new['baselines']
            elif kind == 'previous_blanks':
                self._prev_baselines = new['baselines']
            elif kind == 'show_conditionals':
                self.show_conditionals(active_run=obj, **new)

    # ===============================================================================
    # property get/set
    # ===============================================================================
    def _get_can_start(self):
        return self.executable and not self.is_alive()

    # ===============================================================================
    # defaults
    # ===============================================================================
    def _dashboard_client_default(self):
        if self.use_dashboard_client:
            return self.application.get_service('pychron.dashboard.client.DashboardClient')

    def _scheduler_default(self):
        return ExperimentScheduler()

    # def _system_health_default(self):
    #     sh = SystemHealthSeries()
    #     return sh

    def _datahub_default(self):
        dh = Datahub()
        return dh

    def _pyscript_runner_default(self):
        runner = self.application.get_service('pychron.extraction_line.ipyscript_runner.IPyScriptRunner')
        return runner

    def _monitor_factory(self):
        self.debug('Experiment Executor mode={}'.format(self.mode))
        if self.mode == 'client':
            from pychron.monitors.automated_run_monitor import RemoteAutomatedRunMonitor

            mon = RemoteAutomatedRunMonitor(name='automated_run_monitor')
        else:
            from pychron.monitors.automated_run_monitor import AutomatedRunMonitor

            mon = AutomatedRunMonitor()

        mon.extraction_line_manager = self.extraction_line_manager
        self.debug('Automated run monitor {}'.format(mon))
        if mon is not None:
            isok = mon.load()
            if isok:
                return mon
            else:
                self.warning('no automated run monitor available. '
                             'Make sure config file is located at setupfiles/monitors/automated_run_monitor.cfg')

# ============= EOF =============================================<|MERGE_RESOLUTION|>--- conflicted
+++ resolved
@@ -1196,12 +1196,8 @@
         run = None
 
         spec.load_name = exp.load_name
-<<<<<<< HEAD
-        spec.load_holder = exp.tray
-=======
         spec.load_holder = exp.load_holder
 
->>>>>>> 00d6f3e9
         arun = spec.make_run(run=run)
         arun.logger_name = 'AutomatedRun {}'.format(arun.runid)
 
