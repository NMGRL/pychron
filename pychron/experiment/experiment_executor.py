# ===============================================================================
# Copyright 2013 Jake Ross
#
# Licensed under the Apache License, Version 2.0 (the "License");
# you may not use this file except in compliance with the License.
# You may obtain a copy of the License at
#
# http://www.apache.org/licenses/LICENSE-2.0
#
# Unless required by applicable law or agreed to in writing, software
# distributed under the License is distributed on an "AS IS" BASIS,
# WITHOUT WARRANTIES OR CONDITIONS OF ANY KIND, either express or implied.
# See the License for the specific language governing permissions and
# limitations under the License.
# ===============================================================================

# ============= enthought library imports =======================
from apptools.preferences.preference_binding import bind_preference
from traits.api import Event, Button, String, Bool, Enum, Property, Instance, Int, List, Any, Color, Dict, \
    on_trait_change, Long, Float, Str
from pyface.constant import CANCEL, YES, NO
from pyface.timer.do_later import do_after
from traits.trait_errors import TraitError
# ============= standard library imports ========================
from threading import Thread, Event as Flag, Lock, currentThread
from datetime import datetime
from itertools import groupby
import weakref
import time
import os
import yaml
# ============= local library imports  ==========================
from pychron.consumer_mixin import consumable
from pychron.core.codetools.memory_usage import mem_available, mem_log
from pychron.core.helpers.filetools import add_extension, get_path
from pychron.core.notification_manager import NotificationManager
from pychron.core.progress import open_progress
from pychron.core.ui.gui import invoke_in_main_thread
from pychron.core.ui.led_editor import LED
from pychron.database.selectors.isotope_selector import IsotopeAnalysisSelector
from pychron.envisage.consoleable import Consoleable
from pychron.envisage.preference_mixin import PreferenceMixin
# from pychron.experiment.conditional.conditionals_edit_view import TAGS
from pychron.envisage.view_util import open_view
from pychron.experiment.automated_run.persistence import ExcelPersister
from pychron.experiment.conditional.conditional import conditionals_from_file
from pychron.experiment.conflict_resolver import ConflictResolver
from pychron.experiment.datahub import Datahub
from pychron.experiment.health.series import SystemHealthSeries
from pychron.experiment.notifier.user_notifier import UserNotifier
from pychron.experiment.stats import StatsGroup
from pychron.experiment.utilities.conditionals import test_queue_conditionals_name, SYSTEM, QUEUE, RUN, \
    CONDITIONAL_GROUP_TAGS
from pychron.experiment.utilities.conditionals_results import reset_conditional_results
from pychron.experiment.utilities.experiment_identifier import retroactive_experiment_identifiers
from pychron.experiment.utilities.identifier import convert_extract_device, is_special
from pychron.extraction_line.ipyscript_runner import IPyScriptRunner
from pychron.globals import globalv
from pychron.paths import paths
from pychron.pychron_constants import DEFAULT_INTEGRATION_TIME, LINE_STR
from pychron.wait.wait_group import WaitGroup


def remove_backup(uuid_str):
    """
        remove uuid from backup recovery file
    """
    with open(paths.backup_recovery_file, 'r') as rfile:
        r = rfile.read()

    r = r.replace('{}\n'.format(uuid_str), '')
    with open(paths.backup_recovery_file, 'w') as wfile:
        wfile.write(r)


class ExperimentExecutor(Consoleable, PreferenceMixin):
    """
    ExperimentExecutor coordinates execution of an experiment queue

    """
    experiment_queues = List
    experiment_queue = Any
    user_notifier = Instance(UserNotifier, ())
    connectables = List
    active_editor = Any
    console_bgcolor = 'black'
    selected_run = Instance('pychron.experiment.automated_run.spec.AutomatedRunSpec', )
    autoplot_event = Event
    # ===========================================================================
    # control
    # ===========================================================================
    show_conditionals_button = Button('Show Conditionals')
    start_button = Event
    stop_button = Event
    can_start = Property(depends_on='executable, _alive')
    executing_led = Instance(LED, ())
    delaying_between_runs = Bool

    extraction_state_label = String
    extraction_state_color = Color

    end_at_run_completion = Bool(False)
    cancel_run_button = Button('Cancel Run')

    truncate_button = Button('Truncate Run')
    truncate_style = Enum('Normal', 'Quick')
    '''
        immediate 0= measure_iteration stopped at current step, script continues
        quick     1= measure_iteration stopped at current step, script continues using 0.25*counts
        
        old-style
            immediate 0= is the standard truncation, measure_iteration stopped at current step and measurement_script
                         truncated
            quick     1= the current measure_iteration is truncated and a quick baseline is collected, peak center?
            next_int. 2= same as setting ncounts to < current step. measure_iteration is truncated but script continues
    '''
    # ===========================================================================
    #
    # ===========================================================================

    wait_group = Instance(WaitGroup, ())
    stats = Instance(StatsGroup)

    spectrometer_manager = Any
    extraction_line_manager = Any
    ion_optics_manager = Any

    pyscript_runner = Instance(IPyScriptRunner)
    monitor = Instance('pychron.monitors.automated_run_monitor.AutomatedRunMonitor')
    system_health = Instance(SystemHealthSeries)

    measuring_run = Instance('pychron.experiment.automated_run.automated_run.AutomatedRun')
    extracting_run = Instance('pychron.experiment.automated_run.automated_run.AutomatedRun')

    datahub = Instance(Datahub)
    labspy_client = Instance('pychron.labspy.client.LabspyClient')
    dashboard_client = Instance('pychron.dashboard.client.DashboardClient')
    # ===========================================================================
    #
    # ===========================================================================
    queue_modified = False

    executable = Bool
    measuring = Bool(False)
    extracting = Bool(False)

    mode = 'normal'
    # ===========================================================================
    # preferences
    # ===========================================================================
    auto_save_delay = Int(30)
    use_auto_save = Bool(True)
    use_labspy = Bool
    use_dashboard_client = Bool
    min_ms_pumptime = Int(30)
    use_automated_run_monitor = Bool(False)
    use_system_health = Bool(False)
    set_integration_time_on_start = Bool(False)
    send_config_before_run = Bool(False)
    default_integration_time = Float(DEFAULT_INTEGRATION_TIME)
    use_xls_persister = Bool(False)
    use_memory_check = Bool(True)
    memory_threshold = Int
    use_dvc = Bool(False)
    use_autoplot = Bool(False)
    monitor_name = 'FC-2'

    # dvc
    use_dvc_persistence = Bool(False)
    dvc_username = Str
    dvc_password = Str
    dvc_organization = Str

    baseline_color = Color
    sniff_color = Color
    signal_color = Color

    alive = Bool(False)
    _canceled = False
    _state_thread = None

    _end_flag = None
    _complete_flag = None

    _prev_blanks = Dict
    _prev_baselines = Dict
    _prev_blank_runid = String
    _err_message = String
    _prev_blank_id = Long
    _prev_blank_runid = Str

    _cv_info = None
    _cached_runs = List
    _active_experiment_identifier = Str

    def __init__(self, *args, **kw):
        super(ExperimentExecutor, self).__init__(*args, **kw)
        self.wait_control_lock = Lock()
        # self.set_managers()
        self.notification_manager = NotificationManager()

    def set_managers(self, prog=None):
        p1 = 'pychron.extraction_line.extraction_line_manager.ExtractionLineManager'
        p2 = 'pychron.spectrometer.base_spectrometer_manager.BaseSpectrometerManager'
        p3 = 'pychron.spectrometer.ion_optics.ion_optics_manager.IonOpticsManager'
        if self.application:
            if prog:
                prog.change_message('Setting Spectrometer')
            self.spectrometer_manager = self.application.get_service(p2)
            if self.spectrometer_manager is None:
                self.warning_dialog('Spectrometer Plugin is required for Experiment')
                return
            self.ion_optics_manager = self.application.get_service(p3)

            if prog:
                prog.change_message('Setting Extraction Line')
            self.extraction_line_manager = self.application.get_service(p1)
            if self.extraction_line_manager is None:
                self.warning_dialog('Extraction Line Plugin is required for Experiment')
                return

        dh = self.datahub
        dh.mainstore = self.application.get_service('pychron.dvc.dvc.DVC')
        dh.mainstore.precedence = 1

        return True

    def bind_preferences(self):
        self.datahub.bind_preferences()

        prefid = 'pychron.experiment'

        attrs = ('use_auto_save',
                 'use_autoplot',
                 'auto_save_delay',
                 'use_labspy',
                 'use_dvc_persistence',
                 'min_ms_pumptime',
                 'set_integration_time_on_start',
                 'send_config_before_run',
                 'default_integration_time',
                 'use_xls_persister')
        self._preference_binder(prefid, attrs)

        if self.use_dvc_persistence:
            bind_preference(self, 'dvc_organization', 'pychron.dvc.organization')
            bind_preference(self, 'dvc_password', 'pychron.dvc.github_password')
            bind_preference(self, 'dvc_username', 'pychron.dvc.github_username')

        if self.use_labspy:
            client = self.application.get_service('pychron.labspy.client.LabspyClient')
            self.labspy_client = client

        # system health
        self._preference_binder(prefid, ('use_system_health',))

        # colors
        attrs = ('signal_color', 'sniff_color', 'baseline_color')
        self._preference_binder(prefid, attrs, mod='color')

        # user_notifier
        attrs = ('include_log',)
        self._preference_binder(prefid, attrs, obj=self.user_notifier)

        emailer = self.application.get_service('pychron.social.email.emailer.Emailer')
        self.user_notifier.emailer = emailer

        # memory
        attrs = ('use_memory_check', 'memory_threshold')
        self._preference_binder(prefid, attrs)

        # console
        self.console_bind_preferences(prefid)
        self._preference_binder(prefid, ('use_message_colormapping',))

        # dashboard
        self._preference_binder('pychron.dashboard.client', ('use_dashboard_client',))
        if self.use_dashboard_client:
            self.dashboard_client = self.application.get_service('pychron.dashboard.client.DashboardClient')

    def execute(self):

        if self.user_notifier.emailer is None:
            if any((eq.use_email or eq.use_group_email for eq in self.experiment_queues)):
                if not self.confirmation_dialog('Email Plugin not initialized. '
                                                'Required for sending email notifications. '
                                                'Are you sure you want to continue?'):
                    return
        prog = open_progress(30)

        if self._pre_execute_check(prog):
            self.info('pre execute check successful')
            prog.close()
            # reset executor
            self._reset()

            name = self.experiment_queue.name

            msg = 'Starting Execution "{}"'.format(name)
            self.heading(msg)

            self._canceled = False
            self.extraction_state_label = ''

            self.experiment_queue.executed = True
            self.alive = True
            t = Thread(name='execute_exp',
                       target=self._execute)
            t.start()
            return t
        else:
            prog.close()
            self.alive = False
            self.info('pre execute check failed')

    def set_queue_modified(self):
        self.queue_modified = True

    def get_prev_baselines(self):
        return self._prev_baselines

    def get_prev_blanks(self):
        return self._prev_blank_id, self._prev_blanks, self._prev_blank_runid

    def is_alive(self):
        return self.alive

    def continued(self):
        self.stats.continue_run()

    def cancel(self, *args, **kw):
        self._cancel(*args, **kw)

    def set_extract_state(self, state, flash=0.75, color='green', period=1.5):
        self._set_extract_state(state, flash, color, period)

    def wait(self, t, msg=''):
        self._wait(t, msg)

    def get_wait_control(self):
        with self.wait_control_lock:
            wd = self.wait_group.active_control
            if wd.is_active():
                wd = self.wait_group.add_control()
        return wd

    def stop(self):
        if self.delaying_between_runs:
            self.alive = False
            self.stats.stop_timer()
            self.wait_group.stop()
            # self.wait_group.active_control.stop
            # self.active_wait_control.stop()
            # self.wait_dialog.stop()

            msg = '{} Stopped'.format(self.experiment_queue.name)
            self._set_message(msg, color='orange')
        else:
            self.cancel()

    def experiment_blob(self):
        path = self.experiment_queue.path
        path = add_extension(path, '.txt')
        if os.path.isfile(path):
            with open(path, 'r') as rfile:
                return '{}\n{}'.format(path,
                                       rfile.read())
        else:
            self.warning('{} is not a valid file'.format(path))

    def show_conditionals(self, *args, **kw):
        invoke_in_main_thread(self._show_conditionals, *args, **kw)

    # ===============================================================================
    # private
    # ===============================================================================
    def _reset(self):
        self.alive = True
        self._canceled = False

        self._err_message = ''
        self.end_at_run_completion = False
        self.extraction_state_label = ''
        self.experiment_queue.executed = True

        if self.stats:
            self.stats.reset()
            self.stats.start_timer()

    def _wait_for_save(self):
        """
            wait for experiment queue to be saved.

            actually wait until time out or self.executable==True
            executable set higher up by the Experimentor

            if timed out auto save or cancel

        """
        st = time.time()
        delay = self.auto_save_delay
        auto_save = self.use_auto_save

        if not self.executable:
            self.info('Waiting for save')
            cnt = 0

            while not self.executable:
                time.sleep(1)
                if time.time() - st < delay:
                    self.set_extract_state('Waiting for save. Autosave in {} s'.format(delay - cnt),
                                           flash=False)
                    cnt += 1
                else:
                    break

            if not self.executable:
                self.info('Timed out waiting for user input')
                if auto_save:
                    self.info('autosaving experiment queues')
                    self.set_extract_state('')
                    self.auto_save_event = True
                else:
                    self.info('canceling experiment queues')
                    self.cancel(confirm=False)

    def _execute(self):
        """
            execute opened experiment queues
        """
        # delay before starting
        exp = self.experiment_queue
        delay = exp.delay_before_analyses
        self._delay(delay, message='before')

        for i, exp in enumerate(self.experiment_queues):
            if self.is_alive():
                if self._pre_queue_check(exp):
                    break

                self._execute_queue(i, exp)
            else:
                self.debug('No alive. not starting {},{}'.format(i, exp.name))

            if self.end_at_run_completion:
                self.debug('Previous queue ended at completion. Not continuing to other opened experiments')
                break

        self.alive = False

    def _execute_queue(self, i, exp):
        """
            i: int
            exp: ExperimentQueue

            execute experiment queue ``exp``
        """
        self.experiment_queue = exp
        self.info('Starting automated runs set={:02d} {}'.format(i, exp.name))

        # save experiment to database
        self.info('saving experiment "{}" to database'.format(exp.name))
        exp.start_timestamp = datetime.now()  # .strftime('%m-%d-%Y %H:%M:%S')
        if self.labspy_enabled:
            self.labspy_client.add_experiment(exp)

<<<<<<< HEAD
        # self.datahub.add_experiment(exp)
=======
        self.datahub.add_experiment(exp)
>>>>>>> 0037c059

        # reset conditionals result file
        reset_conditional_results()

        exp.executed = True
        # scroll to the first run
        exp.automated_runs_scroll_to_row = 0

        last_runid = None

        rgen, nruns = exp.new_runs_generator()

        cnt = 0
        total_cnt = 0
        is_first_flag = True
        is_first_analysis = True
        with consumable(func=self._overlapped_run) as con:
            while 1:
                if not self.is_alive():
                    break

                if self.queue_modified:
                    self.debug('Queue modified. making new run generator')
                    rgen, nruns = exp.new_runs_generator()
                    cnt = 0
                    self.queue_modified = False

                try:
                    spec = rgen.next()
                except StopIteration:
                    self.debug('stop iteration')
                    break

                if self._pre_run_check(spec):
                    self.warning('pre run check failed')
                    break

                self.ms_pumptime_start = None
                # overlapping = self.current_run and self.current_run.isAlive()
                overlapping = self.measuring_run and self.measuring_run.is_alive()
                if not overlapping:
                    if self.is_alive() and cnt < nruns and not is_first_analysis:
                        # delay between runs
                        self._delay(exp.delay_between_analyses)
                        if not self.is_alive():
                            self.debug('User Cancel between runs')
                            break

                    else:
                        self.debug('not delaying between runs isAlive={}, '
                                   'cnts<nruns={}, is_first_analysis={}'.format(self.is_alive(),
                                                                                cnt < nruns, is_first_analysis))

                run = self._make_run(spec)
                if run is None:
                    break

                self.wait_group.active_control.page_name = run.runid
                run.is_first = is_first_flag

                if not run.is_last and run.spec.analysis_type == 'unknown' and spec.overlap[0]:
                    self.debug('waiting for extracting_run to finish')
                    self._wait_for(lambda x: self.extracting_run)

                    self.info('overlaping')

                    t = Thread(target=self._do_run, args=(run,),
                               name=run.runid)
                    t.start()

                    run.wait_for_overlap()
                    is_first_flag = False

                    self.debug('overlap finished. starting next run')

                    con.add_consumable((t, run))
                else:
                    is_first_flag = True
                    last_runid = run.runid
                    self._join_run(spec, run)

                cnt += 1
                total_cnt += 1
                is_first_analysis = False
                if self.end_at_run_completion:
                    break

            self.debug('run loop exited. end at completion:{}'.format(self.end_at_run_completion))
            if self.end_at_run_completion:
                # if overlapping run is a special labnumber cancel it and finish experiment
                if self.extracting_run:
                    if not self.extracting_run.spec.is_special():
                        self._wait_for(lambda x: self.extracting_run)
                    else:
                        self.extracting_run.cancel_run()

                # wait for the measurement run to finish
                self._wait_for(lambda x: self.measuring_run)

            else:
                # wait for overlapped runs to finish.
                self._wait_for(lambda x: self.extracting_run or self.measuring_run)

        if self._err_message:
            self.warning('automated runs did not complete successfully')
            self.warning('error: {}'.format(self._err_message))

        self._end_runs()
        if last_runid:
            self.info('Automated runs ended at {}, runs executed={}'.format(last_runid, total_cnt))

        self.heading('experiment queue {} finished'.format(exp.name))

        if not self._err_message and self.end_at_run_completion:
            self._err_message = 'User terminated'

        if exp.use_email:
            self.info('Notifying user={} email={}'.format(exp.username, exp.email))
            self.user_notifier.notify(exp, last_runid, self._err_message)

        if exp.use_group_email:
            names, addrs = self._get_group_emails(exp.email)
            if names:
                self.info('Notifying user group names={}'.format(','.join(names)))
                self.user_notifier.notify_group(exp, last_runid, self._err_message, addrs)

        if self.labspy_enabled:
            self.labspy_client.update_experiment(exp, self._err_message)

    def _get_group_emails(self, email):
        names, addrs = None, None
        path = os.path.join(paths.setup_dir, 'users.yaml')
        if os.path.isfile(path):
            with open(path, 'r') as rfile:
                yl = yaml.load(rfile)

                items = [(i['name'], i['email']) for i in yl if i['enabled'] and i['email'] != email]
            if items:
                names, addrs = zip(*items)
        return names, addrs

    def _wait_for(self, predicate, period=1, invert=False):
        """
            predicate: callable. func(x)
            period: evaluate predicate every ``period`` seconds
            invert: bool invert predicate logic

            wait until predicate evaluates to False
            if invert is True wait until predicate evaluates to True
        """
        self.debug('waiting for')
        st = time.time()
        if invert:
            predicate = lambda x: not predicate(x)

        while 1:
            et = time.time() - st
            if not self.alive:
                break
            if not predicate(et):
                break
            time.sleep(period)

    def _join_run(self, spec, run):
        # def _join_run(self, spec, t, run):
        # t.join()
        self.debug('Changing Thread name to {}'.format(run.runid))
        ct = currentThread()
        ct.name = run.runid

        self.debug('join run')
        self._do_run(run)

        self.debug('{} finished'.format(run.runid))
        if self.is_alive():
            self.debug('spec analysis type {}'.format(spec.analysis_type))
            if spec.analysis_type.startswith('blank'):
                pb = run.get_baseline_corrected_signals()
                if pb is not None:
                    self._prev_blank_runid = run.spec.runid
                    # self._prev_blank_id = run.spec.analysis_dbid
                    self._prev_blanks = pb
                    self.debug('previous blanks ={}'.format(pb))

        self._report_execution_state(run)
        run.teardown()
        self.measuring_run = None
        mem_log('> end join')

    def _do_run(self, run):
        st = time.time()

        self.debug('do run')

        if self.stats:
            self.stats.start_run(run)

        mem_log('< start')

        run.state = 'not run'

        q = self.experiment_queue
        # is this the last run in the queue. queue is not empty until _start runs so n==1 means last run
        run.is_last = len(q.cleaned_automated_runs) == 1

        self.extracting_run = run

        for step in ('_start',
                     '_extraction',
                     '_measurement',
                     '_post_measurement'):

            if not self.is_alive():
                break

            if self.monitor and self.monitor.has_fatal_error():
                run.cancel_run()
                run.state = 'failed'
                break

            f = getattr(self, step)
            if not f(run):
                self.warning('{} did not complete successfully'.format(step[1:]))
                run.state = 'failed'
                break
        else:
            self.debug('$$$$$$$$$$$$$$$$$$$$ state at run end {}'.format(run.state))
            if run.state not in ('truncated', 'canceled', 'failed'):
                run.state = 'success'

        if run.state in ('success', 'truncated'):
            self.run_completed = run

        remove_backup(run.uuid)

        # check to see if action should be taken
        if run.state not in ('canceled', 'failed'):
            if self._post_run_check(run):
                self._err_message = 'Post Run Check Failed'
                self.warning('post run check failed')
            else:
                self.heading('Post Run Check Passed')

        t = time.time() - st
        self.info('Automated run {} {} duration: {:0.3f} s'.format(run.runid, run.state, t))

        run.finish()
        self._retroactive_experiment_identifiers(run.spec)

        if self.use_autoplot:
            self.autoplot_event = run

        self.wait_group.pop()
        if self.labspy_enabled:
            self.labspy_client.add_run(run, self.experiment_queue)

        if self.use_system_health:
            self._add_system_health(run)

        mem_log('end run')
        if self.stats:
            self.stats.finish_run()
            if run.state == 'success':
                self.stats.update_run_duration(run, t)
                self.stats.calculate()

    def _overlapped_run(self, v):
        self._overlapping = True
        t, run = v
        # while t.is_alive():
        # time.sleep(1)
        self.debug('OVERLAPPING. waiting for run to finish')
        t.join()

        self.debug('{} finished'.format(run.runid))
        if run.analysis_type.startswith('blank'):
            pb = run.get_baseline_corrected_signals()
            if pb is not None:
                # self._prev_blank_id = run.spec.analysis_dbid
                self._prev_blanks = pb
        self._report_execution_state(run)
        run.teardown()

    def _cancel_run(self):
        self.set_extract_state(False)
        self.wait_group.stop()
        self._canceled = True
        for arun in (self.measuring_run, self.extracting_run):
            if arun:
                arun.cancel_run(state='canceled')
        self._err_message = 'User Canceled'

    def _cancel(self, style='queue', cancel_run=False, msg=None, confirm=True, err=None):
        # arun = self.current_run
        aruns = (self.measuring_run, self.extracting_run)

        # arun = self.experiment_queue.current_run
        if style == 'queue':
            name = os.path.basename(self.experiment_queue.path)
            name, _ = os.path.splitext(name)
        else:
            name = aruns[0].runid

        if name:
            ret = YES
            if confirm:
                m = '"{}" is in progress. Are you sure you want to cancel'.format(name)
                if msg:
                    m = '{}\n{}'.format(m, msg)

                ret = self.confirmation_dialog(m,
                                               title='Confirm Cancel',
                                               return_retval=True,
                                               timeout=30)

            if ret == YES:
                # stop queue
                if style == 'queue':
                    self.alive = False
                    self.debug('Queue cancel. stop timer')
                    self.stats.stop_timer()

                self.set_extract_state(False)
                self.wait_group.stop()
                self._canceled = True
                for arun in aruns:
                    if arun:
                        if style == 'queue':
                            state = None
                            if cancel_run:
                                state = 'canceled'
                        else:
                            state = 'canceled'
                            # arun.aliquot = 0

                        arun.cancel_run(state=state)

                # self.debug('&&&&&&& Clearing runs')
                # self.measuring_run = None
                # self.extracting_run = None
                if err is None:
                    err = 'User Canceled'
                self._err_message = err

    def _end_runs(self):
        self.debug('End Runs. stats={}'.format(self.stats))
        # self._last_ran = None
        if self.stats:
            self.stats.stop_timer()

        # self.db.close()
        self.set_extract_state(False)
        # self.extraction_state = False
        # def _set_extraction_state():
        if self.end_at_run_completion:
            c = 'orange'
            msg = 'Stopped'
        else:
            if self._canceled:
                c = 'red'
                msg = 'Canceled'
            else:
                c = 'green'
                msg = 'Finished'

        n = self.experiment_queue.name
        msg = '{} {}'.format(n, msg)
        self._set_message(msg, c)

        invoke_in_main_thread(self._show_shareables)

    def _show_shareables(self):
        if self.use_dvc_persistence:
            from pychron.dvc.share import PushExperimentsModel
            from pychron.dvc.share import PushExperimentsView
            username = self.dvc_username
            password = self.dvc_password
            org = self.dvc_organization
            pm = PushExperimentsModel(org, username, password)
            if pm.shareables:
                if self.confirmation_dialog('You have shareable Experiments. Would you like to examine them?'):
                    pv = PushExperimentsView(model=pm)
                    open_view(pv)

    def _show_conditionals(self, show_measuring=False, tripped=None, kind='livemodal'):
        try:
            if self._cv_info:
                if self._cv_info.control:
                    self._cv_info.control.raise_()
                    return

            from pychron.experiment.conditional.conditionals_view import ConditionalsView

            v = ConditionalsView()

            v.add_pre_run_terminations(self._load_system_conditionals('pre_run_terminations'))
            v.add_pre_run_terminations(self._load_queue_conditionals('pre_run_terminations'))

            v.add_system_conditionals(self._load_system_conditionals(None))
            v.add_conditionals(self._load_queue_conditionals(None))

            v.add_post_run_terminations(self._load_system_conditionals('post_run_terminations'))
            v.add_post_run_terminations(self._load_queue_conditionals('post_run_terminations'))

            run = self.selected_run
            if run and not show_measuring:
                # in this case run is an instance of AutomatedRunSpec
                p = get_path(paths.conditionals_dir, self.selected_run.conditionals, ['.yaml', '.yml'])
                if p:
                    v.add_conditionals(conditionals_from_file(p, level=RUN))

                if run.aliquot:
                    runid = run.runid
                else:
                    runid = run.identifier

                if run.position:
                    id2 = 'position={}'.format(run.position)
                else:
                    idx = self.active_editor.queue.automated_runs.index(run) + 1
                    id2 = 'RowIdx={}'.format(idx)

                v.title = '{} ({}, {})'.format(v.title, runid, id2)
            else:
                run = self.measuring_run

                if run:
                    v.add_conditionals({'{}s'.format(tag): getattr(run, '{}_conditionals'.format(tag))
                                        for tag in CONDITIONAL_GROUP_TAGS})
                    v.title = '{} ({})'.format(v.title, run.spec.runid)

            if tripped:
                v.select_conditional(tripped, tripped=True)

            self._cv_info = open_view(v, kind=kind)

        except BaseException:
            import traceback

            self.warning('******** Exception trying to open conditionals. Notify developer ********')
            self.debug(traceback.format_exc())

    def _add_system_health(self, run):
        # save analysis. don't cancel immediately
        ret = None
        if self.system_health:
            ret = self.system_health.add_analysis(self)

        # cancel the experiment if failed to save to the secondary database
        # cancel/terminate if system health returns a value

        if ret == 'cancel':
            self.cancel(cancel_run=True, msg=self.system_health.error_msg)
        elif ret == 'terminate':
            self.cancel('run', cancel_run=True, msg=self.system_health.error_msg)
        else:
            return True

    # ===============================================================================
    # execution steps
    # ===============================================================================
    def _start(self, run):
        ret = True

        if self.set_integration_time_on_start:
            dit = self.default_integration_time
            self.info('Setting default integration. t={}'.format(dit))
            run.set_integration_time(dit)

        if not run.start():
            self.alive = False
            ret = False
            run.state = 'failed'

            msg = 'Run {} did not start properly'.format(run.runid)
            self._err_message = msg
            self._canceled = True
            self.information_dialog(msg)
        else:
            self.experiment_queue.set_run_inprogress(run.runid)

        return ret

    def _extraction(self, ai):
        """
            ai: AutomatedRun
            extraction step
        """
        if self._pre_extraction_check(ai):
            self.heading('Pre Extraction Check Failed')
            self._err_message = 'Pre Extraction Check Failed'
            return

        # self.extracting_run = ai
        ret = True
        if ai.start_extraction():
            self.extracting = True
            if not ai.do_extraction():
                ret = self._failed_execution_step('Extraction Failed')
        else:
            ret = ai.is_alive()

        self.trait_set(extraction_state_label='', extracting=False)
        self.extracting_run = None
        return ret

    def _measurement(self, ai):
        """
            ai: AutomatedRun
            measurement step
        """
        if self.send_config_before_run:
            self.info('Sending spectrometer configuration')
            man = self.spectrometer_manager
            man.send_configuration()

        ret = True
        self.measuring_run = ai
        if ai.start_measurement():
            # only set to measuring (e.g switch to iso evo pane) if
            # automated run has a measurement_script
            self.measuring = True

            if not ai.do_measurement():
                ret = self._failed_execution_step('Measurement Failed')
        else:
            ret = ai.is_alive()

        # self.debug('^^^^^^^^ Clear measuring run')
        # self.measuring_run = None
        self.measuring = False
        return ret

    def _post_measurement(self, ai):
        """
            ai: AutomatedRun
            post measurement step
        """
        if not ai.do_post_measurement():
            self._failed_execution_step('Post Measurement Failed')
        else:
            # self._retroactive_experiment_identifiers(ai.spec)
            return True

    def _failed_execution_step(self, msg):
        if not self._canceled:
            self._err_message = msg
            self.alive = False
        return False

    # ===============================================================================
    # utilities
    # ===============================================================================
    def _report_execution_state(self, run):
        pass

    def _make_run(self, spec):
        """
            spec: AutomatedRunSpec
            return AutomatedRun

            generate an AutomatedRun for this ``spec``.

        """
        exp = self.experiment_queue

        if not self._set_run_aliquot(spec):
            return

        # reuse run if not overlap
        # run = self.current_run if not spec.overlap[0] else None

        run = None
        arun = spec.make_run(run=run)
        arun.logger_name = 'AutomatedRun {}'.format(arun.runid)

        if spec.end_after:
            self.end_at_run_completion = True
            arun.is_last = True

        '''
            save this runs uuid to a hidden file
            used for analysis recovery
        '''
        self._add_backup(arun.uuid)

        arun.integration_time = 1.04

        arun.experiment_executor = self
        arun.spectrometer_manager = self.spectrometer_manager
        arun.extraction_line_manager = self.extraction_line_manager
        arun.ion_optics_manager = self.ion_optics_manager
        arun.runner = self.pyscript_runner
        arun.extract_device = exp.extract_device

        arun.persister.datahub = self.datahub
        arun.persister.load_name = exp.load_name
        arun.persister.dbexperiment_identifier = exp.database_identifier

        arun.use_syn_extraction = False

        arun.use_dvc_persistence = self.use_dvc_persistence
        if self.use_dvc_persistence:
            arun.dvc_persister = self.application.get_service('pychron.dvc.dvc_persister.DVCPersister')
            arun.dvc_persister.load_name = exp.load_name

            expid = spec.experiment_identifier
            arun.dvc_persister.initialize(expid)

        mon = self.monitor
        if mon is not None:
            mon.automated_run = weakref.ref(arun)()
            arun.monitor = mon
            arun.persister.monitor = mon

        if self.use_system_health:
            arun.system_health = self.system_health

        if self.use_xls_persister:
            xls_persister = ExcelPersister()
            xls_persister.load_name = exp.load_name
            if mon is not None:
                xls_persister.monitor = mon
            arun.xls_persister = xls_persister

        return arun

    def _set_run_aliquot(self, spec):
        """
            spec: AutomatedRunSpec

            set the aliquot/step for this ``spec``
            check for conflicts between primary and secondary databases

        """

        if spec.conflicts_checked:
            return True

        # if a run in executed runs is in extraction or measurement state
        # we are in overlap mode
        dh = self.datahub

        ens = self.experiment_queue.executed_runs
        step_offset, aliquot_offset = 0, 0

        exs = [ai for ai in ens if ai.state in ('measurement', 'extraction')]
        if exs:
            if spec.is_step_heat():
                eruns = [(ei.labnumber, ei.aliquot) for ei in exs]
                step_offset = 1 if (spec.labnumber, spec.aliquot) in eruns else 0
            else:
                eruns = [ei.labnumber for ei in exs]
                aliquot_offset = 1 if spec.labnumber in eruns else 0

            conflict = dh.is_conflict(spec)
            if conflict:
                ret = self._in_conflict(spec, aliquot_offset, step_offset)
            else:
                dh.update_spec(spec, aliquot_offset, step_offset)
                ret = True
        else:
            conflict = dh.is_conflict(spec)
            if conflict:
                ret = self._in_conflict(spec, conflict)
            else:
                dh.update_spec(spec)
                ret = True

        return ret

    def _in_conflict(self, spec, conflict, aoffset=0, soffset=0):
        """
            handle databases in conflict
        """
        dh = self.datahub
        self._canceled = True
        self._err_message = 'Databases are in conflict. {}'.format(conflict)

        ret = self.confirmation_dialog('Databases are in conflict. '
                                       'Do you want to modify the Run Identifier to {}'.format(dh.new_runid),
                                       timeout_ret=0,
                                       timeout=30)
        if ret or ret == 0:
            dh.update_spec(spec, aoffset, soffset)
            ret = True
            self._canceled = False
            self._err_message = ''
        else:
            spec.conflicts_checked = False
            self.message(self._err_message)
            # self.info('No response from user. Canceling run')
            # do_later(self.information_dialog,
            # 'Databases are in conflict. No response from user. Canceling experiment')

        if self._canceled:
            self.cancel()

        return ret

    def _delay(self, delay, message='between'):
        """
            delay: float
            message: str

            sleep for ``delay`` seconds
        """
        # self.delaying_between_runs = True
        msg = 'Delay {} runs {} sec'.format(message, delay)
        self.info(msg)
        self._wait(delay, msg)
        self.delaying_between_runs = False

    def _wait(self, delay, msg):
        """
            delay: float
            message: str

            sleep for ``delay`` seconds using a WaitControl
        """
        wg = self.wait_group
        wc = self.get_wait_control()

        wc.message = msg
        wc.start(duration=delay)
        wg.pop(wc)

        # if wc.is_continued():
        # self.stats.continue_clock()

    def _set_extract_state(self, state, *args):
        """
            state: str
        """
        self.debug('set extraction state {} {}'.format(state, args))
        if state:
            self._extraction_state_on(state, *args)
        else:
            self._extraction_state_off()

    def _extraction_state_on(self, state, flash, color, period):
        """
            flash: float (0.0 - 1.0) percent of period to be on. e.g if flash=0.75 and period=4,
                    state displayed for 3 secs, then off for 1 sec
            color: str
            period: float
        """
        label = state.upper()
        if flash:
            if self._end_flag:
                self._end_flag.set()

                # wait until previous loop finished.
                cf = self._complete_flag
                while not cf.is_set():
                    time.sleep(0.05)

            else:
                self._end_flag = Flag()
                self._complete_flag = Flag()

            def pattern_gen():
                """
                    infinite generator
                """
                pattern = ((flash * period, True), ((1 - flash) * period, False))
                i = 0
                while 1:
                    try:
                        yield pattern[i]
                        i += 1
                    except IndexError:
                        yield pattern[0]
                        i = 1

            self._end_flag.clear()
            self._complete_flag.clear()

            invoke_in_main_thread(self._extraction_state_iter, pattern_gen(), label, color)
        else:
            invoke_in_main_thread(self.trait_set, extraction_state_label=label,
                                  extraction_state_color=color)

    def _extraction_state_off(self):
        """
            clear extraction state label
        """
        if self._end_flag:
            self._end_flag.set()

        invoke_in_main_thread(self.trait_set, extraction_state_label='')

    def _extraction_state_iter(self, gen, label, color):
        """
            iterator for extraction state label.
            used to flash label
        """
        t, state = gen.next()
        if state:
            self.debug('set state label={}, color={}'.format(label, color))
            self.trait_set(extraction_state_label=label,
                           extraction_state_color=color)
        else:
            self.debug('clear extraction_state_label')
            self.trait_set(extraction_state_label='')

        if not self._end_flag.is_set():
            do_after(t * 1000, self._extraction_state_iter, gen, label, color)
        else:
            self.debug('extract state complete')
            self._complete_flag.set()
            self.trait_set(extraction_state_label='')

    def _add_backup(self, uuid_str):
        """
            add uuid to backup recovery file
        """

        with open(paths.backup_recovery_file, 'a') as rfile:
            rfile.write('{}\n'.format(uuid_str))

    # ===============================================================================
    # checks
    # ===============================================================================
    def _check_dashboard(self, prog=None):
        """
        return True if dashboard has an error
        :return: boolean
        """
        if self.use_dashboard_client:
            if self.dashboard_client:
                ef = self.dashboard_client.error_flag
                if prog:
                    prog.change_message('Checking Dashboard client for errors')

                if ef:
                    self.warning('Canceling experiment. Dashboard client reports an error\n {}'.format(ef))
                    return ef

    def _check_memory(self, prog=None, threshold=None):
        """
            if avaliable memory is less than threshold  (MB)
            stop the experiment
            issue a warning

            return True if out of memory
            otherwise None
        """
        if self.use_memory_check:
            if prog:
                prog.change_message('Checking available memory')
            if threshold is None:
                threshold = self.memory_threshold

            # return amem in MB
            amem = mem_available()
            self.debug('Available memory {}. mem-threshold= {}'.format(amem, threshold))
            if amem < threshold:
                msg = 'Memory limit exceeded. Only {} MB available. Stopping Experiment'.format(amem)
                invoke_in_main_thread(self.warning_dialog, msg)
                return True

    def _check_managers(self, inform=True):
        self.debug('checking for managers')
        if globalv.experiment_debug:
            self.debug('********************** NOT DOING  managers check')
            return True

        nonfound = self._check_for_managers()
        if nonfound:
            self.info('experiment canceled because could connect to managers {}'.format(nonfound))
            if inform:
                invoke_in_main_thread(self.warning_dialog,
                                      'Canceled! Could not connect to managers {}. '
                                      'Check that these instances are running.'.format(','.join(nonfound)))
            return

        return True

    def _check_for_managers(self):
        """
            determine the necessary managers based on the ExperimentQueue and
            check that they exist and are connectable
        """
        from pychron.experiment.connectable import Connectable

        exp = self.experiment_queue
        nonfound = []
        elm_connectable = Connectable(name='Extraction Line',
                                      manager=self.extraction_line_manager)
        self.connectables = [elm_connectable]

        if self.extraction_line_manager is None:
            nonfound.append('extraction_line')
        else:
            if not self.extraction_line_manager.test_connection():
                nonfound.append('extraction_line')
            else:
                elm_connectable.connected = True

        if exp.extract_device and exp.extract_device not in ('Extract Device', LINE_STR):
            # extract_device = convert_extract_device(exp.extract_device)
            extract_device = exp.extract_device.replace(' ', '')
            ed_connectable = Connectable(name=extract_device)
            man = None
            if self.application:
                protocol = 'pychron.lasers.laser_managers.ilaser_manager.ILaserManager'
                self.debug('get service name={}'.format(extract_device))
                man = self.application.get_service(protocol, 'name=="{}"'.format(extract_device))

                if man is None:
                    protocol = 'pychron.external_pipette.protocol.IPipetteManager'
                    man = self.application.get_service(protocol, 'name=="{}"'.format(extract_device))
                ed_connectable.protocol = protocol

            self.connectables.append(ed_connectable)
            if not man:
                nonfound.append(extract_device)
            else:
                if not man.test_connection():
                    nonfound.append(extract_device)
                else:
                    ed_connectable.set_connection_parameters(man)
                    ed_connectable.connected = True

        needs_spec_man = any([ai.measurement_script
                              for ai in exp.cleaned_automated_runs
                              if ai.state == 'not run'])

        if needs_spec_man:
            s_connectable = Connectable(name='Spectrometer', manager=self.spectrometer_manager)
            self.connectables.append(s_connectable)
            if self.spectrometer_manager is None:
                nonfound.append('spectrometer')
            else:
                if not self.spectrometer_manager.test_connection():
                    nonfound.append('spectrometer')
                else:
                    s_connectable.connected = True

        return nonfound

    def _pre_extraction_check(self, run):
        """
            do pre_run_terminations
        """
        if not self.alive:
            return

        conditionals = self._load_queue_conditionals('pre_run_terminations')
        default_conditionals = self._load_system_conditionals('pre_run_terminations')
        if default_conditionals or conditionals:
            self.heading('Pre Extraction Check')

            self.debug('Get a measurement from the spectrometer')
            data = self.spectrometer_manager.spectrometer.get_intensities()
            ks = ','.join(data[0])
            ss = ','.join(['{:0.5f}'.format(d) for d in data[1]])
            self.debug('Pre Extraction Termination data. keys={}, signals={}'.format(ks, ss))

            if conditionals:
                self.info('testing user defined conditionals')
                if self._test_conditionals(run, conditionals,
                                           'Checking user defined pre extraction terminations',
                                           'Pre Extraction Termination',
                                           data=data):
                    return True

            if default_conditionals:
                self.info('testing system defined conditionals')
                if self._test_conditionals(run, default_conditionals,
                                           'Checking default pre extraction terminations',
                                           'Pre Extraction Termination',
                                           data=data):
                    return True

            self.heading('Pre Extraction Check Passed')

    def _pre_queue_check(self, exp):
        """
            return True to stop execution loop
        """
        if exp.tray:
            ed = next((ci for ci in self.connectables if ci.name == exp.extract_device), None)
            if ed and ed.connected:
                name = convert_extract_device(ed.name)
                man = self.application.get_service(ed.protocol, 'name=="{}"'.format(name))
                self.debug('Get service {}. name=="{}"'.format(ed.protocol, name))
                if man:
                    self.debug('{} service found {}'.format(name, man))
                    ed_tray = man.get_tray()
                    return ed_tray != exp.tray

    def _pre_run_check(self, spec):
        """
            return True to stop execution loop
        """
        self.heading('Pre Run Check')

        ef = self._check_dashboard()
        if ef:
            self._err_message = 'Dashboard error. {}'.format(ef)

        if self._check_memory():
            self._err_message = 'Not enough memory'
            return True

        if not self._check_managers():
            self._err_message = 'Not all managers available'
            return True

        if self._check_for_errors():
            return True

        if self.monitor:
            if not self.monitor.check():
                self._err_message = 'Automated Run Monitor Failed'
                self.warning('automated run monitor failed')
            return True

        # if the experiment queue has been modified wait until saved or
        # timed out. if timed out autosave.
        self._wait_for_save()
        self.heading('Pre Run Check Passed')

    def _retroactive_experiment_identifiers(self, spec):
        db = self.datahub.mainstore
        crun, expid = retroactive_experiment_identifiers(spec, self._cached_runs, self._active_experiment_identifier)
        self._cached_runs, self._active_experiment_identifier = crun, expid

        db.add_experiment_association(spec.experiment_identifier, spec)
        if not is_special(spec.identifier) and self._cached_runs:
            for c in self._cached_runs:
                db.add_experiment_association(expid, c)
            self._cached_runs = []
            # if is_special(spec.identifier):
            #     self._cached_runs.append(spec)
            #     if self._active_experiment_identifier:
            #         spec.experiment_identifier = self._active_experiment_identifier
            # else:
            #     exp_id = spec.experiment_identifier
            #     if self._cached_runs:
            #         for c in self._cached_runs:
            #             self.datahub.maintstore.add_experiment_association(c, exp_id)
            #         self._cached_runs = []
            #     self._active_experiment_identifier = exp_id

    def _check_experiment_identifiers(self):
        db = self.datahub.mainstore.db
        print 'main stored db', id(db)

        with db.session_ctx():

            cr = ConflictResolver()
            for ei in self.experiment_queues:
                identifiers = {ai.identifier for ai in ei.cleaned_automated_runs}
                identifiers = [idn for idn in identifiers if not is_special(idn)]

                experiments = {}
                eas = db.get_associated_experiments(identifiers)
                for idn, exps in groupby(eas, key=lambda x: x[1]):
                    experiments[idn] = [e[0] for e in exps]

                conflicts = []
                for ai in ei.cleaned_automated_runs:
                    identifier = ai.identifier
                    if not is_special(identifier):
                        try:
                            es = experiments[identifier]
                            if ai.experiment_identifier not in es:
                                if ai.sample == self.monitor_name:
                                    ai.experiment_identifier = ai.irradiation

                                else:

                                    self.debug('Experiment association conflict. '
                                               'experimentID={} '
                                               'previous_associations={}'.format(ai.experiment_identifier,
                                                                                 ','.join(es)))
                                    conflicts.append((ai, es))
                        except KeyError:
                            pass

                if conflicts:
                    self.debug('Experiment association warning')
                    cr.add_conflicts(ei, conflicts)

            if cr.conflicts:
                cr.available_ids = db.get_experiment_identifiers()

                info = cr.edit_traits(kind='livemodal')
                if info.result:
                    cr.apply()
                    self.experiment_queue.refresh_table_needed = True
                    return True
            else:
                return True

    def _sync_repositories(self, prog):
        experiment_ids = {a.experiment_identifier for q in self.experiment_queues for a in q.cleaned_automated_runs}
        for e in experiment_ids:
            if prog:
                prog.change_message('Syncing {}'.format(e))
                if not self.datahub.mainstore.sync_repo(e):
                    break
        else:
            return True

    def _pre_execute_check(self, prog=None, inform=True):
        if prog:
            prog.change_message('Checking Experiment Identifiers')

        if not self._check_experiment_identifiers():
            return

        if prog:
            prog.change_message('Syncing repositories')
        if not self._sync_repositories(prog):
            return

        if self.user_notifier.emailer is None:
            if any((eq.use_email or eq.use_group_email for eq in self.experiment_queues)):
                if not self.confirmation_dialog('Email Plugin not initialized. '
                                                'Required for sending email notifications. '
                                                'Are you sure you want to continue?'):
                    return

        if not self.set_managers(prog):
            return

        if prog:
            prog.change_message('Checking secondary database')

    def _check_for_errors(self):
        for c in self.connectables:
            man = c.manager
            if man is None:
                man = self.application.get_service(c.protocol, 'name=="{}"'.format(c.name))

            if man:
                e = man.get_error()
                if e:
                    self._err_message = e
                    break

    def _pre_execute_check(self, prog=None, inform=True):
        if prog:
            prog.change_message('Checking queue length')

        exp = self.experiment_queue
        runs = exp.cleaned_automated_runs
        if not len(runs):
            if inform:
                self.warning_dialog('No analysis in the queue')
            return

        if self.user_notifier.emailer is None:
            if any((eq.use_email or eq.use_group_email for eq in self.experiment_queues)):
                if not self.confirmation_dialog('Email Plugin not initialized. '
                                                'Required for sending email notifications. '
                                                'Are you sure you want to continue?'):
                    return

        if not self.datahub.secondary_connect():
            if not self.confirmation_dialog(
                    'Not connected to a Mass Spec database. Do you want to continue with pychron only?'):
                return
            
        if prog:
            prog.change_message('Setting aliquot for first analysis')

        # check the first aliquot before delaying
        arv = runs[0]
        if not self._set_run_aliquot(arv):
            if inform:
                self.warning_dialog('Failed setting aliquot')
            return

        no_exp = False
        for i, ai in enumerate(runs):
            if not ai.experiment_identifier:
                self.warning('No experiment identifier for i={}, {}'.format(i + 1, ai.runid))
                no_exp = True

        if no_exp:
            self.warning_dialog('No Experiment Identifiers')
            return

        if globalv.experiment_debug:
            self.debug('********************** NOT DOING PRE EXECUTE CHECK ')
            return True

        if prog:
            prog.change_message('Checking Experiment Identifiers')

        if not self._check_experiment_identifiers():
            return

        if prog:
            prog.change_message('Syncing repositories')
        if not self._sync_repositories(prog):
            return
        
        if self._check_dashboard(prog):
            return

        if self._check_memory(prog):
            return

        if not self._check_managers(prog, inform=inform):
            return

        if self.use_automated_run_monitor:
            self.monitor = self._monitor_factory()
            if self.monitor:
                if prog:
                    prog.change_message('Checking Automated Run Monitor')
                self.monitor.set_additional_connections(self.connectables)
                self.monitor.clear_errors()
                if not self.monitor.check():
                    if inform:
                        self.warning_dialog('Automated Run Monitor Failed')
                    return

        if prog:
            prog.change_message('Get preceding blank')

        an = self._get_preceding_blank_or_background(inform=inform)
        if an is not True:
            if an is None:
                return
            else:
                self.info('using {} as the previous blank'.format(an.record_id))
                try:
                    # self._prev_blank_id = an.meas_analysis_id
                    self._prev_blanks = an.get_baseline_corrected_signal_dict()
                    self._prev_baselines = an.get_baseline_dict()
                except TraitError:
                    self.debug_exception()
                    self.warning('failed loading previous blank')
                    return
        if prog:
            prog.change_message('Checking PyScript Runner')
        if not self.pyscript_runner.connect():
            self.info('Failed connecting to pyscript_runner')
            msg = 'Failed connecting to a pyscript_runner. Is the extraction line computer running?'
            invoke_in_main_thread(self.warning_dialog, msg)
            return

        if prog:
            prog.change_message('Pre execute check complete')

        self.debug('pre execute check complete')
        return True

    def _post_run_check(self, run):
        """
            1. check post run termination conditionals.
            2. check to see if an action should be taken

            if runs  are overlapping this will be a problem.
            dont overlap onto blanks
            execute the action and continue the queue
        """
        if not self.alive:
            return
        self.heading('Post Run Check')

        # check user defined post run actions
        # conditionals = self._load_queue_conditionals('post_run_actions', klass='ActionConditional')
        conditionals = self._load_queue_conditionals('post_run_actions')
        if self._action_conditionals(run, conditionals, 'Checking user defined post run actions',
                                     'Post Run Action'):
            return True

        # check default post run actions
        # conditionals = self._load_default_conditionals('post_run_actions', klass='ActionConditional')
        conditionals = self._load_system_conditionals('post_run_actions')
        if self._action_conditionals(run, conditionals, 'Checking default post run actions',
                                     'Post Run Action'):
            return True

        # check queue defined terminations
        conditionals = self._load_queue_conditionals('post_run_terminations')
        if self._test_conditionals(run, conditionals, 'Checking user defined post run terminations',
                                   'Post Run Termination'):
            return True

        # check default terminations
        conditionals = self._load_system_conditionals('post_run_terminations')
        if self._test_conditionals(run, conditionals, 'Checking default post run terminations',
                                   'Post Run Termination'):
            return True

    def _load_system_conditionals(self, term_name, **kw):
        self.debug('loading system conditionals {}'.format(term_name))
        # p = paths.system_conditionals
        p = get_path(paths.spectrometer_dir, '.*conditionals', ['.yaml', '.yml'])
        if p:
            return self._extract_conditionals(p, term_name, level=SYSTEM, **kw)
        else:
            # pp = os.path.join(paths.spectrometer_dir, 'default_conditionals.yaml')
            self.warning('no system conditionals file located at {}'.format(p))

    def _load_queue_conditionals(self, term_name, **kw):
        self.debug('loading queue conditionals {}'.format(term_name))
        exp = self.experiment_queue
        if not exp and self.active_editor:
            exp = self.active_editor.queue

        if exp:
            name = exp.queue_conditionals_name
            if test_queue_conditionals_name(name):
                p = get_path(paths.queue_conditionals_dir, name, ['.yaml', '.yml'])
                self.debug('queue conditionals path {}'.format(p))
                return self._extract_conditionals(p, term_name, level=QUEUE, **kw)

    def _extract_conditionals(self, p, term_name, level=RUN):
        if p and os.path.isfile(p):
            self.debug('loading condiitonals from {}'.format(p))
            return conditionals_from_file(p, name=term_name, level=level)

    def _action_conditionals(self, run, conditionals, message1, message2):
        if conditionals:
            self.debug('{} n={}'.format(message1, len(conditionals)))
            for ci in conditionals:
                if ci.check(run, None, True):
                    self.info('{}. {}'.format(message2, ci.to_string()), color='yellow')
                    self._show_conditionals(show_measuring=True, tripped=ci, kind='live')
                    self._do_action(ci)

                    if self._cv_info:
                        do_after(2000, self._cv_info.control.close)

                    return True

    def _test_conditionals(self, run, conditionals, message1, message2,
                           data=None, cnt=True):
        if not self.alive:
            return True

        if conditionals:
            self.debug('{} n={}'.format(message1, len(conditionals)))
            for ci in conditionals:
                if ci.check(run, data, cnt):
                    self.warning('!!!!!!!!!! Conditional Tripped !!!!!!!!!!')
                    self.warning('{}. {}'.format(message2, ci.to_string()))

                    # self.notification_manager.add_notification('Conditional Tripped. {}. {}'.format(message2,
                    # ci.to_string()))

                    self.cancel(confirm=False)

                    self.show_conditionals(show_measuring=True, tripped=ci)
                    return True

    def _do_action(self, action):
        self.info('Do queue action {}'.format(action.action))
        if action.action == 'repeat':
            if action.count < action.nrepeat:
                self.debug('repeating last run')
                action.count += 1
                exp = self.experiment_queue

                run = exp.executed_runs[0]
                exp.automated_runs.insert(0, run)

                # experimentor handles the queue modified
                # resets the database and updates info
                self.queue_modified = True

            else:
                self.info('executed N {} {}s'.format(action.count + 1,
                                                     action.action))
                self.cancel(confirm=False)

        elif action.action == 'cancel':
            self.cancel(confirm=False)

    def _get_preceding_blank_or_background(self, inform=True):
        exp = self.experiment_queue

        types = ['air', 'unknown', 'cocktail']
        # get first air, unknown or cocktail
        aruns = exp.cleaned_automated_runs

        if aruns[0].analysis_type.startswith('blank'):
            return True

        msg = '''First "{}" not preceded by a blank.
Use Last "blank_{}"= {}
'''
        an = next((a for a in aruns if a.analysis_type in types), None)
        if an:
            anidx = aruns.index(an)

            # find first blank_
            # if idx > than an idx need a blank
            nopreceding = True
            ban = next((a for a in aruns if a.analysis_type == 'blank_{}'.format(an.analysis_type)), None)

            if ban:
                nopreceding = aruns.index(ban) > anidx

            if nopreceding:
                self.debug('no preceding blank')
            if anidx == 0:
                self.debug('first analysis is not a blank')

            if anidx == 0 or nopreceding:
                pdbr, selected = self._get_blank(an.analysis_type, exp.mass_spectrometer,
                                                 exp.extract_device,
                                                 last=True)
                if pdbr:
                    if selected:
                        self.debug('use user selected blank {}'.format(pdbr.record_id))
                        return pdbr
                    else:
                        msg = msg.format(an.analysis_type,
                                         an.analysis_type,
                                         pdbr.record_id)

                        retval = NO
                        if inform:
                            retval = self.confirmation_dialog(msg,
                                                              no_label='Select From Database',
                                                              cancel=True,
                                                              return_retval=True)

                        if retval == CANCEL:
                            return
                        elif retval == YES:
                            self.debug('use default blank {}'.format(pdbr.record_id))
                            return pdbr
                        else:
                            self.debug('get blank from database')
                            pdbr, _ = self._get_blank(an.analysis_type, exp.mass_spectrometer,
                                                      exp.extract_device)
                            return pdbr
                else:
                    self.warning_dialog('No blank for {} is in the database. Run a blank!!'.format(an.analysis_type))
                    return

        return True

    def _get_blank(self, kind, ms, ed, last=False):
        mainstore = self.datahub.mainstore
        db = mainstore.db
        selected = False
        dbr = None
        with db.session_ctx():
            if last:
                dbr = db.retrieve_blank(kind, ms, ed, last)

            if dbr is None:
                dbr = self._select_blank(db, ms)
                selected = True

            if dbr:
                dbr = mainstore.make_analysis(dbr, calculate_age=False)

            return dbr, selected

    def _select_blank(self, db, ms):
        # sel = db.selector_factory(style='single')
        sel = IsotopeAnalysisSelector(db=db)

        sel.set_columns(exclude='irradiation_info',
                        append=[('Measurement', 'meas_script_name', 120),
                                ('Extraction', 'extract_script_name', 90)])
        sel.window_width = 750
        sel.title = 'Select Default Blank'

        with db.session_ctx():
            dbs = db.get_blanks(ms)

            sel.load_records(dbs[::-1])
            sel.selected = sel.records[-1]
            info = sel.edit_traits(kind='livemodal')
            if info.result:
                return sel.selected

    def _set_message(self, msg, color='black'):
        self.heading(msg)
        invoke_in_main_thread(self.trait_set, extraction_state_label=msg,
                              extraction_state_color=color)

    # ===============================================================================
    # handlers
    # ===============================================================================
    def _measuring_run_changed(self):
        if self.measuring_run:
            self.measuring_run.is_last = self.end_at_run_completion

    def _extracting_run_changed(self):
        if self.extracting_run:
            self.extracting_run.is_last = self.end_at_run_completion

    def _end_at_run_completion_changed(self):
        if self.end_at_run_completion:
            if self.measuring_run:
                self.measuring_run.is_last = True
            if self.extracting_run:
                self.extracting_run.is_last = True
        else:
            self._update_automated_runs()

    @on_trait_change('experiment_queue:automated_runs[]')
    def _update_automated_runs(self):
        if self.is_alive():
            is_last = len(self.experiment_queue.cleaned_automated_runs) == 0
            if self.extracting_run:
                self.extracting_run.is_last = is_last

    def _stop_button_fired(self):
        self.debug('%%%%%%%%%%%%%%%%%% Stop fired alive={}'.format(self.is_alive()))
        if self.is_alive():
            self.info('stop execution')
            self.stop()

    def _cancel_run_button_fired(self):
        self.debug('cancel run. Executor.isAlive={}'.format(self.is_alive()))
        if self.is_alive():
            for crun, kind in ((self.measuring_run, 'measuring'),
                               (self.extracting_run, 'extracting')):
                if crun:
                    self.debug('cancel {} run {}'.format(kind, crun.runid))
                    t = Thread(target=self._cancel_run)
                    t.start()
                    break

    def _truncate_button_fired(self):
        if self.measuring_run:
            self.measuring_run.truncate_run(self.truncate_style)

    def _show_conditionals_button_fired(self):
        self._show_conditionals()

    @on_trait_change('experiment_queue:selected, active_editor:queue:selected')
    def _handle_selection(self, new):
        if new:
            self.selected_run = new[0]
        else:
            self.selected_run = None

    def _alive_changed(self, new):
        self.executing_led.state = 2 if new else 0

    # ===============================================================================
    # property get/set
    # ===============================================================================
    def _get_can_start(self):
        return self.executable and not self.is_alive()

    # ===============================================================================
    # defaults
    # ===============================================================================
    def _system_health_default(self):
        sh = SystemHealthSeries()
        return sh

    def _datahub_default(self):
        dh = Datahub()
        return dh

    def _pyscript_runner_default(self):
        runner = self.application.get_service('pychron.extraction_line.ipyscript_runner.IPyScriptRunner')
        return runner

    def _monitor_factory(self):
        self.debug('Experiment Executor mode={}'.format(self.mode))
        if self.mode == 'client':
            from pychron.monitors.automated_run_monitor import RemoteAutomatedRunMonitor

            mon = RemoteAutomatedRunMonitor(name='automated_run_monitor')
        else:
            from pychron.monitors.automated_run_monitor import AutomatedRunMonitor

            mon = AutomatedRunMonitor()

        self.debug('Automated run monitor {}'.format(mon))
        if mon is not None:
            isok = mon.load()
            if isok:
                return mon
            else:
                self.warning('no automated run monitor available. '
                             'Make sure config file is located at setupfiles/monitors/automated_run_monitor.cfg')

    @property
    def labspy_enabled(self):
        if self.use_labspy:
            return self.labspy_client is not None

# ============= EOF =============================================<|MERGE_RESOLUTION|>--- conflicted
+++ resolved
@@ -464,11 +464,7 @@
         if self.labspy_enabled:
             self.labspy_client.add_experiment(exp)
 
-<<<<<<< HEAD
         # self.datahub.add_experiment(exp)
-=======
-        self.datahub.add_experiment(exp)
->>>>>>> 0037c059
 
         # reset conditionals result file
         reset_conditional_results()
