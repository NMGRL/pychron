--- conflicted
+++ resolved
@@ -1319,11 +1319,7 @@
         selected = False
         with db.session_ctx():
             if last:
-<<<<<<< HEAD
-                dbr = db.get_blank(kind, ms, ed, last)
-=======
                 dbr = db.retrieve_blank(kind, ms, ed, last)
->>>>>>> 84f0de48
 
             if dbr is None:
                 dbr=self._select_blank(db, ms)
@@ -1333,44 +1329,6 @@
                 dbr = mainstore.make_analysis(dbr, calculate_age=False)
 
             return dbr, selected
-        #         dbr = self._select_blank(db, ms)
-        # with db.session_ctx() as sess:
-        #     q = sess.query(meas_AnalysisTable)
-        #     q = q.join(meas_MeasurementTable, gen_AnalysisTypeTable)
-        #
-        #     if last:
-        #         q = q.filter(gen_AnalysisTypeTable.name == 'blank_{}'.format(kind))
-        #     else:
-        #         q = q.filter(gen_AnalysisTypeTable.name.startswith('blank'))
-        #
-        #     if ms:
-        #         q = q.join(gen_MassSpectrometerTable)
-        #         q = q.filter(gen_MassSpectrometerTable.name == ms.lower())
-        #     if ed and not ed in ('Extract Device', NULL_STR) and kind == 'unknown':
-        #         q = q.join(meas_ExtractionTable, gen_ExtractionDeviceTable)
-        #         q = q.filter(gen_ExtractionDeviceTable.name == ed)
-        #
-        #     q = q.order_by(meas_AnalysisTable.analysis_timestamp.desc())
-        #     dbr = None
-        #     if last:
-        #         q = q.limit(1)
-        #         try:
-        #             dbr = q.first()
-        #         except NoResultFound, e:
-        #             self.debug('No result found {}'.format(e))
-        #         except NoResultFound:
-        #             dbr = self._select_blank(db, ms)
-        #
-        #         if dbr is None:
-        #             dbr = self._select_blank(db, ms)
-        #             selected = True
-        #     else:
-        #         dbr = self._select_blank(db, ms)
-        #
-        #     if dbr:
-        #         dbr = mainstore.make_analysis(dbr, calculate_age=False)
-        #
-        # return dbr, selected
 
     def _select_blank(self, db, ms):
         sel = db.selector_factory(style='single')
@@ -1380,23 +1338,7 @@
         sel.window_width = 750
         sel.title = 'Select Default Blank'
 
-<<<<<<< HEAD
-        with db.session_ctx() as sess:
-            # q = sess.query(meas_AnalysisTable)
-            # q = q.join(meas_MeasurementTable)
-            # q = q.join(gen_AnalysisTypeTable)
-            #
-            # q = q.filter(gen_AnalysisTypeTable.name.like('blank%'))
-            # if ms:
-            #     q = q.join(gen_MassSpectrometerTable)
-            #     q = q.filter(gen_MassSpectrometerTable.name == ms.lower())
-            #
-            # q = q.order_by(meas_AnalysisTable.analysis_timestamp.desc())
-            # q = q.limit(100)
-            # dbs = q.all()
-=======
         with db.session_ctx():
->>>>>>> 84f0de48
             dbs = db.get_blanks(ms)
 
             sel.load_records(dbs[::-1])
