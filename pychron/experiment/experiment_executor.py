# ===============================================================================
# Copyright 2013 Jake Ross
#
# Licensed under the Apache License, Version 2.0 (the "License");
# you may not use this file except in compliance with the License.
# You may obtain a copy of the License at
#
# http://www.apache.org/licenses/LICENSE-2.0
#
# Unless required by applicable law or agreed to in writing, software
# distributed under the License is distributed on an "AS IS" BASIS,
# WITHOUT WARRANTIES OR CONDITIONS OF ANY KIND, either express or implied.
# See the License for the specific language governing permissions and
# limitations under the License.
# ===============================================================================

# ============= enthought library imports =======================
from apptools.preferences.preference_binding import bind_preference
from pyface.constant import CANCEL, YES, NO
from pyface.timer.do_later import do_after
from traits.api import Event, Button, String, Bool, Enum, Property, Instance, Int, List, Any, Color, Dict, \
    on_trait_change, Long, Float, Str
from traits.trait_errors import TraitError

# ============= standard library imports ========================
from threading import Thread, Event as Flag, Lock, currentThread
from datetime import datetime
from itertools import groupby
import time
import os
import yaml
# ============= local library imports  ==========================
from pychron.consumer_mixin import consumable
from pychron.core.codetools.memory_usage import mem_available
from pychron.core.helpers.filetools import add_extension, get_path
from pychron.core.notification_manager import NotificationManager
from pychron.core.progress import open_progress
from pychron.core.ui.gui import invoke_in_main_thread
from pychron.core.ui.led_editor import LED
from pychron.database.selectors.isotope_selector import IsotopeAnalysisSelector
from pychron.envisage.consoleable import Consoleable
from pychron.envisage.preference_mixin import PreferenceMixin
from pychron.envisage.view_util import open_view
from pychron.experiment.automated_run.persistence import ExcelPersister
from pychron.experiment.conditional.conditional import conditionals_from_file
from pychron.experiment.conflict_resolver import ConflictResolver
from pychron.experiment.datahub import Datahub
from pychron.experiment.health.series import SystemHealthSeries
from pychron.experiment.notifier.user_notifier import UserNotifier
from pychron.experiment.stats import StatsGroup
from pychron.experiment.utilities.conditionals import test_queue_conditionals_name, SYSTEM, QUEUE, RUN, \
    CONDITIONAL_GROUP_TAGS
from pychron.experiment.utilities.conditionals_results import reset_conditional_results
from pychron.experiment.utilities.repository_identifier import retroactive_repository_identifiers
from pychron.experiment.utilities.identifier import convert_extract_device, is_special
from pychron.extraction_line.ipyscript_runner import IPyScriptRunner
from pychron.globals import globalv
from pychron.paths import paths
from pychron.pychron_constants import DEFAULT_INTEGRATION_TIME, LINE_STR
from pychron.wait.wait_group import WaitGroup


def remove_backup(uuid_str):
    """
        remove uuid from backup recovery file
    """
    with open(paths.backup_recovery_file, 'r') as rfile:
        r = rfile.read()

    r = r.replace('{}\n'.format(uuid_str), '')
    with open(paths.backup_recovery_file, 'w') as wfile:
        wfile.write(r)


class ExperimentExecutor(Consoleable, PreferenceMixin):
    """
    ExperimentExecutor coordinates execution of an experiment queue

    """
    experiment_queues = List
    experiment_queue = Any
    user_notifier = Instance(UserNotifier, ())
    connectables = List
    active_editor = Any
    console_bgcolor = 'black'
    selected_run = Instance('pychron.experiment.automated_run.spec.AutomatedRunSpec', )
    autoplot_event = Event
    run_completed = Event

    # ===========================================================================
    # control
    # ===========================================================================
    show_conditionals_button = Button('Show Conditionals')
    start_button = Event
    stop_button = Event
    can_start = Property(depends_on='executable, _alive')
    executing_led = Instance(LED, ())
    delaying_between_runs = Bool

    extraction_state_label = String
    extraction_state_color = Color

    end_at_run_completion = Bool(False)
    abort_run_button = Button('Abort Run')

    truncate_button = Button('Truncate Run')
    truncate_style = Enum('Normal', 'Quick')
    '''
        immediate 0= measure_iteration stopped at current step, script continues
        quick     1= measure_iteration stopped at current step, script continues using 0.25*counts

        old-style
            immediate 0= is the standard truncation, measure_iteration stopped at current step and measurement_script
                         truncated
            quick     1= the current measure_iteration is truncated and a quick baseline is collected, peak center?
            next_int. 2= same as setting ncounts to < current step. measure_iteration is truncated but script continues
    '''
    # ===========================================================================
    #
    # ===========================================================================

    wait_group = Instance(WaitGroup, ())
    stats = Instance(StatsGroup)

    spectrometer_manager = Any
    extraction_line_manager = Any
    ion_optics_manager = Any

    pyscript_runner = Instance(IPyScriptRunner)
    monitor = Instance('pychron.monitors.automated_run_monitor.AutomatedRunMonitor')
    system_health = Instance(SystemHealthSeries)

    measuring_run = Instance('pychron.experiment.automated_run.automated_run.AutomatedRun')
    extracting_run = Instance('pychron.experiment.automated_run.automated_run.AutomatedRun')

    datahub = Instance(Datahub)
    labspy_client = Instance('pychron.labspy.client.LabspyClient')
    dashboard_client = Instance('pychron.dashboard.client.DashboardClient')
    # ===========================================================================
    #
    # ===========================================================================
    queue_modified = False

    executable = Bool
    measuring = Bool(False)
    extracting = Bool(False)

    mode = 'normal'
    # ===========================================================================
    # preferences
    # ===========================================================================
    auto_save_delay = Int(30)
    use_auto_save = Bool(True)
    use_labspy = Bool
    use_dashboard_client = Bool
    min_ms_pumptime = Int(30)
    use_automated_run_monitor = Bool(False)
    use_system_health = Bool(False)
    set_integration_time_on_start = Bool(False)
    send_config_before_run = Bool(False)
    default_integration_time = Float(DEFAULT_INTEGRATION_TIME)
    use_memory_check = Bool(True)
    memory_threshold = Int
    use_dvc = Bool(False)
    use_autoplot = Bool(False)
    monitor_name = 'FC-2'

    use_xls_persistence = Bool(False)
    use_db_persistence = Bool(True)

    # dvc
    use_dvc_persistence = Bool(False)
    dvc_username = Str
    dvc_password = Str
    dvc_organization = Str

    baseline_color = Color
    sniff_color = Color
    signal_color = Color

    alive = Bool(False)
    _canceled = False
    _state_thread = None
    _aborted = False

    _end_flag = None
    _complete_flag = None

    _prev_blanks = Dict
    _prev_baselines = Dict
    _prev_blank_runid = String
    _err_message = String
    _prev_blank_id = Long

    _cv_info = None
    _cached_runs = List
    _active_repository_identifier = Str

    def __init__(self, *args, **kw):
        super(ExperimentExecutor, self).__init__(*args, **kw)
        self.wait_control_lock = Lock()
        # self.set_managers()
        self.notification_manager = NotificationManager()

    def set_managers(self, prog=None):
        p1 = 'pychron.extraction_line.extraction_line_manager.ExtractionLineManager'
        p2 = 'pychron.spectrometer.base_spectrometer_manager.BaseSpectrometerManager'
        p3 = 'pychron.spectrometer.ion_optics.ion_optics_manager.IonOpticsManager'
        if self.application:
            if prog:
                prog.change_message('Setting Spectrometer')
            self.spectrometer_manager = self.application.get_service(p2)
            if self.spectrometer_manager is None:
                self.warning_dialog('Spectrometer Plugin is required for Experiment')
                return
            self.ion_optics_manager = self.application.get_service(p3)

            if prog:
                prog.change_message('Setting Extraction Line')
            self.extraction_line_manager = self.application.get_service(p1)
            if self.extraction_line_manager is None:
                self.warning_dialog('Extraction Line Plugin is required for Experiment')
                return

        dh = self.datahub
        dh.mainstore = self.application.get_service('pychron.dvc.dvc.DVC')
        dh.mainstore.precedence = 1

        return True

    def bind_preferences(self):
        self.datahub.bind_preferences()

        prefid = 'pychron.experiment'

        attrs = ('use_auto_save',
                 'use_autoplot',
                 'auto_save_delay',
                 'use_labspy',
                 'min_ms_pumptime',
                 'set_integration_time_on_start',
                 'send_config_before_run',
                 'default_integration_time',
                 'use_dvc_persistence',
                 'use_xls_persistence',
                 'use_db_persistence')
        self._preference_binder(prefid, attrs)

        if self.use_dvc_persistence:
            bind_preference(self, 'dvc_organization', 'pychron.dvc.organization')
            bind_preference(self, 'dvc_password', 'pychron.dvc.github_password')
            bind_preference(self, 'dvc_username', 'pychron.dvc.github_username')

        if self.use_labspy:
            client = self.application.get_service('pychron.labspy.client.LabspyClient')
            self.labspy_client = client

        # system health
        self._preference_binder(prefid, ('use_system_health',))

        # colors
        attrs = ('signal_color', 'sniff_color', 'baseline_color')
        self._preference_binder(prefid, attrs, mod='color')

        # user_notifier
        attrs = ('include_log',)
        self._preference_binder(prefid, attrs, obj=self.user_notifier)

        emailer = self.application.get_service('pychron.social.email.emailer.Emailer')
        self.user_notifier.emailer = emailer

        # memory
        attrs = ('use_memory_check', 'memory_threshold')
        self._preference_binder(prefid, attrs)

        # console
        self.console_bind_preferences(prefid)
        self._preference_binder(prefid, ('use_message_colormapping',))

        # dashboard
        self._preference_binder('pychron.dashboard.client', ('use_dashboard_client',))
        if self.use_dashboard_client:
            self.dashboard_client = self.application.get_service('pychron.dashboard.client.DashboardClient')

    def execute(self):

        if self.user_notifier.emailer is None:
            if any((eq.use_email or eq.use_group_email for eq in self.experiment_queues)):
                if not self.confirmation_dialog('Email Plugin not initialized. '
                                                'Required for sending email notifications. '
                                                'Are you sure you want to continue?'):
                    return
        prog = open_progress(30, position=(100, 100))

        if self._pre_execute_check(prog):
            self.info('pre execute check successful')
            prog.close()
            # reset executor
            self._reset()

            name = self.experiment_queue.name

            msg = 'Starting Execution "{}"'.format(name)
            self.heading(msg)

            self._aborted = False
            self._canceled = False
            self.extraction_state_label = ''

            self.experiment_queue.executed = True
            self.alive = True
            t = Thread(name='execute_exp',
                       target=self._execute)
            t.start()
            return t
        else:
            prog.close()
            self.alive = False
            self.info('pre execute check failed')

    def set_queue_modified(self):
        self.queue_modified = True

    def get_prev_baselines(self):
        return self._prev_baselines

    def get_prev_blanks(self):
        return self._prev_blank_id, self._prev_blanks, self._prev_blank_runid

    def is_alive(self):
        return self.alive

    def continued(self):
        self.stats.continue_run()

    def cancel(self, *args, **kw):
        self._cancel(*args, **kw)

    def set_extract_state(self, state, flash=0.75, color='green', period=1.5):
        self._set_extract_state(state, flash, color, period)

    def wait(self, t, msg=''):
        self._wait(t, msg)

    def get_wait_control(self):
        with self.wait_control_lock:
            wd = self.wait_group.active_control
            if wd.is_active():
                wd = self.wait_group.add_control()
        return wd

    def stop(self):
        if self.delaying_between_runs:
            self.alive = False
            self.stats.stop_timer()
            self.wait_group.stop()
            # self.wait_group.active_control.stop
            # self.active_wait_control.stop()
            # self.wait_dialog.stop()

            msg = '{} Stopped'.format(self.experiment_queue.name)
            self._set_message(msg, color='orange')
        else:
            self.cancel()

    def experiment_blob(self):
        path = self.experiment_queue.path
        path = add_extension(path, '.txt')
        if os.path.isfile(path):
            with open(path, 'r') as rfile:
                return '{}\n{}'.format(path,
                                       rfile.read())
        else:
            self.warning('{} is not a valid file'.format(path))

    def show_conditionals(self, *args, **kw):
        invoke_in_main_thread(self._show_conditionals, *args, **kw)

    # ===============================================================================
    # private
    # ===============================================================================
    def _reset(self):
        self.alive = True
        self._canceled = False
        self._aborted = False

        self._err_message = ''
        self.end_at_run_completion = False
        self.extraction_state_label = ''
        self.experiment_queue.executed = True

        if self.stats:
            self.stats.reset()
            self.stats.start_timer()

    def _wait_for_save(self):
        """
            wait for experiment queue to be saved.

            actually wait until time out or self.executable==True
            executable set higher up by the Experimentor

            if timed out auto save or cancel

        """
        st = time.time()
        delay = self.auto_save_delay
        auto_save = self.use_auto_save

        if not self.executable:
            self.info('Waiting for save')
            cnt = 0

            while not self.executable:
                time.sleep(1)
                if time.time() - st < delay:
                    self.set_extract_state('Waiting for save. Autosave in {} s'.format(delay - cnt),
                                           flash=False)
                    cnt += 1
                else:
                    break

            if not self.executable:
                self.info('Timed out waiting for user input')
                if auto_save:
                    self.info('autosaving experiment queues')
                    self.set_extract_state('')
                    self.auto_save_event = True
                else:
                    self.info('canceling experiment queues')
                    self.cancel(confirm=False)

    def _execute(self):
        """
            execute opened experiment queues
        """
        # delay before starting
        exp = self.experiment_queue
        delay = exp.delay_before_analyses
        self._delay(delay, message='before')

        for i, exp in enumerate(self.experiment_queues):
            if self.is_alive():
                if self._pre_queue_check(exp):
                    break

                self._execute_queue(i, exp)
            else:
                self.debug('No alive. not starting {},{}'.format(i, exp.name))

            if self.end_at_run_completion:
                self.debug('Previous queue ended at completion. Not continuing to other opened experiments')
                break

        self.alive = False

    def _execute_queue(self, i, exp):
        """
            i: int
            exp: ExperimentQueue

            execute experiment queue ``exp``
        """
        self.experiment_queue = exp
        self.info('Starting automated runs set={:02d} {}'.format(i, exp.name))

        # save experiment to database
        self.info('saving experiment "{}" to database'.format(exp.name))
        exp.start_timestamp = datetime.now()  # .strftime('%m-%d-%Y %H:%M:%S')
        if self.labspy_enabled:
            self.labspy_client.add_experiment(exp)

        # self.datahub.add_experiment(exp)

        # reset conditionals result file
        reset_conditional_results()

        exp.executed = True
        # scroll to the first run
        exp.automated_runs_scroll_to_row = 0

        last_runid = None

        rgen, nruns = exp.new_runs_generator()

        cnt = 0
        total_cnt = 0
        is_first_flag = True
        is_first_analysis = True

        # from pympler import classtracker
        # tr = classtracker.ClassTracker()
        # from pychron.experiment.automated_run.automated_run import AutomatedRun
        # tr.track_class(AutomatedRun)
        # tr.track_class(AutomatedRunPersister)
        # tr.create_snapshot()
        # self.tracker = tr

        with consumable(func=self._overlapped_run) as con:
            while 1:
                if not self.is_alive():
                    self.debug('executor not alive')
                    break

                if self.queue_modified:
                    self.debug('Queue modified. making new run generator')
                    rgen, nruns = exp.new_runs_generator()
                    cnt = 0
                    self.queue_modified = False

                try:
                    spec = rgen.next()
                except StopIteration:
                    self.debug('stop iteration')
                    break

                if self._pre_run_check(spec):
                    self.warning('pre run check failed')
                    break

                self.ms_pumptime_start = None
                # overlapping = self.current_run and self.current_run.isAlive()
                overlapping = self.measuring_run and self.measuring_run.is_alive()
                if not overlapping:
                    if self.is_alive() and cnt < nruns and not is_first_analysis:
                        # delay between runs
                        self._delay(exp.delay_between_analyses)
                        if not self.is_alive():
                            self.debug('User Cancel between runs')
                            break

                    else:
                        self.debug('not delaying between runs isAlive={}, '
                                   'cnts<nruns={}, is_first_analysis={}'.format(self.is_alive(),
                                                                                cnt < nruns, is_first_analysis))

                run = self._make_run(spec)
                if run is None:
                    self.debug('failed to make run')
                    break

                self.wait_group.active_control.page_name = run.runid
                run.is_first = is_first_flag

                if not run.is_last and run.spec.analysis_type == 'unknown' and spec.overlap[0]:
                    self.debug('waiting for extracting_run to finish')
                    self._wait_for(lambda x: self.extracting_run)

                    self.info('overlaping')

                    t = Thread(target=self._do_run, args=(run,),
                               name=run.runid)
                    t.start()

                    run.wait_for_overlap()
                    is_first_flag = False

                    self.debug('overlap finished. starting next run')

                    con.add_consumable((t, run))
                else:
                    is_first_flag = True
                    last_runid = run.runid
                    self._join_run(spec, run)

                # self.tracker.stats.print_summary()

                cnt += 1
                total_cnt += 1
                is_first_analysis = False
                if self.end_at_run_completion:
                    self.debug('end at run completion')
                    break

            self.debug('run loop exited. end at completion:{}'.format(self.end_at_run_completion))
            if self.end_at_run_completion:
                # if overlapping run is a special labnumber cancel it and finish experiment
                if self.extracting_run:
                    if not self.extracting_run.spec.is_special():
                        self._wait_for(lambda x: self.extracting_run)
                    else:
                        self.extracting_run.cancel_run()

                # wait for the measurement run to finish
                self._wait_for(lambda x: self.measuring_run)

            else:
                # wait for overlapped runs to finish.
                self._wait_for(lambda x: self.extracting_run or self.measuring_run)

        if self._err_message:
            self.warning('automated runs did not complete successfully')
            self.warning('error: {}'.format(self._err_message))

        self._end_runs()
        if last_runid:
            self.info('Automated runs ended at {}, runs executed={}'.format(last_runid, total_cnt))

        self.heading('experiment queue {} finished'.format(exp.name))

        if not self._err_message and self.end_at_run_completion:
            self._err_message = 'User terminated'

        if exp.use_email:
            self.info('Notifying user={} email={}'.format(exp.username, exp.email))
            self.user_notifier.notify(exp, last_runid, self._err_message)

        if exp.use_group_email:
            names, addrs = self._get_group_emails(exp.email)
            if names:
                self.info('Notifying user group names={}'.format(','.join(names)))
                self.user_notifier.notify_group(exp, last_runid, self._err_message, addrs)

        if self.labspy_enabled:
            self.labspy_client.update_experiment(exp, self._err_message)

    def _get_group_emails(self, email):
        names, addrs = None, None
        path = os.path.join(paths.setup_dir, 'users.yaml')
        if os.path.isfile(path):
            with open(path, 'r') as rfile:
                yl = yaml.load(rfile)

                items = [(i['name'], i['email']) for i in yl if i['enabled'] and i['email'] != email]
            if items:
                names, addrs = zip(*items)
        return names, addrs

    def _wait_for(self, predicate, period=1, invert=False):
        """
            predicate: callable. func(x)
            period: evaluate predicate every ``period`` seconds
            invert: bool invert predicate logic

            wait until predicate evaluates to False
            if invert is True wait until predicate evaluates to True
        """
        self.debug('waiting for')
        st = time.time()
        if invert:
            predicate = lambda x: not predicate(x)

        while 1:
            et = time.time() - st
            if not self.alive:
                break
            if not predicate(et):
                break
            time.sleep(period)

    def _join_run(self, spec, run):
        # def _join_run(self, spec, t, run):
        # t.join()
        self.debug('Changing Thread name to {}'.format(run.runid))
        ct = currentThread()
        ct.name = run.runid

        self.debug('join run')
        self._do_run(run)

        self.debug('{} finished'.format(run.runid))
        if self.is_alive():
            self.debug('spec analysis type {}'.format(spec.analysis_type))
            if spec.analysis_type.startswith('blank'):
                pb = run.get_baseline_corrected_signals()
                if pb is not None:
                    self._prev_blank_runid = run.spec.runid
                    # self._prev_blank_id = run.spec.analysis_dbid
                    self._prev_blanks = pb
                    self.debug('previous blanks ={}'.format(pb))

        self._report_execution_state(run)

        invoke_in_main_thread(run.teardown)

        # do_after(1000, run.teardown)
        # run.teardown()
        # t = Timer(1, run.teardown)
        # t.start()

        self.measuring_run = None
        self.debug('join run finished')

    def _do_run(self, run):
        st = time.time()

        self.debug('do run')

        if self.stats:
            self.stats.start_run(run)

        run.spec.state = 'not run'

        q = self.experiment_queue
        # is this the last run in the queue. queue is not empty until _start runs so n==1 means last run
        run.is_last = len(q.cleaned_automated_runs) == 1

        self.extracting_run = run

        for step in ('_start',
                     '_extraction',
                     '_measurement',
                     '_post_measurement'):

            if not self.is_alive():
                break

            if self._aborted:
                break

            if self.monitor and self.monitor.has_fatal_error():
                run.cancel_run()
                run.spec.state = 'failed'
                break

            f = getattr(self, step)
            if not f(run):
                self.warning('{} did not complete successfully'.format(step[1:]))
                run.spec.state = 'failed'
                break
        else:
            self.debug('$$$$$$$$$$$$$$$$$$$$ state at run end {}'.format(run.spec.state))
            if run.spec.state not in ('truncated', 'canceled', 'failed'):
                run.spec.state = 'success'

        if run.spec.state in ('success', 'truncated'):
            self.run_completed = run

        remove_backup(run.uuid)

        # check to see if action should be taken
        if run.spec.state not in ('canceled', 'failed'):
            if self._post_run_check(run):
                self._err_message = 'Post Run Check Failed'
                self.warning('post run check failed')
            else:
                self.heading('Post Run Check Passed')

        t = time.time() - st
        self.info('Automated run {} {} duration: {:0.3f} s'.format(run.runid, run.spec.state, t))

        run.finish()
<<<<<<< HEAD
        if run.spec.state not in ('canceled', 'failed'):
=======
        if run.spec.state not in ('canceled', 'failed', 'aborted'):
>>>>>>> 2151c87d
            self._retroactive_repository_identifiers(run.spec)

        if self.use_autoplot:
            self.autoplot_event = run

        self.wait_group.pop()
        if self.labspy_enabled:
            self.labspy_client.add_run(run, self.experiment_queue)

        if self.use_system_health:
            self._add_system_health(run)

        # mem_log('end run')
        if self.stats:
            self.stats.finish_run()
            if run.spec.state == 'success':
                self.stats.update_run_duration(run, t)
                self.stats.recalculate_etf()

        # write rem and ex queues
        self._write_rem_ex_experiment_queues()

        # close conditionals view
        if self._cv_info:
            try:
                self._cv_info.control.close()
            except (AttributeError, ValueError, TypeError):
                pass
                # window could already be closed

    def _write_rem_ex_experiment_queues(self):
        self.debug('write rem/ex queues')
        q = self.experiment_queue
        for runs, tag in ((q.automated_runs, 'rem'),
                          (q.executed_runs, 'ex')):
            path = os.path.join(paths.experiment_rem_dir, '{}.{}.txt'.format(q.name, tag))
            self.debug(path)
            with open(path, 'w') as wfile:
                q.dump(wfile, runs=runs)

    def _overlapped_run(self, v):
        self._overlapping = True
        t, run = v
        # while t.is_alive():
        # time.sleep(1)
        self.debug('OVERLAPPING. waiting for run to finish')
        t.join()

        self.debug('{} finished'.format(run.runid))
        if run.analysis_type.startswith('blank'):
            pb = run.get_baseline_corrected_signals()
            if pb is not None:
                # self._prev_blank_id = run.spec.analysis_dbid
                self._prev_blanks = pb
        self._report_execution_state(run)
        # run.teardown()
        do_after(1000, run.teardown)

    def _abort_run(self):
        self.debug('Abort Run')
        self.set_extract_state(False)
        self.wait_group.stop()

        self._aborted = True
        for arun in (self.measuring_run, self.extracting_run):
            if arun:
                arun.abort_run()

    def _cancel(self, style='queue', cancel_run=False, msg=None, confirm=True, err=None):
        self.debug('_cancel')
        aruns = (self.measuring_run, self.extracting_run)

        if style == 'queue':
            name = os.path.basename(self.experiment_queue.path)
            name, _ = os.path.splitext(name)
        else:
            name = aruns[0].runid

        if name:
            ret = YES
            if confirm:
                m = '"{}" is in progress. Are you sure you want to cancel'.format(name)
                if msg:
                    m = '{}\n{}'.format(m, msg)

                ret = self.confirmation_dialog(m,
                                               title='Confirm Cancel',
                                               return_retval=True,
                                               timeout=30)

            if ret == YES:
                # stop queue
                if style == 'queue':
                    self.alive = False
                    self.debug('Queue cancel. stop timer')
                    self.stats.stop_timer()

                self.set_extract_state(False)
                self.wait_group.stop()
                self._canceled = True
                for arun in aruns:
                    if arun:
                        if style == 'queue':
                            state = None
                            if cancel_run:
                                state = 'canceled'
                        else:
                            state = 'canceled'
                            # arun.aliquot = 0

                        arun.cancel_run(state=state)

                # self.debug('&&&&&&& Clearing runs')
                # self.measuring_run = None
                # self.extracting_run = None
                if err is None:
                    err = 'User Canceled'
                self._err_message = err

    def _end_runs(self):
        self.debug('End Runs. stats={}'.format(self.stats))
        # self._last_ran = None
        if self.stats:
            self.stats.stop_timer()

        # self.db.close()
        self.set_extract_state(False)
        # self.extraction_state = False
        # def _set_extraction_state():
        if self.end_at_run_completion:
            c = 'orange'
            msg = 'Stopped'
        else:
            if self._canceled:
                c = 'red'
                msg = 'Canceled'
            else:
                c = 'green'
                msg = 'Finished'

        n = self.experiment_queue.name
        msg = '{} {}'.format(n, msg)
        self._set_message(msg, c)

        invoke_in_main_thread(self._show_shareables)

    def _show_shareables(self):
        if self.use_dvc_persistence:
            from pychron.dvc.share import PushExperimentsModel
            from pychron.dvc.share import PushExperimentsView
            username = self.dvc_username
            password = self.dvc_password
            org = self.dvc_organization
            pm = PushExperimentsModel(org, username, password)
            if pm.shareables:
                if self.confirmation_dialog('You have shareable Experiments. Would you like to examine them?'):
                    pv = PushExperimentsView(model=pm)
                    open_view(pv)

    def _show_conditionals(self, active_run=None, tripped=None, kind='livemodal'):
        try:
            # if self._cv_info:
            #     if self._cv_info.control:
            #         self._cv_info.control.raise_()
            #         return

            from pychron.experiment.conditional.conditionals_view import ConditionalsView

            v = ConditionalsView()

            v.add_pre_run_terminations(self._load_system_conditionals('pre_run_terminations'))
            v.add_pre_run_terminations(self._load_queue_conditionals('pre_run_terminations'))

            v.add_system_conditionals(self._load_system_conditionals(None))
            v.add_conditionals(self._load_queue_conditionals(None))

            v.add_post_run_terminations(self._load_system_conditionals('post_run_terminations'))
            v.add_post_run_terminations(self._load_queue_conditionals('post_run_terminations'))
            self.debug('Show conditionals active run: {}'.format(active_run))
            self.debug('Show conditionals measuring run: {}'.format(self.measuring_run))
            self.debug('active_run same as measuring_run: {}'.format(self.measuring_run == active_run))
            if active_run:
                v.add_conditionals({'{}s'.format(tag): getattr(active_run, '{}_conditionals'.format(tag))
                                    for tag in CONDITIONAL_GROUP_TAGS}, level=RUN)
                v.title = '{} ({})'.format(v.title, active_run.runid)
            else:
                run = self.selected_run
                if run:
                    # in this case run is an instance of AutomatedRunSpec
                    p = get_path(paths.conditionals_dir, self.selected_run.conditionals, ['.yaml', '.yml'])
                    if p:
                        v.add_conditionals(conditionals_from_file(p, level=RUN))

                    if run.aliquot:
                        runid = run.runid
                    else:
                        runid = run.identifier

                    if run.position:
                        id2 = 'position={}'.format(run.position)
                    else:
                        idx = self.active_editor.queue.automated_runs.index(run) + 1
                        id2 = 'RowIdx={}'.format(idx)

                    v.title = '{} ({}, {})'.format(v.title, runid, id2)

            # run = self.selected_run
            # if run and not show_measuring:
            #     # in this case run is an instance of AutomatedRunSpec
            #     p = get_path(paths.conditionals_dir, self.selected_run.conditionals, ['.yaml', '.yml'])
            #     if p:
            #         v.add_conditionals(conditionals_from_file(p, level=RUN))
            #
            #     if run.aliquot:
            #         runid = run.runid
            #     else:
            #         runid = run.identifier
            #
            #     if run.position:
            #         id2 = 'position={}'.format(run.position)
            #     else:
            #         idx = self.active_editor.queue.automated_runs.index(run) + 1
            #         id2 = 'RowIdx={}'.format(idx)
            #
            #     v.title = '{} ({}, {})'.format(v.title, runid, id2)
            # else:
            #     run = self.measuring_run
            #
            #     if run:
            #         v.add_conditionals({'{}s'.format(tag): getattr(run, '{}_conditionals'.format(tag))
            #                             for tag in CONDITIONAL_GROUP_TAGS})
            #         v.title = '{} ({})'.format(v.title, run.spec.runid)

            if tripped:
                v.select_conditional(tripped, tripped=True)

            self._cv_info = open_view(v, kind=kind)

        except BaseException:
            import traceback

            self.warning('******** Exception trying to open conditionals. Notify developer ********')
            self.debug(traceback.format_exc())

    def _add_system_health(self, run):
        # save analysis. don't cancel immediately
        ret = None
        if self.system_health:
            ret = self.system_health.add_analysis(self)

        # cancel the experiment if failed to save to the secondary database
        # cancel/terminate if system health returns a value

        if ret == 'cancel':
            self.cancel(cancel_run=True, msg=self.system_health.error_msg)
        elif ret == 'terminate':
            self.cancel('run', cancel_run=True, msg=self.system_health.error_msg)
        else:
            return True

    # ===============================================================================
    # execution steps
    # ===============================================================================
    def _start(self, run):
        ret = True

        if self.set_integration_time_on_start:
            dit = self.default_integration_time
            self.info('Setting default integration. t={}'.format(dit))
            run.set_integration_time(dit)

        if not run.start():
            self.alive = False
            ret = False
            run.spec.state = 'failed'

            msg = 'Run {} did not start properly'.format(run.runid)
            self._err_message = msg
            self._canceled = True
            self.information_dialog(msg)
        else:
            self.experiment_queue.set_run_inprogress(run.runid)

        return ret

    def _extraction(self, ai):
        """
            ai: AutomatedRun
            extraction step
        """
        if self._pre_extraction_check(ai):
            self.heading('Pre Extraction Check Failed')
            self._err_message = 'Pre Extraction Check Failed'
            return

        # self.extracting_run = ai
        ret = True
        if ai.start_extraction():
            self.extracting = True
            if not ai.do_extraction():
                ret = self._failed_execution_step('Extraction Failed')
        else:
            ret = ai.is_alive()

        self.trait_set(extraction_state_label='', extracting=False)
        self.extracting_run = None
        return ret

    def _measurement(self, ai):
        """
            ai: AutomatedRun
            measurement step
        """
        if self.send_config_before_run:
            self.info('Sending spectrometer configuration')
            man = self.spectrometer_manager
            man.send_configuration()

        ret = True
        self.measuring_run = ai
        if ai.start_measurement():
            # only set to measuring (e.g switch to iso evo pane) if
            # automated run has a measurement_script
            self.measuring = True

            if not ai.do_measurement():
                ret = self._failed_execution_step('Measurement Failed')
        else:
            ret = ai.is_alive()

        # self.debug('^^^^^^^^ Clear measuring run')
        # self.measuring_run = None
        self.measuring = False
        return ret

    def _post_measurement(self, ai):
        """
            ai: AutomatedRun
            post measurement step
        """
        if not ai.do_post_measurement():
            self._failed_execution_step('Post Measurement Failed')
        else:
            # self._retroactive_experiment_identifiers(ai.spec)
            return True

    def _failed_execution_step(self, msg):
        self.debug('failed execution step {}'.format(msg))
        if not self._canceled:
            self._err_message = msg
            self.alive = False
        return False

    # ===============================================================================
    # utilities
    # ===============================================================================
    def _report_execution_state(self, run):
        pass

    def _make_run(self, spec):
        """
            spec: AutomatedRunSpec
            return AutomatedRun

            generate an AutomatedRun for this ``spec``.

        """
        exp = self.experiment_queue

        if not self._set_run_aliquot(spec):
            return

        # reuse run if not overlap
        # run = self.current_run if not spec.overlap[0] else None

        run = None
        arun = spec.make_run(run=run)
        arun.logger_name = 'AutomatedRun {}'.format(arun.runid)

        if spec.end_after:
            self.end_at_run_completion = True
            arun.is_last = True

        '''
            save this runs uuid to a hidden file
            used for analysis recovery
        '''
        self._add_backup(arun.uuid)

        arun.set_preferences(self.application.preferences)

        arun.integration_time = 1.04

        arun.experiment_executor = self
        arun.spectrometer_manager = self.spectrometer_manager
        arun.extraction_line_manager = self.extraction_line_manager
        arun.ion_optics_manager = self.ion_optics_manager
        arun.runner = self.pyscript_runner
        arun.extract_device = exp.extract_device

        arun.persister.datahub = self.datahub
        arun.persister.load_name = exp.load_name
        arun.persister.dbexperiment_identifier = exp.database_identifier

        arun.use_syn_extraction = False

        arun.use_db_persistence = self.use_db_persistence
        arun.use_dvc_persistence = self.use_dvc_persistence
        arun.use_xls_persistence = self.use_xls_persistence

        if self.use_dvc_persistence:
            dvcp = self.application.get_service('pychron.dvc.dvc_persister.DVCPersister')
            if dvcp:
                dvcp.load_name = exp.load_name
                arun.dvc_persister = dvcp
<<<<<<< HEAD
=======

                repid = spec.repository_identifier
                self.datahub.mainstore.add_repository(repid, 'NMGRL', inform=False)

                arun.dvc_persister.initialize(repid)
>>>>>>> 2151c87d

                expid = spec.repository_identifier
                arun.dvc_persister.initialize(expid)

        mon = self.monitor
        if mon is not None:
            mon.automated_run = arun
            arun.monitor = mon
            arun.persister.monitor = mon

        if self.use_system_health:
            arun.system_health = self.system_health

        if self.use_xls_persistence:
            xls_persister = ExcelPersister()
            xls_persister.load_name = exp.load_name
            if mon is not None:
                xls_persister.monitor = mon
            arun.xls_persister = xls_persister

        return arun

    def _set_run_aliquot(self, spec):
        """
            spec: AutomatedRunSpec

            set the aliquot/step for this ``spec``
            check for conflicts between primary and secondary databases

        """

        if spec.conflicts_checked:
            return True

        # if a run in executed runs is in extraction or measurement state
        # we are in overlap mode
        dh = self.datahub

        ens = self.experiment_queue.executed_runs
        step_offset, aliquot_offset = 0, 0

        exs = [ai for ai in ens if ai.state in ('measurement', 'extraction')]
        if exs:
            if spec.is_step_heat():
                eruns = [(ei.labnumber, ei.aliquot) for ei in exs]
                step_offset = 1 if (spec.labnumber, spec.aliquot) in eruns else 0
            else:
                eruns = [ei.labnumber for ei in exs]
                aliquot_offset = 1 if spec.labnumber in eruns else 0

            conflict = dh.is_conflict(spec)
            if conflict:
                ret = self._in_conflict(spec, aliquot_offset, step_offset)
            else:
                dh.update_spec(spec, aliquot_offset, step_offset)
                ret = True
        else:
            conflict = dh.is_conflict(spec)
            if conflict:
                ret = self._in_conflict(spec, conflict)
            else:
                dh.update_spec(spec)
                ret = True

        return ret

    def _in_conflict(self, spec, conflict, aoffset=0, soffset=0):
        """
            handle databases in conflict
        """
        dh = self.datahub
        self._canceled = True
        self._err_message = 'Databases are in conflict. {}'.format(conflict)

        ret = self.confirmation_dialog('Databases are in conflict. '
                                       'Do you want to modify the Run Identifier to {}'.format(dh.new_runid),
                                       timeout_ret=0,
                                       timeout=30)
        if ret or ret == 0:
            dh.update_spec(spec, aoffset, soffset)
            ret = True
            self._canceled = False
            self._err_message = ''
        else:
            spec.conflicts_checked = False
            self.message(self._err_message)
            # self.info('No response from user. Canceling run')
            # do_later(self.information_dialog,
            # 'Databases are in conflict. No response from user. Canceling experiment')

        if self._canceled:
            self.cancel()

        return ret

    def _delay(self, delay, message='between'):
        """
            delay: float
            message: str

            sleep for ``delay`` seconds
        """
        # self.delaying_between_runs = True
        msg = 'Delay {} runs {} sec'.format(message, delay)
        self.info(msg)
        self._wait(delay, msg)
        self.delaying_between_runs = False

    def _wait(self, delay, msg):
        """
            delay: float
            message: str

            sleep for ``delay`` seconds using a WaitControl
        """
        wg = self.wait_group
        wc = self.get_wait_control()

        wc.message = msg
        wc.start(duration=delay)
        wg.pop(wc)

        # if wc.is_continued():
        # self.stats.continue_clock()

    def _set_extract_state(self, state, *args):
        """
            state: str
        """
        self.debug('set extraction state {} {}'.format(state, args))
        if state:
            self._extraction_state_on(state, *args)
        else:
            self._extraction_state_off()

    def _extraction_state_on(self, state, flash, color, period):
        """
            flash: float (0.0 - 1.0) percent of period to be on. e.g if flash=0.75 and period=4,
                    state displayed for 3 secs, then off for 1 sec
            color: str
            period: float
        """
        label = state.upper()
        if flash:
            if self._end_flag:
                self._end_flag.set()

                # wait until previous loop finished.
                cf = self._complete_flag
                while not cf.is_set():
                    time.sleep(0.05)

            else:
                self._end_flag = Flag()
                self._complete_flag = Flag()

            def pattern_gen():
                """
                    infinite generator
                """
                pattern = ((flash * period, True), ((1 - flash) * period, False))
                i = 0
                while 1:
                    try:
                        yield pattern[i]
                        i += 1
                    except IndexError:
                        yield pattern[0]
                        i = 1

            self._end_flag.clear()
            self._complete_flag.clear()

            invoke_in_main_thread(self._extraction_state_iter, pattern_gen(), label, color)
        else:
            invoke_in_main_thread(self.trait_set, extraction_state_label=label,
                                  extraction_state_color=color)

    def _extraction_state_off(self):
        """
            clear extraction state label
        """
        if self._end_flag:
            self._end_flag.set()

        invoke_in_main_thread(self.trait_set, extraction_state_label='')

    def _extraction_state_iter(self, gen, label, color):
        """
            iterator for extraction state label.
            used to flash label
        """
        t, state = gen.next()
        if state:
            self.debug('set state label={}, color={}'.format(label, color))
            self.trait_set(extraction_state_label=label,
                           extraction_state_color=color)
        else:
            self.debug('clear extraction_state_label')
            self.trait_set(extraction_state_label='')

        if not self._end_flag.is_set():
            do_after(t * 1000, self._extraction_state_iter, gen, label, color)
        else:
            self.debug('extract state complete')
            self._complete_flag.set()
            self.trait_set(extraction_state_label='')

    def _add_backup(self, uuid_str):
        """
            add uuid to backup recovery file
        """

        with open(paths.backup_recovery_file, 'a') as rfile:
            rfile.write('{}\n'.format(uuid_str))

    # ===============================================================================
    # checks
    # ===============================================================================
    def _check_dashboard(self, prog=None):
        """
        return True if dashboard has an error
        :return: boolean
        """
        if self.use_dashboard_client:
            if self.dashboard_client:
                ef = self.dashboard_client.error_flag
                if prog:
                    prog.change_message('Checking Dashboard client for errors')

                if ef:
                    self.warning('Canceling experiment. Dashboard client reports an error\n {}'.format(ef))
                    return ef

    def _check_memory(self, prog=None, threshold=None):
        """
            if avaliable memory is less than threshold  (MB)
            stop the experiment
            issue a warning

            return True if out of memory
            otherwise None
        """
        if self.use_memory_check:
            if prog:
                prog.change_message('Checking available memory')
            if threshold is None:
                threshold = self.memory_threshold

            # return amem in MB
            amem = mem_available()
            self.debug('Available memory {}. mem-threshold= {}'.format(amem, threshold))
            if amem < threshold:
                msg = 'Memory limit exceeded. Only {} MB available. Stopping Experiment'.format(amem)
                invoke_in_main_thread(self.warning_dialog, msg)
                return True

    def _check_managers(self, inform=True):
        self.debug('checking for managers')
        if globalv.experiment_debug:
            self.debug('********************** NOT DOING  managers check')
            return True

        nonfound = self._check_for_managers()
        if nonfound:
            self.info('experiment canceled because could connect to managers {}'.format(nonfound))
            if inform:
                invoke_in_main_thread(self.warning_dialog,
                                      'Canceled! Could not connect to managers {}. '
                                      'Check that these instances are running.'.format(','.join(nonfound)))
            return

        return True

    def _check_for_managers(self):
        """
            determine the necessary managers based on the ExperimentQueue and
            check that they exist and are connectable
        """
        from pychron.experiment.connectable import Connectable

        exp = self.experiment_queue
        nonfound = []
        elm_connectable = Connectable(name='Extraction Line',
                                      manager=self.extraction_line_manager)
        self.connectables = [elm_connectable]

        if self.extraction_line_manager is None:
            nonfound.append('extraction_line')
        else:
            if not self.extraction_line_manager.test_connection():
                nonfound.append('extraction_line')
            else:
                elm_connectable.connected = True

        if exp.extract_device and exp.extract_device not in ('Extract Device', LINE_STR):
            # extract_device = convert_extract_device(exp.extract_device)
            extract_device = exp.extract_device.replace(' ', '')
            ed_connectable = Connectable(name=extract_device)
            man = None
            if self.application:
                protocol = 'pychron.lasers.laser_managers.ilaser_manager.ILaserManager'
                self.debug('get service name={}'.format(extract_device))
                man = self.application.get_service(protocol, 'name=="{}"'.format(extract_device))

                if man is None:
                    protocol = 'pychron.external_pipette.protocol.IPipetteManager'
                    man = self.application.get_service(protocol, 'name=="{}"'.format(extract_device))
                ed_connectable.protocol = protocol

            self.connectables.append(ed_connectable)
            if not man:
                nonfound.append(extract_device)
            else:
                if not man.test_connection():
                    nonfound.append(extract_device)
                else:
                    ed_connectable.set_connection_parameters(man)
                    ed_connectable.connected = True

        needs_spec_man = any([ai.measurement_script
                              for ai in exp.cleaned_automated_runs
                              if ai.state == 'not run'])

        if needs_spec_man:
            s_connectable = Connectable(name='Spectrometer', manager=self.spectrometer_manager)
            self.connectables.append(s_connectable)
            if self.spectrometer_manager is None:
                nonfound.append('spectrometer')
            else:
                if not self.spectrometer_manager.test_connection():
                    nonfound.append('spectrometer')
                else:
                    s_connectable.connected = True

        return nonfound

    def _pre_extraction_check(self, run):
        """
            do pre_run_terminations
        """

        if not self.alive:
            return

        self.debug('============================= Pre Extraction Check =============================')

        conditionals = self._load_queue_conditionals('pre_run_terminations')
        default_conditionals = self._load_system_conditionals('pre_run_terminations')
        if default_conditionals or conditionals:
            self.heading('Pre Extraction Check')

            self.debug('Get a measurement from the spectrometer')
            data = self.spectrometer_manager.spectrometer.get_intensities()
            ks = ','.join(data[0])
            ss = ','.join(['{:0.5f}'.format(d) for d in data[1]])
            self.debug('Pre Extraction Termination data. keys={}, signals={}'.format(ks, ss))

            if conditionals:
                self.info('testing user defined conditionals')
                if self._test_conditionals(run, conditionals,
                                           'Checking user defined pre extraction terminations',
                                           'Pre Extraction Termination',
                                           data=data):
                    return True

            if default_conditionals:
                self.info('testing system defined conditionals')
                if self._test_conditionals(run, default_conditionals,
                                           'Checking default pre extraction terminations',
                                           'Pre Extraction Termination',
                                           data=data):
                    return True

            self.heading('Pre Extraction Check Passed')
        self.debug('=================================================================================')
    def _pre_queue_check(self, exp):
        """
            return True to stop execution loop
        """
        if exp.tray:
            ed = next((ci for ci in self.connectables if ci.name == exp.extract_device), None)
            if ed and ed.connected:
                name = convert_extract_device(ed.name)
                man = self.application.get_service(ed.protocol, 'name=="{}"'.format(name))
                self.debug('Get service {}. name=="{}"'.format(ed.protocol, name))
                if man:
                    self.debug('{} service found {}'.format(name, man))
                    ed_tray = man.get_tray()
                    return ed_tray != exp.tray

    def _pre_run_check(self, spec):
        """
            return True to stop execution loop
        """
        self.heading('Pre Run Check')

        ef = self._check_dashboard()
        if ef:
            self._err_message = 'Dashboard error. {}'.format(ef)

        if self._check_memory():
            self._err_message = 'Not enough memory'
            return True

        if not self._check_managers():
            self._err_message = 'Not all managers available'
            return True

        if self._check_for_errors():
            return True

        if self.monitor:
            if not self.monitor.check():
                self._err_message = 'Automated Run Monitor Failed'
                self.warning('automated run monitor failed')
            return True

        # if the experiment queue has been modified wait until saved or
        # timed out. if timed out autosave.
        self._wait_for_save()
        self.heading('Pre Run Check Passed')

    def _retroactive_repository_identifiers(self, spec):
        db = self.datahub.mainstore
        crun, expid = retroactive_repository_identifiers(spec, self._cached_runs, self._active_repository_identifier)
        self._cached_runs, self._active_repository_identifier = crun, expid

        db.add_repository_association(spec.repository_identifier, spec)
        if not is_special(spec.identifier) and self._cached_runs:
            for c in self._cached_runs:
                db.add_repository_association(expid, c)
            self._cached_runs = []
            # if is_special(spec.identifier):
            #     self._cached_runs.append(spec)
            #     if self._active_experiment_identifier:
            #         spec.experiment_identifier = self._active_experiment_identifier
            # else:
            #     exp_id = spec.experiment_identifier
            #     if self._cached_runs:
            #         for c in self._cached_runs:
            #             self.datahub.maintstore.add_experiment_association(c, exp_id)
            #         self._cached_runs = []
            #     self._active_experiment_identifier = exp_id

    def _check_repository_identifiers(self):
        db = self.datahub.mainstore.db
        print 'main stored db', id(db)

        with db.session_ctx():

            cr = ConflictResolver()
            for ei in self.experiment_queues:
                identifiers = {ai.identifier for ai in ei.cleaned_automated_runs}
                identifiers = [idn for idn in identifiers if not is_special(idn)]

                repositories = {}
                eas = db.get_associated_repositories(identifiers)
                for idn, exps in groupby(eas, key=lambda x: x[1]):
                    repositories[idn] = [e[0] for e in exps]

                conflicts = []
                for ai in ei.cleaned_automated_runs:
                    identifier = ai.identifier
                    if not is_special(identifier):
                        try:
                            es = repositories[identifier]
                            if ai.repository_identifier not in es:
                                if ai.sample == self.monitor_name:
                                    ai.repository_identifier = ai.irradiation

                                else:

                                    self.debug('Experiment association conflict. '
                                               'experimentID={} '
                                               'previous_associations={}'.format(ai.repository_identifier,
                                                                                 ','.join(es)))
                                    conflicts.append((ai, es))
                        except KeyError:
                            pass

                if conflicts:
                    self.debug('Experiment association warning')
                    cr.add_conflicts(ei, conflicts)

            if cr.conflicts:
                cr.available_ids = db.get_repository_identifiers()

                info = cr.edit_traits(kind='livemodal')
                if info.result:
                    cr.apply()
                    self.experiment_queue.refresh_table_needed = True
                    return True
            else:
                return True

    def _sync_repositories(self, prog):
        experiment_ids = {a.repository_identifier for q in self.experiment_queues for a in q.cleaned_automated_runs}
        for e in experiment_ids:
            if prog:
                prog.change_message('Syncing {}'.format(e))
                if not self.datahub.mainstore.sync_repo(e):
                    break
        else:
            return True

    def _pre_execute_check(self, prog=None, inform=True):
        if not self.use_db_persistence and not self.use_xls_persistence and not self.use_dvc_persistence:
            if not self.confirmation_dialog('You do not have any Database or XLS saving enabled. '
                                            'Are you sure you want to continue?\n\n'
                                            'Enable analysis saving in Preferences>>Experiment>>Automated Run'):
                return

        if self.use_db_persistence:
            if self.datahub.massspec_enabled:
                if not self.datahub.store_connect('massspec'):
                    if not self.confirmation_dialog(
                            'Not connected to a Mass Spec database. Do you want to continue with pychron only?'):
                        return

        if prog:
            prog.change_message('Checking queue length')

        exp = self.experiment_queue
        runs = exp.cleaned_automated_runs
        if not len(runs):
            if inform:
                self.warning_dialog('No analysis in the queue')
            return

        if self.user_notifier.emailer is None:
            if any((eq.use_email or eq.use_group_email for eq in self.experiment_queues)):
                if not self.confirmation_dialog('Email Plugin not initialized. '
                                                'Required for sending email notifications. '
                                                'Are you sure you want to continue?'):
                    return

        if self.datahub.massspec_enabled:
            if not self.datahub.store_connect('massspec'):
                if not self.confirmation_dialog(
                        'Not connected to a Mass Spec database. Do you want to continue with pychron only?'):
                    return

        if prog:
            prog.change_message('Setting aliquot for first analysis')

        # check the first aliquot before delaying
        arv = runs[0]
        if not self._set_run_aliquot(arv):
            if inform:
                self.warning_dialog('Failed setting aliquot')
            return

        if self.use_dvc_persistence:
            no_exp = []
            for i, ai in enumerate(runs):
                if not ai.repository_identifier:
                    self.warning('No repository identifier for i={}, {}'.format(i + 1, ai.runid))
                    no_exp.append(ai)

            if no_exp:
                if self.confirmation_dialog('No Repository Identifiers.\n\nUse "laboratory" for all analyses without '
                                            'a repository identifier'):
                    for aa in no_exp:
                        aa.repository_identifier = 'laboratory'

                else:
                    return

        if globalv.experiment_debug:
            self.debug('********************** NOT DOING PRE EXECUTE CHECK ')
            return True

        if prog:
            prog.change_message('Checking Experiment Identifiers')

        if not self._check_repository_identifiers():
            return

        if prog:
            prog.change_message('Syncing repositories')
        if not self._sync_repositories(prog):
            return

        if self._check_dashboard(prog):
            return

        if self._check_memory(prog):
            return

        if not self._check_managers(inform=inform):
            return

        if self.use_automated_run_monitor:
            self.monitor = self._monitor_factory()
            if self.monitor:
                if prog:
                    prog.change_message('Checking Automated Run Monitor')
                self.monitor.set_additional_connections(self.connectables)
                self.monitor.clear_errors()
                if not self.monitor.check():
                    if inform:
                        self.warning_dialog('Automated Run Monitor Failed')
                    return

        if prog:
            prog.change_message('Get preceding blank')

        an = self._get_preceding_blank_or_background(inform=inform)
        if an is not True:
            if an is None:
                return
            else:
                self.info('using {} as the previous blank'.format(an.record_id))
                try:
                    # self._prev_blank_id = an.meas_analysis_id
                    self._prev_blanks = an.get_baseline_corrected_signal_dict()
                    self._prev_baselines = an.get_baseline_dict()
                except TraitError:
                    self.debug_exception()
                    self.warning('failed loading previous blank')
                    return
        if prog:
            prog.change_message('Checking PyScript Runner')
        if not self.pyscript_runner.connect():
            self.info('Failed connecting to pyscript_runner')
            msg = 'Failed connecting to a pyscript_runner. Is the extraction line computer running?'
            invoke_in_main_thread(self.warning_dialog, msg)
            return

        if prog:
            prog.change_message('Pre execute check complete')

        self.debug('pre execute check complete')
        return True

    def _post_run_check(self, run):
        """
            1. check post run termination conditionals.
            2. check to see if an action should be taken

            if runs  are overlapping this will be a problem.
            dont overlap onto blanks
            execute the action and continue the queue
        """
        if not self.alive:
            return
        self.heading('Post Run Check')

        # check user defined post run actions
        # conditionals = self._load_queue_conditionals('post_run_actions', klass='ActionConditional')
        conditionals = self._load_queue_conditionals('post_run_actions')
        if self._action_conditionals(run, conditionals, 'Checking user defined post run actions',
                                     'Post Run Action'):
            return True

        # check default post run actions
        # conditionals = self._load_default_conditionals('post_run_actions', klass='ActionConditional')
        conditionals = self._load_system_conditionals('post_run_actions')
        if self._action_conditionals(run, conditionals, 'Checking default post run actions',
                                     'Post Run Action'):
            return True

        # check queue defined terminations
        conditionals = self._load_queue_conditionals('post_run_terminations')
        if self._test_conditionals(run, conditionals, 'Checking user defined post run terminations',
                                   'Post Run Termination'):
            return True

        # check default terminations
        conditionals = self._load_system_conditionals('post_run_terminations')
        if self._test_conditionals(run, conditionals, 'Checking default post run terminations',
                                   'Post Run Termination'):
            return True

    def _check_for_errors(self):
        self.debug('checking for connectable errors')
        for c in self.connectables:
            self.debug('check connectable name: {} manager: {}'.format(c.name, c.manager))
            man = c.manager
            if man is None:
                man = self.application.get_service(c.protocol, 'name=="{}"'.format(c.name))

            self.debug('connectable manager: {}'.format(man))
            if man:
                e = man.get_error()
                self.debug('connectable get error {}'.format(e))
                if e and e.lower() != 'ok':
                    self._err_message = e
                    break

    def _load_system_conditionals(self, term_name, **kw):
        self.debug('loading system conditionals {}'.format(term_name))
        # p = paths.system_conditionals
        p = get_path(paths.spectrometer_dir, '.*conditionals', ['.yaml', '.yml'])
        if p:
            return self._extract_conditionals(p, term_name, level=SYSTEM, **kw)
        else:
            # pp = os.path.join(paths.spectrometer_dir, 'default_conditionals.yaml')
            self.warning('no system conditionals file located at {}'.format(p))

    def _load_queue_conditionals(self, term_name, **kw):
        self.debug('loading queue conditionals {}'.format(term_name))
        exp = self.experiment_queue
        if not exp and self.active_editor:
            exp = self.active_editor.queue

        if exp:
            name = exp.queue_conditionals_name
            if test_queue_conditionals_name(name):
                p = get_path(paths.queue_conditionals_dir, name, ['.yaml', '.yml'])
                self.debug('queue conditionals path {}'.format(p))
                return self._extract_conditionals(p, term_name, level=QUEUE, **kw)

    def _extract_conditionals(self, p, term_name, level=RUN, **kw):
        if p and os.path.isfile(p):
            self.debug('loading condiitonals from {}'.format(p))
            return conditionals_from_file(p, name=term_name, level=level, **kw)

    def _action_conditionals(self, run, conditionals, message1, message2):
        if conditionals:
            self.debug('{} n={}'.format(message1, len(conditionals)))
            for ci in conditionals:
                if ci.check(run, None, True):
                    self.info('{}. {}'.format(message2, ci.to_string()), color='yellow')
                    self._show_conditionals(active_run=run, tripped=ci, kind='live')
                    self._do_action(ci)

                    if self._cv_info:
                        do_after(2000, self._cv_info.control.close)

                    return True

    def _test_conditionals(self, run, conditionals, message1, message2,
                           data=None, cnt=True):
        if not self.alive:
            return True

        if conditionals:
            self.debug('{} n={}'.format(message1, len(conditionals)))
            for ci in conditionals:
                if ci.check(run, data, cnt):
                    self.warning('!!!!!!!!!! Conditional Tripped !!!!!!!!!!')
                    self.warning('{}. {}'.format(message2, ci.to_string()))

                    # self.notification_manager.add_notification('Conditional Tripped. {}. {}'.format(message2,
                    # ci.to_string()))

                    self.cancel(confirm=False)

                    self.show_conditionals(active_run=run, tripped=ci)
                    return True

    def _do_action(self, action):
        self.info('Do queue action {}'.format(action.action))
        if action.action == 'repeat':
            if action.count < action.nrepeat:
                self.debug('repeating last run')
                action.count += 1
                exp = self.experiment_queue

                run = exp.executed_runs[0]
                exp.automated_runs.insert(0, run)

                # experimentor handles the queue modified
                # resets the database and updates info
                self.queue_modified = True

            else:
                self.info('executed N {} {}s'.format(action.count + 1,
                                                     action.action))
                self.cancel(confirm=False)

        elif action.action == 'cancel':
            self.cancel(confirm=False)

    def _get_preceding_blank_or_background(self, inform=True):
        exp = self.experiment_queue

        types = ['air', 'unknown', 'cocktail']
        # get first air, unknown or cocktail
        aruns = exp.cleaned_automated_runs

        if aruns[0].analysis_type.startswith('blank'):
            return True

        msg = '''First "{}" not preceded by a blank.
Use Last "blank_{}"= {}
'''
        an = next((a for a in aruns if a.analysis_type in types), None)
        if an:
            anidx = aruns.index(an)

            # find first blank_
            # if idx > than an idx need a blank
            nopreceding = True
            ban = next((a for a in aruns if a.analysis_type == 'blank_{}'.format(an.analysis_type)), None)

            if ban:
                nopreceding = aruns.index(ban) > anidx

            if nopreceding:
                self.debug('no preceding blank')
            if anidx == 0:
                self.debug('first analysis is not a blank')

            if anidx == 0 or nopreceding:
                pdbr, selected = self._get_blank(an.analysis_type, exp.mass_spectrometer,
                                                 exp.extract_device,
                                                 last=True,
                                                 repository=an.repository_identifier,
                                                 )

                if pdbr:
                    if selected:
                        self.debug('use user selected blank {}'.format(pdbr.record_id))
                        return pdbr
                    else:
                        msg = msg.format(an.analysis_type,
                                         an.analysis_type,
                                         pdbr.record_id)

                        retval = NO
                        if inform:
                            retval = self.confirmation_dialog(msg,
                                                              no_label='Select From Database',
                                                              cancel=True,
                                                              return_retval=True)

                        if retval == CANCEL:
                            return
                        elif retval == YES:
                            self.debug('use default blank {}'.format(pdbr.record_id))
                            return pdbr
                        else:
                            self.debug('get blank from database')
                            pdbr, _ = self._get_blank(an.analysis_type, exp.mass_spectrometer,
                                                      exp.extract_device)
                            return pdbr
                else:
                    self.warning_dialog('No blank for {} is in the database. Run a blank!!'.format(an.analysis_type))
                    return

        return True

    def _get_blank(self, kind, ms, ed, last=False, repository=None):
        mainstore = self.datahub.mainstore
        db = mainstore.db
        selected = False
        dbr = None
        with db.session_ctx():
            if last:
                dbr = db.retrieve_blank(kind, ms, ed, last, repository)

            if dbr is None:
                dbr = self._select_blank(db, ms)
                selected = True

            if dbr:
                dbr = mainstore.make_analysis(dbr)

            return dbr, selected

    def _select_blank(self, db, ms):
        # sel = db.selector_factory(style='single')
        sel = IsotopeAnalysisSelector(db=db)

        sel.set_columns(exclude='irradiation_info',
                        append=[('Measurement', 'meas_script_name', 120),
                                ('Extraction', 'extract_script_name', 90)])
        sel.window_width = 750
        sel.title = 'Select Default Blank'

        with db.session_ctx():
            dbs = db.get_blanks(ms)

            sel.load_records(dbs[::-1])
            sel.selected = sel.records[-1:]
            info = sel.edit_traits(kind='livemodal')
            if info.result:
                return sel.selected[-1]

    def _set_message(self, msg, color='black'):
        self.heading(msg)
        invoke_in_main_thread(self.trait_set, extraction_state_label=msg,
                              extraction_state_color=color)

    # ===============================================================================
    # handlers
    # ===============================================================================
    def _measuring_run_changed(self):
        if self.measuring_run:
            self.measuring_run.is_last = self.end_at_run_completion

    def _extracting_run_changed(self):
        if self.extracting_run:
            self.extracting_run.is_last = self.end_at_run_completion

    def _end_at_run_completion_changed(self):
        if self.end_at_run_completion:
            if self.measuring_run:
                self.measuring_run.is_last = True
            if self.extracting_run:
                self.extracting_run.is_last = True
        else:
            self._update_automated_runs()

    @on_trait_change('experiment_queue:automated_runs[]')
    def _update_automated_runs(self):
        if self.is_alive():
            is_last = len(self.experiment_queue.cleaned_automated_runs) == 0
            if self.extracting_run:
                self.extracting_run.is_last = is_last

    def _stop_button_fired(self):
        self.debug('%%%%%%%%%%%%%%%%%% Stop fired alive={}'.format(self.is_alive()))
        if self.is_alive():
            self.info('stop execution')
            self.stop()

    def _abort_run_button_fired(self):
        self.debug('abort run. Executor.isAlive={}'.format(self.is_alive()))
        if self.is_alive():
            for crun, kind in ((self.measuring_run, 'measuring'),
                               (self.extracting_run, 'extracting')):
                if crun:
                    self.debug('abort {} run {}'.format(kind, crun.runid))
                    self._abort_run()
                    # do_after(50, self._cancel_run)
                    # t = Thread(target=self._cancel_run)
                    # t.start()
                    break

    def _truncate_button_fired(self):
        if self.measuring_run:
            self.measuring_run.truncate_run(self.truncate_style)

    def _show_conditionals_button_fired(self):
        self._show_conditionals()

    @on_trait_change('experiment_queue:selected, active_editor:queue:selected')
    def _handle_selection(self, new):
        if new:
            self.selected_run = new[0]
        else:
            self.selected_run = None

    def _alive_changed(self, new):
        self.executing_led.state = 2 if new else 0

    # ===============================================================================
    # property get/set
    # ===============================================================================
    def _get_can_start(self):
        return self.executable and not self.is_alive()

    # ===============================================================================
    # defaults
    # ===============================================================================
    def _system_health_default(self):
        sh = SystemHealthSeries()
        return sh

    def _datahub_default(self):
        dh = Datahub()
        return dh

    def _pyscript_runner_default(self):
        runner = self.application.get_service('pychron.extraction_line.ipyscript_runner.IPyScriptRunner')
        return runner

    def _monitor_factory(self):
        self.debug('Experiment Executor mode={}'.format(self.mode))
        if self.mode == 'client':
            from pychron.monitors.automated_run_monitor import RemoteAutomatedRunMonitor

            mon = RemoteAutomatedRunMonitor(name='automated_run_monitor')
        else:
            from pychron.monitors.automated_run_monitor import AutomatedRunMonitor

            mon = AutomatedRunMonitor()

        self.debug('Automated run monitor {}'.format(mon))
        if mon is not None:
            isok = mon.load()
            if isok:
                return mon
            else:
                self.warning('no automated run monitor available. '
                             'Make sure config file is located at setupfiles/monitors/automated_run_monitor.cfg')

    @property
    def labspy_enabled(self):
        if self.use_labspy:
            return self.labspy_client is not None

# ============= EOF =============================================<|MERGE_RESOLUTION|>--- conflicted
+++ resolved
@@ -740,11 +740,7 @@
         self.info('Automated run {} {} duration: {:0.3f} s'.format(run.runid, run.spec.state, t))
 
         run.finish()
-<<<<<<< HEAD
-        if run.spec.state not in ('canceled', 'failed'):
-=======
         if run.spec.state not in ('canceled', 'failed', 'aborted'):
->>>>>>> 2151c87d
             self._retroactive_repository_identifiers(run.spec)
 
         if self.use_autoplot:
@@ -1160,17 +1156,11 @@
             if dvcp:
                 dvcp.load_name = exp.load_name
                 arun.dvc_persister = dvcp
-<<<<<<< HEAD
-=======
 
                 repid = spec.repository_identifier
                 self.datahub.mainstore.add_repository(repid, 'NMGRL', inform=False)
 
                 arun.dvc_persister.initialize(repid)
->>>>>>> 2151c87d
-
-                expid = spec.repository_identifier
-                arun.dvc_persister.initialize(expid)
 
         mon = self.monitor
         if mon is not None:
