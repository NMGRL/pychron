#===============================================================================
# Copyright 2013 Jake Ross
#
# Licensed under the Apache License, Version 2.0 (the "License");
# you may not use this file except in compliance with the License.
# You may obtain a copy of the License at
#
#   http://www.apache.org/licenses/LICENSE-2.0
#
# Unless required by applicable law or agreed to in writing, software
# distributed under the License is distributed on an "AS IS" BASIS,
# WITHOUT WARRANTIES OR CONDITIONS OF ANY KIND, either express or implied.
# See the License for the specific language governing permissions and
# limitations under the License.
#===============================================================================

#============= enthought library imports =======================
from traits.api import Event, Button, String, \
    Bool, Enum, Property, Instance, Int, List, Any, Color, Dict, on_trait_change
# from traitsui.api import View, Item
# from apptools.preferences.preference_binding import bind_preference
from pyface.constant import CANCEL, YES, NO
from pyface.timer.do_later import do_after

#============= standard library imports ========================
from threading import Thread, Event as Flag, Lock
import weakref
import time
from sqlalchemy.orm.exc import NoResultFound
import os
#============= local library imports  ==========================
# from pychron.core.ui.thread import Thread as uThread
# from pychron.loggable import Loggable
from pychron.database.core.query import compile_query
from pychron.displays.display import DisplayController
from pychron.experiment.connectable import Connectable
from pychron.experiment.datahub import Datahub
from pychron.experiment.user_notifier import UserNotifier
from pychron.experiment.utilities.identifier import convert_extract_device
from pychron.external_pipette.protocol import IPipetteManager
from pychron.initialization_parser import InitializationParser
from pychron.loggable import Loggable
from pychron.pyscripts.pyscript_runner import RemotePyScriptRunner, PyScriptRunner
from pychron.monitors.automated_run_monitor import AutomatedRunMonitor, \
    RemoteAutomatedRunMonitor
from pychron.experiment.stats import StatsGroup
from pychron.pychron_constants import NULL_STR
from pychron.lasers.laser_managers.ilaser_manager import ILaserManager

from pychron.database.orms.isotope.meas import meas_AnalysisTable, meas_MeasurementTable, meas_ExtractionTable
from pychron.database.orms.isotope.gen import gen_ExtractionDeviceTable, gen_MassSpectrometerTable, \
    gen_AnalysisTypeTable

from pychron.core.codetools.memory_usage import mem_available, mem_log
from pychron.core.ui.gui import invoke_in_main_thread
from pychron.consumer_mixin import consumable
from pychron.paths import paths
from pychron.experiment.automated_run.automated_run import AutomatedRun
from pychron.core.helpers.filetools import add_extension, to_bool
from pychron.globals import globalv
from pychron.core.ui.preference_binding import bind_preference, color_bind_preference
from pychron.wait.wait_group import WaitGroup


class ExperimentExecutor(Loggable):
    experiment_queues = List
    experiment_queue = Any
    user_notifier = Instance(UserNotifier, ())
    connectables = List
    #===========================================================================
    # control
    #===========================================================================
    start_button = Event
    stop_button = Event
    can_start = Property(depends_on='executable, _alive')
    #     execute_button = Event
    #     resume_button = Button('Resume')
    #     delay_between_runs_readback = Float
    delaying_between_runs = Bool

    extraction_state_label = String
    extraction_state_color = Color

    end_at_run_completion = Bool(False)
    cancel_run_button = Button('Cancel Run')
    #     execute_label = Property(depends_on='_alive')

    truncate_button = Button('Truncate Run')
    truncate_style = Enum('Normal', 'Quick')
    '''
        immediate 0= measure_iteration stopped at current step, script continues
        quick     1= measure_iteration stopped at current step, script continues using 0.25*counts
        
        old-style
            immediate 0= is the standard truncation, measure_iteration stopped at current step and measurement_script truncated
            quick     1= the current measure_iteration is truncated and a quick baseline is collected, peak center?
            next_int. 2= same as setting ncounts to < current step. measure_iteration is truncated but script continues
    '''
    #===========================================================================
    #
    #===========================================================================
    console_display = Instance(DisplayController)
    console_updated = Event
    wait_group = Instance(WaitGroup, ())
    stats = Instance(StatsGroup)

    spectrometer_manager = Any
    extraction_line_manager = Any
    ion_optics_manager = Any

    pyscript_runner = Instance(PyScriptRunner)
    monitor = Instance(AutomatedRunMonitor)
    # current_run = Instance(AutomatedRun)

    measuring_run = Instance(AutomatedRun)
    extracting_run = Instance(AutomatedRun)

    datahub = Instance(Datahub)
    #===========================================================================
    #
    #===========================================================================
    queue_modified = False

    executable = Bool
    measuring = Bool(False)
    extracting = Bool(False)

    mode = 'normal'
    #===========================================================================
    # preferences
    #===========================================================================
    auto_save_delay = Int(30)
    use_auto_save = Bool(True)
    min_ms_pumptime = Int(30)

    use_memory_check = Bool(True)
    memory_threshold = Int

    _alive = Bool(False)
    _canceled = False
    _state_thread = None
    _end_flag = None
    _prev_blanks = Dict
    _prev_baselines = Dict
    _err_message = String

    baseline_color = Color
    sniff_color = Color
    signal_color = Color


    def __init__(self, *args, **kw):
        super(ExperimentExecutor, self).__init__(*args, **kw)
        self.wait_control_lock = Lock()

        self.monitor = self._monitor_factory()

    def set_queue_modified(self):
        self.queue_modified = True

    def get_prev_baselines(self):
        return self._prev_baselines

    def get_prev_blanks(self):
        return self._prev_blanks

    def warning(self, msg, log=True, color=None, *args, **kw):

        super(ExperimentExecutor, self).warning(msg, *args, **kw)

        if color is None:
            color = 'red'

        msg = msg.upper()
        if self.console_display:
            self.console_display.add_text(msg, color=color)

        self.console_updated = '{}|{}'.format(color, msg)

    def info_marker(self, char='=', color=None):
        if color is None:
            color = 'green'
        if self.console_display:
            self.console_display.add_marker(char, color=color)

    def info(self, msg, log=True, color=None, *args, **kw):
        if color is None:
            color = 'green'

        if self.console_display:
            self.console_display.add_text(msg, color=color)

        if log:
            super(ExperimentExecutor, self).info(msg, *args, **kw)

        self.console_updated = '{}|{}'.format(color, msg)

    def bind_preferences(self):
        # super(ExperimentExecutor, self).bind_preferences()

        self.datahub.bind_preferences()

        prefid = 'pychron.experiment'
        #auto save
        bind_preference(self, 'use_auto_save',
                        '{}.use_auto_save'.format(prefid))
        bind_preference(self, 'auto_save_delay',
                        '{}.auto_save_delay'.format(prefid))
        bind_preference(self, 'min_ms_pumptime', '{}.min_ms_pumptime'.format(prefid))

        #colors
        color_bind_preference(self, 'signal_color',
                              '{}.signal_color'.format(prefid))
        color_bind_preference(self, 'sniff_color',
                              '{}.sniff_color'.format(prefid))
        color_bind_preference(self, 'baseline_color',
                              '{}.baseline_color'.format(prefid))

        #user_notifier
        bind_preference(self.user_notifier.emailer, 'server_username', '{}.server_username'.format(prefid))
        bind_preference(self.user_notifier.emailer, 'server_password', '{}.server_password'.format(prefid))
        bind_preference(self.user_notifier.emailer, 'server_host', '{}.server_host'.format(prefid))
        bind_preference(self.user_notifier.emailer, 'server_port', '{}.server_port'.format(prefid))

        #memory
        bind_preference(self, 'use_memory_check', '{}.use_memory_check'.format(prefid))
        bind_preference(self, 'memory_threshold', '{}.memory_threshold'.format(prefid))

    def isAlive(self):
        return self._alive

    def reset(self):
        pass

    def cancel(self, *args, **kw):
        self._cancel(*args, **kw)

    def set_extract_state(self, state, flash=0.75, color='green', period=1.5):
        self._set_extract_state(state, flash, color, period=period)

    def info_heading(self, msg):
        self.info('')
        self.info_marker('=')
        self.info(msg)
        self.info_marker('=')
        self.info('')

    def execute(self):

        if self._pre_execute_check():
            self._alive = True
            self.end_at_run_completion = False

            name = self.experiment_queue.name

            msg = 'Starting Execution "{}"'.format(name)
            self.info_heading(msg)

            if self.stats:
                self.stats.reset()
                self.stats.start_timer()

            self._canceled = False
            self.extraction_state_label = ''

            self.experiment_queue.executed = True
            t = Thread(name='execute_exp',
                       target=self._execute)
            t.start()
            return t
        else:
            self._alive = False

    def wait(self, t, msg=''):
        self._wait(t, msg)

    def get_wait_control(self):
        with self.wait_control_lock:
            wd = self.wait_group.active_control
            if wd.is_active():
                wd = self.wait_group.add_control()
        return wd

    def stop(self):
        if self.delaying_between_runs:
            self._alive = False
            self.stats.stop_timer()
            self.wait_group.stop()
            #            self.wait_group.active_control.stop
            #            self.active_wait_control.stop()
            #             self.wait_dialog.stop()

            msg = '{} Stopped'.format(self.experiment_queue.name)
            self._set_message(msg, color='orange')
        else:
            self.cancel()

    def _set_message(self, msg, color='black'):

        self.info_heading(msg)
        invoke_in_main_thread(self.trait_set, extraction_state_label=msg,
                              extraction_state_color=color)

    def experiment_blob(self):
        path = self.experiment_queue.path
        path = add_extension(path, '.txt')
        if os.path.isfile(path):
            with open(path, 'r') as fp:
                return '{}\n{}'.format(path,
                                       fp.read())
        else:
            self.warning('{} is not a valid file'.format(path))

    #===============================================================================
    # private
    #===============================================================================
    def _execute(self):

        # delay before starting
        exp = self.experiment_queue
        delay = exp.delay_before_analyses
        self._delay(delay, message='before')

        for i, exp in enumerate(self.experiment_queues):
            if self.isAlive():
                self._execute_queue(i, exp)
            if self.end_at_run_completion:
                break

        self._alive = False

    def _execute_queue(self, i, exp):
        self.experiment_queue = exp
        self.info('Starting automated runs set={:02n} {}'.format(i, exp.name))

        # save experiment to database
        self.info('saving experiment "{}" to database'.format(exp.name))

        self.datahub.add_experiment(exp)

        exp.executed = True
        # scroll to the first run
        exp.automated_runs_scroll_to_row = 0

        delay = exp.delay_between_analyses
        last_runid = None

        rgen, nruns = exp.new_runs_generator()

        cnt = 0
        total_cnt = 0
        is_first_flag = True
        is_first_analysis = True
        with consumable(func=self._overlapped_run) as con:
            while 1:
                if not self.isAlive():
                    break

                if self._pre_run_check():
                    self.debug('pre run check failed')
                    break

                if self.queue_modified:
                    self.debug('Queue modified. making new run generator')
                    rgen, nruns = exp.new_runs_generator()
                    cnt = 0
                    self.queue_modified = False

                self.ms_pumptime_start = None
                # overlapping = self.current_run and self.current_run.isAlive()
                overlapping = self.measuring_run and self.measuring_run.isAlive()
                if not overlapping:
                    if self.isAlive() and cnt < nruns and not is_first_analysis:
                        # delay between runs
                        self._delay(delay)
                    else:
                        self.debug('not delaying between runs isAlive={}, '
                                   'cnts<nruns={}, is_first_analysis={}'.format(self.isAlive(),
                                                                                cnt < nruns, is_first_analysis))

                try:
                    spec = rgen.next()
                except StopIteration:
                    self.debug('stop iteration')
                    break

                run = self._make_run(spec)
                if run is None:
                    break

                self.wait_group.active_control.page_name = run.runid
                run.is_first = is_first_flag

                if not run.is_last and run.spec.analysis_type == 'unknown' and spec.overlap[0]:
                    self.debug('waiting for extracting_run to finish')
                    self._wait_for(lambda x: self.extracting_run)

                    self.info('overlaping')

                    t = Thread(target=self._do_run, args=(run,))
                    t.start()

                    run.wait_for_overlap()
                    is_first_flag = False

                    self.debug('overlap finished. starting next run')

                    con.add_consumable((t, run))
                else:
                    is_first_flag = True
                    last_runid = run.runid
                    self._join_run(spec, run)

                cnt += 1
                total_cnt += 1
                is_first_analysis = False
                if self.end_at_run_completion:
                    break

            if self.end_at_run_completion:
                #if overlapping run is a special labnumber cancel it and finish experiment
                if not self.extracting_run.spec.is_special():
                    self._wait_for(lambda x: self.extracting_run)
                else:
                    self.extracting_run.cancel_run()

                #wait for the measurement run to finish
                self._wait_for(lambda x: self.measuring_run)

            else:
                #wait for overlapped runs to finish.
                self._wait_for(lambda x: self.extracting_run or self.measuring_run)

        if self._err_message:
            self.warning('automated runs did not complete successfully')
            self.warning('error: {}'.format(self._err_message))

        self._end_runs()
        if last_runid:
            self.info('Automated runs ended at {}, runs executed={}'.format(last_runid, total_cnt))

        self.info_heading('experiment queue {} finished'.format(exp.name))
        self.user_notifier.notify(exp, last_runid, self._err_message)

    def _wait_for(self, pred, period=1):
        st = time.time()
        while 1:
            et = time.time() - st
            if not self._alive:
                break
            if not pred(et):
                break
            time.sleep(period)

    def _join_run(self, spec, run):
        #    def _join_run(self, spec, t, run):
        #        t.join()
        self.debug('join run')
        self._do_run(run)

        self.debug('{} finished'.format(run.runid))
        if self.isAlive():
            self.debug('spec analysis type {}'.format(spec.analysis_type))
            if spec.analysis_type.startswith('blank'):
                pb = run.get_baseline_corrected_signals()
                if pb is not None:
                    self._prev_blanks = pb
                    self.debug('previous blanks ={}'.format(pb))

        self._report_execution_state(run)
        run.teardown()
        mem_log('> end join')

    def _do_run(self, run):
        self.debug('do run')

        if self.stats:
            self.stats.setup_run_clock(run)

        mem_log('< start')

        run.state = 'not run'

        q = self.experiment_queue
        #is this the last run in the queue. queue is not empty until _start runs so n==1 means last run
        run.is_last = len(q.cleaned_automated_runs) == 1

        self.extracting_run = run
        st = time.time()
        for step in ('_start',
                     '_extraction',
                     '_measurement',
                     '_post_measurement'):

            if not self.isAlive():
                break

            f = getattr(self, step)
            if not f(run):
                break
        else:
            self.debug('$$$$$$$$$$$$$$$$$$$$ state at run end {}'.format(run.state))
            if not run.state in ('truncated', 'canceled', 'failed'):
                run.state = 'success'

        if self.stats:
            # self.stats.nruns_finished += 1
            self.stats.finish_run()

        if run.state in ('success', 'truncated'):
            self.run_completed = run

        self._remove_backup(run.uuid)
        # check to see if action should be taken
        self._check_run_at_end(run)

        t = time.time() - st
        self.info('Automated run {} {} duration: {:0.3f} s'.format(run.runid, run.state, t))

        run.finish()

        self.wait_group.pop()

        mem_log('end run')

    def _overlapped_run(self, v):
        self._overlapping = True
        t, run = v
        #         while t.is_alive():
        #             time.sleep(1)
        self.debug('OVERLAPPING. waiting for run to finish')
        t.join()

        self.debug('{} finished'.format(run.runid))
        if run.analysis_type.startswith('blank'):
            pb = run.get_baseline_corrected_signals()
            if pb is not None:
                self._prev_blanks = pb
        self._report_execution_state(run)
        run.teardown()

    def _cancel(self, style='queue', cancel_run=False, msg=None, confirm=True):
        # arun = self.current_run
        arun = self.measuring_run

        #        arun = self.experiment_queue.current_run
        if style == 'queue':
            name = os.path.basename(self.experiment_queue.path)
            name, _ = os.path.splitext(name)
        else:
            name = arun.runid

        if name:
            ret = YES
            if confirm:
                m = '"{}" is in progress. Are you sure you want to cancel'.format(name)
                if msg:
                    m = '{}\n{}'.format(m, msg)

                ret = self.confirmation_dialog(m,
                                               title='Confirm Cancel',
                                               return_retval=True,
                                               timeout=30)

            if ret == YES:
                # stop queue
                if style == 'queue':
                    self._alive = False
                    self.stats.stop_timer()
                self.set_extract_state(False)
                self.wait_group.stop()
                self._canceled = True
                if arun:
                    if style == 'queue':
                        state = None
                        if cancel_run:
                            state = 'canceled'
                    else:
                        state = 'canceled'
                        arun.aliquot = 0

                    arun.cancel_run(state=state)
                    if self.extracting_run:
                        self.extracting_run.cancel_run(state=state)

                    # self.non_clear_update_needed = True
                    self.measuring_run = None

                    # self.current_run = None

    def _end_runs(self):
        #         self._last_ran = None
        if self.stats:
            self.stats.stop_timer()

        #         self.db.close()
        self.set_extract_state(False)
        #        self.extraction_state = False
        #        def _set_extraction_state():
        if self.end_at_run_completion:
            c = 'orange'
            msg = 'Stopped'
        else:
            if self._canceled:
                c = 'red'
                msg = 'Canceled'
            else:
                c = 'green'
                msg = 'Finished'

        n = self.experiment_queue.name
        msg = '{} {}'.format(n, msg)
        self._set_message(msg, c)

    #===============================================================================
    # execution steps
    #===============================================================================
    def _start(self, run):
        ret = True

        if not run.start():
            self._alive = False
            ret = False
            run.state = 'failed'

            msg = 'Run {} did not start properly'.format(run.runid)
            self._err_message = msg
            self._canceled = True
            self.information_dialog(msg)
        else:
            self.experiment_queue.set_run_inprogress(run.runid)

        return ret

    def _extraction(self, ai):
        self.extracting_run = ai
        ret = True
        if ai.start_extraction():
            self.extracting = True
            if not ai.do_extraction():
                ret = self._failed_execution_step('Extraction Failed')
        else:
            ret = ai.isAlive()

        self.trait_set(extraction_state_label='', extracting=False)
        self.extracting_run = None
        return ret

    def _measurement(self, ai):
        ret = True
        self.measuring_run = ai
        if ai.start_measurement():
            # only set to measuring (e.g switch to iso evo pane) if
            # automated run has a measurement_script
            self.measuring = True

            if not ai.do_measurement():
                ret = self._failed_execution_step('Measurement Failed')
        else:
            ret = ai.isAlive()

        self.measuring_run = None
        self.measuring = False
        return ret

    def _post_measurement(self, ai):
        if not ai.do_post_measurement():
            self._failed_execution_step('Post Measurement Failed')
        else:
            return True

    def _failed_execution_step(self, msg):
        if not self._canceled:
            self._err_message = msg
            self._alive = False
        return False

    #===============================================================================
    # utilities
    #===============================================================================
    def _report_execution_state(self, run):
        pass

    def _make_run(self, spec):

        exp = self.experiment_queue

        if not self._set_run_aliquot(spec):
            return

        #reuse run if not overlap
        # run = self.current_run if not spec.overlap[0] else None
        run = None
        arun = spec.make_run(run=run)
        arun.logger_name = 'AutomatedRun {}'.format(arun.runid)
        '''
            save this runs uuid to a hidden file
            used for analysis recovery
        '''
        if spec.end_after:
            self.end_at_run_completion = True
            arun.is_last = True

        self._add_backup(arun.uuid)

        arun.integration_time = 1.04
        arun.min_ms_pumptime = self.min_ms_pumptime

        arun.experiment_executor = weakref.ref(self)()

        arun.spectrometer_manager = self.spectrometer_manager
        arun.extraction_line_manager = self.extraction_line_manager
        arun.ion_optics_manager = self.ion_optics_manager

        # arun.persister.db = self.db
        # arun.persister.massspec_importer = self.massspec_importer
        arun.persister.datahub = self.datahub
        arun.persister.experiment_identifier = exp.database_identifier
        arun.persister.load_name = exp.load_name

        arun.use_syn_extraction = True

        arun.runner = self.pyscript_runner
        arun.extract_device = exp.extract_device

        mon = self.monitor
        if mon is not None:
            mon.automated_run = weakref.ref(arun)()
            arun.monitor = mon
            arun.persister.monitor = mon

        return arun

    def _set_run_aliquot(self, spec):
        if spec.conflicts_checked:
            return True

        #if a run in executed runs is in extraction or measurement state
        # we are in overlap mode
        dh = self.datahub

        ens = self.experiment_queue.executed_runs
        step_offset, aliquot_offset = 0, 0

        exs = [ai for ai in ens if ai.state in ('measurement', 'extraction')]
        if exs:
            if spec.is_step_heat():
                eruns = [(ei.labnumber, ei.aliquot) for ei in exs]
                step_offset = 1 if (spec.labnumber, spec.aliquot) in eruns else 0
            else:
                eruns = [ei.labnumber for ei in exs]
                aliquot_offset = 1 if spec.labnumber in eruns else 0

            conflict = dh.is_conflict(spec)
            if conflict:
                ret = self._in_conflict(spec, aliquot_offset, step_offset)
            else:
                dh.update_spec(spec, aliquot_offset, step_offset)
                ret = True
        else:
            conflict = dh.is_conflict(spec)
            if conflict:
                ret = self._in_conflict(spec, conflict)
            else:
                dh.update_spec(spec)
                ret = True

        return ret

    def _in_conflict(self, spec, conflict, aoffset=0, soffset=0):
        dh = self.datahub
        self._canceled = True
        self._err_message = 'Databases are in conflict. {}'.format(conflict)

        ret = self.confirmation_dialog('Databases are in conflict. '
                                       'Do you want to modify the Run Identifier to {}'.format(dh.new_runid),
                                       timeout_ret=0,
                                       timeout=30)
        if ret or ret == 0:
            dh.update_spec(spec, aoffset, soffset)
            ret = True
            self._canceled = False
            self._err_message = ''
        else:
            spec.conflicts_checked = False
            self.message(self._err_message)
            # self.info('No response from user. Canceling run')
            # do_later(self.information_dialog,
            #          'Databases are in conflict. No response from user. Canceling experiment')
        return ret

    def _delay(self, delay, message='between'):
        #        self.delaying_between_runs = True
        msg = 'Delay {} runs {} sec'.format(message, delay)
        self.info(msg)
        self._wait(delay, msg)
        self.delaying_between_runs = False

    def continued(self):
        self.stats.continue_run()

    def _wait(self, delay, msg):
        wg = self.wait_group
        wc = self.get_wait_control()

        wc.message = msg
        wc.start(wtime=delay)
        wg.pop(wc)

        if wc.is_continued():
            self.stats.continue_clock()

    def _set_extract_state(self, state, flash, color, period):
        if state:
            label = state.upper()
            wait = False
            if flash:
                if self._end_flag:
                    self._end_flag.set()
                    wait = True
                    # time.sleep(0.25)
                    # self._end_flag.clear()
                else:
                    self._end_flag = Flag()

                def loop():
                    """
                        freq== percent label is shown e.g 0.75 means display label 75% of the iterations
                        iperiod== iterations per second (inverse period == rate)

                    """
                    # freq = flash
                    # iperiod = 5
                    # threshold = freq ** 2 * iperiod  # mod * freq

                    #wait until previous loop finished.
                    if wait:
                        while self._end_flag.set():
                            time.sleep(0.01)

                    pattern = ((flash * period, True), ((1 - flash) * period, False))

                    def pattern_gen(p):
                        def f():
                            i = 0
                            while 1:
                                try:
                                    yield p[i]
                                    i += 1
                                except IndexError:
                                    yield p[0]
                                    i = 1

                        return f()

                    gen = pattern_gen(pattern)
                    self._extraction_state_iter(gen, label, color, self._end_flag)

                invoke_in_main_thread(loop)
            else:
                invoke_in_main_thread(self.trait_set, extraction_state_label=label,
                                      extraction_state_color=color)

        else:
            if self._end_flag:
                self._end_flag.set()
            else:
                invoke_in_main_thread(self.trait_set, extraction_state_label='')

    def _extraction_state_iter(self, gen, label, color, end_flag):
        t, state = gen.next()
        if state:
            self.trait_set(extraction_state_label=label,
                           extraction_state_color=color)
        else:
            self.trait_set(extraction_state_label='')

        if not end_flag.isSet():
            do_after(t * 1000, self._extraction_state_iter, gen, label, color, end_flag)
        else:
            self.trait_set(extraction_state_label='')
            end_flag.clear()

    def _add_backup(self, uuid_str):
        with open(paths.backup_recovery_file, 'a') as fp:
            fp.write('{}\n'.format(uuid_str))

    def _remove_backup(self, uuid_str):
        with open(paths.backup_recovery_file, 'r') as fp:
            r = fp.read()

        r = r.replace('{}\n'.format(uuid_str), '')
        with open(paths.backup_recovery_file, 'w') as fp:
            fp.write(r)
            #===============================================================================
            # checks
            #===============================================================================

    def _check_run_at_end(self, run):
        """
            check to see if an action should be taken

            if runs  are overlapping this will be a problem.

            dont overlay onto blanks

            execute the action and continue the queue
        """
        exp = self.experiment_queue
        for action in exp.queue_actions:
            if action.check_run(run):
                self._do_action(action)
                break

    def _do_action(self, action):
        self.info('Do queue action {}'.format(action.action))
        if action.action == 'repeat':
            if action.count < action.nrepeat:
                self.debug('repeating last run')
                action.count += 1
                exp = self.experiment_queue

                run = exp.executed_runs[0]
                exp.automated_runs.insert(0, run)

                # experimentor handles the queue modified
                # resets the database and updates info
                self.queue_modified = True

            else:
                self.info('executed N {} {}s'.format(action.count + 1,
                                                     action.action))
                self.cancel(confirm=False)

        elif action.action == 'cancel':
            self.cancel(confirm=False)

    def _pre_run_check(self):
        """
            return True to stop execution loop
        """
        self.debug('pre run check')
        if self._check_memory():
            self._err_message = 'Not enough memory'
            return True

        if not self._check_managers():
            self._err_message = 'Not all managers available'
            return True

        if self.monitor:
            if not self.monitor.check():
                self._err_message = 'Automated Run Monitor failed'
                self.warning('automated run monitor failed')
                return True

        # if the experiment queue has been modified wait until saved or
        # timed out. if timed out autosave.
        self._wait_for_save()
        self.debug('pre run finished')

    def _check_memory(self, threshold=None):
        """
            if avaliable memory is less than threshold  (MB)
            stop the experiment
            issue a warning

            return True if out of memory
            otherwise None
        """
        if self.use_memory_check:
            if threshold is None:
                threshold = self.memory_threshold

            # return amem in MB
            amem = mem_available()
            self.debug('Available memory {}. mem-threshold= {}'.format(amem, threshold))
            if amem < threshold:
                msg = 'Memory limit exceeded. Only {} MB available. Stopping Experiment'.format(amem)
                invoke_in_main_thread(self.warning_dialog, msg)
                return True

    def _wait_for_save(self):
        """
            wait for experiment queue to be saved.

            actually wait until time out or self.executable==True
            executable set higher up by the Experimentor

            if timed out auto save or cancel

        """
        st = time.time()
        delay = self.auto_save_delay
        auto_save = self.use_auto_save

        if not self.executable:
            self.info('Waiting for save')
            cnt = 0

            while not self.executable:
                time.sleep(1)
                if time.time() - st < delay:
                    self.set_extract_state('Waiting for save. Autosave in {} s'.format(delay - cnt),
                                           flash=False)
                    cnt += 1
                else:
                    break

            if not self.executable:
                self.info('Timed out waiting for user input')
                if auto_save:
                    self.info('autosaving experiment queues')
                    self.set_extract_state('')
                    self.auto_save_event = True
                else:
                    self.info('canceling experiment queues')
                    self.cancel(confirm=False)

    def _pre_execute_check(self, inform=True):
        if not self.datahub.secondary_connect():
            if not self.confirmation_dialog(
                    'Not connected to a Mass Spec database. Do you want to continue with pychron only?'):
                return

        exp = self.experiment_queue
        runs = exp.cleaned_automated_runs
        if not len(runs):
            return

        # check the first aliquot before delaying
        arv = runs[0]
        if not self._set_run_aliquot(arv):
            return

        # if globalv.experiment_debug:
        #     self.debug('********************** NOT DOING PRE EXECUTE CHECK ')
        #     return True

        # if self._check_memory():
        #     return
        #
        # if not self._check_managers(inform=inform):
        #     return

        with self.datahub.mainstore.db.session_ctx():
            dbr = self._get_preceding_blank_or_background(inform=inform)
            if not dbr is True:
                if dbr is None:
                    return
                else:
                    self.info('using {} as the previous blank'.format(dbr.record_id))
                    self._prev_blanks = dbr.get_baseline_corrected_signal_dict()
                    self._prev_baselines = dbr.get_baseline_dict()

        if not self.pyscript_runner.connect():
            self.info('Failed connecting to pyscript_runner')
            msg = 'Failed connecting to a pyscript_runner. Is the extraction line computer running?'
            invoke_in_main_thread(self.warning_dialog, msg)
            return

        self.debug('pre check complete')
        return True

    def _get_preceding_blank_or_background(self, inform=True):
        #         msg = '''First "{}" not preceded by a blank.
        # If "Yes" use last "blank_{}"
        # Last Run= {}
        #
        # If "No" select from database
        # '''
        msg = '''First "{}" not preceded by a blank.
Last "blank_{}"= {}
'''
        exp = self.experiment_queue

        types = ['air', 'unknown', 'cocktail']
        # get first air, unknown or cocktail
        aruns = exp.cleaned_automated_runs

        an = next((a for a in aruns if a.analysis_type in types), None)

        if an:
            anidx = aruns.index(an)
            #find first blank_
            #if idx > than an idx need a blank
            nopreceding = True
            ban = next((a for a in aruns if a.analysis_type == 'blank_{}'.format(an.analysis_type)), None)

            if ban:
                nopreceding = aruns.index(ban) > anidx

            if anidx == 0 or nopreceding:
                pdbr, inform = self._get_blank(an.analysis_type, exp.mass_spectrometer,
                                               exp.extract_device, inform,
                                               last=True)
                if pdbr:
                    msg = msg.format(an.analysis_type,
                                     an.analysis_type,
                                     pdbr.record_id)

                    retval = NO
                    if inform:
                        retval = self.confirmation_dialog(msg,
                                                          no_label='Select From Database',
                                                          yes_label='Use {}'.format(pdbr.record_id),
                                                          cancel=True,
                                                          return_retval=True)

                    if retval == CANCEL:
                        return
                    elif retval == YES:
                        return pdbr
                    else:
                        return self._get_blank(an.analysis_type, exp.mass_spectrometer,
                                               exp.extract_device)
                else:
                    self.warning_dialog('No blank for {} is in the database. Run a blank!!'.format(an.analysis_type))
                    return

        return True

    def _get_blank(self, kind, ms, ed, inform, last=False):
        mainstore = self.datahub.mainstore
        db = mainstore.db

        with db.session_ctx() as sess:
            q = sess.query(meas_AnalysisTable)
            q = q.join(meas_MeasurementTable, gen_AnalysisTypeTable)

            if last:
                q = q.filter(gen_AnalysisTypeTable.name == 'blank_{}'.format(kind))
            else:
                q = q.filter(gen_AnalysisTypeTable.name.startswith('blank'))

            if ms:
                q = q.join(gen_MassSpectrometerTable)
                q = q.filter(gen_MassSpectrometerTable.name == ms.lower())
            if ed and not ed in ('Extract Device', NULL_STR) and kind == 'unknown':
                q = q.join(meas_ExtractionTable, gen_ExtractionDeviceTable)
                q = q.filter(gen_ExtractionDeviceTable.name == ed)

<<<<<<< HEAD
            q = q.order_by(meas_AnalysisTable.analysis_timestamp.desc())
            dbr = None
=======
>>>>>>> 0171b59d
            if last:
                q = q.limit(1)
                try:
                    dbr = q.first()
<<<<<<< HEAD
                except NoResultFound, e:
                    self.debug('No result found {}'.format(e))
=======
                except NoResultFound:
                    dbr = self._select_blank(db, ms)
>>>>>>> 0171b59d

                if dbr is None:
                    dbr = self._select_blank(db, ms)
                    inform = False
            else:
<<<<<<< HEAD
                dbs = q.limit(50).all()
                dbs = reversed(dbs)

                sel = db.selector_factory(style='single')
                sel.set_columns(exclude='irradiation_info',
                                append=[('Measurement', 'meas_script_name', 120),
                                        ('Extraction', 'extract_script_name', 90)])
                sel.load_records(dbs, load=False)
                sel.selected = sel.records[-1]
                sel.window_width = 750
                sel.title = 'Select Default Blank'
                info = sel.edit_traits(kind='livemodal')
                if info.result:
                    dbr = sel.selected

            if dbr:
                dbr = mainstore.make_analysis(dbr, calculate_age=False)
                return dbr
=======
                dbr = self._select_blank(db, ms)

            if dbr:
                dbr = mainstore.make_analysis(dbr)

            return dbr, inform

    def _select_blank(self, db, ms):
        sel = db.selector_factory(style='single')
        with db.session_ctx() as sess:
            q = sess.query(meas_AnalysisTable)
            q = q.join(meas_MeasurementTable)
            q = q.join(gen_AnalysisTypeTable)

            q = q.filter(gen_AnalysisTypeTable.name.like('blank%'))
            if ms:
                q = q.join(gen_MassSpectrometerTable)
                q = q.filter(gen_MassSpectrometerTable.name == ms.lower())

            q = q.order_by(meas_AnalysisTable.analysis_timestamp.desc())
            q = q.limit(100)
            dbs = q.all()

            sel.load_records(dbs[::-1], load=False)
            sel.selected = sel.records[-1]
            info = sel.edit_traits(kind='livemodal')
            if info.result:
                return sel.selected
>>>>>>> 0171b59d

    def _check_managers(self, inform=True):
        self.debug('checking for managers')
        if globalv.experiment_debug:
            self.debug('********************** NOT DOING  managers check')
            return True

        # exp = self.experiment_queue
        # for i in range(n):
        #     nonfound = self._check_for_managers(exp)
        #     if not nonfound:
        #         break
        nonfound = self._check_for_managers()
        if nonfound:
            self.info('experiment canceled because could connect to managers {}'.format(nonfound))
            if inform:
                invoke_in_main_thread(self.warning_dialog,
                                      'Canceled! Could not connect to managers {}. '
                                      'Check that these instances are running.'.format(','.join(nonfound)))
            return

        return True

    def _check_for_managers(self):
        exp = self.experiment_queue
        nonfound = []
        elm_connectable = Connectable(name='Extraction Line')
        self.connectables = [elm_connectable]

        if self.extraction_line_manager is None:
            nonfound.append('extraction_line')
        else:
            if not self.extraction_line_manager.test_connection():
                nonfound.append('extraction_line')
            else:
                elm_connectable.connected = True

        if exp.extract_device and exp.extract_device not in (NULL_STR, 'Extract Device'):
            extract_device = convert_extract_device(exp.extract_device)
            ed_connectable = Connectable(name=exp.extract_device)
            self.connectables.append(ed_connectable)
            man = None
            if self.application:
                man = self.application.get_service(ILaserManager, 'name=="{}"'.format(extract_device))
                if man is None:
                    man = self.application.get_service(IPipetteManager, 'name=="{}"'.format(extract_device))

            if not man:
                nonfound.append(extract_device)
            else:
                if not man.test_connection():
                    nonfound.append(extract_device)
                else:
                    ed_connectable.connected = True

        needs_spec_man = any([ai.measurement_script
                              for ai in exp.cleaned_automated_runs
                              if ai.state == 'not run'])

        if needs_spec_man:
            s_connectable = Connectable(name='Spectrometer')
            self.connectables.append(s_connectable)
            if self.spectrometer_manager is None:
                nonfound.append('spectrometer')
            else:
                if not self.spectrometer_manager.test_connection():
                    nonfound.append('spectrometer')
                else:
                    s_connectable.connected = True

        return nonfound

    #===============================================================================
    # handlers
    #===============================================================================
    def _current_run_changed(self):
        if self.current_run:
            self.current_run.is_last = self.end_at_run_completion

    def _end_at_run_completion_changed(self):
        if self.end_at_run_completion:
            if self.current_run:
                self.current_run.is_last = True
        else:
            self._update_automated_runs()

    @on_trait_change('experiment_queue:automated_runs[]')
    def _update_automated_runs(self):
        if self.isAlive():
            is_last = len(self.experiment_queue.cleaned_automated_runs) == 0

            self.extracting_run.is_last = is_last

    def _cancel_run_button_fired(self):
        self.debug('cancel run {}'.format(self.isAlive()))
        if self.isAlive():
            crun = self.measuring_run
            self.debug('cancel run {}'.format(crun))
            if crun:
                t = Thread(target=self.cancel, kwargs={'style': 'run'})
                t.start()
                #                 self._cancel_thread = t

    def _truncate_button_fired(self):
        if self.measuring_run:
            self.measuring_run.truncate_run(self.truncate_style)

    #===============================================================================
    # property get/set
    #===============================================================================
    def _get_can_start(self):
        return self.executable and not self.isAlive()

    #===============================================================================
    # defaults
    #===============================================================================
    def _datahub_default(self):
        dh = Datahub()
        return dh

    def _console_display_default(self):
        return DisplayController(
            bgcolor='black',
            default_color='limegreen',
            max_blocks=100)

    def _pyscript_runner_default(self):
        if self.mode == 'client':
            #            em = self.extraction_line_manager
            ip = InitializationParser()
            elm = ip.get_plugin('Experiment', category='general')
            runner = elm.find('runner')
            host, port, kind = None, None, None

            if runner is not None:
                comms = runner.find('communications')
                host = comms.find('host')
                port = comms.find('port')
                kind = comms.find('kind')

            if host is not None:
                host = host.text  # if host else 'localhost'
            if port is not None:
                port = int(port.text)  # if port else 1061
                kind = kind.text  # if kind else 'udp'

            runner = RemotePyScriptRunner(host, port, kind)
        else:
            runner = PyScriptRunner()

        return runner

    def _monitor_factory(self):
        mon = None
        isok = True
        self.debug('Experiment Executor mode={}'.format(self.mode))
        if self.mode == 'client':
            ip = InitializationParser()
            exp = ip.get_plugin('Experiment', category='general')
            monitor = exp.find('monitor')
            if monitor is not None:
                if to_bool(monitor.get('enabled')):
                    host, port, kind = None, None, None
                    comms = monitor.find('communications')
                    host = comms.find('host')
                    port = comms.find('port')
                    kind = comms.find('kind')

                    if host is not None:
                        host = host.text  # if host else 'localhost'
                    if port is not None:
                        port = int(port.text)  # if port else 1061
                    if kind is not None:
                        kind = kind.text
                    mon = RemoteAutomatedRunMonitor(host, port, kind, name=monitor.text.strip())
        else:
            mon = AutomatedRunMonitor()

        self.debug('Automated run monitor {}'.format(mon))
        if mon is not None:
            isok = mon.load()
            if isok:
                return mon
            else:
                self.warning('no automated run monitor avaliable. '
                             'Make sure config file is located at setupfiles/monitors/automated_run_monitor.cfg')

#============= EOF =============================================<|MERGE_RESOLUTION|>--- conflicted
+++ resolved
@@ -1140,28 +1140,22 @@
                 q = q.join(meas_ExtractionTable, gen_ExtractionDeviceTable)
                 q = q.filter(gen_ExtractionDeviceTable.name == ed)
 
-<<<<<<< HEAD
             q = q.order_by(meas_AnalysisTable.analysis_timestamp.desc())
             dbr = None
-=======
->>>>>>> 0171b59d
             if last:
                 q = q.limit(1)
                 try:
                     dbr = q.first()
-<<<<<<< HEAD
                 except NoResultFound, e:
                     self.debug('No result found {}'.format(e))
-=======
                 except NoResultFound:
                     dbr = self._select_blank(db, ms)
->>>>>>> 0171b59d
 
                 if dbr is None:
                     dbr = self._select_blank(db, ms)
                     inform = False
             else:
-<<<<<<< HEAD
+                dbr = self._select_blank(db, ms)
                 dbs = q.limit(50).all()
                 dbs = reversed(dbs)
 
@@ -1179,17 +1173,14 @@
 
             if dbr:
                 dbr = mainstore.make_analysis(dbr, calculate_age=False)
-                return dbr
-=======
-                dbr = self._select_blank(db, ms)
-
-            if dbr:
-                dbr = mainstore.make_analysis(dbr)
 
             return dbr, inform
 
     def _select_blank(self, db, ms):
         sel = db.selector_factory(style='single')
+        sel.window_width = 750
+        sel.title = 'Select Default Blank'
+        
         with db.session_ctx() as sess:
             q = sess.query(meas_AnalysisTable)
             q = q.join(meas_MeasurementTable)
@@ -1209,8 +1200,7 @@
             info = sel.edit_traits(kind='livemodal')
             if info.result:
                 return sel.selected
->>>>>>> 0171b59d
-
+                
     def _check_managers(self, inform=True):
         self.debug('checking for managers')
         if globalv.experiment_debug:
