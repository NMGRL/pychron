--- conflicted
+++ resolved
@@ -15,14 +15,8 @@
 # ===============================================================================
 
 # ============= enthought library imports =======================
-<<<<<<< HEAD
-
-from traits.api import Event, Button, String, Bool, Enum, \
-    Property, Instance, Int, List, Any, Color, Dict, \
-=======
 from apptools.preferences.preference_binding import bind_preference
 from traits.api import Event, Button, String, Bool, Enum, Property, Instance, Int, List, Any, Color, Dict, \
->>>>>>> fa7878ec
     on_trait_change, Long, Float, Str
 from pyface.constant import CANCEL, YES, NO
 from pyface.timer.do_later import do_after
@@ -168,18 +162,15 @@
     use_xls_persister = Bool(False)
     use_memory_check = Bool(True)
     memory_threshold = Int
-<<<<<<< HEAD
     use_dvc = Bool(False)
     use_autoplot = Bool(False)
     monitor_name = 'FC-2'
-=======
 
     # dvc
     use_dvc_persistence = Bool(False)
     dvc_username = Str
     dvc_password = Str
     dvc_organization = Str
->>>>>>> fa7878ec
 
     baseline_color = Color
     sniff_color = Color
@@ -241,10 +232,7 @@
         prefid = 'pychron.experiment'
 
         attrs = ('use_auto_save',
-<<<<<<< HEAD
                  'use_autoplot',
-=======
->>>>>>> fa7878ec
                  'auto_save_delay',
                  'use_labspy',
                  'use_dvc_persistence',
@@ -1009,14 +997,9 @@
         """
         if not ai.do_post_measurement():
             self._failed_execution_step('Post Measurement Failed')
-<<<<<<< HEAD
         else:
             # self._retroactive_experiment_identifiers(ai.spec)
             return True
-=======
-
-        return ai.post_measurement_save()
->>>>>>> fa7878ec
 
     def _failed_execution_step(self, msg):
         if not self._canceled:
@@ -1069,26 +1052,6 @@
         arun.runner = self.pyscript_runner
         arun.extract_device = exp.extract_device
 
-<<<<<<< HEAD
-        # arun.persister.datahub = self.datahub
-        # arun.persister.load_name = exp.load_name
-        # arun.persister.experiment_identifier = exp.database_identifier
-
-        arun.use_syn_extraction = False
-
-        # arun.use_dvc = self.use_dvc
-        # if self.use_dvc:
-        arun.collection_version = '0.1:0.1'
-        arun.dvc_persister = self.application.get_service('pychron.dvc.dvc_persister.DVCPersister')
-        dvc = self.application.get_service('pychron.dvc.dvc.DVC')
-
-        dvc.meta_repo.pull(use_progress=False)
-        arun.dvc_persister.dvc = dvc
-        arun.dvc_persister.load_name = exp.load_name
-
-        print spec, 'ffff', spec.experiment_identifier
-        arun.dvc_persister.initialize(spec.experiment_identifier)
-=======
         arun.persister.datahub = self.datahub
         arun.persister.load_name = exp.load_name
         arun.persister.dbexperiment_identifier = exp.database_identifier
@@ -1099,7 +1062,6 @@
         if self.use_dvc_persistence:
             arun.dvc_persister = self.application.get_service('pychron.dvc.dvc_persister.DVCPersister')
             arun.dvc_persister.load_name = exp.load_name
->>>>>>> fa7878ec
 
             expid = spec.experiment_identifier
             arun.dvc_persister.initialize(expid)
@@ -1520,7 +1482,6 @@
         self._wait_for_save()
         self.heading('Pre Run Check Passed')
 
-<<<<<<< HEAD
     def _retroactive_experiment_identifiers(self, spec):
         db = self.datahub.mainstore
         crun, expid = retroactive_experiment_identifiers(spec, self._cached_runs, self._active_experiment_identifier)
@@ -1629,7 +1590,6 @@
         if prog:
             prog.change_message('Checking secondary database')
 
-=======
     def _check_for_errors(self):
         for c in self.connectables:
             man = c.manager
@@ -1642,15 +1602,10 @@
                     self._err_message = e
                     break
 
-    def _pre_execute_check(self, inform=True):
->>>>>>> fa7878ec
-        if not self.datahub.secondary_connect():
-            if not self.confirmation_dialog(
-                    'Not connected to a Mass Spec database. Do you want to continue with pychron only?'):
-                return
-
+    def _pre_execute_check(self, prog=None, inform=True):
         if prog:
             prog.change_message('Checking queue length')
+        
         exp = self.experiment_queue
         runs = exp.cleaned_automated_runs
         if not len(runs):
@@ -1658,6 +1613,18 @@
                 self.warning_dialog('No analysis in the queue')
             return
 
+        if self.user_notifier.emailer is None:
+            if any((eq.use_email or eq.use_group_email for eq in self.experiment_queues)):
+                if not self.confirmation_dialog('Email Plugin not initialized. '
+                                                'Required for sending email notifications. '
+                                                'Are you sure you want to continue?'):
+                    return
+                
+        if not self.datahub.secondary_connect():
+            if not self.confirmation_dialog(
+                    'Not connected to a Mass Spec database. Do you want to continue with pychron only?'):
+                return
+            
         if prog:
             prog.change_message('Setting aliquot for first analysis')
 
@@ -1682,6 +1649,17 @@
             self.debug('********************** NOT DOING PRE EXECUTE CHECK ')
             return True
 
+        if prog:
+            prog.change_message('Checking Experiment Identifiers')
+
+        if not self._check_experiment_identifiers():
+            return
+
+        if prog:
+            prog.change_message('Syncing repositories')
+        if not self._sync_repositories(prog):
+            return
+        
         if self._check_dashboard(prog):
             return
 
@@ -1961,96 +1939,6 @@
             if info.result:
                 return sel.selected
 
-<<<<<<< HEAD
-    def _check_managers(self, prog=None, inform=True):
-        self.debug('checking for managers')
-        if globalv.experiment_debug:
-            self.debug('********************** NOT DOING  managers check')
-            return True
-
-        nonfound = self._check_for_managers(prog)
-        if nonfound:
-            self.info('experiment canceled because could connect to managers {}'.format(nonfound))
-            if inform:
-                invoke_in_main_thread(self.warning_dialog,
-                                      'Canceled! Could not connect to managers {}. '
-                                      'Check that these instances are running.'.format(','.join(nonfound)))
-            return
-
-        return True
-
-    def _check_for_managers(self, prog=None):
-        """
-            determine the necessary managers based on the ExperimentQueue and
-            check that they exist and are connectable
-        """
-        from pychron.experiment.connectable import Connectable
-
-        if prog:
-            prog.change_message('Checking for Extraction Line Manager')
-
-        exp = self.experiment_queue
-        nonfound = []
-        elm_connectable = Connectable(name='Extraction Line')
-        self.connectables = [elm_connectable]
-
-        if self.extraction_line_manager is None:
-            nonfound.append('extraction_line')
-        else:
-            if not self.extraction_line_manager.test_connection():
-                nonfound.append('extraction_line')
-            else:
-                elm_connectable.connected = True
-
-        if exp.extract_device and exp.extract_device not in ('Extract Device', LINE_STR):
-            if prog:
-                prog.change_message('Checking for Extraction Device Manager')
-            # extract_device = convert_extract_device(exp.extract_device)
-            extract_device = exp.extract_device.replace(' ', '')
-            ed_connectable = Connectable(name=extract_device)
-            man = None
-            if self.application:
-                protocol = 'pychron.lasers.laser_managers.ilaser_manager.ILaserManager'
-                self.debug('get service name={}'.format(extract_device))
-                man = self.application.get_service(protocol, 'name=="{}"'.format(extract_device))
-
-                if man is None:
-                    protocol = 'pychron.external_pipette.protocol.IPipetteManager'
-                    man = self.application.get_service(protocol, 'name=="{}"'.format(extract_device))
-                ed_connectable.protocol = protocol
-
-            self.connectables.append(ed_connectable)
-            if not man:
-                nonfound.append(extract_device)
-            else:
-                if not man.test_connection():
-                    nonfound.append(extract_device)
-                else:
-                    ed_connectable.set_connection_parameters(man)
-                    ed_connectable.connected = True
-
-        needs_spec_man = any([ai.measurement_script
-                              for ai in exp.cleaned_automated_runs
-                              if ai.state == 'not run'])
-
-        if needs_spec_man:
-            if prog:
-                prog.change_message('Checking for Spectrometer Manager')
-
-            s_connectable = Connectable(name='Spectrometer')
-            self.connectables.append(s_connectable)
-            if self.spectrometer_manager is None:
-                nonfound.append('spectrometer')
-            else:
-                if not self.spectrometer_manager.test_connection():
-                    nonfound.append('spectrometer')
-                else:
-                    s_connectable.connected = True
-
-        return nonfound
-
-=======
->>>>>>> fa7878ec
     def _set_message(self, msg, color='black'):
         self.heading(msg)
         invoke_in_main_thread(self.trait_set, extraction_state_label=msg,
