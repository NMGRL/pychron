# ===============================================================================
# Copyright 2014 Jake Ross
#
# Licensed under the Apache License, Version 2.0 (the "License");
# you may not use this file except in compliance with the License.
# You may obtain a copy of the License at
#
# http://www.apache.org/licenses/LICENSE-2.0
#
# Unless required by applicable law or agreed to in writing, software
# distributed under the License is distributed on an "AS IS" BASIS,
# WITHOUT WARRANTIES OR CONDITIONS OF ANY KIND, either express or implied.
# See the License for the specific language governing permissions and
# limitations under the License.
# ===============================================================================

# ============= enthought library imports =======================
import os

from traits.api import HasTraits, Button, String, List, Any, Instance
from traitsui.api import View, UItem, HGroup, VGroup, ListStrEditor, HSplit, \
    TabularEditor

# ============= standard library imports ========================
# ============= local library imports  ==========================
from pychron.core.helpers.filetools import list_directory2, add_extension
from pychron.envisage.icon_button_editor import icon_button_editor
from pychron.experiment.automated_run.spec import AutomatedRunSpec
from pychron.experiment.automated_run.tabular_adapter import RunBlockAdapter
from pychron.experiment.automated_run.uv.spec import UVAutomatedRunSpec
from pychron.experiment.queue.parser import RunParser, UVRunParser
from pychron.loggable import Loggable
from pychron.paths import paths


class RunBlock(Loggable):
    extract_device = String
    mass_spectrometer = String
<<<<<<< HEAD
=======
    repository_identifier = String
>>>>>>> 1049d48b

    def _add_queue_meta(self, params):
        pass

    def make_runs(self, path):
        with open(path, 'r') as rfile:
            line_gen = self._get_line_generator(rfile)
            return self._load_runs(line_gen)

    def _get_line_generator(self, txt):
        if isinstance(txt, (str, unicode)):
            return (l for l in txt.split('\n'))
        else:
            return txt

    def _runs_gen(self, line_gen):
        delim = '\t'

        header = map(str.strip, line_gen.next().split(delim))

        pklass = RunParser
        if self.extract_device == 'Fusions UV':
            pklass = UVRunParser
        parser = pklass()
        for linenum, line in enumerate(line_gen):
            # self.debug('loading line {}'.format(linenum))
            skip = False
            line = line.rstrip()

            # load commented runs but flag as skipped
            if line.startswith('##'):
                continue
            if line.startswith('#'):
                skip = True
                line = line[1:]

            if not line:
                continue

            try:
                script_info, params = parser.parse(header, line)
                self._add_queue_meta(params)
                params['skip'] = skip
                params['mass_spectrometer'] = self.mass_spectrometer
<<<<<<< HEAD
=======
                if not params.get('repository_identifier'):
                    params['repository_identifier'] = self.repository_identifier
>>>>>>> 1049d48b

                klass = AutomatedRunSpec
                if self.extract_device == 'Fusions UV':
                    klass = UVAutomatedRunSpec

                arun = klass()
                arun.load(script_info, params)

                yield arun

            except Exception, e:
                import traceback

                print traceback.print_exc()
                self.warning_dialog('Invalid Experiment file {}\nlinenum= {}\nline= {}'.format(e, linenum, line))

                break

    def _load_runs(self, line_gen):
        self.debug('loading runs')
        aruns = list(self._runs_gen(line_gen))
        self.debug('returning nruns {}'.format(len(aruns)))
        return aruns


class RunBlockEditView(HasTraits):
    blocks = List
    selected = Any
    block = Instance(RunBlock, ())
    runs = List
    delete_run = Button

    def __init__(self, *args, **kw):
        super(RunBlockEditView, self).__init__(*args, **kw)
        self._load_blocks()

    def _load_blocks(self):
        p = paths.run_block_dir
        blocks = list_directory2(p, '.txt', remove_extension=True)
        self.blocks = blocks

    def _delete_run_fired(self):
        if self.selected:
            p = os.path.join(paths.run_block_dir, add_extension(self.selected))
            os.remove(p)
            self._load_blocks()

    def _selected_changed(self, new):
        if new:
            new = add_extension(new)
            runs = self.block.make_runs(os.path.join(paths.run_block_dir, new))
            self.runs = runs

    def traits_view(self):
        adapter = RunBlockAdapter()
        v = View(HSplit(VGroup(UItem('blocks',
                                     width=0.25,
                                     editor=ListStrEditor(selected='selected')),
                               HGroup(icon_button_editor('delete_run', 'delete'))),
                        UItem('runs',
                              width=0.75,
                              editor=TabularEditor(editable=False,
                                                   adapter=adapter))),
                 width=900,
                 resizable=True)
        return v

# ============= EOF =============================================<|MERGE_RESOLUTION|>--- conflicted
+++ resolved
@@ -36,10 +36,7 @@
 class RunBlock(Loggable):
     extract_device = String
     mass_spectrometer = String
-<<<<<<< HEAD
-=======
     repository_identifier = String
->>>>>>> 1049d48b
 
     def _add_queue_meta(self, params):
         pass
@@ -84,11 +81,8 @@
                 self._add_queue_meta(params)
                 params['skip'] = skip
                 params['mass_spectrometer'] = self.mass_spectrometer
-<<<<<<< HEAD
-=======
                 if not params.get('repository_identifier'):
                     params['repository_identifier'] = self.repository_identifier
->>>>>>> 1049d48b
 
                 klass = AutomatedRunSpec
                 if self.extract_device == 'Fusions UV':
