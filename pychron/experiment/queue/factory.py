# ===============================================================================
# Copyright 2012 Jake Ross
#
# Licensed under the Apache License, Version 2.0 (the "License");
# you may not use this file except in compliance with the License.
# You may obtain a copy of the License at
#
# http://www.apache.org/licenses/LICENSE-2.0
#
# Unless required by applicable law or agreed to in writing, software
# distributed under the License is distributed on an "AS IS" BASIS,
# WITHOUT WARRANTIES OR CONDITIONS OF ANY KIND, either express or implied.
# See the License for the specific language governing permissions and
# limitations under the License.
# ===============================================================================

# ============= enthought library imports =======================
from traits.api import Str, Property, cached_property, Int, \
    Any, String, Event, Bool, Dict, List, Button, Instance
# ============= standard library imports ========================
import os
from ConfigParser import ConfigParser
# ============= local library imports  ==========================
from pychron.core.helpers.filetools import list_directory2
<<<<<<< HEAD
from pychron.entry.entry_views.experiment_entry import ExperimentIdentifierEntry
=======
from pychron.entry.entry_views.repository_entry import RepositoryIdentifierEntry
>>>>>>> 1049d48b
from pychron.entry.entry_views.user_entry import UserEntry
from pychron.github import Organization
from pychron.persistence_loggable import PersistenceLoggable
from pychron.globals import globalv
from pychron.pychron_constants import NULL_STR, LINE_STR
from pychron.paths import paths


class ExperimentQueueFactory(PersistenceLoggable):
<<<<<<< HEAD
    db = Any
=======
>>>>>>> 1049d48b
    dvc = Instance('pychron.dvc.dvc.DVC')
    application = Any

    username = String
    email = Property(depends_on='username, use_email, _email')
    _email = Str
    _emails = Dict

    use_group_email = Bool
    use_email = Bool
    # use_email_notifier = Bool
    edit_emails = Button

    usernames = Property(depends_on='users_dirty, db_refresh_needed')
    edit_user = Event
    add_user = Event
    users_dirty = Event
    db_refresh_needed = Event

    mass_spectrometer = String('Spectrometer')
    mass_spectrometers = Property(depends_on='db_refresh_needed')

    extract_device = String('Extract Device')
    extract_devices = Property(depends_on='db_refresh_needed')

    queue_conditionals_name = Str
    available_conditionals = List

    delay_between_analyses = Int(30)
    delay_before_analyses = Int(5)
    tray = Str
    trays = Property

    load_name = Str
    load_names = Property

<<<<<<< HEAD
=======
    repository_identifier = Str
    repository_identifiers = Property(depends_on='repository_identifier_dirty, db_refresh_needed')
    add_repository_identifier = Event
    repository_identifier_dirty = Event
>>>>>>> 1049d48b

    ok_make = Property(depends_on='mass_spectrometer, username')

    pattributes = ('mass_spectrometer',
                   'extract_device',
<<<<<<< HEAD
=======
                   'repository_identifier',
>>>>>>> 1049d48b
                   'use_group_email',
                   'delay_between_analyses',
                   'delay_before_analyses',
                   'queue_conditionals_name')

    def activate(self, load_persistence):
        """
            called by ExperimentFactory
        """
        self._load_queue_conditionals()
        if load_persistence:
            self.load()
            self.username = globalv.username

    def deactivate(self):
        """
            called by ExperimentFactory.destroy
        """
        self.dump()

    # persistence
    @property
    def persistence_path(self):
        return os.path.join(paths.hidden_dir, 'queue_factory')

    def _load_queue_conditionals(self):
        root = paths.queue_conditionals_dir
        cs = list_directory2(root, remove_extension=True)
        self.available_conditionals = [NULL_STR] + cs

    # ===============================================================================
    # property get/set
    # ===============================================================================
    def _get_email(self):
        email = ''
        if self.use_email:
            if self._email:
                email = self._email
            else:
                if self.username in self._emails:
                    email = self._emails[self.username]
        return email

    def _set_email(self, v):
        self._email = v

    # @cached_property
    def _get_load_names(self):
        db = self.dvc
        if db is None or not db.connected:
            return []

        with db.session_ctx():
            names = []
            ts = db.get_loads()
            if ts:
                names = [ti.name for ti in ts]
            return names

    @cached_property
    def _get_ok_make(self):
        ms = self.mass_spectrometer.strip()
        un = self.username.strip()
        return bool(ms and not ms in ('Spectrometer', LINE_STR) and un)

    @cached_property
    def _get_trays(self):
        return [NULL_STR]

    @cached_property
    def _get_usernames(self):
        db = self.dvc
        if db is None or not db.connected:
            return []
        with db.session_ctx():
            dbus = db.get_users()
            us = [ui.name for ui in dbus]
            self._emails = {ui.name: ui.email or '' for ui in dbus}

            return [''] + us

    @cached_property
    def _get_extract_devices(self):
        """
            look in db first
            then look for a config file
            then use hardcorded defaults
        """
        db = self.dvc
        cp = os.path.join(paths.setup_dir, 'names')
        if db:
            if not db.connected:
                return []
            eds = self.dvc.get_extraction_devices()
            names = [ei.name for ei in eds]
        elif os.path.isfile(cp):
            names = self._get_names_from_config(cp, 'Extraction Devices')
        else:
            names = ['Fusions Diode', 'Fusions UV', 'Fusions CO2']
        return ['Extract Device', LINE_STR] + names

    @cached_property
    def _get_mass_spectrometers(self):
        """
            look in db first
            then look for a config file
            then use hardcorded defaults
        """
        db = self.dvc
        cp = os.path.join(paths.setup_dir, 'names')
        if db:
            if not db.connected:
                return []
            ms = self.dvc.get_mass_spectrometers()
            names = [mi.name.capitalize() for mi in ms]
            print 'asdfasdf', names
        elif os.path.isfile(cp):
            names = self._get_names_from_config(cp, 'Mass Spectrometers')
        else:
            names = ['Jan', 'Obama']

        return ['Spectrometer', LINE_STR] + names

    @cached_property
    def _get_erepository_identifiers(self):
        db = self.dvc
        ids = []
        if db and db.connected:
            ids = self.dvc.get_repository_identifiers()
        return ids

    def _get_names_from_config(self, cp, section):
        config = ConfigParser()
        config.read(cp)
        if config.has_section(section):
            return [config.get(section, option) for option in config.options(section)]

    # handlers
    def _add_repository_identifier_fired(self):
        a = RepositoryIdentifierEntry(dvc=self.dvc)
        a.available = self.dvc.get_repository_identifiers()
        if a.do():
            self.repository_identifier_dirty = True
            self.repository_identifier = a.value

    def _edit_user_fired(self):
        a = UserEntry(dvc=self.dvc)
        nuser = a.edit(self.username)
        if nuser:
            self.users_dirty = True
            self.username = nuser

    def _mass_spectrometer_changed(self, new):
        self.debug('mass spectrometer ="{}"'.format(new))

    def _edit_emails_fired(self):
        # todo: use user task insted
        task = self.application.open_task('pychron.users')
        task.auto_save = True
        # pychron.experiment.utilities.email_selection_view import EmailSelectionView, boiler_plate
        # path = os.path.join(paths.setup_dir, 'users.yaml')
        # if not os.path.isfile(path):
        #     boiler_plate(path)
        #
        # esv = EmailSelectionView(path=path,
        #                          emails=self._emails)
        # from pychron.user.tasks.panes import UsersPane
        # esv = UsersPane()
        # esv.edit_traits(kind='livemodal')
        # task.edit_traits(kind='livemodal')


if __name__ == '__main__':
    g = ExperimentQueueFactory()
    g.configure_traits()
# ============= EOF =============================================<|MERGE_RESOLUTION|>--- conflicted
+++ resolved
@@ -22,11 +22,7 @@
 from ConfigParser import ConfigParser
 # ============= local library imports  ==========================
 from pychron.core.helpers.filetools import list_directory2
-<<<<<<< HEAD
-from pychron.entry.entry_views.experiment_entry import ExperimentIdentifierEntry
-=======
 from pychron.entry.entry_views.repository_entry import RepositoryIdentifierEntry
->>>>>>> 1049d48b
 from pychron.entry.entry_views.user_entry import UserEntry
 from pychron.github import Organization
 from pychron.persistence_loggable import PersistenceLoggable
@@ -36,10 +32,6 @@
 
 
 class ExperimentQueueFactory(PersistenceLoggable):
-<<<<<<< HEAD
-    db = Any
-=======
->>>>>>> 1049d48b
     dvc = Instance('pychron.dvc.dvc.DVC')
     application = Any
 
@@ -76,22 +68,16 @@
     load_name = Str
     load_names = Property
 
-<<<<<<< HEAD
-=======
     repository_identifier = Str
     repository_identifiers = Property(depends_on='repository_identifier_dirty, db_refresh_needed')
     add_repository_identifier = Event
     repository_identifier_dirty = Event
->>>>>>> 1049d48b
 
     ok_make = Property(depends_on='mass_spectrometer, username')
 
     pattributes = ('mass_spectrometer',
                    'extract_device',
-<<<<<<< HEAD
-=======
                    'repository_identifier',
->>>>>>> 1049d48b
                    'use_group_email',
                    'delay_between_analyses',
                    'delay_before_analyses',
