--- conflicted
+++ resolved
@@ -86,10 +86,7 @@
     initialized = True
 
     load_name = Str
-<<<<<<< HEAD
-=======
     repository_identifier = Str
->>>>>>> 1049d48b
 
     _no_update = False
     _frequency_group_counter = 0
@@ -232,12 +229,9 @@
         if self.selected:
             idx = aruns.index(self.selected[-1])
             for ri in reversed(runspecs):
-<<<<<<< HEAD
-=======
                 if not ri.repository_identifier:
                     ri.repository_identifier = self.repository_identifier
 
->>>>>>> 1049d48b
                 aruns.insert(idx + 1, ri)
         else:
             aruns.extend(runspecs)
