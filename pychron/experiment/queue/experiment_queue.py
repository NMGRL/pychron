--- conflicted
+++ resolved
@@ -54,11 +54,6 @@
             i += 1
         return i
 
-<<<<<<< HEAD
-    def select_run_idx(self, idx):
-        if self.automated_runs:
-            self.selected = self.automated_runs[idx:idx + 1]
-=======
     def count_labnumber(self, ln):
         ans = [ai for ai in self.automated_runs if ai.labnumber == ln]
         i = 0
@@ -69,7 +64,6 @@
     def select_run_idx(self, idx):
         if self.automated_runs:
                 self.selected = self.automated_runs[idx:idx + 1]
->>>>>>> 2a931c49
 
     def reset(self):
         """
