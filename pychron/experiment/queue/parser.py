# ===============================================================================
# Copyright 2012 Jake Ross
#
# Licensed under the Apache License, Version 2.0 (the "License");
# you may not use this file except in compliance with the License.
# You may obtain a copy of the License at
#
# http://www.apache.org/licenses/LICENSE-2.0
#
# Unless required by applicable law or agreed to in writing, software
# distributed under the License is distributed on an "AS IS" BASIS,
# WITHOUT WARRANTIES OR CONDITIONS OF ANY KIND, either express or implied.
# See the License for the specific language governing permissions and
# limitations under the License.
# ===============================================================================

# ============= enthought library imports =======================
from pychron.core.helpers.strtools import to_bool
# ============= standard library imports ========================
# ============= local library imports  ==========================
from pychron.loggable import Loggable
from pychron.regex import ALIQUOT_REGEX


class RunParser(Loggable):
    def parse(self, header, line, delim='\t'):
        params = dict()
        if not isinstance(line, list):
            line = line.split(delim)

        args = map(str.strip, line)
        script_info = self._load_scripts(header, args)
        ln = args[header.index('labnumber')]
        if ALIQUOT_REGEX.match(ln):
            ln, a = ln.split('-')
            # params['aliquot'] = int(a)
            params['user_defined_aliquot'] = int(a)

        params['labnumber'] = ln

        # load strings
        self._load_strings(header, args, params)

        # load booleans
        self._load_booleans(header, args, params)

        # load numbers
        self._load_numbers(header, args, params)

        return script_info, params

    def _load_scripts(self, header, args):
        script_info = dict()
        # load scripts
        for attr in ['measurement', 'extraction',
                     ('script_options', 's_opt'),
                     ('post_measurement', 'post_meas'),
                     ('post_equilibration', 'post_eq'), ]:
            v = self._get_attr_value(header, args, attr)
            if v is not None:
                script_info[v[0]] = v[1]

        return script_info

    def _get_attr_value(self, header, args, attr, cast=None):
        for hi, ai in self._get_attr(attr):
            idx = self._get_idx(header, ai)
            # print header
            # print hi, ai, idx
            if idx:
                try:
                    v = args[idx]
                    if v.strip():
                        return hi, cast(v) if cast else v
                except IndexError, e:
                    pass
                    # print 'exception', e, attr, idx, args

    def _load_strings(self, header, args, params):
        for attr in ['pattern',
                     'position',
                     'comment',
                     'syn_extraction',
                     'overlap',
                     'experiment_identifier',
                     ('conditionals', 'truncate'),
                     ('extract_units', 'e_units')]:
            v = self._get_attr_value(header, args, attr)
            # print attr, v
            if v is not None:
                params[v[0]] = v[1]

    def _load_numbers(self, header, args, params):
        for attr in ['duration',
                     'cleanup',
                     ('ramp_duration', 'ramp'),
                     'weight',
                     ('time_zero_offset', 't_o'),
                     ('extract_value', 'e_value'),
                     ('beam_diameter', 'beam_diam'),
                     'frequency_group', ]:

            v = self._get_attr_value(header, args, attr, cast=float)
            if v is not None:
                params[v[0]] = v[1]

    def _load_booleans(self, header, args, params):

        for attr in ['autocenter',
                     'use_cdd_warming',
                     ('disable_between_positions', 'dis_btw_pos')]:
            v = self._get_attr_value(header, args, attr, cast=lambda x: to_bool(x.strip()))
            if v is not None:
                params[v[0]] = v[1]

<<<<<<< HEAD
                #     def _validate_truncate_condition(self, t):
                #         if t.endswith('.yaml'):
                #             return True
                #
                #         try:
                #             c, start = t.split(',')
                #             pat = '<=|>=|[<>=]'
                #             attr, value = re.split(pat, c)
                #             m = re.search(pat, c)
                #             comp = m.group(0)
                # #             self.py_add_truncation(attr, comp, value, int(start))
                #             return True
                #         except Exception, e:
                #             self.debug('truncate_condition parse failed {} {}'.format(e, t))

=======
>>>>>>> fa7878ec
    def _get_attr(self, attr):
        if isinstance(attr, tuple):
            ref = attr[0]
            return [(ref, hi) for hi in attr]
        else:
            return [(attr, attr)]

    def _get_idx(self, header, attr):
        try:
            return header.index(attr)
        except ValueError:
            pass


class UVRunParser(RunParser):
    def parse(self, header, line, delim='\t'):
        script_info, params = super(UVRunParser, self).parse(header, line, delim)
        if not isinstance(line, list):
            line = line.split(delim)

        args = map(str.strip, line)

        def _set(attr, cast):
            try:
                idx = self._get_idx(header, attr)
                v = args[idx]
                params[attr] = cast(v)
            except (IndexError, ValueError, TypeError), e:
                # print 'exception', e
                pass

        _set('reprate', int)
        _set('attenuator', str)
        _set('mask', str)
        _set('image', str)

        return script_info, params

        # ============= EOF =============================================<|MERGE_RESOLUTION|>--- conflicted
+++ resolved
@@ -113,24 +113,6 @@
             if v is not None:
                 params[v[0]] = v[1]
 
-<<<<<<< HEAD
-                #     def _validate_truncate_condition(self, t):
-                #         if t.endswith('.yaml'):
-                #             return True
-                #
-                #         try:
-                #             c, start = t.split(',')
-                #             pat = '<=|>=|[<>=]'
-                #             attr, value = re.split(pat, c)
-                #             m = re.search(pat, c)
-                #             comp = m.group(0)
-                # #             self.py_add_truncation(attr, comp, value, int(start))
-                #             return True
-                #         except Exception, e:
-                #             self.debug('truncate_condition parse failed {} {}'.format(e, t))
-
-=======
->>>>>>> fa7878ec
     def _get_attr(self, attr):
         if isinstance(attr, tuple):
             ref = attr[0]
