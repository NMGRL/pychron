#===============================================================================
# Copyright 2011 Jake Ross
#
# Licensed under the Apache License, Version 2.0 (the "License");
# you may not use this file except in compliance with the License.
# You may obtain a copy of the License at
#
#   http://www.apache.org/licenses/LICENSE-2.0
#
# Unless required by applicable law or agreed to in writing, software
# distributed under the License is distributed on an "AS IS" BASIS,
# WITHOUT WARRANTIES OR CONDITIONS OF ANY KIND, either express or implied.
# See the License for the specific language governing permissions and
# limitations under the License.
#===============================================================================

#============= enthought library imports =======================
from datetime import datetime
<<<<<<< HEAD
=======

>>>>>>> e65976e9
from traits.api import Instance, Button, Int
from traits.has_traits import provides
from traitsui.api import View, Item


#============= standard library imports ========================
import struct
from numpy import array
#============= local library imports  ==========================
<<<<<<< HEAD
from pychron.core.IDatastore import IDatastore
=======
from pychron.core.i_datastore import IDatastore
>>>>>>> e65976e9
from pychron.core.helpers.isotope_utils import sort_isotopes
from pychron.experiment.utilities.identifier import make_runid
from pychron.loggable import Loggable
from pychron.database.adapters.massspec_database_adapter import MassSpecDatabaseAdapter
from pychron.core.regression.ols_regressor import PolynomialRegressor
from pychron.core.regression.mean_regressor import MeanRegressor
from uncertainties import ufloat
from pychron.experiment.utilities.info_blob import encode_infoblob
import time
from pychron.pychron_constants import ALPHAS

mkeys = ['l2 value', 'l1 value', 'ax value', 'h1 value', 'h2 value']

'''
following information is necessary


'''

RUN_TYPE_DICT = dict(Unknown=1, Air=2, Blank=5)
# SAMPLE_DICT = dict(Air=2, Blank=1)
ISO_LABELS = dict(H1='Ar40', AX='Ar39', L1='Ar38', L2='Ar37', CDD='Ar36')

DEBUG = True


@provides(IDatastore)
class MassSpecDatabaseImporter(Loggable):
    precedence = Int(0)

    db = Instance(MassSpecDatabaseAdapter)
    test = Button
    sample_loading_id = None
    data_reduction_session_id = None
    login_session_id = None
    _current_spec = None
    _analysis = None

    #IDatastore protocol
    def get_greatest_step(self, identifier, aliquot):

        ret = 0
        if self.db:
            identifier = self.get_identifier(identifier)
            ret = self.db.get_latest_analysis(identifier, aliquot)

            if ret:
                _, s = ret
                ret = ALPHAS.index(s) if s else -1
        return ret

    def get_greatest_aliquot(self, identifier):
        ret = 0
        if self.db:
            identifier = self.get_identifier(identifier)
            ret = self.db.get_latest_analysis(identifier)
            print identifier, ret
            if ret:
                ret, _ = ret
        return ret

    def is_connected(self):
        if self.db:
            return self.db.connected

    def connect(self, *args, **kw):
        return self.db.connect(*args, **kw)

    #========================================================================================

    def add_sample_loading(self, ms, tray):
        if self.sample_loading_id is None:
            db = self.db
            with db.session_ctx() as sess:
                sl = db.add_sample_loading(ms, tray)
                sess.flush()
                #             db.flush()
                self.sample_loading_id = sl.SampleLoadingID

    def add_login_session(self, ms):
        self.info('adding new session for {}'.format(ms))
        db = self.db
        with db.session_ctx() as sess:
            ls = db.add_login_session(ms)
            sess.flush()
            self.login_session_id = ls.LoginSessionID

    def add_data_reduction_session(self):
        if self.data_reduction_session_id is None:
            db = self.db
            with db.session_ctx() as sess:
                dr = db.add_data_reduction_session()
                sess.flush()
                self.data_reduction_session_id = dr.DataReductionSessionID

    def create_import_session(self, spectrometer, tray):
        # add login, sample, dr ids
        if self.login_session_id is None or self._current_spec != spectrometer:
            self._current_spec = spectrometer
            self.add_login_session(spectrometer)

        if self.data_reduction_session_id is None:
            self.add_data_reduction_session()
        if self.sample_loading_id is None:
            self.add_sample_loading(spectrometer, tray)

    def clear_import_session(self):
        self.sample_loading_id = None
        self.data_reduction_session_id = None
        self.login_session_id = None
        self._current_spec = None

    def get_identifier(self, spec):
        """
            convert cocktails into mass spec labnumbers

            spec is either ExportSpec, int or str
            return identifier
        """
        if isinstance(spec, (int, str)):
            identifier = spec
            mass_spectrometer = ''
            if isinstance(identifier, str):
                if '-' in identifier:
                    a = identifier.split('-')[-1]
                    if a.lower() == 'o':
                        mass_spectrometer = 'obama'
                    elif a.lower() == 'j':
                        mass_spectrometer = 'jan'

        else:
            mass_spectrometer = spec.mass_spectrometer.lower()

        identifier = str(spec if isinstance(spec, (int, str)) else spec.labnumber)

        if identifier.startswith('c'):
            if mass_spectrometer.lower() in ('obama', 'pychron obama'):
                identifier = '4358'
            else:
                identifier = '4359'
        return identifier

    def add_irradiation(self, irrad, level, pid):
        with self.db.session_ctx():
            sid=0
            self.db.add_irradiation_level(irrad, level, sid, pid)

    def add_irradiation_position(self, identifier, levelname, hole, **kw):
        with self.db.session_ctx():
            return self.db.add_irradiation_position(identifier, levelname, hole, **kw)

    def add_irradiation_production(self, name, prdict, ifdict):
        with self.db.session_ctx():
            return self.db.add_irradiation_production(name, prdict, ifdict)

    def add_irradiation_chronology(self, irrad, doses):

        with self.db.session_ctx():
            for pwr,st,et in doses:
                self.db.add_irradiation_chronology_segment(irrad, st,et)

    def add_analysis(self, spec, commit=True):
        with self.db.session_ctx(commit=False) as sess:
            irradpos = spec.irradpos
            rid = spec.runid
            trid = rid.lower()
            identifier = spec.labnumber

            if trid.startswith('b'):
                runtype = 'Blank'
                irradpos = -1
            elif trid.startswith('a'):
                runtype = 'Air'
                irradpos = -2
            elif trid.startswith('c'):
                runtype = 'Unknown'
                identifier = irradpos = self.get_identifier(spec)
            else:
                runtype = 'Unknown'

            # paliquot = self.db.get_latest_analysis_aliquot(identifier)
            # if paliquot is None:
            #     paliquot=0
            #
            #rid = '{}-{:02n}'.format(identifier, spec.aliquot, spec.step)
            # self.info('Saving analysis {} to database as {}'.format(spec.rid, rid))
            rid = make_runid(identifier, spec.aliquot, spec.step)

            self._analysis = None
            try:
                return self._add_analysis(sess, spec, irradpos, rid, runtype)
            except Exception, e:
                import traceback

                tb = traceback.format_exc()
                self.message(
                    'Could not save spec.runid={} rid={} to Mass Spec database.\n {}'.format(spec.runid, rid, tb))
                if commit:
                    sess.rollback()

    def _add_analysis(self, sess, spec, irradpos, rid, runtype):

        gst = time.time()

        db = self.db

        spectrometer = spec.mass_spectrometer
        tray = spec.tray

        pipetted_isotopes = self._make_pipetted_isotopes(runtype)

        #=======================================================================
        # add analysis
        #=======================================================================
        # get the sample_id
        sample_id = 0
        if runtype == 'Air':
            sample = db.get_sample('Air')
            if sample:
                sample_id = sample.SampleID
        else:
            db_irradpos = db.get_irradiation_position(irradpos)
            if db_irradpos:
                sample_id = db_irradpos.SampleID
            else:
                self.warning(
                        'no irradiation position found for {}. not importing analysis {}'.format(irradpos, spec.runid))
                return
                # add runscript
        rs = db.add_runscript(spec.runscript_name,
                              spec.runscript_text)

        self.create_import_session(spectrometer, tray)

        # add the reference detector
        refdbdet = db.add_detector('H1', Label='H1')

        spec.runid = rid
        analysis = db.add_analysis(rid, spec.aliquot, spec.step,
                                   irradpos,
                                   RUN_TYPE_DICT[runtype],
                                   #                                   'H1',
                                   RedundantSampleID=sample_id,
                                   HeatingItemName=spec.extract_device,
                                   PwrAchieved=spec.power_achieved,
                                   PwrAchieved_Max=spec.power_achieved,
                                   PwrAchievedSD=0,
                                   FinalSetPwr=spec.power_requested,
                                   TotDurHeating=spec.duration,
                                   TotDurHeatingAtReqPwr=spec.duration_at_request,
                                   FirstStageDly=spec.first_stage_delay,
                                   SecondStageDly=spec.second_stage_delay,
                                   PipettedIsotopes=pipetted_isotopes,
                                   RefDetID=refdbdet.DetectorID,
                                   ReferenceDetectorLabel=refdbdet.Label,
                                   SampleLoadingID=self.sample_loading_id,
                                   LoginSessionID=self.login_session_id,
                                   RunScriptID=rs.RunScriptID)

        if spec.update_rundatetime:
            d = datetime.fromtimestamp(spec.timestamp)
            analysis.RunDateTime = d
            analysis.LastSaved = d

        db.add_analysis_positions(analysis, spec.position)
        #=======================================================================
        # add changeable items
        #=======================================================================
        item = db.add_changeable_items(analysis, self.data_reduction_session_id)

        self.debug('%%%%%%%%%%%%%%%%%%%% Comment: {} %%%%%%%%%%%%%%%%%%%'.format(spec.comment))
        item.Comment = spec.comment
        #sess.flush()
        analysis.ChangeableItemsID = item.ChangeableItemsID

        self._add_isotopes(analysis, spec, refdbdet, runtype)
        sess.flush()

        t = time.time() - gst
        self.debug('{} added analysis time {}s'.format(spec.runid, t))
        return analysis

    def _add_isotopes(self, analysis, spec, refdet, runtype):
        # with spec.open_file():
        isotopes = list(spec.iter_isotopes())
        isotopes = sort_isotopes(isotopes, key=lambda x: x[0])

        bs = []
        for iso, det in isotopes:
            self.debug('adding isotope {} {}'.format(iso, det))
            dbiso, dbdet = self._add_isotope(analysis, spec, iso, det, refdet)

            if not dbdet.Label in bs:
                self._add_baseline(spec, dbiso, dbdet, det)
                bs.append(dbdet.Label)

            self._add_signal(spec, dbiso, dbdet, det, runtype)

    def _add_isotope(self, analysis, spec, iso, det, refdet):
        db = self.db
        if det == analysis.ReferenceDetectorLabel:
            dbdet = refdet
        else:

            """
                if is_peak_hop
                fool mass spec. e.g Ar40 det = H1 not CDD
                det=PEAK_HOP_MAP['Ar40']=='CDD'
            """
            PEAK_HOP_MAP = {'Ar41': 'H2', 'Ar40': 'H1',
                            'Ar39': 'AX', 'Ar38': 'L1',
                            'Ar37': 'L2', 'Ar36': 'CDD'}

            if spec.is_peak_hop:
                det = PEAK_HOP_MAP[iso]

            dbdet = db.add_detector(det, Label=det)
            if det == 'CDD':
                dbdet.ICFactor = spec.ic_factor_v
                dbdet.ICFactorEr = spec.ic_factor_e

        return db.add_isotope(analysis, dbdet, iso), dbdet

    def _add_signal(self, spec, dbiso, dbdet, odet, runtype):
        #===================================================================
        # peak time
        #===================================================================
        """
            build two blobs
            blob 1 PeakTimeBlob
            x, y - mean(baselines)

            blob 2
            y list
        """
        db = self.db

        iso = dbiso.Label
        det = dbdet.Label

        tb, vb = spec.get_signal_data(iso, odet)

        # baseline = spec.get_baseline_uvalue(iso)
        baseline = spec.get_filtered_baseline_uvalue(iso)

        vb = array(vb) - baseline.nominal_value
        blob1 = self._build_timeblob(tb, vb)

        blob2 = [struct.pack('>f', float(v)) for v in vb]
        db.add_peaktimeblob(blob1, blob2, dbiso)

        # in mass spec the intercept is already baseline corrected
        # mass spec also doesnt propagate baseline errors

        signal = spec.get_signal_uvalue(iso, det)
        sfit = spec.get_signal_fit(iso)

        if runtype == 'Blank':
            ublank = signal - baseline
        else:
            ublank = spec.get_blank_uvalue(iso)

        db.add_isotope_result(dbiso, self.data_reduction_session_id,
                              signal,
                              baseline,
                              ublank,
                              sfit,
                              dbdet)

    def _add_baseline(self, spec, dbiso, dbdet, odet):
        iso = dbiso.Label
        self.debug('add baseline dbdet= {}. original det= {}'.format(iso, odet))
        det = dbdet.Label
        tb, vb = spec.get_baseline_data(iso, odet)
        blob = self._build_timeblob(tb, vb)

        db = self.db
        label = '{} Baseline'.format(det.upper())
        ncnts = len(tb)
        db_baseline = db.add_baseline(blob, label, ncnts, dbiso)

        # if spec.is_peak_hop:
        #     det = spec.peak_hop_detector

        bs = spec.get_baseline_uvalue(iso)

        sem = bs.std_dev / (ncnts) ** 0.5 if ncnts else 0

        bfit = spec.get_baseline_fit(iso)

        infoblob = self._make_infoblob(bs.nominal_value, sem)
        db_changeable = db.add_baseline_changeable_item(self.data_reduction_session_id,
                                                        bfit,
                                                        infoblob)

        # baseline and baseline changeable items need matching BslnID
        db_changeable.BslnID = db_baseline.BslnID

    def _make_pipetted_isotopes(self, runtype):
        blob = ''
        if runtype == 'Air':
            isos = []
            for a, v in (('Ar40', 295.5e-13), ('Ar38', 0.19e-13), ('Ar36', 1e-13)):
                isos.append('{}\t{}'.format(a, v))
            blob = '\r'.join(isos)
        return blob

    def _build_timeblob(self, t, v):
        """
        """
        blob = ''
        for ti, vi in zip(t, v):
            blob += struct.pack('>ff', float(vi), float(ti))
        return blob

    def _make_infoblob(self, baseline, baseline_err):
        rpts = 0
        pos_segments = []
        bs_segments = [1.0000000200408773e+20]
        bs_seg_params = [[baseline, 0, 0, 0]]
        bs_seg_errs = [baseline_err]
        b = encode_infoblob(rpts, pos_segments, bs_segments, bs_seg_params, bs_seg_errs)
        return b

    def _db_default(self):
        db = MassSpecDatabaseAdapter(kind='mysql')

        return db

    #===========================================================================
    # debugging
    #===========================================================================
    def _test_fired(self):
        import numpy as np

        self.db.connect()
        xbase = np.linspace(430, 580, 150)
        #        ybase = np.zeros(150)
        #        cddybase = np.zeros(150)
        ybase = np.random.random(150)
        cddybase = np.random.random(150) * 0.001

        base = [zip(xbase, ybase),
                zip(xbase, ybase),
                zip(xbase, ybase),
                zip(xbase, ybase),
                zip(xbase, cddybase),
        ]

        xsig = np.linspace(20, 420, 410)
        #        y40 = np.ones(410) * 680
        #        y39 = np.ones(410) * 107
        #        y38 = np.zeros(410) * 1.36
        #        y37 = np.zeros(410) * 0.5
        #        y36 = np.ones(410) * 0.001

        y40 = 680 - 0.1 * xsig
        y39 = 107 - 0.1 * xsig
        y38 = np.zeros(410) * 1.36
        y37 = np.zeros(410) * 0.5
        y36 = 1 + 0.1 * xsig

        sig = [zip(xsig, y40),
               zip(xsig, y39),
               zip(xsig, y38),
               zip(xsig, y37),
               zip(xsig, y36),

        ]

        regbs = MeanRegressor(xs=xbase, ys=ybase)
        cddregbs = MeanRegressor(xs=xbase, ys=cddybase)
        reg = PolynomialRegressor(xs=xsig, ys=y40, fit='linear')

        reg1 = PolynomialRegressor(xs=xsig, ys=y39, fit='linear')
        reg2 = PolynomialRegressor(xs=xsig, ys=y38, fit='linear')
        reg3 = PolynomialRegressor(xs=xsig, ys=y37, fit='linear')
        reg4 = PolynomialRegressor(xs=xsig, ys=y36, fit='linear')

        keys = [
            ('H1', 'Ar40'),
            ('AX', 'Ar39'),
            ('L1', 'Ar38'),
            ('L2', 'Ar37'),
            ('CDD', 'Ar36'),
        ]

        regresults = (dict(
            Ar40=ufloat(reg.predict(0), reg.predict_error(0)),
            Ar39=ufloat(reg1.predict(0), reg1.predict_error(0)),
            Ar38=ufloat(reg2.predict(0), reg2.predict_error(0)),
            Ar37=ufloat(reg3.predict(0), reg3.predict_error(0)),
            Ar36=ufloat(reg4.predict(0), reg4.predict_error(0)),

        ),
                      dict(
                          Ar40=ufloat(regbs.predict(0), regbs.predict_error(0)),
                          Ar39=ufloat(regbs.predict(0), regbs.predict_error(0)),
                          Ar38=ufloat(regbs.predict(0), regbs.predict_error(0)),
                          Ar37=ufloat(regbs.predict(0), regbs.predict_error(0)),
                          Ar36=ufloat(cddregbs.predict(0), cddregbs.predict_error(0))
                      ))
        blanks = [ufloat(0, 0.1),
                  ufloat(0.1, 0.001),
                  ufloat(0.01, 0.001),
                  ufloat(0.01, 0.001),
                  ufloat(0.00001, 0.0001),
        ]
        fits = (
            dict(zip(['Ar40', 'Ar39', 'Ar38', 'Ar37', 'Ar36'],
                     ['Linear', 'Linear', 'Linear', 'Linear', 'Linear'])),
            dict(zip(['Ar40', 'Ar39', 'Ar38', 'Ar37', 'Ar36'],
                     ['Average Y', 'Average Y', 'Average Y', 'Average Y', 'Average Y'])))
        mass_spectrometer = 'obama'
        extract_device = 'Laser Furnace'
        extract_value = 10
        position = 1
        duration = 10
        first_stage_delay = 0
        second_stage_delay = 30
        tray = '100-hole'
        runscript_name = 'Foo'
        runscript_text = 'this is a test script'

        self.add_analysis('4318', '500', '', '4318',
                          base, sig, blanks,
                          keys,
                          regresults,
                          fits,

                          mass_spectrometer,
                          extract_device,
                          tray,
                          position,
                          extract_value, # power requested
                          extract_value, # power achieved

                          duration, # total extraction
                          duration, # time at extract_value

                          first_stage_delay,
                          second_stage_delay,

                          runscript_name,
                          runscript_text,
        )

    def traits_view(self):
        v = View(Item('test', show_label=False))
        return v


if __name__ == '__main__':
    from pychron.core.helpers.logger_setup import logging_setup

    logging_setup('db_import')
    d = MassSpecDatabaseImporter()

    d.configure_traits()

    #============= EOF ====================================
    #        from pychron.core.codetools.simple_timeit import timethis
    #        for ((det, isok), si, bi, ublank, signal, baseline, sfit, bfit) in spec.iter():
    #            self.debug('msi {} {} {} {} {} {}'.format(det, isok, signal.nominal_value,
    #                                                      baseline.nominal_value, sfit, bfit))
    #            #===================================================================
    #            # isotopes
    #            #===================================================================
    #
    ##            db_iso = timethis(db.add_isotope, args=(analysis, det, isok),
    ##                              msg='add_isotope', log=self.debug, decorate='^')
    #
    #            # add detector
    #            if det == analysis.ReferenceDetectorLabel:
    #                dbdet = refdbdet
    #            else:
    #                dbdet = db.add_detector(det, Label=det)
    #                if det == 'CDD':
    #                    dbdet.ICFactor = spec.ic_factor_v
    #                    dbdet.ICFactorEr = spec.ic_factor_e
    #                    sess.flush()
    #
    #            db_iso = db.add_isotope(analysis, dbdet, isok)
    #            #===================================================================
    #            # baselines
    #            #===================================================================
    #            self.debug(bi)
    #            tb, vb = zip(*bi)
    #            blob = self._build_timeblob(tb, vb)
    #            label = '{} Baseline'.format(det.upper())
    #            ncnts = len(tb)
    #            db_baseline = db.add_baseline(blob, label, ncnts, db_iso)
    #
    #            sem = baseline.std_dev / (ncnts) ** 0.5
    #            infoblob = self._make_infoblob(baseline.nominal_value, sem)
    #            db_changeable = db.add_baseline_changeable_item(self.data_reduction_session_id,
    #                                                            bfit,
    #                                                            infoblob,
    #                                                            )
    #
    #            # baseline and baseline changeable items need matching BslnID
    #            db_changeable.BslnID = db_baseline.BslnID
    #            #===================================================================
    #            # peak time
    #            #===================================================================
    #            '''
    #                build two blobs
    #                blob 1 PeakTimeBlob
    #                x, y - mean(baselines)
    #
    #                blob 2
    #                y list
    #            '''
    #            tb, vb = zip(*si)
    #            vb = array(vb) - baseline.nominal_value
    #            blob1 = self._build_timeblob(tb, vb)
    #
    #            blob2 = [struct.pack('>f', float(v)) for v in vb]
    #            db.add_peaktimeblob(blob1, blob2, db_iso)
    #
    #            # in mass spec the intercept is alreay baseline corrected
    #            # mass spec also doesnt propograte baseline errors
    #
    #            if runtype == 'Blank':
    #                ublank = signal - baseline
    #
    #            db.add_isotope_result(db_iso, self.data_reduction_session_id,
    #                                  signal,
    #                                  baseline,
    #                                  ublank,
    #                                  sfit,
    #                                  dbdet,)<|MERGE_RESOLUTION|>--- conflicted
+++ resolved
@@ -16,10 +16,6 @@
 
 #============= enthought library imports =======================
 from datetime import datetime
-<<<<<<< HEAD
-=======
-
->>>>>>> e65976e9
 from traits.api import Instance, Button, Int
 from traits.has_traits import provides
 from traitsui.api import View, Item
@@ -29,11 +25,7 @@
 import struct
 from numpy import array
 #============= local library imports  ==========================
-<<<<<<< HEAD
-from pychron.core.IDatastore import IDatastore
-=======
 from pychron.core.i_datastore import IDatastore
->>>>>>> e65976e9
 from pychron.core.helpers.isotope_utils import sort_isotopes
 from pychron.experiment.utilities.identifier import make_runid
 from pychron.loggable import Loggable
@@ -101,8 +93,6 @@
 
     def connect(self, *args, **kw):
         return self.db.connect(*args, **kw)
-
-    #========================================================================================
 
     def add_sample_loading(self, ms, tray):
         if self.sample_loading_id is None:
