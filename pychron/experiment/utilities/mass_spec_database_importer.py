--- conflicted
+++ resolved
@@ -114,11 +114,6 @@
             db = self.db
             with db.session_ctx() as sess:
                 sl = db.add_sample_loading(ms, tray)
-<<<<<<< HEAD
-=======
-                # sess.flush()
-                #             db.flush()
->>>>>>> 1049d48b
                 sess.flush()
                 self.sample_loading_id = sl.SampleLoadingID
 
@@ -353,11 +348,7 @@
             self.debug('adding isotope {} {}'.format(iso, det))
             dbiso, dbdet = self._add_isotope(analysis, spec, iso, det, refdet)
 
-<<<<<<< HEAD
             if dbdet.detector_type.Label not in bs:
-=======
-            if dbdet.Label not in bs:
->>>>>>> 1049d48b
                 self._add_baseline(spec, dbiso, dbdet, det)
                 bs.append(dbdet.detector_type.Label)
 
