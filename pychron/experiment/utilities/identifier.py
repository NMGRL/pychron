--- conflicted
+++ resolved
@@ -22,7 +22,6 @@
 ANALYSIS_MAPPING = dict(ba='Blank Air', bc='Blank Cocktail', bu='Blank Unknown',
                         bg='Background', u='Unknown', c='Cocktail', a='Air',
                         pa='Pause')
-<<<<<<< HEAD
 ANALYSIS_MAPPING_INTS = dict(unknown=0, background=1, air=2, cocktail=3,
                              blank_air=4,
                              blank_cocktail=5,
@@ -30,12 +29,7 @@
 
 
 # "labnumbers" where extract group is disabled
-NON_EXTRACTABLE = dict(ba='Blank Air', bc='Blank Cocktail',
-=======
-
-# "labnumbers" where extract group is disabled
 NON_EXTRACTABLE = dict(ba='Blank Air', bc='Blank Cocktail', bu='Blank Unknown',
->>>>>>> aba3cd5c
                        bg='Background', c='Cocktail', a='Air')
 
 SPECIAL_NAMES = ['Special Labnumber', LINE_STR, 'Air', 'Cocktail', 'Blank Unknown',
@@ -46,17 +40,7 @@
                        blank_cocktail='bc',
                        blank_unknown='bu',
                        pause='pa',
-<<<<<<< HEAD
-                       degas='dg',
-                       unknown='u')
-#        sn = ['Blank_air', 'Blank_cocktail', 'Blank_unknown',
-#              'Background', 'Air', 'Cocktail']
-# SPECIAL_IDS = {1:'Blank Air', 2:'Blank Cocktail', 3:'Blank Unknown',
-#               4:'Background', 5:'Air', 6:'Cocktail'
-#               }
-=======
                        degas='dg')
->>>>>>> aba3cd5c
 
 from ConfigParser import ConfigParser
 import os
@@ -71,14 +55,10 @@
         labnumber, kname = map(str.strip, v.split(','))
         ANALYSIS_MAPPING[option] = kname
         SPECIAL_NAMES.append(kname)
-<<<<<<< HEAD
-        SPECIAL_MAPPING[kname] = option
+        SPECIAL_MAPPING[kname.lower()] = option
         ANALYSIS_MAPPING_INTS[kname] = i + 7
-=======
-        SPECIAL_MAPPING[kname.lower()] = option
 
 SPECIAL_KEYS = map(str.lower, SPECIAL_MAPPING.values())
->>>>>>> aba3cd5c
 
 
 def convert_special_name(name, output='shortname'):
