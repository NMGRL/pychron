--- conflicted
+++ resolved
@@ -44,17 +44,10 @@
 
     def start(self):
         super(ExperimentPlugin, self).start()
-<<<<<<< HEAD
-        # manager = self.application.get_service('pychron.database.isotope_database_manager.IsotopeDatabaseManager')
-        # self.experimentor.iso_db_manager = manager
-        dvc = self.application.get_service('pychron.dvc.dvc.DVC')
-        self.experimentor.dvc = dvc
-=======
         manager = self.application.get_service('pychron.database.isotope_database_manager.IsotopeDatabaseManager')
         dvc = self.application.get_service('pychron.dvc.dvc.DVC')
         self.experimentor.dvc = dvc
         self.experimentor.iso_db_manager = manager
->>>>>>> 70b123a1
         self.experimentor.executor.set_managers()
         self.experimentor.executor.bind_preferences()
 
@@ -177,10 +170,6 @@
         # manager = self.application.get_service('pychron.database.isotope_database_manager.IsotopeDatabaseManager')
         
         exp = Experimentor(application=self.application,
-<<<<<<< HEAD
-                           # dvc=dvc,
-=======
->>>>>>> 70b123a1
                            # manager=manager,
                            mode=mode)
 
