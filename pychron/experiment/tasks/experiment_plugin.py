# ===============================================================================
# Copyright 2013 Jake Ross
#
# Licensed under the Apache License, Version 2.0 (the "License");
# you may not use this file except in compliance with the License.
# You may obtain a copy of the License at
#
# http://www.apache.org/licenses/LICENSE-2.0
#
# Unless required by applicable law or agreed to in writing, software
# distributed under the License is distributed on an "AS IS" BASIS,
# WITHOUT WARRANTIES OR CONDITIONS OF ANY KIND, either express or implied.
# See the License for the specific language governing permissions and
# limitations under the License.
# ===============================================================================

# ============= enthought library imports =======================
from envisage.ui.tasks.task_factory import TaskFactory
from pyface.tasks.action.schema import SGroup
from pyface.tasks.action.schema_addition import SchemaAddition
from envisage.ui.tasks.task_extension import TaskExtension
from traits.api import Instance
# ============= standard library imports ========================
# ============= local library imports  ==========================
from pychron.entry.entry_views.sensitivity_entry import SensitivitySelector
from pychron.envisage.tasks.base_task_plugin import BaseTaskPlugin
# from pychron.experiment.experiment_executor import ExperimentExecutor
from pychron.experiment.experimentor import Experimentor
from pychron.experiment.signal_calculator import SignalCalculator
from pychron.experiment.image_browser import ImageBrowser
from pychron.experiment.tasks.experiment_task import ExperimentEditorTask
from pychron.experiment.tasks.experiment_preferences import ExperimentPreferencesPane, ConsolePreferencesPane, \
    UserNotifierPreferencesPane, LabspyPreferencesPane
from pychron.experiment.tasks.experiment_actions import NewExperimentQueueAction, \
    OpenExperimentQueueAction, SignalCalculatorAction, \
    DeselectAction, SendTestNotificationAction, \
    NewPatternAction, OpenPatternAction, ResetQueuesAction, OpenLastExperimentQueueAction, UndoAction, \
    QueueConditionalsAction, ConfigureEditorTableAction, SystemConditionalsAction, ResetSystemHealthAction


class ExperimentPlugin(BaseTaskPlugin):
    id = 'pychron.experiment.plugin'
    experimentor = Instance(Experimentor)

    def start(self):
        super(ExperimentPlugin, self).start()
<<<<<<< HEAD
        manager = self.application.get_service('pychron.database.isotope_database_manager.IsotopeDatabaseManager')
        dvc = self.application.get_service('pychron.dvc.dvc.DVC')
        self.experimentor.dvc = dvc
        self.experimentor.iso_db_manager = manager
=======
        # manager = self.application.get_service('pychron.database.isotope_database_manager.IsotopeDatabaseManager')
        # self.experimentor.iso_db_manager = manager
        dvc = self.application.get_service('pychron.dvc.dvc.DVC')
        self.experimentor.dvc = dvc
>>>>>>> ed071ee3
        self.experimentor.executor.set_managers()
        self.experimentor.executor.bind_preferences()

    def _signal_calculator_factory(self, *args, **kw):
        return SignalCalculator()

    def _sens_selector_factory(self, *args, **kw):
        return SensitivitySelector()

    def _image_browser_factory(self, *args, **kw):
        return ImageBrowser(application=self.application)

    def _tasks_default(self):
        return [TaskFactory(id='pychron.experiment.task',
                            factory=self._task_factory,
                            name='Experiment',
                            image='applications-science',
                            task_group='experiment')]

    def _task_factory(self):
        e = ExperimentEditorTask(manager=self.experimentor)
        return e

    def _preferences_panes_default(self):
        return [ExperimentPreferencesPane,
                LabspyPreferencesPane,
                ConsolePreferencesPane,
                UserNotifierPreferencesPane]

    def _file_defaults_default(self):
        return [('experiment_defaults', 'EXPERIMENT_DEFAULTS', False)]

    def _actions_default(self):
        return [('pychron.open_experiment', 'Ctrl+O', 'Open Experiment'),
                ('pychron.new_experiment', 'Ctrl+N', 'New Experiment'),
                ('pychron.deselect', 'Ctrl+Shift+D', 'Deselect'),
                ('pychron.open_last_experiment', 'Alt+Ctrl+O', 'Open Last Experiment')]

    def _task_extensions_default(self):
        extensions = [TaskExtension(actions=actions, task_id=eid) for eid, actions in self._get_extensions()]
        # print 'a', len(extensions)
        additions = []

        eflag = False
        for eid, actions in self._get_extensions():
            # print 'b', eid, len(actions)
            for ai in actions:
                # print 'c',ai,ai.id
                if not eflag and ai.id.startswith('pychron.experiment.edit'):
                    eflag = True
                    additions.append(SchemaAddition(id='experiment.edit',
                                                    factory=lambda: SGroup(id='experiment.group'),
                                                    path='MenuBar/Edit'), )

        extensions.append(TaskExtension(actions=additions))
        return extensions

    def _available_task_extensions_default(self):
        return [(self.id, '', 'Experiment',
                 [SchemaAddition(id='pychron.experiment.reset_system_health', factory=ResetSystemHealthAction,
                                 path='MenuBar/file.menu'),
                  SchemaAddition(id='pychron.experiment.open_queue_conditionals', factory=QueueConditionalsAction,
                                 path='MenuBar/Edit'),
                  SchemaAddition(id='pychron.experiment.open_system_conditionals', factory=SystemConditionalsAction,
                                 path='MenuBar/Edit'),
                  SchemaAddition(id='pychron.experiment.open_experiment', factory=OpenExperimentQueueAction,
                                 path='MenuBar/file.menu/Open'),
                  SchemaAddition(id='pychron.experiment.open_last_experiment', factory=OpenLastExperimentQueueAction,
                                 path='MenuBar/file.menu/Open'),
                  SchemaAddition(id='pychron.experiment.test_notify', factory=SendTestNotificationAction,
                                 path='MenuBar/file.menu'),
                  SchemaAddition(id='pychron.experiment.new_experiment', factory=NewExperimentQueueAction,
                                 path='MenuBar/file.menu/New'),
                  SchemaAddition(id='pychron.experiment.signal_calculator', factory=SignalCalculatorAction,
                                 path='MenuBar/Tools'),
                  SchemaAddition(id='pychron.experiment.new_pattern', factory=NewPatternAction,
                                 path='MenuBar/file.menu/New'),
                  SchemaAddition(id='pychron.experiment.open_pattern', factory=OpenPatternAction,
                                 path='MenuBar/file.menu/Open')]),
                ('{}.edit'.format(self.id), self.id, 'ExperimentEdit',
                 [SchemaAddition(id='pychron.experiment.edit.deselect', factory=DeselectAction,
                                 path='MenuBar/Edit/experiment.group'),
                  SchemaAddition(id='pychron.experiment.edit.reset', factory=ResetQueuesAction,
                                 path='MenuBar/Edit/experiment.group'),
                  SchemaAddition(id='pychron.experiment.edit.undo', factory=UndoAction,
                                 path='MenuBar/Edit/experiment.group'),
                  SchemaAddition(id='pychron.experiment.edit.configure', factory=ConfigureEditorTableAction,
                                 path='MenuBar/Edit/experiment.group')])]

    def _service_offers_default(self):
        so_signal_calculator = self.service_offer_factory(
            protocol=SignalCalculator,
            factory=self._signal_calculator_factory)

        so_image_browser = self.service_offer_factory(
            protocol=ImageBrowser,
            factory=self._image_browser_factory)

        so_sens_selector = self.service_offer_factory(
            protocol=SensitivitySelector,
            factory=self._sens_selector_factory)

        return [so_signal_calculator,
                so_image_browser,
                so_sens_selector]

    def _experimentor_default(self):
        return self._experimentor_factory()

    def _experimentor_factory(self):
        # from pychron.experiment.experimentor import Experimentor
        # from pychron.initialization_parser import InitializationParser
        from pychron.envisage.initialization.initialization_parser import InitializationParser

        ip = InitializationParser()
        plugin = ip.get_plugin('Experiment', category='general')
        mode = ip.get_parameter(plugin, 'mode')
# from pychron.database.isotope_database_manager import IsotopeDatabaseManager

        # manager = self.application.get_service('pychron.database.isotope_database_manager.IsotopeDatabaseManager')
        
        exp = Experimentor(application=self.application,
<<<<<<< HEAD
=======
                           # dvc=dvc,
>>>>>>> ed071ee3
                           # manager=manager,
                           mode=mode)

        return exp

# ============= EOF =============================================
# factory = lambda: Group(DeselectAction(),
# ResetQueuesAction(),
# UndoAction(),
#                         ConfigureEditorTableAction())
#
# return [TaskExtension(task_id='pychron.experiment.task',
#                       actions=[SchemaAddition(factory=factory,
#                                               path='MenuBar/Edit')]),
#         TaskExtension(actions=[
#             SchemaAddition(id='reset_system_health',
#                            factory=ResetSystemHealthAction,
#                            path='MenuBar/file.menu'),
#             SchemaAddition(id='open_queue_conditionals',
#                            factory=QueueConditionalsAction,
#                            path='MenuBar/Edit'),
#             SchemaAddition(id='open_queue_conditionals',
#                            factory=SystemConditionalsAction,
#                            path='MenuBar/Edit'),
#             SchemaAddition(id='open_experiment',
#                            factory=OpenExperimentQueueAction,
#                            path='MenuBar/file.menu/Open'),
#             SchemaAddition(id='open_last_experiment',
#                            factory=OpenLastExperimentQueueAction,
#                            path='MenuBar/file.menu/Open'),
#             SchemaAddition(id='test_notify',
#                            factory=SendTestNotificationAction,
#                            path='MenuBar/file.menu'),
#             SchemaAddition(id='new_experiment',
#                            factory=NewExperimentQueueAction,
#                            path='MenuBar/file.menu/New'),
#             SchemaAddition(id='signal_calculator',
#                            factory=SignalCalculatorAction,
#                            path='MenuBar/Tools'),
#             SchemaAddition(id='new_pattern',
#                            factory=NewPatternAction,
#                            path='MenuBar/file.menu/New'),
#             SchemaAddition(id='open_pattern',
#                            factory=OpenPatternAction,
#                            path='MenuBar/file.menu/Open')])]<|MERGE_RESOLUTION|>--- conflicted
+++ resolved
@@ -44,17 +44,10 @@
 
     def start(self):
         super(ExperimentPlugin, self).start()
-<<<<<<< HEAD
         manager = self.application.get_service('pychron.database.isotope_database_manager.IsotopeDatabaseManager')
         dvc = self.application.get_service('pychron.dvc.dvc.DVC')
         self.experimentor.dvc = dvc
         self.experimentor.iso_db_manager = manager
-=======
-        # manager = self.application.get_service('pychron.database.isotope_database_manager.IsotopeDatabaseManager')
-        # self.experimentor.iso_db_manager = manager
-        dvc = self.application.get_service('pychron.dvc.dvc.DVC')
-        self.experimentor.dvc = dvc
->>>>>>> ed071ee3
         self.experimentor.executor.set_managers()
         self.experimentor.executor.bind_preferences()
 
@@ -75,8 +68,7 @@
                             task_group='experiment')]
 
     def _task_factory(self):
-        e = ExperimentEditorTask(manager=self.experimentor)
-        return e
+        return ExperimentEditorTask(manager=self.experimentor)
 
     def _preferences_panes_default(self):
         return [ExperimentPreferencesPane,
@@ -177,11 +169,6 @@
         # manager = self.application.get_service('pychron.database.isotope_database_manager.IsotopeDatabaseManager')
         
         exp = Experimentor(application=self.application,
-<<<<<<< HEAD
-=======
-                           # dvc=dvc,
->>>>>>> ed071ee3
-                           # manager=manager,
                            mode=mode)
 
         return exp
