#===============================================================================
# Copyright 2011 Jake Ross
#
# Licensed under the Apache License, Version 2.0 (the "License");
# you may not use this file except in compliance with the License.
# You may obtain a copy of the License at
#
#   http://www.apache.org/licenses/LICENSE-2.0
#
# Unless required by applicable law or agreed to in writing, software
# distributed under the License is distributed on an "AS IS" BASIS,
# WITHOUT WARRANTIES OR CONDITIONS OF ANY KIND, either express or implied.
# See the License for the specific language governing permissions and
# limitations under the License.
#===============================================================================


#============= enthought library imports =======================

from pyface.message_dialog import warning
from pyface.action.api import Action
from pyface.tasks.task_window_layout import TaskWindowLayout
from pyface.tasks.action.task_action import TaskAction

#============= standard library imports ========================
import os
#============= local library imports  ==========================
from pychron.envisage.resources import icon
from pychron.paths import paths


class ExperimentAction(Action):
    task_id = 'pychron.experiment'

    def _get_experimentor(self, event):
        return self._get_service(event, 'pychron.experiment.experimentor.Experimentor')

    def _get_service(self, event, name):
        app = event.task.window.application
        return app.get_service(name)

    def _open_editor(self, event):
        application = event.task.window.application
        application.open_task(self.task_id)

        #         for wi in application.windows:


#             if wi.active_task.id == self.task_id:
#                 wi.activate()
#                 break
#         else:
#             win = application.create_window(TaskWindowLayout(self.task_id))
#             win.open()

class BasePatternAction(TaskAction):
    _enabled = None

    def _task_changed(self):
        if self.task:
            if hasattr(self.task, 'open_pattern'):
                enabled = True
                if self.enabled_name:
                    if self.object:
                        enabled = bool(self._get_attr(self.object,
                                                      self.enabled_name, False))
                if enabled:
                    self._enabled = True
            else:
                self._enabled = False

    def _enabled_update(self):
        """
             reimplement ListeningAction's _enabled_update
        """
        if self.enabled_name:
            if self.object:
                self.enabled = bool(self._get_attr(self.object,
                                                   self.enabled_name, False))
            else:
                self.enabled = False
        elif self._enabled is not None:
            self.enabled = self._enabled
        else:
            self.enabled = bool(self.object)


class OpenPatternAction(BasePatternAction):
    name = 'Open Pattern...'
    method = 'open_pattern'


class NewPatternAction(BasePatternAction):
    name = 'New Pattern...'
    method = 'new_pattern'


class SendTestNotificationAction(TaskAction):
    name = 'Send Test Notification'
    method = 'send_test_notification'
    accelerator = 'Ctrl+Shift+N'


class DeselectAction(TaskAction):
    name = 'Deselect'
    method = 'deselect'
    accelerator = 'Ctrl+Shift+D'
    tooltip = 'Deselect the selected run(s)'


class UndoAction(TaskAction):
    name = 'Undo'
    method = 'undo'
    accelerator = 'Ctrl+Z'


class QueueConditionalsAction(Action):
    name = 'Edit Queue Conditionals'
    def perform(self, event):
        task=event.task
        if hasattr(task, 'edit_queue_conditionals'):
            task.edit_queue_conditionals()
        else:
            from pychron.experiment.conditional.conditionals_edit_view import edit_conditionals

            dnames=None
            spec=task.application.get_service('pychron.spectrometer.base_spectrometer_manager.BaseSpectrometerManager')
            if spec:
                dnames=spec.spectrometer.detector_names

            edit_conditionals(None, detectors=dnames, app=task.application)


class QueueAction(ExperimentAction):
    def _open_experiment(self, event, path=None):

        app = event.task.window.application
        task = event.task
        if task.id == 'pychron.experiment':
            task.open(path)
        else:
            task = app.get_task('pychron.experiment', False)
            if task.open(path):
                task.window.open()


class NewExperimentQueueAction(QueueAction):
    description = 'Create a new experiment queue'
    name = 'New Experiment'
    accelerator = 'Ctrl+N'

    def perform(self, event):
        if event.task.id == 'pychron.experiment':
            event.task.new()
        else:
            application = event.task.window.application
            win = application.create_window(TaskWindowLayout('pychron.experiment'))
            task = win.active_task
            task.new()
            win.open()


class OpenLastExperimentQueueAction(QueueAction):
    description = 'Open last executed experiment'
    name = 'Open Last Experiment...'
    accelerator = 'Alt+Ctrl+O'

    def __init__(self, *args, **kw):
        super(OpenLastExperimentQueueAction, self).__init__(*args, **kw)
        self.enabled = bool(self._get_last_experiment())

    def perform(self, event):
        path = self._get_last_experiment()
        if path:
            self._open_experiment(event, path)
        else:
            warning(None, 'No last experiment available')
        # if os.path.isfile(paths.last_experiment):
        #     with open(paths.last_experiment, 'r') as fp:
        #         path = fp.readline()
        #         if os.path.isfile(path):
        #             self._open_experiment(event, path)
        #         else:
        #             print 'asdfasdf', path
        # else:
        #     warning(None, 'No last experiment available')

    def _get_last_experiment(self):
        if os.path.isfile(paths.last_experiment):
            with open(paths.last_experiment, 'r') as fp:
                path = fp.readline()
                if os.path.isfile(path):
                    return path

class OpenExperimentQueueAction(QueueAction):
    description = 'Open experiment'
    name = 'Open Experiment...'
    accelerator = 'Ctrl+O'
    image = icon('project-open')

    def perform(self, event):
<<<<<<< HEAD
        # path = '/Users/ross/Pychrondata_dev/experiments/Current Experiment.txt'
        path = '/Users/ross/dPychrondata_dev/experiments/test.txt'
=======
        path = '/Users/ross/Pychrondata_dev/experiments/Current Experiment.txt'
        # path = '/Users/ross/Pychrondata_dev/experiments/test.txt'
>>>>>>> b0720991
        self._open_experiment(event, path)


class SaveExperimentQueueAction(ExperimentAction):
    name = 'Save Experiment'
    enabled = False
    accelerator = 'Ctrl+s'
    # image = icon('project-save')


    def perform(self, event):
        manager = self._get_experimentor(event)
        manager.save_experiment_queues()

    def _update_state(self, v):
        self.enabled = v


class SaveAsExperimentQueueAction(ExperimentAction):
    name = 'Save As Experiment...'
    enabled = False
    accelerator = 'Ctrl+Shift+s'

    def perform(self, event):
        manager = self._get_experimentor(event)
        manager.save_as_experiment_queues()


#===============================================================================
# Utilities
#===============================================================================
class SignalCalculatorAction(ExperimentAction):
    name = 'Signal Calculator'

    def perform(self, event):
        obj = self._get_service(event, 'pychron.experiment.signal_calculator.SignalCalculator')
        app = event.task.window.application
        app.open_view(obj)


class ResetQueuesAction(TaskAction):
    method = 'reset_queues'
    name = 'Reset Queues'


#============= EOF ====================================<|MERGE_RESOLUTION|>--- conflicted
+++ resolved
@@ -199,13 +199,8 @@
     image = icon('project-open')
 
     def perform(self, event):
-<<<<<<< HEAD
-        # path = '/Users/ross/Pychrondata_dev/experiments/Current Experiment.txt'
-        path = '/Users/ross/dPychrondata_dev/experiments/test.txt'
-=======
         path = '/Users/ross/Pychrondata_dev/experiments/Current Experiment.txt'
         # path = '/Users/ross/Pychrondata_dev/experiments/test.txt'
->>>>>>> b0720991
         self._open_experiment(event, path)
 
 
