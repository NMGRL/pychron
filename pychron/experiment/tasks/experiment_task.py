--- conflicted
+++ resolved
@@ -15,13 +15,11 @@
 # ===============================================================================
 
 # ============= enthought library imports =======================
-<<<<<<< HEAD
+import shutil
+from traits.api import on_trait_change, Bool, Instance, Event, Color, Int
+# from traitsui.api import View, Item
 from pyface.timer.do_later import do_later, do_after
 from traits.api import on_trait_change, Bool, Instance, Event, Color
-=======
-from traits.api import on_trait_change, Bool, Instance, Event, Color, Int
-# from traitsui.api import View, Item
->>>>>>> 14410f63
 from pyface.tasks.task_layout import PaneItem, TaskLayout, Splitter, Tabbed
 from pyface.constant import CANCEL, NO
 # ============= standard library imports ========================
@@ -29,13 +27,15 @@
 import os
 import xlrd
 # ============= local library imports  ==========================
-from pychron.core.helpers.filetools import add_extension, backup
+from pychron.core.helpers.filetools import add_extension, backup, unique_date_path
 from pychron.core.ui.preference_binding import color_bind_preference
 from pychron.envisage.tasks.editor_task import EditorTask
 from pychron.envisage.tasks.pane_helpers import ConsolePane
 from pychron.experiment.queue.base_queue import extract_meta
 from pychron.experiment.tasks.experiment_editor import ExperimentEditor, UVExperimentEditor
 from pychron.experiment.tasks.experiment_panes import LoggerPane
+from pychron.experiment.utilities.identifier import convert_extract_device
+from pychron.lasers.laser_managers.ilaser_manager import ILaserManager
 from pychron.messaging.notify.notifier import Notifier
 from pychron.paths import paths
 from pychron.pychron_constants import SPECTROMETER_PROTOCOL
@@ -52,13 +52,8 @@
     wildcard = '*.txt'
 
     use_notifications = Bool
-<<<<<<< HEAD
-    notifier = Instance(Notifier, ())
-    # notifications_port = Int
-=======
     use_syslogger = Bool
     notifications_port = Int
->>>>>>> 14410f63
 
     loading_manager = Instance('pychron.loading.loading_manager.LoadingManager')
 
@@ -496,17 +491,6 @@
 
     @on_trait_change('manager:experiment_factory:extract_device')
     def _handle_extract_device(self, new):
-<<<<<<< HEAD
-        if new and self.window:
-            app = self.window.application
-            from pychron.experiment.utilities.identifier import convert_extract_device
-
-            ed = convert_extract_device(new)
-            man = app.get_service('pychron.lasers.laser_managers.ilaser_manager.ILaserManager',
-                                  'name=="{}"'.format(ed))
-            if man:
-                self.laser_control_client_pane.model = man
-=======
         if new:
             if self.window:
                 app = self.window.application
@@ -514,7 +498,6 @@
                 man = app.get_service(ILaserManager, 'name=="{}"'.format(ed))
                 if man:
                     self.laser_control_client_pane.model = man
->>>>>>> 14410f63
 
         if new == 'Fusions UV':
             if self.active_editor and not isinstance(self.active_editor, UVExperimentEditor):
@@ -605,8 +588,6 @@
                     pass
                 break
 
-<<<<<<< HEAD
-=======
     def _backup_editor(self, editor):
         p = editor.path
         p = add_extension(p, '.txt')
@@ -651,7 +632,6 @@
                 for wi in windows:
                     wi.close()
 
->>>>>>> 14410f63
     @on_trait_change('manager:execute_event')
     def _execute(self):
         if self.editor_area.editors:
