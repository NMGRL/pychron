# ===============================================================================
# Copyright 2013 Jake Ross
#
# Licensed under the Apache License, Version 2.0 (the "License");
# you may not use this file except in compliance with the License.
# You may obtain a copy of the License at
#
# http://www.apache.org/licenses/LICENSE-2.0
#
# Unless required by applicable law or agreed to in writing, software
# distributed under the License is distributed on an "AS IS" BASIS,
# WITHOUT WARRANTIES OR CONDITIONS OF ANY KIND, either express or implied.
# See the License for the specific language governing permissions and
# limitations under the License.
# ===============================================================================
import os
import shutil
import time

import xlrd
from pyface.constant import CANCEL, NO
from pyface.tasks.task_layout import PaneItem, TaskLayout, Splitter, Tabbed
from pyface.timer.do_later import do_after
from traits.api import on_trait_change, Bool, Instance, Event

from pychron.core.helpers.filetools import add_extension, backup
from pychron.core.helpers.strtools import to_bool
from pychron.envisage.tasks.editor_task import EditorTask
from pychron.envisage.tasks.pane_helpers import ConsolePane
from pychron.envisage.tasks.wait_pane import WaitPane
from pychron.envisage.view_util import open_view
from pychron.experiment.experiment_launch_history import update_launch_history
from pychron.experiment.experimentor import Experimentor
from pychron.experiment.queue.base_queue import extract_meta
<<<<<<< HEAD
from pychron.experiment.tasks.experiment_editor import (
    ExperimentEditor,
    UVExperimentEditor,
)
from pychron.experiment.tasks.experiment_panes import (
    ExperimentFactoryPane,
    StatsPane,
    ControlsPane,
    IsotopeEvolutionPane,
    ConnectionStatusPane,
    LoggerPane,
    ExplanationPane,
)
=======
from pychron.experiment.tasks.experiment_editor import ExperimentEditor, UVExperimentEditor
from pychron.experiment.tasks.experiment_panes import ExperimentFactoryPane, StatsPane, \
    ControlsPane, IsotopeEvolutionPane, ConnectionStatusPane, LoggerPane, ExplanationPane, ConditionalsPane
>>>>>>> fe40aa7f
from pychron.experiment.utilities.identifier import convert_extract_device, is_special
from pychron.experiment.utilities.save_dialog import ExperimentSaveDialog
from pychron.globals import globalv
from pychron.lasers.laser_managers.ilaser_manager import ILaserManager
from pychron.paths import paths
from pychron.pipeline.plot.editors.figure_editor import FigureEditor
from pychron.pychron_constants import (
    SPECTROMETER_PROTOCOL,
    DVC_PROTOCOL,
    COCKTAIL,
    AIR,
    BLANK,
    FUSIONS_UV,
    INVALID,
    EXTRACTION,
    MEASUREMENT,
    CANCELED,
    TRUNCATED,
    END_AFTER,
    FAILED,
    SUCCESS,
)


class ExperimentEditorTask(EditorTask):
    id = "pychron.experiment.task"
    name = "Experiment"

    default_open_action = "open files"
    wildcard = "*.txt"

    loading_manager = Instance("pychron.loading.loading_manager.LoadingManager")

    last_experiment_changed = Event

    # bgcolor = Color
    # even_bgcolor = Color
    # use_analysis_type_color = Bool

    automated_runs_editable = Bool

    conditionals_pane = Instance(ConditionalsPane)
    isotope_evolution_pane = Instance(IsotopeEvolutionPane)
    experiment_factory_pane = Instance(ExperimentFactoryPane)

    load_pane = Instance("pychron.loading.tasks.panes.LoadDockPane")
    load_table_pane = Instance("pychron.loading.tasks.panes.LoadTablePane")
    laser_control_client_pane = None

    events = None
    dock_pane_factories = None
    activations = None
    deactivations = None

    def save_as_current_experiment(self):
        self.debug("save as current experiment")
        if self.has_active_editor():
            path = os.path.join(paths.experiment_dir, "CurrentExperiment.txt")
            self.save(path=path)

    def configure_experiment_table(self):
        if self.has_active_editor():
            self.active_editor.show_table_configurer()

    def new_pattern(self):
        pm = self._pattern_maker_view_factory()
        open_view(pm)

    def open_pattern(self):
        pm = self._pattern_maker_view_factory()
        if pm.load_pattern():
            open_view(pm)

    def deselect(self):
        if self.active_editor:
            self.active_editor.queue.selected = []
            self.active_editor.queue.executed_selected = []

    def undo(self):
        if self.has_active_editor():
            self.manager.experiment_factory.undo()

    def edit_queue_conditionals(self):
        if self.has_active_editor():
            from pychron.experiment.conditional.conditionals_edit_view import (
                edit_conditionals,
            )

            dnames = None
            spec = self.application.get_service(
                "pychron.spectrometer.base_spectrometer_manager.BaseSpectrometerManager"
            )
            if spec:
                dnames = spec.spectrometer.detector_names

            edit_conditionals(
                self.manager.experiment_factory.queue_factory.queue_conditionals_name,
                detectors=dnames,
            )

    def reset_queues(self):
        for editor in self.editor_area.editors:
            editor.queue.reset()

        man = self.manager
        ex = man.executor
        ex.stats.reset()

        man.update_info()

        ex.end_at_run_completion = False
        ex.set_extract_state("")

    def sync_queue(self):
        """
        sync queue to database
        """
        if not self.has_active_editor():
            return
        queue = self.active_editor.queue
        self.manager.sync_queue(queue)

    def new(self):
        """
        open a blank experiment editor
        :return:
        """
        manager = self.manager
        if manager.verify_database_connection(inform=True):
            if manager.load():
                self.manager.experiment_factory.activate(load_persistence=True)

                editor = self._editor_factory()
                editor.new_queue()

                self._open_editor(editor)
                if self.loading_manager:
                    self.loading_manager.clear()
                    self.manager.experiment_factory.loading_manager = (
                        self.loading_manager
                    )

                if not self.manager.executor.is_alive():
                    self.manager.executor.executable = False
                return True

    def bind_preferences(self):
        # notifications

        self._preference_binder("pychron.experiment", ("automated_runs_editable",))

        # color_bind_preference(self, 'bgcolor', 'pychron.experiment.bg_color')
        # color_bind_preference(self, 'even_bgcolor', 'pychron.experiment.even_bg_color')

    # ===============================================================================
    # tasks protocol
    # ===============================================================================
    def activated(self):
        self.bind_preferences()
        super(ExperimentEditorTask, self).activated()

        self._do_callables(self.activations)

    def prepare_destroy(self):
        super(ExperimentEditorTask, self).prepare_destroy()

        self.manager.experiment_factory.destroy()
        # self.manager.executor.notification_manager.parent = None

        self._do_callables(self.deactivations)

    def create_dock_panes(self):

        name = "Isotope Evolutions"
        man = self.application.get_service(SPECTROMETER_PROTOCOL)
        if not man or man.simulation:
            name = "{}(Simulation)".format(name)

        ex = self.manager.executor
        self.isotope_evolution_pane = IsotopeEvolutionPane(name=name)

        self.experiment_factory_pane = ExperimentFactoryPane(
            model=self.manager.experiment_factory
        )
        wait_pane = WaitPane(model=self.manager.executor.wait_group)

        explanation_pane = ExplanationPane()
        explanation_pane.set_colors(self._assemble_state_colors())
        self.conditionals_pane = ConditionalsPane(model=ex)

<<<<<<< HEAD
        ex = self.manager.executor
        panes = [
            StatsPane(model=ex.stats, executor=ex),
            ControlsPane(model=ex, task=self),
            ConsolePane(model=ex),
            LoggerPane(),
            ConnectionStatusPane(model=ex),
            self.experiment_factory_pane,
            self.isotope_evolution_pane,
            explanation_pane,
            wait_pane,
        ]
=======
        panes = [StatsPane(model=ex.stats, executor=ex),
                 ControlsPane(model=ex, task=self),
                 ConsolePane(model=ex),
                 LoggerPane(),
                 ConnectionStatusPane(model=ex),
                 self.conditionals_pane,
                 self.experiment_factory_pane,
                 self.isotope_evolution_pane,
                 explanation_pane,
                 wait_pane]
>>>>>>> fe40aa7f

        if self.loading_manager:
            self.load_pane = self.window.application.get_service(
                "pychron.loading.tasks.panes.LoadDockPane"
            )
            self.load_table_pane = self.window.application.get_service(
                "pychron.loading.tasks.panes.LoadTablePane"
            )

            self.load_pane.model = self.loading_manager
            self.load_table_pane.model = self.loading_manager

            panes.extend([self.load_pane, self.load_table_pane])

        panes = self._add_canvas_pane(panes)
        for p in self.dock_pane_factories:
            pane = p()
            panes.append(pane)

        return panes

    # private
    def _editor_factory(self, is_uv=False, **kw):
        klass = UVExperimentEditor if is_uv else ExperimentEditor
        editor = klass(
            application=self.application,
            automated_runs_editable=self.automated_runs_editable,
            **kw
        )

        prefs = self.application.preferences
        prefid = "pychron.experiment"
        bgcolor = prefs.get("{}.bg_color".format(prefid))
        even_bgcolor = prefs.get("{}.even_bg_color".format(prefid))
        use_analysis_type_colors = to_bool(
            prefs.get("{}.use_analysis_type_colors".format(prefid))
        )

        editor.setup_tabular_adapters(
            bgcolor,
            even_bgcolor,
            self._assemble_state_colors(),
            use_analysis_type_colors,
            self._assemble_analysis_type_colors(),
        )
        return editor

    def _assemble_analysis_type_colors(self):
        colors = {}
        for c in (BLANK, AIR, COCKTAIL):
            v = self.application.preferences.get(
                "pychron.experiment.{}_color".format(c)
            )
            colors[c] = v or "#FFFFFF"

        return colors

    def _assemble_state_colors(self):
        colors = {}
        for c in (
            SUCCESS,
            EXTRACTION,
            MEASUREMENT,
            CANCELED,
            TRUNCATED,
            FAILED,
            END_AFTER,
            INVALID,
        ):
            v = self.application.preferences.get(
                "pychron.experiment.{}_color".format(c)
            )
            colors[c] = v or "#FFFFFF"

        return colors

    def _do_callables(self, fs):
        for fi in fs:
            if hasattr(fi, "__call__"):
                try:
                    fi()
                except BaseException as e:
                    import traceback

                    traceback.print_exc()
                    self.debug(
                        "Callable {} failed. exception={}".format(fi.__name__, str(e))
                    )
            else:
                self.debug("{} not callable".format(fi))

    def _open_file(self, path, **kw):
        if not isinstance(path, (tuple, list)):
            path = (path,)

        manager = self.manager
        # print 'asdfa', manager
        if manager.verify_database_connection(inform=True):
            if manager.load():
                manager.experiment_factory.activate(load_persistence=False)
                for p in path:
                    self.manager.info("Opening experiment {}".format(p))
                    self._open_experiment(p)

                manager.path = path
                # manager.update_info()
                do_after(1000, manager.update_info)
                return True

    def _open_experiment(self, path):
        name = os.path.basename(path)
        self.info(
            "------------------------------ Open Experiment {} -------------------------------".format(
                name
            )
        )

        reopen_editor = False
        if name.endswith(".rem.txt") or name.endswith(".ex.txt"):
            ps = name.split(".")
            nname = "{}.txt".format(".".join(ps[:-2]))
            msg = "Rename {} as {}".format(name, nname)
            if self.confirmation_dialog(msg):
                reopen_editor = True
                npath = os.path.join(paths.experiment_dir, nname)

                shutil.copy(path, npath)
                path = npath

        editor = self._check_opened(path)
        if reopen_editor and editor:
            self.close_editor(editor)
            editor = None

        if not editor:
            if path.endswith(".xls"):
                txt, is_uv = self._open_xls(path)
            else:
                txt, is_uv = self._open_txt(path)

            editor = self._editor_factory(is_uv=is_uv, path=path)

            editor.new_queue(txt)
            self._open_editor(editor)
        else:
            self.debug("{} already open. using existing editor".format(name))
            editor.application = self.application
            self.activate_editor(editor)

        # loading queue editor set dirty
        # clear dirty flag
        editor.dirty = False
        self._show_pane(self.experiment_factory_pane)

    def _open_xls(self, path):
        """
        open the workbook and convert it to text
        construct the text to mimic a normal experiment file
        """
        wb = xlrd.open_workbook(path)
        sh = wb.sheet_by_index(0)
        # write meta
        meta_rows = 7
        rows = []
        is_uv = False
        for r in range(meta_rows):
            attr = sh.cell_value(r, 0)
            v = sh.cell_value(r, 1)
            if attr == "extract_device":
                is_uv = v == FUSIONS_UV

            rows.append("{}: {}".format(attr, v))
        rows.append("#{}".format("=" * 80))

        header = sh.row_values(meta_rows)
        rows.append("\t".join(header))
        for r in range(meta_rows + 2, sh.nrows):
            t = "\t".join(map(str, sh.row_values(r)))
            rows.append(t)

        txt = "\n".join(map(str, rows))
        return txt, is_uv

    def _open_txt(self, path):
        with open(path, "r") as rfile:
            txt = rfile.read()

            f = (l for l in txt.split("\n"))
            meta, metastr = extract_meta(f)
            is_uv = False
            if "extract_device" in meta:
                is_uv = meta["extract_device"] in (FUSIONS_UV,)

        return txt, is_uv

    def _check_opened(self, path):
        return next((e for e in self.editor_area.editors if e.path == path), None)

    def _set_last_experiment(self, p):
        with open(paths.last_experiment, "w") as wfile:
            wfile.write(p)
        self.last_experiment_changed = True

        update_launch_history(p)

    def _save_file(self, path):
        if self.active_editor.save(path):
            self.manager.refresh_executable()
            self.debug("queue saved")
            self.manager.reset_run_generator()
            return True

    def _get_save_path(self, default_filename=None, **kw):
        sd = ExperimentSaveDialog(
            root=paths.experiment_dir, name=default_filename or "Untitled"
        )
        info = sd.edit_traits()
        if info.result:
            return sd.path

    def _generate_default_filename(self):
        name = self.active_editor.queue.load_name
        if name:
            if name.startswith("Load"):
                name = name[4:].strip()

            name = name.replace(" ", "_")

            return "Load{}".format(name)

    def _prompt_for_save(self):
        """
        Prompt the user to save when exiting.
        """
        if self.manager.executor.is_alive():
            name = self.manager.executor.experiment_queue.name
            result = self._confirmation(
                "{} is running. Are you sure you want to quit?".format(name)
            )
            if result in (CANCEL, NO):
                return False
            else:
                ret = super(ExperimentEditorTask, self)._prompt_for_save()
                if ret:
                    self.manager.executor.cancel(confirm=False)
                return ret
        else:
            return super(ExperimentEditorTask, self)._prompt_for_save()

    def _backup_editor(self, editor):
        p = editor.path
        p = add_extension(p, ".txt")

        if os.path.isfile(p):
            # make a backup copy of the original experiment file
            bp, pp = backup(p, paths.backup_experiment_dir)
            self.info("{} - saving a backup copy to {}".format(bp, pp))

    def _close_external_windows(self):
        """
        ask user if ok to close open spectrometer and extraction line windows
        """
        if not self.window:
            return

        # ask user if ok to close windows
        windows = []
        names = []
        # print self.window, self.application
        self.debug("{} calling close_external_windows".format(id(self)))
        if self.application:
            for wi in self.application.windows:
                wid = wi.active_task.id
                if wid == "pychron.spectrometer":
                    windows.append(wi)
                    names.append("Spectrometer")
                elif wid == "pychron.extraction_line":
                    windows.append(wi)
                    names.append("Extraction Line")

        if windows:
            is_are, them = "is", "it"
            sing_plural = ""
            if len(windows) > 1:
                is_are, them = "are", "them"
                sing_plural = "s"

            msg = "{} window{} {} open. Is it ok to close {}?".format(
                ",".join(names), sing_plural, is_are, them
            )

            if self.confirmation_dialog(msg):
                for wi in windows:
                    wi.close()

    # ===============================================================================
    # handlers
    # ===============================================================================
    def _active_editor_changed(self):
        if self.active_editor:
            self.manager.experiment_factory.edit_enabled = True
            self.manager.experiment_queue = self.active_editor.queue
            self.manager.executor.active_editor = self.active_editor
            self._show_pane(self.experiment_factory_pane)
        else:
            self.manager.experiment_factory.edit_enabled = False

    @on_trait_change("loading_manager:group_positions")
    def _update_group_positions(self, new):
        # if not new:
        # ef = self.manager.experiment_factory
        # rf = ef.run_factory
        #
        #     rf.position = ''
        #
        # else:
        pos = self.loading_manager.selected_positions
        self._update_selected_positions(pos)

    @on_trait_change("loading_manager:selected_positions")
    def _update_selected_positions(self, new):
        ef = self.manager.experiment_factory
        if new:
            ef.selected_positions = new
            rf = ef.run_factory

            nn = new[0]

            rf.selected_irradiation = nn.irradiation
            rf.selected_level = nn.level
            rf.labnumber = nn.identifier

            # filter rows that dont match the first rows labnumber
            ns = [str(ni.position) for ni in new if ni.identifier == nn.identifier]

            n = len(ns)
            if n > 1 and abs(int(ns[0]) - int(ns[-1])) == n - 1:
                rf.position = "{}-{}".format(ns[0], ns[-1])
            else:
                rf.position = str(ns[0])

    @on_trait_change("manager:experiment_factory:extract_device")
    def _handle_extract_device(self, new):
        if new:
            if self.window:
                app = self.window.application
                ed = convert_extract_device(new)
                man = app.get_service(ILaserManager, 'name=="{}"'.format(ed))
                if man:
                    if self.laser_control_client_pane:
                        self.laser_control_client_pane.model = man

        if new == FUSIONS_UV:
            if self.active_editor and not isinstance(
                self.active_editor, UVExperimentEditor
            ):
                editor = UVExperimentEditor()

                ms = self.manager.experiment_factory.queue_factory.mass_spectrometer
                editor.new_queue(mass_spectrometer=ms)
                editor.dirty = False

                # print self.active_editor
                # ask user to copy runs into the new editor
                ans = self.active_editor.queue.cleaned_automated_runs
                if ans:
                    if self.confirmation_dialog("Copy runs to the new UV Editor?"):
                        # editor.queue.executed_runs=self.active_editor.queue.executed_runs
                        editor.queue.automated_runs = (
                            self.active_editor.queue.automated_runs
                        )

                        # self.warning_dialog('Copying runs not yet implemented')

                self.active_editor.close()

                self._open_editor(editor)
                if not self.manager.executor.is_alive():
                    self.manager.executor.executable = False

    @on_trait_change("manager:experiment_factory:queue_factory:load_name")
    def _update_load(self, new):
        lm = self.loading_manager
        self.debug("load_name changed={} {}".format(new, lm))
        if lm is not None:
            lm.set_load_by_name(new)
            if lm.canvas:
                lm.canvas.editable = False

    @on_trait_change("active_editor:queue:refresh_blocks_needed")
    def _update_blocks(self):
        self.manager.experiment_factory.run_factory.load_run_blocks()

    @on_trait_change("editor_area:editors[]")
    def _update_editors(self, new):
        self.manager.experiment_queues = [ei.queue for ei in new]

    @on_trait_change("manager:executor:measuring_run:plot_panel")
    def _update_plot_panel(self, new):
        if new is not None:
            self.isotope_evolution_pane.plot_panel = new

    @on_trait_change("manager:executor:run_completed")
    def _update_run_completed(self, new):
        # self._publish_notification(new)

        load_name = self.manager.executor.experiment_queue.load_name
        if load_name:
            self._update_load(load_name)

    @on_trait_change("manager:add_queues_flag")
    def _add_queues(self, new):
        self.debug("add_queues_flag trigger n={}".format(self.manager.add_queues_count))
        for _i in range(new):
            self.new()

    @on_trait_change("manager:activate_editor_event")
    def _set_active_editor(self, new):
        for ei in self.editor_area.editors:
            if id(ei.queue) == new:
                try:
                    self.editor_area.activate_editor(ei)
                except AttributeError:
                    pass
                break

    def execute(self):
        # self.debug('execute event {} {}'.format(id(self), id(obj))
        if globalv.experiment_debug:
            if not self.confirmation_dialog(
                "The Experiment Debug global flag is set. Are you sure you want to "
                "continue? If you have do not know what this means you likely do not want "
                "to continue and should contact an expert."
            ):
                return

        if self.editor_area.editors:
            try:
                # this method is error prone. just wrap in a try statement for now
                self._close_external_windows()
            except AttributeError:
                pass

            # bind the window control to the notification manager
            # if self.window:
            #     self.manager.executor.notification_manager.parent = self.window.control

            for ei in self.editor_area.editors:
                self._backup_editor(ei)

            qs = [
                ei.queue for ei in self.editor_area.editors if ei != self.active_editor
            ]

            if self.active_editor:
                qs.insert(0, self.active_editor.queue)

            if self.manager.execute_queues(qs):
                # self._show_pane(self.wait_pane)
                self._set_last_experiment(self.active_editor.path)
            else:
                self.warning("experiment queue did not start properly")

    @on_trait_change("manager:executor:autoplot_event")
    def _handle_autoplot(self, new):
        if new:
            editor = self._new_autoplot_editor(new)
            ans = self._get_autoplot_analyses(new)
            editor.set_items(ans)

            self._open_editor(editor)

            fs = [e for e in self.iter_editors(FigureEditor)]

            # close the oldest editor
            if len(fs) > 5:
                fs = sorted(fs, key=lambda x: x.last_update)
                self.close_editor(fs[0])

    def _get_autoplot_analyses(self, new):
        dvc = self.window.application.get_service(DVC_PROTOCOL)
        db = dvc.db
        ans, _ = db.get_labnumber_analyses(new.identifier)
        return dvc.make_analyses(ans)

    def _new_autoplot_editor(self, new):
        from pychron.pipeline.plot.editors.figure_editor import FigureEditor

        for editor in self.editor_area.editors:
            if isinstance(editor, FigureEditor):
                if new.identifier == editor.identifier:
                    break
        else:
            if is_special(new.identifier):
                from pychron.pipeline.plot.editors.series_editor import SeriesEditor

                editor = SeriesEditor()
            elif new.step:
                from pychron.pipeline.plot.editors.spectrum_editor import SpectrumEditor

                editor = SpectrumEditor()
            else:
                from pychron.pipeline.plot.editors.ideogram_editor import IdeogramEditor

                editor = IdeogramEditor()

            editor.identifier = new.identifier

        editor.last_update = time.time()
        return editor

<<<<<<< HEAD
    @on_trait_change("manager:executor:[measuring,extracting]")
=======
    @on_trait_change('manager:executor:show_conditionals_event')
    def _handle_show_conditionals(self):
        self._show_pane(self.conditionals_pane)

    @on_trait_change('manager:executor:[measuring,extracting]')
>>>>>>> fe40aa7f
    def _handle_measuring(self, name, new):
        if new:
            if name == "measuring":
                self._show_pane(self.isotope_evolution_pane)
                # elif name == 'extracting':
                #     self._show_pane(self.wait_pane)

    @on_trait_change("active_editor:queue:dclicked")
    def _edit_event(self):
        p = self.experiment_factory_pane
        self._show_pane(p)

    @on_trait_change("manager:[save_event, executor:auto_save_event]")
    def _save_queue(self):
        self.save()

    @on_trait_change("active_editor:dirty")
    def _update_active_editor_dirty(self, new):
        if new and self.manager:
            self.manager.executor.executable = False
            # if self.active_editor:
            #     if self.active_editor.dirty:
            #         if self.manager:
            #             self.manager.executor.executable = False

    # ===============================================================================
    # default/factory
    # ===============================================================================
    def _manager_default(self):
        from pychron.envisage.initialization.initialization_parser import (
            InitializationParser,
        )

        ip = InitializationParser()
        plugin = ip.get_plugin("Experiment", category="general")
        mode = ip.get_parameter(plugin, "mode")

        # proto = 'pychron.database.isotope_database_manager.IsotopeDatabaseManager'
        # iso_db_man = self.application.get_service(proto)
        # experimentor.iso_db_man = iso_db_man

        proto = "pychron.dvc.dvc.DVC"
        dvc = self.application.get_service(proto)
        # experimentor.dvc = dvc

        experimentor = Experimentor(application=self.application, mode=mode, dvc=dvc)

        experimentor.executor.set_managers()
        experimentor.executor.bind_preferences()
        experimentor.executor.add_event(*self.events)

        return experimentor

    def _pattern_maker_view_factory(self):
        from pychron.lasers.pattern.pattern_maker_view import PatternMakerView

        return PatternMakerView()

    def _loading_manager_default(self):
        lm = self.window.application.get_service(
            "pychron.loading.loading_manager.LoadingManager"
        )
        if lm:
            dvc = self.window.application.get_service(DVC_PROTOCOL)
            lm.trait_set(db=dvc.db, show_group_positions=True)
            lm.setup()
            return lm

    def _default_directory_default(self):
        return paths.experiment_dir

    def _default_layout_default(self):
        return TaskLayout(
            left=Splitter(
                PaneItem("pychron.wait", height=100),
                Tabbed(
                    PaneItem("pychron.experiment.factory"),
                    PaneItem("pychron.experiment.isotope_evolution"),
                ),
                orientation="vertical",
            ),
            right=Splitter(
                Tabbed(
                    PaneItem("pychron.experiment.stats"),
                    PaneItem("pychron.console", height=425),
                    PaneItem("pychron.experiment.explanation", height=425),
                    PaneItem("pychron.experiment.connection_status"),
                ),
                PaneItem("pychron.extraction_line.canvas_dock"),
                orientation="vertical",
            ),
            top=PaneItem("pychron.experiment.controls"),
        )


# ============= EOF =============================================<|MERGE_RESOLUTION|>--- conflicted
+++ resolved
@@ -32,57 +32,27 @@
 from pychron.experiment.experiment_launch_history import update_launch_history
 from pychron.experiment.experimentor import Experimentor
 from pychron.experiment.queue.base_queue import extract_meta
-<<<<<<< HEAD
-from pychron.experiment.tasks.experiment_editor import (
-    ExperimentEditor,
-    UVExperimentEditor,
-)
-from pychron.experiment.tasks.experiment_panes import (
-    ExperimentFactoryPane,
-    StatsPane,
-    ControlsPane,
-    IsotopeEvolutionPane,
-    ConnectionStatusPane,
-    LoggerPane,
-    ExplanationPane,
-)
-=======
 from pychron.experiment.tasks.experiment_editor import ExperimentEditor, UVExperimentEditor
 from pychron.experiment.tasks.experiment_panes import ExperimentFactoryPane, StatsPane, \
     ControlsPane, IsotopeEvolutionPane, ConnectionStatusPane, LoggerPane, ExplanationPane, ConditionalsPane
->>>>>>> fe40aa7f
 from pychron.experiment.utilities.identifier import convert_extract_device, is_special
 from pychron.experiment.utilities.save_dialog import ExperimentSaveDialog
 from pychron.globals import globalv
 from pychron.lasers.laser_managers.ilaser_manager import ILaserManager
 from pychron.paths import paths
 from pychron.pipeline.plot.editors.figure_editor import FigureEditor
-from pychron.pychron_constants import (
-    SPECTROMETER_PROTOCOL,
-    DVC_PROTOCOL,
-    COCKTAIL,
-    AIR,
-    BLANK,
-    FUSIONS_UV,
-    INVALID,
-    EXTRACTION,
-    MEASUREMENT,
-    CANCELED,
-    TRUNCATED,
-    END_AFTER,
-    FAILED,
-    SUCCESS,
-)
+from pychron.pychron_constants import SPECTROMETER_PROTOCOL, DVC_PROTOCOL, COCKTAIL, AIR, BLANK, FUSIONS_UV, \
+    INVALID, EXTRACTION, MEASUREMENT, CANCELED, TRUNCATED, END_AFTER, FAILED, SUCCESS
 
 
 class ExperimentEditorTask(EditorTask):
-    id = "pychron.experiment.task"
-    name = "Experiment"
-
-    default_open_action = "open files"
-    wildcard = "*.txt"
-
-    loading_manager = Instance("pychron.loading.loading_manager.LoadingManager")
+    id = 'pychron.experiment.task'
+    name = 'Experiment'
+
+    default_open_action = 'open files'
+    wildcard = '*.txt'
+
+    loading_manager = Instance('pychron.loading.loading_manager.LoadingManager')
 
     last_experiment_changed = Event
 
@@ -96,8 +66,8 @@
     isotope_evolution_pane = Instance(IsotopeEvolutionPane)
     experiment_factory_pane = Instance(ExperimentFactoryPane)
 
-    load_pane = Instance("pychron.loading.tasks.panes.LoadDockPane")
-    load_table_pane = Instance("pychron.loading.tasks.panes.LoadTablePane")
+    load_pane = Instance('pychron.loading.tasks.panes.LoadDockPane')
+    load_table_pane = Instance('pychron.loading.tasks.panes.LoadTablePane')
     laser_control_client_pane = None
 
     events = None
@@ -106,9 +76,9 @@
     deactivations = None
 
     def save_as_current_experiment(self):
-        self.debug("save as current experiment")
+        self.debug('save as current experiment')
         if self.has_active_editor():
-            path = os.path.join(paths.experiment_dir, "CurrentExperiment.txt")
+            path = os.path.join(paths.experiment_dir, 'CurrentExperiment.txt')
             self.save(path=path)
 
     def configure_experiment_table(self):
@@ -135,21 +105,16 @@
 
     def edit_queue_conditionals(self):
         if self.has_active_editor():
-            from pychron.experiment.conditional.conditionals_edit_view import (
-                edit_conditionals,
-            )
+            from pychron.experiment.conditional.conditionals_edit_view import edit_conditionals
 
             dnames = None
             spec = self.application.get_service(
-                "pychron.spectrometer.base_spectrometer_manager.BaseSpectrometerManager"
-            )
+                'pychron.spectrometer.base_spectrometer_manager.BaseSpectrometerManager')
             if spec:
                 dnames = spec.spectrometer.detector_names
 
-            edit_conditionals(
-                self.manager.experiment_factory.queue_factory.queue_conditionals_name,
-                detectors=dnames,
-            )
+            edit_conditionals(self.manager.experiment_factory.queue_factory.queue_conditionals_name,
+                              detectors=dnames)
 
     def reset_queues(self):
         for editor in self.editor_area.editors:
@@ -162,7 +127,7 @@
         man.update_info()
 
         ex.end_at_run_completion = False
-        ex.set_extract_state("")
+        ex.set_extract_state('')
 
     def sync_queue(self):
         """
@@ -189,9 +154,7 @@
                 self._open_editor(editor)
                 if self.loading_manager:
                     self.loading_manager.clear()
-                    self.manager.experiment_factory.loading_manager = (
-                        self.loading_manager
-                    )
+                    self.manager.experiment_factory.loading_manager = self.loading_manager
 
                 if not self.manager.executor.is_alive():
                     self.manager.executor.executable = False
@@ -200,7 +163,8 @@
     def bind_preferences(self):
         # notifications
 
-        self._preference_binder("pychron.experiment", ("automated_runs_editable",))
+        self._preference_binder('pychron.experiment',
+                                ('automated_runs_editable',))
 
         # color_bind_preference(self, 'bgcolor', 'pychron.experiment.bg_color')
         # color_bind_preference(self, 'even_bgcolor', 'pychron.experiment.even_bg_color')
@@ -224,37 +188,21 @@
 
     def create_dock_panes(self):
 
-        name = "Isotope Evolutions"
+        name = 'Isotope Evolutions'
         man = self.application.get_service(SPECTROMETER_PROTOCOL)
         if not man or man.simulation:
-            name = "{}(Simulation)".format(name)
+            name = '{}(Simulation)'.format(name)
 
         ex = self.manager.executor
         self.isotope_evolution_pane = IsotopeEvolutionPane(name=name)
 
-        self.experiment_factory_pane = ExperimentFactoryPane(
-            model=self.manager.experiment_factory
-        )
+        self.experiment_factory_pane = ExperimentFactoryPane(model=self.manager.experiment_factory)
         wait_pane = WaitPane(model=self.manager.executor.wait_group)
 
         explanation_pane = ExplanationPane()
         explanation_pane.set_colors(self._assemble_state_colors())
         self.conditionals_pane = ConditionalsPane(model=ex)
 
-<<<<<<< HEAD
-        ex = self.manager.executor
-        panes = [
-            StatsPane(model=ex.stats, executor=ex),
-            ControlsPane(model=ex, task=self),
-            ConsolePane(model=ex),
-            LoggerPane(),
-            ConnectionStatusPane(model=ex),
-            self.experiment_factory_pane,
-            self.isotope_evolution_pane,
-            explanation_pane,
-            wait_pane,
-        ]
-=======
         panes = [StatsPane(model=ex.stats, executor=ex),
                  ControlsPane(model=ex, task=self),
                  ConsolePane(model=ex),
@@ -265,20 +213,16 @@
                  self.isotope_evolution_pane,
                  explanation_pane,
                  wait_pane]
->>>>>>> fe40aa7f
 
         if self.loading_manager:
-            self.load_pane = self.window.application.get_service(
-                "pychron.loading.tasks.panes.LoadDockPane"
-            )
-            self.load_table_pane = self.window.application.get_service(
-                "pychron.loading.tasks.panes.LoadTablePane"
-            )
+            self.load_pane = self.window.application.get_service('pychron.loading.tasks.panes.LoadDockPane')
+            self.load_table_pane = self.window.application.get_service('pychron.loading.tasks.panes.LoadTablePane')
 
             self.load_pane.model = self.loading_manager
             self.load_table_pane.model = self.loading_manager
 
-            panes.extend([self.load_pane, self.load_table_pane])
+            panes.extend([self.load_pane,
+                          self.load_table_pane])
 
         panes = self._add_canvas_pane(panes)
         for p in self.dock_pane_factories:
@@ -290,72 +234,49 @@
     # private
     def _editor_factory(self, is_uv=False, **kw):
         klass = UVExperimentEditor if is_uv else ExperimentEditor
-        editor = klass(
-            application=self.application,
-            automated_runs_editable=self.automated_runs_editable,
-            **kw
-        )
+        editor = klass(application=self.application,
+                       automated_runs_editable=self.automated_runs_editable,
+                       **kw)
 
         prefs = self.application.preferences
-        prefid = "pychron.experiment"
-        bgcolor = prefs.get("{}.bg_color".format(prefid))
-        even_bgcolor = prefs.get("{}.even_bg_color".format(prefid))
-        use_analysis_type_colors = to_bool(
-            prefs.get("{}.use_analysis_type_colors".format(prefid))
-        )
-
-        editor.setup_tabular_adapters(
-            bgcolor,
-            even_bgcolor,
-            self._assemble_state_colors(),
-            use_analysis_type_colors,
-            self._assemble_analysis_type_colors(),
-        )
+        prefid = 'pychron.experiment'
+        bgcolor = prefs.get('{}.bg_color'.format(prefid))
+        even_bgcolor = prefs.get('{}.even_bg_color'.format(prefid))
+        use_analysis_type_colors = to_bool(prefs.get('{}.use_analysis_type_colors'.format(prefid)))
+
+        editor.setup_tabular_adapters(bgcolor, even_bgcolor,
+                                      self._assemble_state_colors(),
+                                      use_analysis_type_colors,
+                                      self._assemble_analysis_type_colors())
         return editor
 
     def _assemble_analysis_type_colors(self):
         colors = {}
         for c in (BLANK, AIR, COCKTAIL):
-            v = self.application.preferences.get(
-                "pychron.experiment.{}_color".format(c)
-            )
-            colors[c] = v or "#FFFFFF"
+            v = self.application.preferences.get('pychron.experiment.{}_color'.format(c))
+            colors[c] = v or '#FFFFFF'
 
         return colors
 
     def _assemble_state_colors(self):
         colors = {}
-        for c in (
-            SUCCESS,
-            EXTRACTION,
-            MEASUREMENT,
-            CANCELED,
-            TRUNCATED,
-            FAILED,
-            END_AFTER,
-            INVALID,
-        ):
-            v = self.application.preferences.get(
-                "pychron.experiment.{}_color".format(c)
-            )
-            colors[c] = v or "#FFFFFF"
+        for c in (SUCCESS, EXTRACTION, MEASUREMENT, CANCELED, TRUNCATED, FAILED, END_AFTER, INVALID):
+            v = self.application.preferences.get('pychron.experiment.{}_color'.format(c))
+            colors[c] = v or '#FFFFFF'
 
         return colors
 
     def _do_callables(self, fs):
         for fi in fs:
-            if hasattr(fi, "__call__"):
+            if hasattr(fi, '__call__'):
                 try:
                     fi()
                 except BaseException as e:
                     import traceback
-
                     traceback.print_exc()
-                    self.debug(
-                        "Callable {} failed. exception={}".format(fi.__name__, str(e))
-                    )
+                    self.debug('Callable {} failed. exception={}'.format(fi.__name__, str(e)))
             else:
-                self.debug("{} not callable".format(fi))
+                self.debug('{} not callable'.format(fi))
 
     def _open_file(self, path, **kw):
         if not isinstance(path, (tuple, list)):
@@ -367,7 +288,7 @@
             if manager.load():
                 manager.experiment_factory.activate(load_persistence=False)
                 for p in path:
-                    self.manager.info("Opening experiment {}".format(p))
+                    self.manager.info('Opening experiment {}'.format(p))
                     self._open_experiment(p)
 
                 manager.path = path
@@ -377,17 +298,13 @@
 
     def _open_experiment(self, path):
         name = os.path.basename(path)
-        self.info(
-            "------------------------------ Open Experiment {} -------------------------------".format(
-                name
-            )
-        )
+        self.info('------------------------------ Open Experiment {} -------------------------------'.format(name))
 
         reopen_editor = False
-        if name.endswith(".rem.txt") or name.endswith(".ex.txt"):
-            ps = name.split(".")
-            nname = "{}.txt".format(".".join(ps[:-2]))
-            msg = "Rename {} as {}".format(name, nname)
+        if name.endswith('.rem.txt') or name.endswith('.ex.txt'):
+            ps = name.split('.')
+            nname = '{}.txt'.format('.'.join(ps[:-2]))
+            msg = 'Rename {} as {}'.format(name, nname)
             if self.confirmation_dialog(msg):
                 reopen_editor = True
                 npath = os.path.join(paths.experiment_dir, nname)
@@ -401,7 +318,7 @@
             editor = None
 
         if not editor:
-            if path.endswith(".xls"):
+            if path.endswith('.xls'):
                 txt, is_uv = self._open_xls(path)
             else:
                 txt, is_uv = self._open_txt(path)
@@ -411,7 +328,7 @@
             editor.new_queue(txt)
             self._open_editor(editor)
         else:
-            self.debug("{} already open. using existing editor".format(name))
+            self.debug('{} already open. using existing editor'.format(name))
             editor.application = self.application
             self.activate_editor(editor)
 
@@ -422,8 +339,8 @@
 
     def _open_xls(self, path):
         """
-        open the workbook and convert it to text
-        construct the text to mimic a normal experiment file
+            open the workbook and convert it to text
+            construct the text to mimic a normal experiment file
         """
         wb = xlrd.open_workbook(path)
         sh = wb.sheet_by_index(0)
@@ -434,30 +351,31 @@
         for r in range(meta_rows):
             attr = sh.cell_value(r, 0)
             v = sh.cell_value(r, 1)
-            if attr == "extract_device":
+            if attr == 'extract_device':
                 is_uv = v == FUSIONS_UV
 
-            rows.append("{}: {}".format(attr, v))
-        rows.append("#{}".format("=" * 80))
+            rows.append('{}: {}'.format(attr,
+                                        v))
+        rows.append('#{}'.format('=' * 80))
 
         header = sh.row_values(meta_rows)
-        rows.append("\t".join(header))
+        rows.append('\t'.join(header))
         for r in range(meta_rows + 2, sh.nrows):
-            t = "\t".join(map(str, sh.row_values(r)))
+            t = '\t'.join(map(str, sh.row_values(r)))
             rows.append(t)
 
-        txt = "\n".join(map(str, rows))
+        txt = '\n'.join(map(str, rows))
         return txt, is_uv
 
     def _open_txt(self, path):
-        with open(path, "r") as rfile:
+        with open(path, 'r') as rfile:
             txt = rfile.read()
 
-            f = (l for l in txt.split("\n"))
+            f = (l for l in txt.split('\n'))
             meta, metastr = extract_meta(f)
             is_uv = False
-            if "extract_device" in meta:
-                is_uv = meta["extract_device"] in (FUSIONS_UV,)
+            if 'extract_device' in meta:
+                is_uv = meta['extract_device'] in (FUSIONS_UV,)
 
         return txt, is_uv
 
@@ -465,7 +383,7 @@
         return next((e for e in self.editor_area.editors if e.path == path), None)
 
     def _set_last_experiment(self, p):
-        with open(paths.last_experiment, "w") as wfile:
+        with open(paths.last_experiment, 'w') as wfile:
             wfile.write(p)
         self.last_experiment_changed = True
 
@@ -474,14 +392,13 @@
     def _save_file(self, path):
         if self.active_editor.save(path):
             self.manager.refresh_executable()
-            self.debug("queue saved")
+            self.debug('queue saved')
             self.manager.reset_run_generator()
             return True
 
     def _get_save_path(self, default_filename=None, **kw):
-        sd = ExperimentSaveDialog(
-            root=paths.experiment_dir, name=default_filename or "Untitled"
-        )
+        sd = ExperimentSaveDialog(root=paths.experiment_dir,
+                                  name=default_filename or 'Untitled')
         info = sd.edit_traits()
         if info.result:
             return sd.path
@@ -489,22 +406,20 @@
     def _generate_default_filename(self):
         name = self.active_editor.queue.load_name
         if name:
-            if name.startswith("Load"):
+            if name.startswith('Load'):
                 name = name[4:].strip()
 
-            name = name.replace(" ", "_")
-
-            return "Load{}".format(name)
+            name = name.replace(' ', '_')
+
+            return 'Load{}'.format(name)
 
     def _prompt_for_save(self):
         """
-        Prompt the user to save when exiting.
+            Prompt the user to save when exiting.
         """
         if self.manager.executor.is_alive():
             name = self.manager.executor.experiment_queue.name
-            result = self._confirmation(
-                "{} is running. Are you sure you want to quit?".format(name)
-            )
+            result = self._confirmation('{} is running. Are you sure you want to quit?'.format(name))
             if result in (CANCEL, NO):
                 return False
             else:
@@ -517,16 +432,16 @@
 
     def _backup_editor(self, editor):
         p = editor.path
-        p = add_extension(p, ".txt")
+        p = add_extension(p, '.txt')
 
         if os.path.isfile(p):
             # make a backup copy of the original experiment file
             bp, pp = backup(p, paths.backup_experiment_dir)
-            self.info("{} - saving a backup copy to {}".format(bp, pp))
+            self.info('{} - saving a backup copy to {}'.format(bp, pp))
 
     def _close_external_windows(self):
         """
-        ask user if ok to close open spectrometer and extraction line windows
+            ask user if ok to close open spectrometer and extraction line windows
         """
         if not self.window:
             return
@@ -535,27 +450,25 @@
         windows = []
         names = []
         # print self.window, self.application
-        self.debug("{} calling close_external_windows".format(id(self)))
+        self.debug('{} calling close_external_windows'.format(id(self)))
         if self.application:
             for wi in self.application.windows:
                 wid = wi.active_task.id
-                if wid == "pychron.spectrometer":
+                if wid == 'pychron.spectrometer':
                     windows.append(wi)
-                    names.append("Spectrometer")
-                elif wid == "pychron.extraction_line":
+                    names.append('Spectrometer')
+                elif wid == 'pychron.extraction_line':
                     windows.append(wi)
-                    names.append("Extraction Line")
+                    names.append('Extraction Line')
 
         if windows:
-            is_are, them = "is", "it"
-            sing_plural = ""
+            is_are, them = 'is', 'it'
+            sing_plural = ''
             if len(windows) > 1:
-                is_are, them = "are", "them"
-                sing_plural = "s"
-
-            msg = "{} window{} {} open. Is it ok to close {}?".format(
-                ",".join(names), sing_plural, is_are, them
-            )
+                is_are, them = 'are', 'them'
+                sing_plural = 's'
+
+            msg = '{} window{} {} open. Is it ok to close {}?'.format(','.join(names), sing_plural, is_are, them)
 
             if self.confirmation_dialog(msg):
                 for wi in windows:
@@ -573,7 +486,7 @@
         else:
             self.manager.experiment_factory.edit_enabled = False
 
-    @on_trait_change("loading_manager:group_positions")
+    @on_trait_change('loading_manager:group_positions')
     def _update_group_positions(self, new):
         # if not new:
         # ef = self.manager.experiment_factory
@@ -585,7 +498,7 @@
         pos = self.loading_manager.selected_positions
         self._update_selected_positions(pos)
 
-    @on_trait_change("loading_manager:selected_positions")
+    @on_trait_change('loading_manager:selected_positions')
     def _update_selected_positions(self, new):
         ef = self.manager.experiment_factory
         if new:
@@ -599,15 +512,16 @@
             rf.labnumber = nn.identifier
 
             # filter rows that dont match the first rows labnumber
-            ns = [str(ni.position) for ni in new if ni.identifier == nn.identifier]
+            ns = [str(ni.position) for ni in new
+                  if ni.identifier == nn.identifier]
 
             n = len(ns)
             if n > 1 and abs(int(ns[0]) - int(ns[-1])) == n - 1:
-                rf.position = "{}-{}".format(ns[0], ns[-1])
+                rf.position = '{}-{}'.format(ns[0], ns[-1])
             else:
                 rf.position = str(ns[0])
 
-    @on_trait_change("manager:experiment_factory:extract_device")
+    @on_trait_change('manager:experiment_factory:extract_device')
     def _handle_extract_device(self, new):
         if new:
             if self.window:
@@ -619,9 +533,7 @@
                         self.laser_control_client_pane.model = man
 
         if new == FUSIONS_UV:
-            if self.active_editor and not isinstance(
-                self.active_editor, UVExperimentEditor
-            ):
+            if self.active_editor and not isinstance(self.active_editor, UVExperimentEditor):
                 editor = UVExperimentEditor()
 
                 ms = self.manager.experiment_factory.queue_factory.mass_spectrometer
@@ -632,11 +544,9 @@
                 # ask user to copy runs into the new editor
                 ans = self.active_editor.queue.cleaned_automated_runs
                 if ans:
-                    if self.confirmation_dialog("Copy runs to the new UV Editor?"):
+                    if self.confirmation_dialog('Copy runs to the new UV Editor?'):
                         # editor.queue.executed_runs=self.active_editor.queue.executed_runs
-                        editor.queue.automated_runs = (
-                            self.active_editor.queue.automated_runs
-                        )
+                        editor.queue.automated_runs = self.active_editor.queue.automated_runs
 
                         # self.warning_dialog('Copying runs not yet implemented')
 
@@ -646,29 +556,29 @@
                 if not self.manager.executor.is_alive():
                     self.manager.executor.executable = False
 
-    @on_trait_change("manager:experiment_factory:queue_factory:load_name")
+    @on_trait_change('manager:experiment_factory:queue_factory:load_name')
     def _update_load(self, new):
         lm = self.loading_manager
-        self.debug("load_name changed={} {}".format(new, lm))
+        self.debug('load_name changed={} {}'.format(new, lm))
         if lm is not None:
             lm.set_load_by_name(new)
             if lm.canvas:
                 lm.canvas.editable = False
 
-    @on_trait_change("active_editor:queue:refresh_blocks_needed")
+    @on_trait_change('active_editor:queue:refresh_blocks_needed')
     def _update_blocks(self):
         self.manager.experiment_factory.run_factory.load_run_blocks()
 
-    @on_trait_change("editor_area:editors[]")
+    @on_trait_change('editor_area:editors[]')
     def _update_editors(self, new):
         self.manager.experiment_queues = [ei.queue for ei in new]
 
-    @on_trait_change("manager:executor:measuring_run:plot_panel")
+    @on_trait_change('manager:executor:measuring_run:plot_panel')
     def _update_plot_panel(self, new):
         if new is not None:
             self.isotope_evolution_pane.plot_panel = new
 
-    @on_trait_change("manager:executor:run_completed")
+    @on_trait_change('manager:executor:run_completed')
     def _update_run_completed(self, new):
         # self._publish_notification(new)
 
@@ -676,13 +586,13 @@
         if load_name:
             self._update_load(load_name)
 
-    @on_trait_change("manager:add_queues_flag")
+    @on_trait_change('manager:add_queues_flag')
     def _add_queues(self, new):
-        self.debug("add_queues_flag trigger n={}".format(self.manager.add_queues_count))
+        self.debug('add_queues_flag trigger n={}'.format(self.manager.add_queues_count))
         for _i in range(new):
             self.new()
 
-    @on_trait_change("manager:activate_editor_event")
+    @on_trait_change('manager:activate_editor_event')
     def _set_active_editor(self, new):
         for ei in self.editor_area.editors:
             if id(ei.queue) == new:
@@ -695,11 +605,9 @@
     def execute(self):
         # self.debug('execute event {} {}'.format(id(self), id(obj))
         if globalv.experiment_debug:
-            if not self.confirmation_dialog(
-                "The Experiment Debug global flag is set. Are you sure you want to "
-                "continue? If you have do not know what this means you likely do not want "
-                "to continue and should contact an expert."
-            ):
+            if not self.confirmation_dialog('The Experiment Debug global flag is set. Are you sure you want to '
+                                            'continue? If you have do not know what this means you likely do not want '
+                                            'to continue and should contact an expert.'):
                 return
 
         if self.editor_area.editors:
@@ -716,9 +624,8 @@
             for ei in self.editor_area.editors:
                 self._backup_editor(ei)
 
-            qs = [
-                ei.queue for ei in self.editor_area.editors if ei != self.active_editor
-            ]
+            qs = [ei.queue for ei in self.editor_area.editors
+                  if ei != self.active_editor]
 
             if self.active_editor:
                 qs.insert(0, self.active_editor.queue)
@@ -727,9 +634,9 @@
                 # self._show_pane(self.wait_pane)
                 self._set_last_experiment(self.active_editor.path)
             else:
-                self.warning("experiment queue did not start properly")
-
-    @on_trait_change("manager:executor:autoplot_event")
+                self.warning('experiment queue did not start properly')
+
+    @on_trait_change('manager:executor:autoplot_event')
     def _handle_autoplot(self, new):
         if new:
             editor = self._new_autoplot_editor(new)
@@ -777,32 +684,28 @@
         editor.last_update = time.time()
         return editor
 
-<<<<<<< HEAD
-    @on_trait_change("manager:executor:[measuring,extracting]")
-=======
     @on_trait_change('manager:executor:show_conditionals_event')
     def _handle_show_conditionals(self):
         self._show_pane(self.conditionals_pane)
 
     @on_trait_change('manager:executor:[measuring,extracting]')
->>>>>>> fe40aa7f
     def _handle_measuring(self, name, new):
         if new:
-            if name == "measuring":
+            if name == 'measuring':
                 self._show_pane(self.isotope_evolution_pane)
                 # elif name == 'extracting':
                 #     self._show_pane(self.wait_pane)
 
-    @on_trait_change("active_editor:queue:dclicked")
+    @on_trait_change('active_editor:queue:dclicked')
     def _edit_event(self):
         p = self.experiment_factory_pane
         self._show_pane(p)
 
-    @on_trait_change("manager:[save_event, executor:auto_save_event]")
+    @on_trait_change('manager:[save_event, executor:auto_save_event]')
     def _save_queue(self):
         self.save()
 
-    @on_trait_change("active_editor:dirty")
+    @on_trait_change('active_editor:dirty')
     def _update_active_editor_dirty(self, new):
         if new and self.manager:
             self.manager.executor.executable = False
@@ -815,23 +718,23 @@
     # default/factory
     # ===============================================================================
     def _manager_default(self):
-        from pychron.envisage.initialization.initialization_parser import (
-            InitializationParser,
-        )
+        from pychron.envisage.initialization.initialization_parser import \
+            InitializationParser
 
         ip = InitializationParser()
-        plugin = ip.get_plugin("Experiment", category="general")
-        mode = ip.get_parameter(plugin, "mode")
+        plugin = ip.get_plugin('Experiment', category='general')
+        mode = ip.get_parameter(plugin, 'mode')
 
         # proto = 'pychron.database.isotope_database_manager.IsotopeDatabaseManager'
         # iso_db_man = self.application.get_service(proto)
         # experimentor.iso_db_man = iso_db_man
 
-        proto = "pychron.dvc.dvc.DVC"
+        proto = 'pychron.dvc.dvc.DVC'
         dvc = self.application.get_service(proto)
         # experimentor.dvc = dvc
 
-        experimentor = Experimentor(application=self.application, mode=mode, dvc=dvc)
+        experimentor = Experimentor(application=self.application,
+                                    mode=mode, dvc=dvc)
 
         experimentor.executor.set_managers()
         experimentor.executor.bind_preferences()
@@ -845,12 +748,11 @@
         return PatternMakerView()
 
     def _loading_manager_default(self):
-        lm = self.window.application.get_service(
-            "pychron.loading.loading_manager.LoadingManager"
-        )
+        lm = self.window.application.get_service('pychron.loading.loading_manager.LoadingManager')
         if lm:
             dvc = self.window.application.get_service(DVC_PROTOCOL)
-            lm.trait_set(db=dvc.db, show_group_positions=True)
+            lm.trait_set(db=dvc.db,
+                         show_group_positions=True)
             lm.setup()
             return lm
 
@@ -860,25 +762,19 @@
     def _default_layout_default(self):
         return TaskLayout(
             left=Splitter(
-                PaneItem("pychron.wait", height=100),
+                PaneItem('pychron.wait', height=100),
                 Tabbed(
-                    PaneItem("pychron.experiment.factory"),
-                    PaneItem("pychron.experiment.isotope_evolution"),
-                ),
-                orientation="vertical",
-            ),
+                    PaneItem('pychron.experiment.factory'),
+                    PaneItem('pychron.experiment.isotope_evolution')),
+                orientation='vertical'),
             right=Splitter(
                 Tabbed(
-                    PaneItem("pychron.experiment.stats"),
-                    PaneItem("pychron.console", height=425),
-                    PaneItem("pychron.experiment.explanation", height=425),
-                    PaneItem("pychron.experiment.connection_status"),
-                ),
-                PaneItem("pychron.extraction_line.canvas_dock"),
-                orientation="vertical",
-            ),
-            top=PaneItem("pychron.experiment.controls"),
-        )
-
+                    PaneItem('pychron.experiment.stats'),
+                    PaneItem('pychron.console', height=425),
+                    PaneItem('pychron.experiment.explanation', height=425),
+                    PaneItem('pychron.experiment.connection_status')),
+                PaneItem('pychron.extraction_line.canvas_dock'),
+                orientation='vertical'),
+            top=PaneItem('pychron.experiment.controls'))
 
 # ============= EOF =============================================