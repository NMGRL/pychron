--- conflicted
+++ resolved
@@ -281,8 +281,6 @@
         editor.dirty = False
         self._show_pane(self.experiment_factory_pane)
 
-<<<<<<< HEAD
-=======
     #     self._testing()
     #
     # def _testing(self):
@@ -299,7 +297,6 @@
     def _check_opened(self, path):
         return next((e for e in self.editor_area.editors if e.path == path), None)
 
->>>>>>> 973ce38d
     def _open_xls(self, path):
         """
             open the workbook and convert it to text
@@ -409,16 +406,11 @@
                 windows.append(wi)
                 names.append('Extraction Line')
 
-<<<<<<< HEAD
         if windows:
             is_are, them = 'is', 'it'
             if len(windows) > 1:
                 is_are, them = 'are', 'them'
             msg = '{} {} open. Is it ok to close {}?'.format(','.join(names), is_are, them)
-=======
-        if not self.manager.executor.is_alive():
-            self.manager.executor.executable = False
->>>>>>> 973ce38d
 
             if self.confirmation_dialog(msg):
                 for wi in windows:
@@ -546,19 +538,11 @@
     def _update_blocks(self):
         self.manager.experiment_factory.run_factory.load_run_blocks()
 
-<<<<<<< HEAD
-    @on_trait_change('active_editor:queue:update_needed')
-    def _update_runs(self):
-        self.manager.update_info()
-        if self.active_editor.queue.initialized:
-            self.active_editor.dirty = True
-=======
     # @on_trait_change('active_editor:queue:update_needed')
     # def _update_runs(self, new):
     #     self.manager.update_info()
     #     if self.active_editor.queue.initialized:
     #         self.active_editor.dirty = True
->>>>>>> 973ce38d
 
     @on_trait_change('editor_area:editors[]')
     def _update_editors(self, new):
@@ -641,26 +625,6 @@
     def _save_queue(self):
         self.save()
 
-<<<<<<< HEAD
-=======
-    def _prompt_for_save(self):
-        """
-            Prompt the user to save when exiting.
-        """
-        if self.manager.executor.is_alive():
-            name = self.manager.executor.experiment_queue.name
-            result = self._confirmation('{} is running. Are you sure you want to quit?'.format(name))
-            if result in (CANCEL, NO):
-                return False
-            else:
-                ret = super(ExperimentEditorTask, self)._prompt_for_save()
-                if ret:
-                    self.manager.executor.cancel(confirm=False)
-                return ret
-        else:
-            return super(ExperimentEditorTask, self)._prompt_for_save()
-
->>>>>>> 973ce38d
     @on_trait_change('active_editor:dirty')
     def _update_active_editor_dirty(self):
         if self.active_editor:
