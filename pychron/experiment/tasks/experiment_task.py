# ===============================================================================
# Copyright 2013 Jake Ross
#
# Licensed under the Apache License, Version 2.0 (the "License");
# you may not use this file except in compliance with the License.
# You may obtain a copy of the License at
#
# http://www.apache.org/licenses/LICENSE-2.0
#
# Unless required by applicable law or agreed to in writing, software
# distributed under the License is distributed on an "AS IS" BASIS,
# WITHOUT WARRANTIES OR CONDITIONS OF ANY KIND, either express or implied.
# See the License for the specific language governing permissions and
# limitations under the License.
# ===============================================================================

# ============= enthought library imports =======================
<<<<<<< HEAD
import shutil

from pyface.constant import CANCEL, NO
from pyface.tasks.task_layout import PaneItem, TaskLayout, Splitter, Tabbed
from pyface.timer.do_later import do_after
from traits.api import Int, on_trait_change, Bool, Instance, Event, Color
=======
import time

from traits.api import Int, on_trait_change, Bool, Instance, Event, Color
from pyface.constant import CANCEL, NO
from pyface.tasks.task_layout import PaneItem, TaskLayout, Splitter, Tabbed
from pyface.timer.do_later import do_after
>>>>>>> 1049d48b

# ============= standard library imports ========================
import os
import xlrd
# ============= local library imports  ==========================
from pychron.core.helpers.filetools import add_extension, backup
from pychron.core.ui.preference_binding import color_bind_preference, toTuple
from pychron.envisage.tasks.editor_task import EditorTask
from pychron.envisage.tasks.pane_helpers import ConsolePane
from pychron.envisage.view_util import open_view
from pychron.experiment.experiment_launch_history import update_launch_history
from pychron.experiment.experimentor import Experimentor
from pychron.experiment.queue.base_queue import extract_meta
from pychron.experiment.tasks.experiment_editor import ExperimentEditor, UVExperimentEditor
from pychron.experiment.tasks.experiment_panes import LoggerPane
from pychron.experiment.utilities.identifier import convert_extract_device, is_special
from pychron.lasers.laser_managers.ilaser_manager import ILaserManager
from pychron.paths import paths
from pychron.pipeline.plot.editors.figure_editor import FigureEditor
from pychron.pychron_constants import SPECTROMETER_PROTOCOL
from pychron.experiment.tasks.experiment_panes import ExperimentFactoryPane, StatsPane, \
    ControlsPane, IsotopeEvolutionPane, ConnectionStatusPane
from pychron.envisage.tasks.wait_pane import WaitPane


class ExperimentEditorTask(EditorTask):
    id = 'pychron.experiment.task'
    name = 'Experiment'

    default_filename = 'Experiment Current.txt'
    default_directory = paths.experiment_dir
    default_open_action = 'open files'
    wildcard = '*.txt'

    use_notifications = Bool
    use_syslogger = Bool
    notifications_port = Int
    notifier = Instance('pychron.messaging.notify.notifier.Notifier', ())

    loading_manager = Instance('pychron.loading.loading_manager.LoadingManager')

    # use_syslogger = Bool
    # syslogger = Instance('pychron.experiment.sys_log.SysLogger')

    # analysis_health = Instance(AnalysisHealth)
    last_experiment_changed = Event

    bgcolor = Color
    even_bgcolor = Color

    automated_runs_editable = Bool

    isotope_evolution_pane = Instance(IsotopeEvolutionPane)
    experiment_factory_pane = Instance(ExperimentFactoryPane)
    # wait_pane = Instance(WaitPane)
    load_pane = Instance('pychron.loading.panes.LoadDockPane')
    load_table_pane = Instance('pychron.loading.panes.LoadTablePane')
    laser_control_client_pane = None

    def save_as_current_experiment(self):
        self.debug('save as current experiment')
        if self.has_active_editor():
            path = os.path.join(paths.experiment_dir, 'Current Experiment.txt')
            self.save(path=path)

    def configure_experiment_table(self):
        if self.has_active_editor():
            self.active_editor.show_table_configurer()

    def new_pattern(self):
        pm = self._pattern_maker_view_factory()
        open_view(pm)

    def open_pattern(self):
        pm = self._pattern_maker_view_factory()
        if pm.load_pattern():
            open_view(pm)

    def send_test_notification(self):
        self.debug('sending test notification')
        db = self.manager.db
        # an=db.get_last_analysis('bu-FD-o')
        an = db.get_last_analysis('ba-01-o')
        an = self.manager.make_analysis(an)
        if an:
            self.debug('test push {}'.format(an.record_id))
            self._publish_notification(an)
        else:
            self.debug('problem recalling last analysis')

    def deselect(self):
        if self.active_editor:
            self.active_editor.queue.selected = []
            self.active_editor.queue.executed_selected = []

    def undo(self):
        if self.has_active_editor():
            self.manager.experiment_factory.undo()

    def edit_queue_conditionals(self):
        if self.has_active_editor():
            from pychron.experiment.conditional.conditionals_edit_view import edit_conditionals

            dnames = None
            spec = self.application.get_service(
                    'pychron.spectrometer.base_spectrometer_manager.BaseSpectrometerManager')
            if spec:
                dnames = spec.spectrometer.detector_names

            edit_conditionals(self.manager.experiment_factory.queue_factory.queue_conditionals_name,
                              detectors=dnames,
                              app=self.application)

    def reset_queues(self):
        for editor in self.editor_area.editors:
            editor.queue.reset()

        man = self.manager
        ex = man.executor
        man.update_info()
        man.stats.reset()

        ex.end_at_run_completion = False
        ex.set_extract_state('')

    def _assemble_state_colors(self):
        colors = {}
        for c in ('success', 'extraction', 'measurement', 'canceled', 'truncated',
                  'failed', 'end_after', 'invalid'):
            v = self.application.preferences.get('pychron.experiment.{}_color'.format(c))
            # tt = toTuple(v)
            # print 'fff',v, tt, type(tt[0]), type(tt[1]), type(tt[2])
            colors[c] = '#{:02X}{:02X}{:02X}'.format(*toTuple(v)[:3])
        return colors

    def new(self):
        manager = self.manager
        if manager.verify_database_connection(inform=True):

            if manager.load():
                self.manager.experiment_factory.activate(load_persistence=True)

                editor = ExperimentEditor()
                editor.setup_tabular_adapters(self.bgcolor, self.even_bgcolor, self._assemble_state_colors())
                editor.new_queue()

                self._open_editor(editor)
                if self.loading_manager:
                    self.loading_manager.clear()

                if not self.manager.executor.is_alive():
                    self.manager.executor.executable = False
                return True

    def execute(self):
        if not self.manager.executor.is_alive():
            self._execute()

    # ===============================================================================
    # tasks protocol
    # ===============================================================================
    def prepare_destroy(self):
        super(ExperimentEditorTask, self).prepare_destroy()

        self.manager.experiment_factory.destroy()
        self.manager.executor.notification_manager.parent = None

        if self.use_notifications:
            self.notifier.close()

            # del manager. fixes problem of multiple experiments being started
            # closed tasks were still receiving execute_event(s)
            # del self.manager
            # self.manager = None

    def bind_preferences(self):
        # notifications

        self._preference_binder('pychron.experiment',
                                ('use_notifications',
                                 'notifications_port',
                                 'automated_runs_editable'))

        # force notifier setup
        if self.use_notifications:
            self.notifier.setup(self.notifications_port)

        # sys logger
        # bind_preference(self, 'use_syslogger', 'pychron.use_syslogger')
        # if self.use_syslogger:
        # self._use_syslogger_changed()

        color_bind_preference(self, 'bgcolor', 'pychron.experiment.bg_color')
        color_bind_preference(self, 'even_bgcolor', 'pychron.experiment.even_bg_color')

    def activated(self):

        self.bind_preferences()
        super(ExperimentEditorTask, self).activated()

    def create_dock_panes(self):

        name = 'Isotope Evolutions'
        man = self.application.get_service(SPECTROMETER_PROTOCOL)
        if not man or man.simulation:
            name = '{}(Simulation)'.format(name)

        self.isotope_evolution_pane = IsotopeEvolutionPane(name=name)

        self.experiment_factory_pane = ExperimentFactoryPane(model=self.manager.experiment_factory)
        wait_pane = WaitPane(model=self.manager.executor.wait_group)

        ex = self.manager.executor
        panes = [StatsPane(model=self.manager.stats),
                 ControlsPane(model=ex),
                 ConsolePane(model=ex),
                 LoggerPane(),
                 # AnalysisHealthPane(model=self.analysis_health),
                 ConnectionStatusPane(model=ex),
                 self.experiment_factory_pane,
                 self.isotope_evolution_pane,
                 wait_pane]

        if self.loading_manager:
            self.load_pane = self.window.application.get_service('pychron.loading.panes.LoadDockPane')
            self.load_table_pane = self.window.application.get_service('pychron.loading.panes.LoadTablePane')

            self.load_pane.model = self.loading_manager
            self.load_table_pane.model = self.loading_manager

            panes.extend([self.load_pane,
                          self.load_table_pane])

        panes = self._add_canvas_pane(panes)

        # app = self.window.application
        # man = app.get_service('pychron.lasers.laser_managers.ilaser_manager.ILaserManager')
        # if man:
        #     if hasattr(man.stage_manager, 'video'):
        #         from pychron.image.tasks.video_pane import VideoDockPane
        #
        #         video = man.stage_manager.video
        #         man.initialize_video()
        #         pane = VideoDockPane(video=video)
        #         panes.append(pane)
        #
        #     from pychron.lasers.tasks.laser_panes import ClientDockPane
        #     lc = ClientDockPane(model=man)
        #     self.laser_control_client_pane = lc
        #     panes.append(lc)

        return panes

    # private
    def _open_abort(self):
        try:
            self.notifier.close()
        except AttributeError:
            pass

    def _open_file(self, path, **kw):
        if not isinstance(path, (tuple, list)):
            path = (path,)

        manager = self.manager
        # print 'asdfa', manager
        if manager.verify_database_connection(inform=True):
            if manager.load():
                manager.experiment_factory.activate(load_persistence=False)
                for p in path:
                    self.manager.info('Opening experiment {}'.format(p))
                    self._open_experiment(p)

                manager.path = path
                # manager.update_info()
                do_after(1000, manager.update_info)
                return True

    def _open_experiment(self, path):
        name = os.path.basename(path)
        self.info('------------------------------ Open Experiment {} -------------------------------'.format(name))

        reopen_editor = False
        if name.endswith('.rem.txt') or name.endswith('.ex.txt'):
            ps = name.split('.')
            nname = '{}.txt'.format('.'.join(ps[:-2]))
            msg = 'Rename {} as {}'.format(name, nname)
            if self.confirmation_dialog(message=msg):
                reopen_editor = True
                npath = os.path.join(paths.experiment_dir, nname)

                shutil.copy(path, npath)
                path = npath

        editor = self._check_opened(path)
        if reopen_editor and editor:
            self.close_editor(editor)
            editor = None

        if not editor:
            if path.endswith('.xls'):
                txt, is_uv = self._open_xls(path)
            else:
                txt, is_uv = self._open_txt(path)

            klass = UVExperimentEditor if is_uv else ExperimentEditor
            editor = klass(path=path,
                           automated_runs_editable=self.automated_runs_editable)
            editor.setup_tabular_adapters(self.bgcolor, self.even_bgcolor, self._assemble_state_colors())
            editor.new_queue(txt)
            self._open_editor(editor)
        else:
            self.debug('{} already open. using existing editor'.format(name))
            self.activate_editor(editor)

        # loading queue editor set dirty
        # clear dirty flag
        editor.dirty = False
        self._show_pane(self.experiment_factory_pane)

    def _open_xls(self, path):
        """
            open the workbook and convert it to text
            construct the text to mimic a normal experiment file
        """
        wb = xlrd.open_workbook(path)
        sh = wb.sheet_by_index(0)
        # write meta
        meta_rows = 7
        rows = []
        is_uv = False
        for r in range(meta_rows):
            attr = sh.cell_value(r, 0)
            v = sh.cell_value(r, 1)
            if attr == 'extract_device':
                is_uv = v == 'Fusions UV'

            rows.append('{}: {}'.format(attr,
                                        v))
        rows.append('#{}'.format('=' * 80))

        header = sh.row_values(meta_rows)
        rows.append('\t'.join(header))
        for r in range(meta_rows + 2, sh.nrows):
            t = '\t'.join(map(str, sh.row_values(r)))
            rows.append(t)

        txt = '\n'.join(map(str, rows))
        return txt, is_uv

    def _open_txt(self, path):
        with open(path, 'r') as rfile:
            txt = rfile.read()

            f = (l for l in txt.split('\n'))
            meta, metastr = extract_meta(f)
            is_uv = False
<<<<<<< HEAD
            if meta.has_key('extract_device'):
=======
            if 'extract_device' in meta:
>>>>>>> 1049d48b
                is_uv = meta['extract_device'] in ('Fusions UV',)

        return txt, is_uv

    def _check_opened(self, path):
        return next((e for e in self.editor_area.editors if e.path == path), None)

    def _set_last_experiment(self, p):
        with open(paths.last_experiment, 'w') as wfile:
            wfile.write(p)
        self.last_experiment_changed = True

        update_launch_history(p)

    def _save_file(self, path):
        if self.active_editor.save(path):
            self.manager.refresh_executable()
            self.debug('queues saved')
            self.manager.reset_run_generator()
            return True

    def _generate_default_filename(self):
        name = self.active_editor.queue.load_name
        if name:
            return 'Load {}.txt'.format(name)

    def _publish_notification(self, run):
        if self.use_notifications:
            # msg = 'RunAdded {}'.format(run.uuid)
            # self.info('pushing notification {}'.format(msg))
            self.notifier.send_notification(run.uuid)

    def _prompt_for_save(self):
        """
            Prompt the user to save when exiting.
        """
        if self.manager.executor.is_alive():
            name = self.manager.executor.experiment_queue.name
            result = self._confirmation('{} is running. Are you sure you want to quit?'.format(name))
            if result in (CANCEL, NO):
                return False
            else:
                ret = super(ExperimentEditorTask, self)._prompt_for_save()
                if ret:
                    self.manager.executor.cancel(confirm=False)
                return ret
        else:
            return super(ExperimentEditorTask, self)._prompt_for_save()

    def _backup_editor(self, editor):
        p = editor.path
        p = add_extension(p, '.txt')

        if os.path.isfile(p):
            # make a backup copy of the original experiment file
            bp, pp = backup(p, paths.backup_experiment_dir)
            self.info('{} - saving a backup copy to {}'.format(bp, pp))

    def _close_external_windows(self):
        """
            ask user if ok to close open spectrometer and extraction line windows
        """
        if not self.window:
            return

        # ask user if ok to close windows
        windows = []
        names = []
        # print self.window, self.application
        self.debug('{} calling close_external_windows'.format(id(self)))
        if self.application:
            for wi in self.application.windows:
                wid = wi.active_task.id
                if wid == 'pychron.spectrometer':
                    windows.append(wi)
                    names.append('Spectrometer')
                elif wid == 'pychron.extraction_line':
                    windows.append(wi)
                    names.append('Extraction Line')

        if windows:
            is_are, them = 'is', 'it'
            if len(windows) > 1:
                is_are, them = 'are', 'them'
            msg = '{} {} open. Is it ok to close {}?'.format(','.join(names), is_are, them)

            if self.confirmation_dialog(msg):
                for wi in windows:
                    wi.close()

    # ===============================================================================
    # handlers
    # ===============================================================================
    def _active_editor_changed(self):
        if self.active_editor:
            self.manager.experiment_queue = self.active_editor.queue
            self.manager.executor.active_editor = self.active_editor
            self._show_pane(self.experiment_factory_pane)

    @on_trait_change('manager:executor:auto_save_event')
    def _auto_save(self):
        self.save()

    @on_trait_change('loading_manager:group_positions')
    def _update_group_positions(self, new):
        # if not new:
        # ef = self.manager.experiment_factory
        # rf = ef.run_factory
        #
        #     rf.position = ''
        #
        # else:
        pos = self.loading_manager.selected_positions
        self._update_selected_positions(pos)

    @on_trait_change('loading_manager:selected_positions')
    def _update_selected_positions(self, new):
        ef = self.manager.experiment_factory
        if new:
            ef.selected_positions = new
            rf = ef.run_factory

            nn = new[0]

            rf.selected_irradiation = nn.irradiation
            rf.selected_level = nn.level
            rf.labnumber = nn.labnumber

            # filter rows that dont match the first rows labnumber
            ns = [str(ni.positions[0]) for ni in new
                  if ni.labnumber == nn.labnumber]

            group_positions = self.loading_manager.group_positions
            # group_positions = False
            if group_positions:
                rf.position = ','.join(ns)
            else:
                n = len(ns)
                if n > 1 and abs(int(ns[0]) - int(ns[-1])) == n - 1:
                    rf.position = '{}-{}'.format(ns[0], ns[-1])
                else:
                    rf.position = str(ns[0])

    @on_trait_change('manager:experiment_factory:extract_device')
    def _handle_extract_device(self, new):
        if new:
            if self.window:
                app = self.window.application
                ed = convert_extract_device(new)
                man = app.get_service(ILaserManager, 'name=="{}"'.format(ed))
                if man:
                    if self.laser_control_client_pane:
                        self.laser_control_client_pane.model = man

        if new == 'Fusions UV':
            if self.active_editor and not isinstance(self.active_editor, UVExperimentEditor):
                editor = UVExperimentEditor()

                ms = self.manager.experiment_factory.queue_factory.mass_spectrometer
                editor.new_queue(mass_spectrometer=ms)
                editor.dirty = False

                # print self.active_editor
                # ask user to copy runs into the new editor
                ans = self.active_editor.queue.cleaned_automated_runs
                if ans:
                    if self.confirmation_dialog('Copy runs to the new UV Editor?'):
                        # editor.queue.executed_runs=self.active_editor.queue.executed_runs
                        editor.queue.automated_runs = self.active_editor.queue.automated_runs

                        # self.warning_dialog('Copying runs not yet implemented')

                self.active_editor.close()

                self._open_editor(editor)
                if not self.manager.executor.is_alive():
                    self.manager.executor.executable = False

    @on_trait_change('manager:experiment_factory:queue_factory:load_name')
    def _update_load(self, new):
        lm = self.loading_manager
        if lm is not None:
            lm.suppress_update = True
            lm.load_name = ''
            lm.load_name = new
            lm.suppress_update = False

            lm.load_load_by_name(new, group_labnumbers=False)
            lm.canvas.editable = False

    @on_trait_change('active_editor:queue:refresh_blocks_needed')
    def _update_blocks(self):
        self.manager.experiment_factory.run_factory.load_run_blocks()

    @on_trait_change('editor_area:editors[]')
    def _update_editors(self, new):
        self.manager.experiment_queues = [ei.queue for ei in new]

    @on_trait_change('manager:executor:measuring_run:plot_panel')
    def _update_plot_panel(self, new):
        if new is not None:
            self.isotope_evolution_pane.plot_panel = new

    @on_trait_change('manager:executor:console_updated')
    def _update_console(self, new):
        if self.use_notifications:
            self.notifier.send_console_message(new)

            # if self.use_syslogger:
            # self.syslogger.executor = self.manager.executor
            #     self.syslogger.trigger(new)

    @on_trait_change('manager:executor:run_completed')
    def _update_run_completed(self, new):
        self._publish_notification(new)

        load_name = self.manager.executor.experiment_queue.load_name
        if load_name:
            self._update_load(load_name)

    @on_trait_change('manager:add_queues_flag')
    def _add_queues(self, new):
        self.debug('add_queues_flag trigger n={}'.format(self.manager.add_queues_count))
        for _i in range(new):
            self.new()

    @on_trait_change('manager:activate_editor_event')
    def _set_active_editor(self, new):
        for ei in self.editor_area.editors:
            if id(ei.queue) == new:
                try:
                    self.editor_area.activate_editor(ei)
                except AttributeError:
                    pass
                break

    @on_trait_change('manager:execute_event')
    def _execute(self, obj, name, old, new):
        self.debug('execute event {} {}'.format(id(self), id(obj)))

        if self.editor_area.editors:
            try:
                # this method is error prone. just wrap in a try statement for now
                self._close_external_windows()
            except AttributeError:
                pass

            # bind the window control to the notification manager
            # if self.window:
            #     self.manager.executor.notification_manager.parent = self.window.control

            for ei in self.editor_area.editors:
                self._backup_editor(ei)

            qs = [ei.queue for ei in self.editor_area.editors
                  if ei != self.active_editor]

            if self.active_editor:
                qs.insert(0, self.active_editor.queue)

            if self.manager.execute_queues(qs):
                # self._show_pane(self.wait_pane)
                self._set_last_experiment(self.active_editor.path)
            else:
                self.warning('experiment queue did not start properly')

    @on_trait_change('manager:executor:autoplot_event')
    def _handle_autoplot(self, new):
        if new:
            editor = self._new_autoplot_editor(new)
            ans = self._get_autoplot_analyses(new)
            editor.set_items(ans)

            self._open_editor(editor)

            fs = [e for e in self.iter_editors(FigureEditor)]

            # close the oldest editor
            if len(fs) > 5:
                fs = sorted(fs, key=lambda x: x.last_update)
                self.close_editor(fs[0])

    def _get_autoplot_analyses(self, new):
        dvc = self.window.application.get_service('pychron.dvc.dvc.DVC')
        db = dvc.db
        with db.session_ctx():
            ans, _ = db.get_labnumber_analyses(new.identifier)
            return dvc.make_analyses(ans)

    def _new_autoplot_editor(self, new):
        from pychron.pipeline.plot.editors.figure_editor import FigureEditor

        for editor in self.editor_area.editors:
            if isinstance(editor, FigureEditor):
                if new.identifier == editor.identifier:
                    break
        else:
            if is_special(new.identifier):
                from pychron.pipeline.plot.editors.series_editor import SeriesEditor

                editor = SeriesEditor()
            elif new.step:
                from pychron.pipeline.plot.editors.spectrum_editor import SpectrumEditor

                editor = SpectrumEditor()
            else:
                from pychron.pipeline.plot.editors.ideogram_editor import IdeogramEditor

                editor = IdeogramEditor()

            editor.identifier = new.identifier

        editor.last_update = time.time()
        return editor

    @on_trait_change('manager:executor:[measuring,extracting]')
    def _handle_measuring(self, name, new):
        if new:
            if name == 'measuring':
                self._show_pane(self.isotope_evolution_pane)
                # elif name == 'extracting':
                #     self._show_pane(self.wait_pane)

    @on_trait_change('active_editor:queue:dclicked')
    def _edit_event(self):
        p = self.experiment_factory_pane
        self._show_pane(p)

    @on_trait_change('manager:[save_event, executor:auto_save_event]')
    def _save_queue(self):
        self.save()

    @on_trait_change('active_editor:dirty')
    def _update_active_editor_dirty(self, new):
        if new and self.manager:
            self.manager.executor.executable = False
            # if self.active_editor:
            #     if self.active_editor.dirty:
            #         if self.manager:
            #             self.manager.executor.executable = False

    # ===============================================================================
    # default/factory
    # ===============================================================================
    def _manager_default(self):
        from pychron.envisage.initialization.initialization_parser import \
            InitializationParser

        ip = InitializationParser()
        plugin = ip.get_plugin('Experiment', category='general')
        mode = ip.get_parameter(plugin, 'mode')

        man = Experimentor(application=self.application,
                           mode=mode)

        iso = 'pychron.database.isotope_database_manager.IsotopeDatabaseManager'
        manager = self.application.get_service(iso)

        dvc = self.application.get_service('pychron.dvc.dvc.DVC')
        if dvc:
            man.dvc = dvc

        man.iso_db_manager = manager
        man.executor.set_managers()
        man.executor.bind_preferences()

        return man

    def _pattern_maker_view_factory(self):
        from pychron.lasers.pattern.pattern_maker_view import PatternMakerView

        return PatternMakerView()

    def _loading_manager_default(self):
        lm = self.window.application.get_service('pychron.loading.loading_manager.LoadingManager')
        if lm:
            lm.trait_set(db=self.manager.iso_db_manager.db,
                         show_group_positions=True)
            return lm

    def _default_directory_default(self):
        return paths.experiment_dir

    def _default_layout_default(self):
        return TaskLayout(
                left=Splitter(
                        PaneItem('pychron.wait', height=100),
                        Tabbed(
                                PaneItem('pychron.experiment.factory'),
                                PaneItem('pychron.experiment.isotope_evolution')),
                        orientation='vertical'),
                right=Splitter(
                        Tabbed(
                                PaneItem('pychron.experiment.stats'),
                                PaneItem('pychron.console', height=425),
                                PaneItem('pychron.experiment.explanation', height=425),
                                PaneItem('pychron.experiment.connection_status')),
                        PaneItem('pychron.extraction_line.canvas_dock'),
                        orientation='vertical'),
                top=PaneItem('pychron.experiment.controls'))

        # ============= EOF =============================================
        # def _use_syslogger_changed(self):
        # if self.use_syslogger:
        # from pychron.experiment.sys_log import SysLogger
        #
        # prefid = 'pychron.syslogger'
        # self.syslogger = SysLogger()
        # for attr in ('username', 'password', 'host'):
        # bind_preference(self.syslogger, attr, '{}.{}'.format(prefid, attr))
        # @on_trait_change('source_pane:[selected_connection, source:+]')
        # def _update_source(self, name, new):
        # from pychron.image.video_source import parse_url
        #
        # if name == 'selected_connection':
        # islocal, r = parse_url(new)
        # if islocal:
        #             pass
        #         else:
        #             self.source_pane.source.host = r[0]
        #             self.source_pane.source.port = r[1]
        #     else:
        #         url = self.source_pane.source.url()
        #
        #         self.video_source.set_url(url)

        # self._testing()
        #
        # def _testing(self):
        #     editor=self.active_editor
        #     queue = editor.queue
        #     editor.executed = True
        #     queue.executed_runs = queue.automated_runs[:]
        #     for i,ei in enumerate(queue.executed_runs):
        #         ei.aliquot = i+1
        #
        #     queue.automated_runs = []#queue.automated_runs[2:]

        # def open(self, path=None):
        # self.manager.experiment_factory.activate(load_persistence=False)
        #
        # if not os.path.isfile(path):
        # path = None
        #
        # if path is None:
        #     ps = self.open_file_dialog(action='open files',
        #                                default_filename='Current Experiment.txt')
        # else:
        #     ps = (path,)
        #
        # if ps:
        #     manager = self.manager
        #     if manager.verify_database_connection(inform=True):
        #         if manager.load():
        #             for path in ps:
        #                 self.manager.info('Opening experiment {}'.format(path))
        #                 self._open_experiment(path)
        #
        #             manager.path = path
        #             manager.update_info()
        #
        #     return True
        # else:
        #     self.notifier.close()<|MERGE_RESOLUTION|>--- conflicted
+++ resolved
@@ -15,23 +15,13 @@
 # ===============================================================================
 
 # ============= enthought library imports =======================
-<<<<<<< HEAD
-import shutil
-
-from pyface.constant import CANCEL, NO
-from pyface.tasks.task_layout import PaneItem, TaskLayout, Splitter, Tabbed
-from pyface.timer.do_later import do_after
-from traits.api import Int, on_trait_change, Bool, Instance, Event, Color
-=======
-import time
-
 from traits.api import Int, on_trait_change, Bool, Instance, Event, Color
 from pyface.constant import CANCEL, NO
 from pyface.tasks.task_layout import PaneItem, TaskLayout, Splitter, Tabbed
 from pyface.timer.do_later import do_after
->>>>>>> 1049d48b
-
 # ============= standard library imports ========================
+import shutil
+import time
 import os
 import xlrd
 # ============= local library imports  ==========================
@@ -387,11 +377,7 @@
             f = (l for l in txt.split('\n'))
             meta, metastr = extract_meta(f)
             is_uv = False
-<<<<<<< HEAD
-            if meta.has_key('extract_device'):
-=======
             if 'extract_device' in meta:
->>>>>>> 1049d48b
                 is_uv = meta['extract_device'] in ('Fusions UV',)
 
         return txt, is_uv
