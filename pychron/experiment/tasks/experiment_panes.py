--- conflicted
+++ resolved
@@ -19,11 +19,7 @@
 from traits.api import Color, Instance, DelegatesTo, List, Any, Property
 from traitsui.api import View, Item, UItem, VGroup, HGroup, spring, \
     EnumEditor, Group, Spring, VFold, Label, InstanceEditor, \
-<<<<<<< HEAD
     VSplit, TabularEditor, UReadonly, ListEditor, Readonly
-=======
-    VSplit, TabularEditor, UReadonly, ListEditor, RangeEditor, Readonly
->>>>>>> 1049d48b
 from traitsui.editors import TableEditor
 from traitsui.table_column import ObjectColumn
 from traitsui.tabular_adapter import TabularAdapter
@@ -93,7 +89,6 @@
                                           'table_row_delete',
                                           tooltip='Clear all runs added using "frequency"')
 
-<<<<<<< HEAD
         email_grp = VGroup(HGroup(queue_factory_item('use_email',
                                                      label='Use Email',
                                                      tooltip='Send email notifications'),
@@ -165,82 +160,6 @@
                         style_sheet=load_stylesheet('experiment_factory')),
                  kind='live',
                  width=225)
-=======
-        queue_grp = VGroup(
-            HGroup(UItem(queue_factory_name('username'),
-                         show_label=False,
-                         editor=ComboboxEditor(name=queue_factory_name('usernames'))),
-                   icon_button_editor(queue_factory_name('edit_user'), 'database_edit'),
-                   # Spring(width=-5, springy=False),
-                   queue_factory_item('use_email',
-                                      tooltip='Send email notifications',
-                                      show_label=False),
-                   Item(queue_factory_name('email')),
-                   queue_factory_item('use_group_email',
-                                      tooltip='Email a group of users',
-                                      label='Group'),
-                   icon_button_editor(queue_factory_name('edit_emails'), 'cog',
-                                      tooltip='Edit user group')),
-                HGroup(queue_factory_item('repository_identifier',
-                                          label='Repository',
-                                          editor=ComboboxEditor(name=queue_factory_name('repository_identifiers'))),
-                       icon_button_editor(queue_factory_name('add_repository_identifier'), 'add')),
-            HGroup(
-                queue_factory_item('mass_spectrometer',
-                                   show_label=False,
-                                   editor=EnumEditor(name=queue_factory_name('mass_spectrometers'))),
-                queue_factory_item('extract_device',
-                                   show_label=False,
-                                   editor=EnumEditor(name=queue_factory_name('extract_devices'))),
-                queue_factory_item('load_name',
-                                   width=150,
-                                   label='Load',
-                                   editor=ComboboxEditor(name=queue_factory_name('load_names'))),
-                icon_button_editor('generate_queue_button', 'brick-go',
-                                   tooltip='Generate a experiment queue from the selected load',
-                                   enabled_when='load_name'),
-                icon_button_editor('edit_queue_config_button', 'cog',
-                                   tooltip='Configure experiment queue generation')),
-            HGroup(queue_factory_item('queue_conditionals_name',
-                                      label='Queue Conditionals',
-                                      editor=EnumEditor(name=queue_factory_name('available_conditionals')))),
-            queue_factory_item('delay_before_analyses'),
-            queue_factory_item('delay_between_analyses'),
-            show_border=True,
-            label='Queue')
-
-        button_bar = HGroup(
-            save_button,
-            add_button,
-            clear_button,
-            edit_button,
-            CustomLabel(run_factory_name('edit_mode_label'),
-                        color='red',
-                        width=40),
-            spring,
-            run_factory_item('end_after', width=30),
-            run_factory_item('skip'))
-        button_bar2 = HGroup(Item('auto_increment_id', label='Auto Increment L#'),
-                             Item('auto_increment_position', label='Position'), )
-        edit_grp = VFold(
-            queue_grp,
-            VGroup(
-                self._get_info_group(),
-                self._get_extract_group(),
-                enabled_when=queue_factory_name('ok_make'),
-                label='General'),
-            self._get_script_group(),
-            self._get_truncate_group())
-
-        v = View(
-            VGroup(
-                button_bar,
-                button_bar2,
-                UItem('pane.info_label', style='readonly'),
-                edit_grp,
-                style_sheet=default_sheet))
-
->>>>>>> 1049d48b
         return v
 
     def _get_info_group(self):
@@ -313,7 +232,6 @@
         return grp
 
     def _get_truncate_group(self):
-<<<<<<< HEAD
         grp = VGroup(HGroup(run_factory_item('use_simple_truncation', label='Use Simple'),
                             icon_button_editor(run_factory_name('clear_conditionals'),
                                                'delete',
@@ -364,62 +282,6 @@
                             enabled_when=queue_factory_name('ok_make'),
                             show_border=True,
                             label='Scripts')
-=======
-        grp = VGroup(
-            HGroup(run_factory_item('use_simple_truncation', label='Use Simple'),
-                   icon_button_editor(run_factory_name('clear_conditionals'),
-                                      'delete',
-                                      tooltip='Clear Conditionals from selected runs'
-                                      # enabled_when=run_factory_name('edit_mode')
-                                      )),
-            HGroup(
-                run_factory_item('trunc_attr',
-                                 editor=EnumEditor(name=run_factory_name('trunc_attrs')),
-                                 show_label=False),
-                run_factory_item('trunc_comp', show_label=False),
-                run_factory_item('trunc_crit', show_label=False),
-                spacer(-10),
-                run_factory_item('trunc_start', label='Start Count'),
-                show_border=True,
-                # enabled_when = run_factory_name('use_simple_truncation'),
-                label='Simple'),
-            HGroup(
-                run_factory_item('conditionals_path',
-                                 editor=EnumEditor(name=run_factory_name('conditionals')),
-                                 label='Path'),
-
-                icon_button_editor(run_factory_name('edit_conditionals_button'), 'table_edit',
-                                   enabled_when=run_factory_name('conditionals_path'),
-                                   tooltip='Edit the selected conditionals file'),
-                icon_button_editor(run_factory_name('new_conditionals_button'), 'table_add',
-                                   tooltip='Add a new conditionals file. Duplicated currently '
-                                           'selected file if applicable'),
-                show_border=True,
-                label='File'),
-            enabled_when=queue_factory_name('ok_make'),
-            label='Run Conditionals')
-        return grp
-
-    def _get_script_group(self):
-        script_grp = VGroup(
-            run_factory_item('extraction_script', style='custom', show_label=False),
-            run_factory_item('measurement_script', style='custom', show_label=False),
-            run_factory_item('post_equilibration_script', style='custom', show_label=False),
-            run_factory_item('post_measurement_script', style='custom', show_label=False),
-            run_factory_item('script_options', style='custom', show_label=False),
-            HGroup(spring,
-                   run_factory_item('default_fits_button',
-                                    show_label=False,
-                                    enabled_when=run_factory_name('default_fits_enabled'),
-                                    label='Default Fits'),
-                   run_factory_item('load_defaults_button',
-                                    tooltip='load the default scripts for this analysis type',
-                                    show_label=False,
-                                    enabled_when=run_factory_name('labnumber'))),
-            enabled_when=queue_factory_name('ok_make'),
-            show_border=True,
-            label='Scripts')
->>>>>>> 1049d48b
         return script_grp
 
     def _get_extract_group(self):
