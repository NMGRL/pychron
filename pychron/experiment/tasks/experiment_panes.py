--- conflicted
+++ resolved
@@ -18,11 +18,7 @@
 from traits.api import Color, Instance, DelegatesTo
 from traitsui.api import View, Item, UItem, VGroup, HGroup, spring, \
     EnumEditor, Group, Spring, VFold, Label, InstanceEditor, \
-<<<<<<< HEAD
-    CheckListEditor, VSplit, TabularEditor
-=======
     CheckListEditor, VSplit, TabularEditor, UReadonly
->>>>>>> fdc6942e
 from pyface.tasks.traits_dock_pane import TraitsDockPane
 from traitsui.editors import TableEditor
 from traitsui.extras.checkbox_column import CheckboxColumn
@@ -42,10 +38,7 @@
 # editing
 #===============================================================================
 
-<<<<<<< HEAD
-=======
-
->>>>>>> fdc6942e
+
 def spacer(w):
     return Spring(width=w, springy=False)
 
@@ -93,17 +86,6 @@
                                           tooltip='Clear all runs added using "frequency"')
 
         queue_grp = VGroup(
-<<<<<<< HEAD
-            HGroup(QFItem('username'),
-                   # Spring(width=-10, springy=False),
-                   QFItem('username',
-                          editor=EnumEditor(name=make_qf_name('usernames')),
-                          width=-25, show_label=False),
-                   icon_button_editor(make_qf_name('edit_user'), 'database_edit'),
-                   Spring(width=-5, springy=False),
-                   QFItem('use_email_notifier', show_label=False),
-                   Item(make_qf_name('email'), enabled_when=make_qf_name('use_email_notifier'))),
-=======
             HGroup(queue_factory_item('username'),
                    queue_factory_item('username',
                                       editor=EnumEditor(name=queue_factory_name('usernames')),
@@ -112,7 +94,6 @@
                    Spring(width=-5, springy=False),
                    queue_factory_item('use_email_notifier', show_label=False),
                    Item(queue_factory_name('email'), enabled_when=queue_factory_name('use_email_notifier'))),
->>>>>>> fdc6942e
             HGroup(
                 queue_factory_item('mass_spectrometer',
                                    show_label=False,
@@ -165,32 +146,6 @@
     def _get_info_group(self):
         grp = Group(
             HGroup(
-<<<<<<< HEAD
-                RFItem('selected_irradiation',
-                       #                                 label='Irradiation',
-
-                       show_label=False,
-                       editor=EnumEditor(name=make_rf_name('irradiations'))),
-                RFItem('selected_level',
-                       show_label=False,
-                       #                                 label='Level',
-                       editor=EnumEditor(name=make_rf_name('levels')))),
-
-            HGroup(RFItem('special_labnumber',
-                          show_label=False,
-                          editor=EnumEditor(values=SPECIAL_NAMES)),
-                   RFItem('frequency', width=50),
-                   spring),
-            HGroup(RFItem('labnumber',
-                          tooltip='Enter a Labnumber',
-                          width=100),
-                   RFItem('_labnumber', show_label=False,
-                          #                              editor=EnumEditor(name=make_rf_name('labnumbers')),
-                          editor=CheckListEditor(name=make_rf_name('labnumbers')),
-                          width=-20),
-                   spring),
-            HGroup(RFItem('flux'),
-=======
                 run_factory_item('selected_irradiation',
                                  show_label=False,
                                  editor=EnumEditor(name=run_factory_name('irradiations'))),
@@ -211,37 +166,11 @@
                                     width=-20),
                    spring),
             HGroup(run_factory_item('flux'),
->>>>>>> fdc6942e
                    Label(u'\u00b1'),
                    run_factory_item('flux_error', show_label=False),
                    icon_button_editor(run_factory_name('save_flux_button'),
                                       'database_save',
                                       tooltip='Save flux to database'),
-<<<<<<< HEAD
-                   enabled_when=make_rf_name('labnumber')),
-            HGroup(
-                RFItem('aliquot',
-                       width=50),
-                RFItem('irradiation',
-                       tooltip='Irradiation info retreived from Database',
-                       style='readonly',
-                       width=90, ),
-                RFItem('sample',
-                       tooltip='Sample info retreived from Database',
-                       style='readonly',
-                       width=100,
-                       show_label=False),
-                spring),
-            HGroup(
-                RFItem('weight',
-                       label='Weight (mg)',
-                       tooltip='(Optional) Enter the weight of the sample in mg. Will be saved in Database with analysis', ),
-                RFItem('comment',
-                       tooltip='(Optional) Enter a comment for this sample. Will be saved in Database with analysis'),
-                RFItem('auto_fill_comment',
-                       show_label=False,
-                       tooltip='Auto fill "Comment" with IrradiationLevel:Hole, e.g A:9')),
-=======
                    enabled_when=run_factory_name('labnumber')),
             HGroup(
                 run_factory_item('aliquot',
@@ -267,7 +196,6 @@
                 run_factory_item('auto_fill_comment',
                                  show_label=False,
                                  tooltip='Auto fill "Comment" with IrradiationLevel:Hole, e.g A:9')),
->>>>>>> fdc6942e
             show_border=True,
             label='Sample Info')
         return grp
@@ -288,16 +216,6 @@
                 show_border=True,
                 label='Simple'),
             HGroup(
-<<<<<<< HEAD
-                RFItem('truncation_path',
-                       editor=EnumEditor(name=make_rf_name('truncations')),
-                       label='Path'),
-
-                icon_button_editor(make_rf_name('edit_truncation_button'), 'table_edit',
-                                   enabled_when=make_rf_name('truncation_path'),
-                                   tooltip='Edit the selected action file'),
-                icon_button_editor(make_rf_name('new_truncation_button'), 'table_add',
-=======
                 run_factory_item('truncation_path',
                                  editor=EnumEditor(name=run_factory_name('truncations')),
                                  label='Path'),
@@ -306,7 +224,6 @@
                                    enabled_when=run_factory_name('truncation_path'),
                                    tooltip='Edit the selected action file'),
                 icon_button_editor(run_factory_name('new_truncation_button'), 'table_add',
->>>>>>> fdc6942e
                                    tooltip='Add a new action file. Duplicated currently selected file if applicable'),
                 show_border=True,
                 label='File'),
@@ -315,21 +232,6 @@
 
     def _get_script_group(self):
         script_grp = VGroup(
-<<<<<<< HEAD
-            RFItem('extraction_script', style='custom', show_label=False),
-            RFItem('measurement_script', style='custom', show_label=False),
-            RFItem('post_equilibration_script', style='custom', show_label=False),
-            RFItem('post_measurement_script', style='custom', show_label=False),
-            RFItem('script_options', style='custom', show_label=False),
-            HGroup(spring,
-                   RFItem('default_fits_button',
-                          show_label=False,
-                          label='Default Fits'),
-                   RFItem('load_defaults_button',
-                          tooltip='load the default scripts for this analysis type',
-                          show_label=False,
-                          enabled_when=make_rf_name('labnumber'))),
-=======
             run_factory_item('extraction_script', style='custom', show_label=False),
             run_factory_item('measurement_script', style='custom', show_label=False),
             run_factory_item('post_equilibration_script', style='custom', show_label=False),
@@ -343,7 +245,6 @@
                                     tooltip='load the default scripts for this analysis type',
                                     show_label=False,
                                     enabled_when=run_factory_name('labnumber'))),
->>>>>>> fdc6942e
             show_border=True,
             label='Scripts')
         return script_grp
