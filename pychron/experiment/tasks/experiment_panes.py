# ===============================================================================
# Copyright 2013 Jake Ross
#
# Licensed under the Apache License, Version 2.0 (the "License");
# you may not use this file except in compliance with the License.
# You may obtain a copy of the License at
#
# http://www.apache.org/licenses/LICENSE-2.0
#
# Unless required by applicable law or agreed to in writing, software
# distributed under the License is distributed on an "AS IS" BASIS,
# WITHOUT WARRANTIES OR CONDITIONS OF ANY KIND, either express or implied.
# See the License for the specific language governing permissions and
# limitations under the License.
# ===============================================================================

# ============= enthought library imports =======================
from traits.api import Color, Instance, DelegatesTo, List, Any, Property
from traitsui.api import View, Item, UItem, VGroup, HGroup, spring, \
    EnumEditor, Group, Spring, VFold, Label, InstanceEditor, \
    VSplit, TabularEditor, UReadonly, ListEditor, RangeEditor, Readonly
from pyface.tasks.traits_dock_pane import TraitsDockPane
from traitsui.editors import TableEditor
from traitsui.table_column import ObjectColumn
from traitsui.tabular_adapter import TabularAdapter
# ============= standard library imports ========================
# ============= local library imports  ==========================
from pychron.core.ui.combobox_editor import ComboboxEditor
from pychron.core.ui.led_editor import LEDEditor
from pychron.envisage.icon_button_editor import icon_button_editor
from pychron.experiment.utilities.identifier import SPECIAL_NAMES
from pychron.pychron_constants import MEASUREMENT_COLOR, EXTRACTION_COLOR, \
    NOT_EXECUTABLE_COLOR, SKIP_COLOR, SUCCESS_COLOR, CANCELED_COLOR, \
    TRUNCATED_COLOR, FAILED_COLOR, END_AFTER_COLOR
from pychron.core.ui.custom_label_editor import CustomLabel
from pychron.experiment.plot_panel import PlotPanel


# ===============================================================================
# editing
# ===============================================================================
from pychron.stylesheeets import default_sheet


def spacer(w):
    return Spring(width=w, springy=False)


def queue_factory_name(name):
    return 'object.queue_factory.{}'.format(name)


def run_factory_name(name):
    return 'object.run_factory.{}'.format(name)


def queue_factory_item(name, **kw):
    return Item(queue_factory_name(name), **kw)


def run_factory_item(name, **kw):
    return Item(run_factory_name(name), **kw)


class ExperimentFactoryPane(TraitsDockPane):
    id = 'pychron.experiment.factory'
    name = 'Experiment Editor'
    info_label = Property(depends_on='model.run_factory.info_label')

    def _get_info_label(self):
        return '<font size="12" color="green"><b>{}</b></font>'.format(self.model.run_factory.info_label)

    @property
    def traits_view(self):
        add_button = icon_button_editor('add_button', 'add',
                                        # enabled_when='ok_add',
                                        tooltip='Add run')

        save_button = icon_button_editor('save_button', 'disk',
                                         tooltip='Save queue to file')

        edit_button = icon_button_editor('edit_mode_button', 'table_edit',
                                         enabled_when='edit_enabled',
                                         tooltip='Toggle edit mode')

        clear_button = icon_button_editor('clear_button',
                                          'table_row_delete',
                                          tooltip='Clear all runs added using "frequency"')

        queue_grp = VGroup(
            HGroup(UItem(queue_factory_name('username'),
                         show_label=False,
                         editor=ComboboxEditor(name=queue_factory_name('usernames'))),
                   icon_button_editor(queue_factory_name('edit_user'), 'database_edit'),
                   # Spring(width=-5, springy=False),
                   queue_factory_item('use_email',
                                      tooltip='Send email notifications',
                                      show_label=False),
                   Item(queue_factory_name('email')),
                   queue_factory_item('use_group_email',
                                      tooltip='Email a group of users',
                                      label='Group'),
                   icon_button_editor(queue_factory_name('edit_emails'), 'cog',
                                      tooltip='Edit user group')),
            HGroup(queue_factory_item('experiment_identifier',
                                      label='Experiment ID',
                                      editor=ComboboxEditor(name=queue_factory_name('experiment_identifiers'))),
                   icon_button_editor(queue_factory_name('add_experiment_identifier'), 'add')),
            HGroup(
                queue_factory_item('mass_spectrometer',
                                   show_label=False,
                                   editor=EnumEditor(name=queue_factory_name('mass_spectrometers'))),
                queue_factory_item('extract_device',
                                   show_label=False,
                                   editor=EnumEditor(name=queue_factory_name('extract_devices'))),
                queue_factory_item('load_name',
                                   width=150,
                                   label='Load',
                                   editor=ComboboxEditor(name=queue_factory_name('load_names'))),
                icon_button_editor('generate_queue_button', 'brick-go',
                                   tooltip='Generate a experiment queue from the selected load',
                                   enabled_when='load_name'),
                icon_button_editor('edit_queue_config_button', 'cog',
                                   tooltip='Configure experiment queue generation')),
            HGroup(queue_factory_item('queue_conditionals_name',
                                      label='Queue Conditionals',
                                      editor=EnumEditor(name=queue_factory_name('available_conditionals')))),
            queue_factory_item('delay_before_analyses'),
            queue_factory_item('delay_between_analyses'),
            show_border=True,
            label='Queue')

        button_bar = HGroup(
            save_button,
            add_button,
            clear_button,
            edit_button,
            CustomLabel(run_factory_name('edit_mode_label'),
                        color='red',
                        width=40),
            spring,
            run_factory_item('end_after', width=30),
            run_factory_item('skip'))
        button_bar2 = HGroup(Item('auto_increment_id', label='Auto Increment L#'),
                             Item('auto_increment_position', label='Position'), )
        edit_grp = VFold(
            queue_grp,
            VGroup(
                self._get_info_group(),
                self._get_extract_group(),
                enabled_when=queue_factory_name('ok_make'),
                label='General'),
            self._get_script_group(),
            self._get_truncate_group())

        v = View(
            VGroup(
                button_bar,
                button_bar2,
                UItem('pane.info_label', style='readonly'),
                edit_grp,
                style_sheet=default_sheet))

        return v

    def _get_info_group(self):
        grp = Group(
            HGroup(
                run_factory_item('selected_irradiation',
                                 show_label=False,
                                 editor=EnumEditor(name=run_factory_name('irradiations'))),
                run_factory_item('selected_level',
                                 show_label=False,
                                 editor=EnumEditor(name=run_factory_name('levels')))),

            HGroup(run_factory_item('special_labnumber',
                                    show_label=False,
                                    editor=EnumEditor(values=SPECIAL_NAMES)),
                   run_factory_item('run_block', show_label=False,
                                    editor=EnumEditor(name=run_factory_name('run_blocks'))),
                   icon_button_editor(run_factory_name('edit_run_blocks'), 'cog'),
                   run_factory_item('frequency_model.frequency_int', width=50),
                   icon_button_editor(run_factory_name('edit_frequency_button'), 'cog'),
                   # run_factory_item('freq_before', label='Before'),
                   # run_factory_item('freq_after', label='After'),
                   spring),

            # HGroup(run_factory_item('labnumber',
            # tooltip='Enter a Labnumber',
            # width=100, ),
            # run_factory_item('_labnumber', show_label=False,
            # editor=CheckListEditor(name=run_factory_name('labnumbers')),
            # width=-20),
            # run_factory_item('aliquot',
            #                         width=50),
            #        spring),

            HGroup(run_factory_item('labnumber',
                                    tooltip='Enter a Labnumber',
                                    width=100,
                                    editor=ComboboxEditor(name=run_factory_name('labnumbers'))),
                   run_factory_item('aliquot',
                                    width=50),
                   spring),

            HGroup(
                run_factory_item('weight',
                                 label='Weight (mg)',
                                 tooltip='(Optional) Enter the weight of the sample in mg. '
                                         'Will be saved in Database with analysis'),
                run_factory_item('comment',
                                 tooltip='(Optional) Enter a comment for this sample. '
                                         'Will be saved in Database with analysis'),
                run_factory_item('auto_fill_comment',
                                 show_label=False,
                                 tooltip='Auto fill "Comment" with IrradiationLevel:Hole, e.g A:9'),
                # run_factory_item('comment_template',
                # editor=EnumEditor(name=run_factory_name('comment_templates')),
                # show_label=False),
                icon_button_editor(run_factory_name('edit_comment_template'), 'cog',
                                   tooltip='Edit comment template')),
            HGroup(run_factory_item('flux'),
                   Label(u'\u00b1'),
                   run_factory_item('flux_error', show_label=False),
                   icon_button_editor(run_factory_name('save_flux_button'),
                                      'database_save',
                                      tooltip='Save flux to database'),
                   enabled_when=run_factory_name('labnumber')),

            show_border=True,
            label='Sample Info')
        return grp

    def _get_truncate_group(self):
        grp = VGroup(
            HGroup(run_factory_item('use_simple_truncation', label='Use Simple'),
                   icon_button_editor(run_factory_name('clear_conditionals'),
                                      'delete',
                                      tooltip='Clear Conditionals from selected runs'
                                      # enabled_when=run_factory_name('edit_mode')
                                      )),
            HGroup(
                run_factory_item('trunc_attr',
                                 editor=EnumEditor(name=run_factory_name('trunc_attrs')),
                                 show_label=False),
                run_factory_item('trunc_comp', show_label=False),
                run_factory_item('trunc_crit', show_label=False),
                spacer(-10),
                run_factory_item('trunc_start', label='Start Count'),
                show_border=True,
                # enabled_when = run_factory_name('use_simple_truncation'),
                label='Simple'),
            HGroup(
                run_factory_item('conditionals_path',
                                 editor=EnumEditor(name=run_factory_name('conditionals')),
                                 label='Path'),

                icon_button_editor(run_factory_name('edit_conditionals_button'), 'table_edit',
                                   enabled_when=run_factory_name('conditionals_path'),
                                   tooltip='Edit the selected conditionals file'),
                icon_button_editor(run_factory_name('new_conditionals_button'), 'table_add',
                                   tooltip='Add a new conditionals file. Duplicated currently '
                                           'selected file if applicable'),
                show_border=True,
                label='File'),
            enabled_when=queue_factory_name('ok_make'),
            label='Run Conditionals')
        return grp

    def _get_script_group(self):
        script_grp = VGroup(
            run_factory_item('extraction_script', style='custom', show_label=False),
            run_factory_item('measurement_script', style='custom', show_label=False),
            run_factory_item('post_equilibration_script', style='custom', show_label=False),
            run_factory_item('post_measurement_script', style='custom', show_label=False),
            run_factory_item('script_options', style='custom', show_label=False),
            HGroup(spring,
                   run_factory_item('default_fits_button',
                                    show_label=False,
                                    enabled_when=run_factory_name('default_fits_enabled'),
                                    label='Default Fits'),
                   run_factory_item('load_defaults_button',
                                    tooltip='load the default scripts for this analysis type',
                                    show_label=False,
                                    enabled_when=run_factory_name('labnumber'))),
            enabled_when=queue_factory_name('ok_make'),
            show_border=True,
            label='Scripts')
        return script_grp

    def _get_extract_group(self):
        return run_factory_item('factory_view', style='custom', show_label=False)


# ===============================================================================
# execution
# ===============================================================================
class WaitPane(TraitsDockPane):
    id = 'pychron.experiment.wait'
    name = 'Wait'

    def traits_view(self):
        cview = View(VGroup(
            CustomLabel('message',
                        size=14,
                        weight='bold',
                        color_name='message_color'),

            HGroup(Spring(width=-5, springy=False),
                   Item('high', label='Set Max. Seconds'),
                   spring,
                   CustomLabel('current_time',
                               size=14,
                               weight='bold'),
                   UItem('continue_button')),
            HGroup(Spring(width=-5, springy=False),
                   Item('current_time', show_label=False,
                        editor=RangeEditor(mode='slider', low=1, high_name='duration')))))

        v = View(UItem('active_control',
                       style='custom',
                       visible_when='single',
                       editor=InstanceEditor(view=cview)),
                 UItem('controls',
                       editor=ListEditor(
                           use_notebook=True,
                           selected='active_control',
                           page_name='.page_name',
                           view=cview),
                       style='custom',
                       visible_when='not single'))
        return v

        # def traits_view(self):
        # v = View(
        # UItem('wait_group',
        # style='custom'))
        # return v


class ConnectionStatusPane(TraitsDockPane):
    id = 'pychron.experiment.connection_status'
    name = 'Connection Status'

    def traits_view(self):
        cols = [ObjectColumn(name='name', editable=False),
                ObjectColumn(name='connected', editable=False)]
        v = View(UItem('connectables',
                       editor=TableEditor(editable=False,
                                          sortable=False,
                                          columns=cols)))
        return v


class StatsPane(TraitsDockPane):
    id = 'pychron.experiment.stats'
    name = 'Stats'

    def traits_view(self):
        gen_grp = VGroup(Readonly('nruns', width=350, label='Total Runs'),
                         Readonly('nruns_finished', label='Completed'),
                         Readonly('total_time'),
                         Readonly('elapsed'),
                         Readonly('etf', label='Est. finish'),
                         show_border=True, label='General')
        cur_grp = VGroup(Readonly('current_run_duration', ),
                         Readonly('run_elapsed'),
                         show_border=True,
                         label='Current')
        sel_grp = VGroup(Readonly('start_at'),
                         Readonly('end_at'),
                         Readonly('run_duration'),

                         label='Selection', show_border=True)
        v = View(VGroup(gen_grp, cur_grp, sel_grp))
        return v

        # def traits_view(self):
        # v = View(UItem('stats', style='custom'))
        # return v


class ControlsPane(TraitsDockPane):
    # name = 'Controls'
    id = 'pychron.experiment.controls'

    movable = False
    closable = False
    floatable = False

    def traits_view(self):
        cancel_tt = '''Cancel current run and continue to next run'''
        stop_tt = '''Cancel current run and stop queue'''
        start_tt = '''Start current experiment queue. 
Will continue to next opened queue when completed'''
        truncate_tt = '''Stop the current measurement process and continue to 
the next step in the measurement script'''
        truncate_style_tt = '''Normal= measure_iteration stopped at current step
    script continues
Quick=   measure_iteration stopped at current step
    script continues using abbreviated_count_ratio*counts'''
        end_tt = '''Stop the queue and the end of the current run'''

        v = View(
            HGroup(
                UItem('executing_led', editor=LEDEditor()),
                spacer(-20),
                icon_button_editor('start_button',
                                   'start',
                                   enabled_when='can_start',
                                   tooltip=start_tt),
                icon_button_editor('stop_button', 'stop',
                                   enabled_when='not can_start',
                                   tooltip=stop_tt),

                spacer(-20),
                Item('end_at_run_completion',
                     label='Stop at Completion',
                     tooltip=end_tt),
                spacer(-20),
                icon_button_editor('cancel_run_button', 'cancel',
                                   enabled_when='can_cancel',
                                   tooltip=cancel_tt),
                spacer(-20),
                icon_button_editor('truncate_button',
                                   'lightning',
                                   enabled_when='measuring',
                                   tooltip=truncate_tt),
                UItem('truncate_style',
                      enabled_when='measuring',
                      tooltip=truncate_style_tt),
<<<<<<< HEAD
                UItem('show_conditionals_button',
                      # enabled_when='measuring'
                      ),
=======
                UItem('show_conditionals_button'),
>>>>>>> fa7878ec
                spacer(-75),
                CustomLabel('extraction_state_label',
                            color_name='extraction_state_color',
                            size=24,
                            weight='bold'), spring))
        return v


class ExplanationPane(TraitsDockPane):
    id = 'pychron.experiment.explanation'
    name = 'Explanation'
    measurement = Color(MEASUREMENT_COLOR)
    extraction = Color(EXTRACTION_COLOR)
    success = Color(SUCCESS_COLOR)
    skip = Color(SKIP_COLOR)
    canceled = Color(CANCELED_COLOR)
    truncated = Color(TRUNCATED_COLOR)
    failed = Color(FAILED_COLOR)
    not_executable = Color(NOT_EXECUTABLE_COLOR)
    end_after = Color(END_AFTER_COLOR)

    def traits_view(self):
        v = View(
            VGroup(
                HGroup(Label('Extraction'), spring,
                       UReadonly('extraction', )),
                HGroup(Label('Measurement'), spring,
                       UReadonly('measurement', )),
                HGroup(Label('Skip'), spring,
                       UReadonly('skip', )),
                HGroup(Label('Success'), spring,
                       UReadonly('success', )),
                HGroup(Label('Truncated'), spring,
                       UReadonly('truncated', )),
                HGroup(Label('Canceled'), spring,
                       UReadonly('canceled', )),
                HGroup(Label('Failed'), spring,
                       UReadonly('failed', )),
                HGroup(Label('Not Executable'), spring,
                       UReadonly('not_executable', )),
                HGroup(Label('End After'), spring,
                       UReadonly('end_after', ))))
        return v


class IsotopeEvolutionPane(TraitsDockPane):
    id = 'pychron.experiment.isotope_evolution'
    name = 'Isotope Evolutions'
    plot_panel = Instance(PlotPanel, ())
    is_peak_hop = DelegatesTo('plot_panel')

    def traits_view(self):
        v = View(
            VSplit(
                UItem('object.plot_panel.graph_container',
                      style='custom',
                      height=0.75),
                VGroup(
                    HGroup(Spring(springy=False, width=-5),
                           Item('object.plot_panel.ncycles', label='Cycles',
                                tooltip='Set the number of measurement cycles',
                                visible_when='is_peak_hop',
                                width=-100),
                           Spring(springy=False, width=-10),
                           CustomLabel('object.plot_panel.current_cycle',
                                       color='blue',
                                       color_name='object.plot_panel.current_color',
                                       width=175,
                                       visible_when='is_peak_hop'),
                           Spring(springy=False, width=-10),
                           Item('object.plot_panel.ncounts', label='Counts',
                                tooltip='Set the number of measurement points'),
                           Spring(springy=False, width=-10),
                           CustomLabel('object.plot_panel.display_counts',
                                       color='red',
                                       size=14,
                                       width=100),
                           Spring(springy=False, width=-5)),
                    UItem('object.plot_panel.analysis_view',
                          style='custom',
                          height=0.25))))
        return v


class SummaryPane(TraitsDockPane):
    id = 'pychron.experiment.summary'
    name = 'Summary'
    plot_panel = Instance('pychron.experiment.plot_panel.PlotPanel')

    def traits_view(self):
        v = View(UItem('plot_panel', editor=InstanceEditor(view='summary_view'),
                       style='custom'))
        return v


class AnalysisHealthAdapter(TabularAdapter):
    columns = [('Isotope', 'name'),
               ('Min.', 'health_min'),
               ('Health', 'health'),
               ('Max.', 'health_max')]


class AnalysisHealthPane(TraitsDockPane):
    id = 'pychron.experiment.analysis_health'
    name = 'Health'

    def traits_view(self):
        v = View(UItem('analysis_type', style='readonly'),

                 Item('isotopes', editor=TabularEditor(adapter=AnalysisHealthAdapter())))
        return v


class LoggerPane(TraitsDockPane):
    loggers = List
    selected = Any
    name = 'Logger'
    id = 'pychron.experiment.logger'

    def __init__(self, *args, **kw):
        super(LoggerPane, self).__init__(*args, **kw)
        from pychron.displays.gdisplays import gWarningDisplay, gLoggerDisplay

        self.loggers = [gLoggerDisplay, gWarningDisplay]

    def traits_view(self):
        v = View(UItem('loggers',
                       editor=ListEditor(use_notebook=True,
                                         page_name='.title',
                                         selected='selected'),
                       style='custom'))

        return v

# ============= EOF =============================================<|MERGE_RESOLUTION|>--- conflicted
+++ resolved
@@ -429,13 +429,7 @@
                 UItem('truncate_style',
                       enabled_when='measuring',
                       tooltip=truncate_style_tt),
-<<<<<<< HEAD
-                UItem('show_conditionals_button',
-                      # enabled_when='measuring'
-                      ),
-=======
                 UItem('show_conditionals_button'),
->>>>>>> fa7878ec
                 spacer(-75),
                 CustomLabel('extraction_state_label',
                             color_name='extraction_state_color',
