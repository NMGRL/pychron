--- conflicted
+++ resolved
@@ -18,12 +18,8 @@
 import pickle
 
 from traits.api import String, Str, Property, Any, Float, Instance, Int, List, \
-<<<<<<< HEAD
-    cached_property, on_trait_change, Bool, Button, Event, Enum
-
-=======
     cached_property, on_trait_change, Bool, Button, Event, Enum, Dict
->>>>>>> 5269b9e0
+    
 # ============= standard library imports ========================
 from traits.trait_errors import TraitError
 import yaml
@@ -875,36 +871,6 @@
         if self.suppress_meta:
             return True
 
-<<<<<<< HEAD
-        db = self.db
-        self._aliquot = 0
-        with db.session_ctx():
-            # convert labnumber (a, bg, or 10034 etc)
-            self.debug('load meta')
-            ln = db.get_identifier(labnumber)
-            if ln:
-                # set sample and irrad info
-                try:
-                    self.sample = ln.sample.name
-                except AttributeError:
-                    pass
-
-                try:
-                    a = int(ln.analyses[-1].aliquot + 1)
-                except IndexError, e:
-                    a = 1
-
-                self._aliquot = a
-
-                self.irradiation = self._make_irrad_level(ln)
-
-                if self.auto_fill_comment:
-                    self._set_auto_comment()
-                return True
-            else:
-                self.warning_dialog(
-                    '{} does not exist. Add using "Labnumber Entry" or "Utilities>>Import"'.format(labnumber))
-=======
         # self._aliquot = 0
         if labnumber in self._meta_cache:
             self.debug('using cached meta values for {}'.format(labnumber))
@@ -943,7 +909,6 @@
                 else:
                     self.warning_dialog(
                         '{} does not exist. Add using "Labnumber Entry" or "Utilities>>Import"'.format(labnumber))
->>>>>>> 5269b9e0
 
     def _load_labnumber_defaults(self, old, labnumber, special):
         self.debug('load labnumber defaults {} {}'.format(labnumber, special))
