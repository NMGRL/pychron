# ===============================================================================
# Copyright 2012 Jake Ross
#
# Licensed under the Apache License, Version 2.0 (the "License");
# you may not use this file except in compliance with the License.
# You may obtain a copy of the License at
#
# http://www.apache.org/licenses/LICENSE-2.0
#
# Unless required by applicable law or agreed to in writing, software
# distributed under the License is distributed on an "AS IS" BASIS,
# WITHOUT WARRANTIES OR CONDITIONS OF ANY KIND, either express or implied.
# See the License for the specific language governing permissions and
# limitations under the License.
# ===============================================================================

# ============= enthought library imports =======================
import pickle

from apptools.preferences.preference_binding import bind_preference
from traits.api import String, Str, Property, Any, Float, Instance, Int, List, \
    cached_property, on_trait_change, Bool, Button, Event, Enum, Dict


# ============= standard library imports ========================
from traits.trait_errors import TraitError
import yaml
import os
# ============= local library imports  ==========================
from pychron.core.helpers.iterfuncs import partition
from pychron.envisage.view_util import open_view
from pychron.experiment.conditional.conditionals_edit_view import edit_conditionals
from pychron.experiment.datahub import Datahub
from pychron.experiment.queue.run_block import RunBlock
from pychron.experiment.utilities.frequency_edit_view import FrequencyModel
from pychron.persistence_loggable import PersistenceLoggable
from pychron.experiment.utilities.position_regex import SLICE_REGEX, PSLICE_REGEX, \
    SSLICE_REGEX, TRANSECT_REGEX, POSITION_REGEX, CSLICE_REGEX, XY_REGEX
from pychron.pychron_constants import NULL_STR, SCRIPT_KEYS, SCRIPT_NAMES, LINE_STR
from pychron.experiment.automated_run.factory_view import FactoryView
from pychron.experiment.utilities.identifier import convert_special_name, ANALYSIS_MAPPING, NON_EXTRACTABLE, \
    make_special_identifier, make_standard_identifier, SPECIAL_KEYS
from pychron.experiment.automated_run.spec import AutomatedRunSpec
from pychron.paths import paths
from pychron.experiment.script.script import Script, ScriptOptions
from pychron.experiment.queue.increment_heat_template import IncrementalHeatTemplate
from pychron.experiment.utilities.human_error_checker import HumanErrorChecker
from pychron.core.helpers.filetools import list_directory, add_extension, list_directory2, remove_extension
from pychron.lasers.pattern.pattern_maker_view import PatternMakerView
from pychron.core.ui.gui import invoke_in_main_thread


class EditEvent(Event):
    pass


class UpdateSelectedCTX(object):
    _factory = None

    def __init__(self, factory):
        self._factory = factory

    def __enter__(self):
        self._factory.set_labnumber = False
        self._factory.set_position = False

    def __exit__(self, exc_type, exc_val, exc_tb):
        self._factory.set_labnumber = True
        self._factory.set_position = True


def EKlass(klass):
    return klass(enter_set=True, auto_set=False)


def increment_value(m, increment=1):
    s = ','
    if s not in m:
        m = (m,)
        s = ''
    else:
        m = m.split(s)

    ms = []
    for mi in m:
        try:
            ms.append(str(int(mi) + increment))
        except ValueError:
            return s.join(m)

    return s.join(ms)


def increment_position(pos):
    for regex, sfunc, ifunc, _ in (SLICE_REGEX, SSLICE_REGEX,
                                   PSLICE_REGEX, CSLICE_REGEX, TRANSECT_REGEX):
        if regex.match(pos):
            return ifunc(pos)
    else:
        m = map(int, pos.split(','))
        ms = []
        offset = max(m) - min(m)
        inc = 1
        for i, mi in enumerate(m):
            try:
                inc = m[i + 1] - mi
            except IndexError:
                pass
            ms.append(mi + offset + inc)
        return ','.join(map(str, ms))


def generate_positions(pos):
    for regex, func, ifunc, _ in (SLICE_REGEX, SSLICE_REGEX,
                                  PSLICE_REGEX, CSLICE_REGEX, TRANSECT_REGEX):
        if regex.match(pos):
            return func(pos)
    else:
        return [pos]


def get_run_blocks():
    p = paths.run_block_dir
    blocks = list_directory2(p, '.txt', remove_extension=True)
    return ['RunBlock', LINE_STR] + blocks


def get_comment_templates():
    p = paths.comment_templates
    templates = list_directory(p)
    return templates


def remove_file_extension(name, ext='.py'):
    if not name:
        return name

    if name is NULL_STR:
        return NULL_STR

    if name.endswith('.py'):
        name = name[:-3]

    return name


class AutomatedRunFactory(PersistenceLoggable):
    dvc = Instance('pychron.dvc.dvc.DVC')
    datahub = Instance(Datahub)
    undoer = Any
    edit_event = Event

    # ============== scripts =============
    extraction_script = Instance(Script)
    measurement_script = Instance(Script)
    post_measurement_script = Instance(Script)
    post_equilibration_script = Instance(Script)

    script_options = Instance(ScriptOptions, ())
    load_defaults_button = Button('Default')

    default_fits_button = Button
    default_fits_enabled = Bool
    # ===================================

    human_error_checker = Instance(HumanErrorChecker, ())
    factory_view = Instance(FactoryView)
    factory_view_klass = FactoryView

    set_labnumber = True
    set_position = True

    labnumber = String(enter_set=True, auto_set=False)
    update_labnumber = Event

    aliquot = EKlass(Int)
    special_labnumber = Str('Special Labnumber')

    db_refresh_needed = Event
    auto_save_needed = Event

    _labnumber = String
    labnumbers = Property(depends_on='project, selected_level')

    project = Any
    projects = Property(depends_on='db, db_refresh_needed')

    selected_irradiation = Str('Irradiation')
    irradiations = Property(depends_on='db, db_refresh_needed')
    selected_level = Str('Level')
    levels = Property(depends_on='selected_irradiation, db')

    flux = Property(Float, depends_on='labnumber')
    flux_error = Property(Float, depends_on='labnumber')

    _flux = None
    _flux_error = None
    save_flux_button = Button

    skip = Bool(False)
    end_after = Property(Bool, depends_on='_end_after')
    _end_after = Bool(False)

    weight = Float
    comment = Str
    auto_fill_comment = Bool
    comment_template = Str
    comment_templates = List
    edit_comment_template = Button

    position = Property(depends_on='_position')
    _position = String

    # ===========================================================================
    # measurement
    # ===========================================================================
    use_cdd_warming = Bool
    collection_time_zero_offset = Float(0)

    # ===========================================================================
    # extract
    # ===========================================================================
    # extract_value = Property(
    # EKlass(Float),
    # depends_on='_extract_value')
    # _extract_value = Float
    extract_value = EKlass(Float)
    extract_units = Str(NULL_STR)
    extract_units_names = List(['', 'watts', 'temp', 'percent'])
    _default_extract_units = 'watts'

    ramp_duration = EKlass(Float)

    overlap = EKlass(String)
    duration = EKlass(Float)
    cleanup = EKlass(Float)
    beam_diameter = Property(EKlass(String), depends_on='_beam_diameter')
    _beam_diameter = String

    pattern = String('Pattern')
    patterns = List
    remote_patterns = List

    edit_pattern = Event
    edit_pattern_label = Property(depends_on='pattern')
    # ===========================================================================
    # templates
    # ===========================================================================
    template = String('Step Heat Template')
    templates = List

    edit_template = Event
    edit_template_label = Property(depends_on='template')

    # ===========================================================================
    # conditionals
    # ===========================================================================
    trunc_attr = String('age')
    trunc_attrs = List(['age',
                        'kca',
                        'kcl',
                        'age.std',
                        'kca.std',
                        'kcl.std',
                        'rad40_percent',
                        'Ar40', 'Ar39', 'Ar38', 'Ar37', 'Ar36'])
    trunc_comp = Enum('>', '<', '>=', '<=', '=')
    trunc_crit = Float(enter_set=True, auto_set=False)
    trunc_start = Int(100, enter_set=True, auto_set=False)
    use_simple_truncation = Bool

    conditionals_str = Property(depends_on='trunc_+')
    conditionals_path = String
    conditionals = List
    clear_conditionals = Button
    edit_conditionals_button = Button
    new_conditionals_button = Button

    # ===========================================================================
    # blocks
    # ===========================================================================
    run_block = Str('RunBlock')
    run_blocks = List
    edit_run_blocks = Button

    # ===========================================================================
    # frequency
    # ===========================================================================
    # frequency = Int
    # freq_before = Bool(True)
    # freq_after = Bool(False)
    # freq_template = Str
    frequency_model = Instance(FrequencyModel, ())
    edit_frequency_button = Button
    # ===========================================================================
    # readonly
    # ===========================================================================
    sample = Str
    irradiation = Str
    irrad_level = Str
    irrad_hole = Str

    info_label = Property(depends_on='labnumber')
    extractable = Property(depends_on='labnumber')

    update_info_needed = Event
    refresh_table_needed = Event
    changed = Event
    suppress_update = False

    edit_mode = Bool(False)
    edit_mode_label = Property(depends_on='edit_mode')
    edit_enabled = Bool(False)

    mass_spectrometer = String
    extract_device = Str
    username = Str

    pattributes = ('collection_time_zero_offset',
                   'selected_irradiation', 'selected_level',
                   'extract_value', 'extract_units', 'cleanup',
                   'duration', 'beam_diameter', 'ramp_duration', 'overlap',
                   'pattern', 'labnumber', 'position',
                   'weight', 'comment', 'template',
                   'use_simple_truncation', 'conditionals_path')

    suppress_meta = False

    use_name_prefix = Bool
    name_prefix = Str
    # ===========================================================================
    # private
    # ===========================================================================
    _current_loaded_default_scripts_key = None
    _selected_runs = List
    _spec_klass = AutomatedRunSpec
    _set_defaults = True
    _no_clear_labnumber = False
    _meta_cache = Dict

    def __init__(self, *args, **kw):
        bind_preference(self, 'use_name_prefix', 'pychron.pyscript.use_name_prefix')
        bind_preference(self, 'name_prefix', 'pychron.pyscript.name_prefix')
        super(AutomatedRunFactory, self).__init__(*args, **kw)

    def setup_files(self):
        self.load_templates()
        self.load_run_blocks()
        # self.remote_patterns = self._get_patterns()
        self.load_patterns()
        self.load_conditionals()
        # self.load_comment_templates()

    def activate(self, load_persistence):

        # self.load_run_blocks()
        self.conditionals_path = NULL_STR
        if load_persistence:
            self.load()

        self.setup_files()

        # db = self.db
        # with db.session_ctx():
        # ms = db.get_mass_spectrometer(self.mass_spectrometer)
        # ed = db.get_extraction_device(self.extract_device)
        #     self._mass_spectrometers = ms
        #     self._extract_devices = ed

    def deactivate(self):
        self.dump(verbose=True)

    def set_end_after(self, v):
        self._update_run_values('end_after', v)

    def update_selected_ctx(self):
        return UpdateSelectedCTX(self)

    def check_run_addition(self, runs, load_name):
        """
            check if its ok to add runs to the queue.
            ie. do they have any missing values.
                does the labnumber match the loading

            return True if ok to add runs else False
        """
        hec = self.human_error_checker
        ret = hec.check_runs(runs, test_all=True)
        if ret:
            hec.report_errors(ret)
            return False

        return True

    # def load_comment_templates(self):
    # self.comment_templates = self._get_comment_templates()

    def load_run_blocks(self):
        self.run_blocks = get_run_blocks()

    def load_templates(self):
        self.templates = self._get_templates()

    def load_patterns(self):
        self.patterns = self._get_patterns()

    def load_conditionals(self):
        self.conditionals = self._get_conditionals()

    def use_frequency(self):
        return self.labnumber in ANALYSIS_MAPPING and self.frequency_model.frequency

    def load_from_run(self, run):
        self._clone_run(run)

    def set_selected_runs(self, runs):
        self.debug('len selected runs {}'.format(len(runs)))
<<<<<<< HEAD
        run = None
=======

        self._selected_runs = runs

>>>>>>> fa7878ec
        if runs:
            run = runs[0]
            self._set_defaults = False
            self._clone_run(run, set_labnumber=self.set_labnumber,
                            set_position=self.set_position)
            self._set_defaults = True

        # self.suppress_update = False

        if not runs:
            self.edit_mode = False
            # self.edit_enabled = False
        elif len(runs) == 1:
            pass
            # self.edit_enabled = True
            # self._aliquot_changed()
        else:
            # self.edit_enabled = False
            self.edit_mode = True

        if run and self.edit_mode:
            self._end_after = run.end_after

    def set_mass_spectrometer(self, new):
        new = new.lower()
        self.mass_spectrometer = new
        # print SCRIPT_NAMES
        for s in self._iter_scripts():
            # print s.kind, s, new
            s.mass_spectrometer = new
            s.refresh_lists = True

    def set_extract_device(self, new):
        new = new.lower()
        self.extract_device = new
        for s in self._iter_scripts():
            s.extract_device = new

    def new_runs(self, exp_queue, positions=None, auto_increment_position=False,
                 auto_increment_id=False):
        """
            returns a list of runs even if its only one run
            also returns self.frequency if using special labnumber else None
        """
        self._auto_save()

        if self.run_block not in ('RunBlock', LINE_STR):
            arvs, freq = self._new_run_block()
        else:
            arvs, freq = self._new_runs(exp_queue, positions=positions)

        if auto_increment_id:
            v = increment_value(self.labnumber)
            # invoke_in_main_thread(self.trait_set, _labnumber=v)
            invoke_in_main_thread(self.trait_set, labnumber=v)

        if auto_increment_position:
            pos = self.position
            if pos:
                self.position = increment_position(pos)

        self._auto_save()
        return arvs, freq

    def refresh(self):
        self.changed = True
        self.refresh_table_needed = True
        self._auto_save()

    # ===============================================================================
    # private
    # ===============================================================================

    def _auto_save(self):
        self.auto_save_needed = True

    # def _new_runs(self, positions, extract_group_cnt=0):
    def _new_run_block(self):
        p = os.path.join(paths.run_block_dir, add_extension(self.run_block, '.txt'))
        block = RunBlock(extract_device=self.extract_device,
                         mass_spectrometer=self.mass_spectrometer)
        return block.make_runs(p), self.frequency_model.frequency

    def _new_runs(self, exp_queue, positions):
        _ln, special = self._make_short_labnumber()
        freq = self.frequency_model.frequency if special else None
        self.debug('Frequency={}'.format(freq))
        if not special:
            if not positions:
                positions = self.position

            template = self._use_template()  # and not freq
            arvs = self._new_runs_by_position(exp_queue, positions, template)
        else:
            arvs = [self._new_run()]

        return arvs, freq

    def _new_runs_by_position(self, exp_queue, pos, template=False):
        arvs = []
        positions = generate_positions(pos)
        # print positions, 'fff'
        for i, p in enumerate(positions):
            # if set_pos:
            p = str(p)
            if template:
                arvs.extend(self._render_template(exp_queue, p, i))
            else:
                arvs.append(self._new_run(position=str(p),
                                          excludes=['position']))
        return arvs

    def _make_irrad_level(self, ipos):
        il = ''
        # ipos = ln.irradiation_position
        if ipos is not None:
            level = ipos.level
            irrad = level.irradiation
            hole = ipos.position

            self.irrad_hole = str(hole)
            self.irrad_level = str(level.name)

            self._no_clear_labnumber = True
            self.selected_irradiation = irrad.name
            self.selected_level = self.irrad_level
            self._no_clear_labnumber = False

            # self.trait_setq(selected_level=self.irrad_level, selected_irradiation=irrad.name)
            il = '{} {}:{}'.format(irrad.name, level.name, hole)
        return il

    def _new_run(self, excludes=None, **kw):

        # need to set the labnumber now because analysis_type depends on it
        arv = self._spec_klass(labnumber=self.labnumber, **kw)

        if excludes is None:
            excludes = []

        if arv.analysis_type in ('blank_unknown', 'pause', 'blank_extractionline'):
            excludes.extend(('extract_value', 'extract_units', 'pattern', 'beam_diameter'))
            if arv.analysis_type == 'pause':
                excludes.extend(('cleanup', 'position'))
        elif arv.analysis_type not in ('unknown', 'degas'):
            excludes.extend(('position', 'extract_value', 'extract_units', 'pattern',
                             'cleanup', 'duration', 'beam_diameter'))

        self._set_run_values(arv, excludes=excludes)
        return arv

    def _get_run_attr(self):
        return ['position',
                'extract_value', 'extract_units', 'cleanup', 'duration',
                'use_cdd_warming',
                'conditionals_str',
                'collection_time_zero_offset',
                'pattern', 'beam_diameter',
                'weight', 'comment',
                'sample', 'irradiation',
                'ramp_duration',
                'skip', 'mass_spectrometer', 'extract_device']

    def _set_run_values(self, arv, excludes=None):
        """
            if run is not an unknown and not a degas then don't copy evalue, eunits and pattern
            if runs is an unknown but is part of an extract group dont copy the evalue
        """
        if excludes is None:
            excludes = []

        for attr in self._get_run_attr():
            if attr in excludes:
                continue

            sattr = attr
            if attr == 'conditionals_str':
                sattr = 'conditionals'

            v = getattr(self, attr)
            if attr == 'pattern':
                if not self._use_pattern():
                    v = ''

            setattr(arv, sattr, v)
            setattr(arv, '_prev_{}'.format(sattr), v)

        if self.aliquot:
            self.debug('setting user defined aliquot')
            arv.user_defined_aliquot = int(self.aliquot)

        for si in SCRIPT_KEYS:
            name = '{}_script'.format(si)
            if name in excludes or si in excludes:
                continue

            s = getattr(self, name)
            setattr(arv, name, s.name)

    def _clone_run(self, run, excludes=None, set_labnumber=True, set_position=True):
        self.debug('cloning run {}. set_labnumber={}, set_position={}'.format(run.runid, set_labnumber, set_position))
        if excludes is None:
            excludes = []

        if not set_labnumber:
            excludes.append('labnumber')
        if not set_position:
            excludes.append('position')

        for attr in ('labnumber',
                     'extract_value', 'extract_units', 'cleanup', 'duration',
                     'pattern', 'beam_diameter',
                     'position',
                     'collection_time_zero_offset',
                     'use_cdd_warming',
                     'weight', 'comment'):

            if attr in excludes:
                continue
            try:
                v = getattr(run, attr)
                # self.debug('setting {}={}'.format(attr, v))
                setattr(self, attr, v)
            except TraitError, e:
                self.debug(e)

        # if run.user_defined_aliquot:
            # self.aliquot = int(run.aliquot)

        for si in SCRIPT_KEYS:
            skey = '{}_script'.format(si)
            if skey in excludes or si in excludes:
                continue

            ms = getattr(self, skey)
            sname = getattr(run, skey)
            # print sname
            ms.name = sname
            # ss = self._script_factory(label=si, name=s)
            # setattr(self, name, ss)
            # setattr(self, name, Script(name=s,
            # label=si,
            #                            mass_spectrometer=self.mass_spectrometer))
        self.script_options.name = run.script_options

    def _new_pattern(self):
        pm = PatternMakerView()

        if self._use_pattern():
            if pm.load_pattern(self.pattern):
                return pm
        else:
            return pm

    def _new_template(self):
        template = IncrementalHeatTemplate()
        if self._use_template():
            # t = self.template
            # if not t.endswith('.txt'):
            # t = '{}.txt'.format(t)
            t = os.path.join(paths.incremental_heat_template_dir, add_extension(self.template))
            template.load(t)

        return template

    def _render_template(self, exp_queue, position, offset):
        arvs = []
        template = self._new_template()
        self.debug('rendering template {}'.format(template.name))

        al = self.datahub.get_greatest_aliquot(self.labnumber)
        if al is not None:
            c = exp_queue.count_labnumber(self.labnumber)
            for st in template.steps:
                if st.value or st.duration or st.cleanup:
                    arv = self._new_run(position=position,
                                        excludes=['position'])

                    arv.trait_set(user_defined_aliquot=al + 1 + offset + c,
                                  **st.make_dict(self.duration, self.cleanup))
                    arvs.append(arv)

            self._increment_iht_count(template.name)
        else:
            self.debug('missing aliquot_pychron in mass spec secondary db')
            self.warning_dialog('Missing aliquot_pychron in mass spec secondary db. seek help')

        return arvs

    def _increment_iht_count(self, temp):
        p = os.path.join(paths.hidden_dir, 'iht_counts.{}'.format(self.username))

        ucounts = {}
        if os.path.isfile(p):
            with open(p, 'r') as rfile:
                ucounts = pickle.load(rfile)

        c = ucounts.get(temp, 0) + 1
        ucounts[temp] = c
        self.debug('incrementing users step_heat template count for {}. count= {}'.format(temp, c))
        with open(p, 'w') as wfile:
            pickle.dump(ucounts, wfile)

    def _make_short_labnumber(self, labnumber=None):
        if labnumber is None:
            labnumber = self.labnumber
        if '-' in labnumber:
            labnumber = labnumber.split('-')[0]

        special = labnumber in ANALYSIS_MAPPING
        return labnumber, special

    def _load_extraction_info(self, script=None):
        if script is None:
            script = self.extraction_script

        if '##' in self.labnumber:
            mod = script.get_parameter('modifier')
            if mod is not None:
                if isinstance(mod, int):
                    mod = '{:02d}'.format(mod)

                self.labnumber = self.labnumber.replace('##', str(mod))

    def _clear_labnumber(self):
        self.debug('clear labnumber')
        if not self._no_clear_labnumber:
            self.labnumber = ''

    def _template_closed(self, obj, name, new):
        self.template = obj.name
        invoke_in_main_thread(self.load_templates)

    def _pattern_closed(self):
        invoke_in_main_thread(self.load_patterns)

    def _use_pattern(self):
        return self.pattern and self.pattern not in (LINE_STR, 'None', '',
                                                     'Pattern',
                                                     'Local Patterns',
                                                     'Remote Patterns')

    def _use_template(self):
        return self.template and self.template not in ('Step Heat Template',
                                                       LINE_STR, 'None')

    def _update_run_values(self, attr, v):
        if self.edit_mode and \
                self._selected_runs and \
                not self.suppress_update:

            self._auto_save()

            self.edit_event = dict(attribute=attr, value=v,
                                   previous_state=[(ri, getattr(ri, attr)) for ri in self._selected_runs])

            for si in self._selected_runs:
                setattr(si, attr, v)
            self.refresh()

    def _save_flux(self):
        if self._flux is None and self._flux_error is None:
            return

        if self._flux is None:
            self._flux = self.flux
        if self._flux_error is None:
            self._flux_error = self.flux_error

        if self._flux != self.flux or self._flux_error != self.flux_error:
            v, e = self._flux, self._flux_error
            self.dvc.save_flux(self.labnumber, v, e)

            # db = self.db
            # with db.session_ctx():
            # dbln = db.get_labnumber(self.labnumber)
            # if dbln:
            # dbpos = dbln.irradiation_position
            #         dbhist = db.add_flux_history(dbpos)
            #         dbflux = db.add_flux(float(v), float(e))
            #         dbflux.history = dbhist
            #         dbln.selected_flux_history = dbhist
            #         self.information_dialog(u'Flux for {} {} \u00b1{} saved to database'.format(self.labnumber, v, e))

    # ===============================================================================
    #
    # ===============================================================================
    def _load_defaults(self, ln, attrs=None, overwrite=True):
        if attrs is None:
            attrs = ('extract_value', 'extract_units',
                     'cleanup', 'duration', 'beam_diameter')

        self.debug('loading defaults for {}. ed={} attrs={}'.format(ln, self.extract_device, attrs))
        defaults = self._load_default_file()
        if defaults:
            if ln in defaults:
                grp = defaults[ln]
                ed = self.extract_device.replace(' ', '')
                if ed in grp:
                    grp = grp[ed]

                for attr in attrs:
                    if overwrite or not getattr(self, attr):
                        v = grp.get(attr)
                        if v is not None:
                            setattr(self, attr, v)
            else:
                self.unique_warning('L# {} not in defaults.yaml'.format(ln))
        else:
            self.unique_warning('No defaults.yaml')

    def _load_scripts(self, old, new):
        """
            load default scripts if
                1. labnumber is special
                2. labnumber was a special and now unknown

            dont load if was unknown and now unknown
            this preserves the users changes
        """
        # if new is special e.g bu-01-01
        if '-' in new:
            new = new.split('-')[0]
        if '-' in old:
            old = old.split('-')[0]

        if new in ANALYSIS_MAPPING or old in ANALYSIS_MAPPING or not old and new:
            # set default scripts
            self._load_default_scripts(new)

    def _load_default_scripts(self, labnumber):

        # if labnumber is int use key='U'
        try:
            _ = int(labnumber)
            labnumber = 'u'
        except ValueError:
            pass

        labnumber = str(labnumber).lower()
        if self._current_loaded_default_scripts_key == labnumber:
            return

        self.debug('load default scripts for {}'.format(labnumber))
        self._current_loaded_default_scripts_key = labnumber

        defaults = self._load_default_file()
        if defaults:
            if labnumber in defaults:
                default_scripts = defaults[labnumber]
                keys = SCRIPT_KEYS
                if labnumber == 'dg':
                    keys = ['extraction']

                # set options
                self.script_options.name = default_scripts.get('options', '')

                for skey in keys:
                    new_script_name = default_scripts.get(skey) or ''

                    new_script_name = remove_file_extension(new_script_name)
                    if labnumber in ('u', 'bu') and self.extract_device not in (NULL_STR, 'ExternalPipette'):

                        # the default value trumps pychron's
                        if self.extract_device:
                            if ' ' in self.extract_device:
                                e = self.extract_device.split(' ')[1].lower()
                                if skey == 'extraction':
                                    new_script_name = e
                                elif skey == 'post_equilibration':
                                    new_script_name = default_scripts.get(skey, 'pump_{}'.format(e))

                    elif labnumber == 'dg':
                        e = self.extract_device.split(' ')[1].lower()
                        new_script_name = '{}_{}'.format(e, new_script_name)

                    script = getattr(self, '{}_script'.format(skey))
                    script.name = new_script_name

    def _load_default_file(self):
        # open the yaml config file
        p = os.path.join(paths.scripts_dir, 'defaults.yaml')
        if not os.path.isfile(p):
            self.warning('Script defaults file does not exist {}'.format(p))
            return

        with open(p, 'r') as rfile:
            defaults = yaml.load(rfile)

        # convert keys to lowercase
        defaults = dict([(k.lower(), v) for k, v in defaults.iteritems()])
        return defaults

    def _load_labnumber_meta(self, labnumber):
        if '-##-' in labnumber:
            return True

        if self.suppress_meta:
            return True

        # self._aliquot = 0
        if labnumber in self._meta_cache:
            self.debug('using cached meta values for {}'.format(labnumber))
            d = self._meta_cache[labnumber]
            for attr in ('sample', 'irradiation', 'comment'):
                setattr(self, attr, d[attr])
            return True
        else:
            d = dict(sample='')
            db = self.dvc
            with db.session_ctx():
                # convert labnumber (a, bg, or 10034 etc)
                self.debug('load meta')
                ln = db.get_labnumber(labnumber)
                if ln:
                    # set sample and irrad info
                    try:
                        self.sample = ln.sample.name
                        d['sample'] = self.sample
                    except AttributeError:
                        pass

                    # a = db.get_greatest_aliquot(labnumber)
                    # a = a or 1
                    # self._aliquot = a
                    # d['_aliquot'] = a

                    self.irradiation = self._make_irrad_level(ln)
                    d['irradiation'] = self.irradiation

                    if self.auto_fill_comment:
                        self._set_auto_comment()
                    d['comment'] = self.comment
                    self._meta_cache[labnumber] = d
                    return True
                else:
                    self.warning_dialog(
                        '{} does not exist. Add using "Labnumber Entry" or "Utilities>>Import"'.format(labnumber))

    def _load_labnumber_defaults(self, old, labnumber, special):
        self.debug('load labnumber defaults {} {}'.format(labnumber, special))
        if special:
            ln = labnumber.split('-')[0]
            if ln == 'dg':
                # self._load_extraction_defaults(ln)
                self._load_defaults(ln, attrs=('extract_value', 'extract_units'))
            else:
                self._load_defaults(ln, attrs=('cleanup', 'duration'), overwrite=False)
        else:
            self._load_defaults(labnumber if special else 'u')

        self._load_scripts(old, labnumber)
        self._load_extraction_info()

    # ===============================================================================
    # property get/set
    # ===============================================================================
    # def _get_default_fits_enabled(self):
    # return self.measurement_script.name not in ('None', '')

    def _get_edit_mode_label(self):
        return 'Editing' if self.edit_mode else ''

    def _get_extractable(self):
        ln = self.labnumber
        if '-' in ln:
            ln = ln.split('-')[0]

        return ln not in NON_EXTRACTABLE

    @cached_property
    def _get_irradiations(self):
        db = self.dvc
        if db is None or not db.connected:
            return []

        irradiations = []
        if self.dvc:
            irradiations = [pi.name for pi in self.dvc.get_irradiations()]

        return ['Irradiation', LINE_STR] + irradiations

    @cached_property
    def _get_levels(self):
        levels = []
        db = self.dvc
        if db is None or not db.connected:
            return []

        if self.dvc:
            with self.dvc.session_ctx():
                if self.selected_irradiation not in ('IRRADIATION', LINE_STR):
                    irrad = self.dvc.get_irradiation(self.selected_irradiation)
                    if irrad:
                        levels = sorted([li.name for li in irrad.levels])
        if levels:
            self.selected_level = levels[0] if levels else 'LEVEL'

        return ['Level', LINE_STR] + levels

    @cached_property
    def _get_projects(self):

        if self.dvc:
            db = self.dvc
            if not db.connected:
                return dict()

            keys = [(pi, pi.name) for pi in self.dvc.get_projects()]
            keys = [(NULL_STR, NULL_STR)] + keys
            return dict(keys)
        else:
            return dict()

    @cached_property
    def _get_labnumbers(self):
        lns = []
        db = self.dvc
        if db:
            # db=self.db
            if not db.connected:
                return []

            with db.session_ctx():
                if self.selected_level and self.selected_level not in ('Level', LINE_STR):
                    level = db.get_irradiation_level(self.selected_irradiation,
                                                     self.selected_level)
                    if level:
                        lns = [str(pi.identifier).strip()
                               for pi in level.positions if pi.identifier]
                        lns = [li for li in lns if li]
                        lns = sorted(lns)

        return lns

    def _get_position(self):
        return self._position

    def _set_position(self, pos):
        self._position = pos

    def _get_info_label(self):
        return '{} {} {}'.format(self.labnumber, self.irradiation, self.sample)

    def _validate_position(self, pos):
        if not pos.strip():
            return ''

        for r, _, _, name in (SLICE_REGEX, SSLICE_REGEX, PSLICE_REGEX,
                              TRANSECT_REGEX, POSITION_REGEX, XY_REGEX):
            if r.match(pos):
                self.debug('matched {} to {}'.format(name, pos))
                return pos
        else:
            for po in pos.split(','):
                try:
                    int(po)
                except ValueError:
                    ok = False
                    break
            else:
                ok = True

        if ok:
            return pos

    # def _validate_extract_value(self, d):
    # return self._validate_float(d)
    #
    # def _validate_float(self, d):
    # try:
    #         return float(d)
    #     except ValueError:
    #         pass
    #
    # def _get_extract_value(self):
    #     return self._extract_value
    #
    # def _set_extract_value(self, t):
    #     if t is not None:
    #         self._extract_value = t
    #         if not t:
    #             self.extract_units = NULL_STR
    #         elif self.extract_units == NULL_STR:
    #             self.extract_units = self._default_extract_units
    #     else:
    #         self.extract_units = NULL_STR

    def _extract_value_changed(self, new):
        if new:
            if self.extract_units == NULL_STR:
                self.extract_units = self._default_extract_units

    def _get_edit_pattern_label(self):
        return 'Edit' if self._use_pattern() else 'New'

    def _get_edit_template_label(self):
        return 'Edit' if self._use_template() else 'New'

    def _get_patterns(self):
        return ['Pattern', LINE_STR] + self.remote_patterns
        # p = paths.pattern_dir
        # extension = '.lp'
        # patterns = list_directory(p, extension)
        # return ['Pattern', 'None', LINE_STR, 'Remote Patterns'] + self.remote_patterns + \
        #        [LINE_STR, 'Local Patterns'] + patterns

    def _get_templates(self):
        p = paths.incremental_heat_template_dir
        extension = '.txt'
        temps = list_directory(p, extension)

        # filter temps
        # sort by user_counts
        # sort top ten alphabetically
        # place separator between top ten and the rest

        top_ten, rest = self._filter_templates(temps)
        if top_ten:
            top_ten.append(LINE_STR)
            top_ten.extend(rest)
            temps = top_ten
        else:
            temps = rest

        if self.template in temps:
            self.template = temps[temps.index(self.template)]
        else:
            self.template = 'Step Heat Template'

        return ['Step Heat Template', LINE_STR] + temps

    def _filter_templates(self, temps):
        """
        filter templates based on user counts
        :return:
        """
        p = os.path.join(paths.hidden_dir, 'iht_counts.{}'.format(self.username))
        if os.path.isfile(p):
            with open(p, 'r') as rfile:
                ucounts = pickle.load(rfile)

            cs = [(ti, ucounts.get(ti, 0)) for ti in temps]
            cs = sorted(cs, key=lambda x: x[1], reverse=True)
            top_ten, rest = cs[:10], cs[10:]
            top_ten, rs = partition(top_ten, lambda x: x[1] > 0)

            rest.extend(rs)
            top_ten = [ti[0] for ti in top_ten]
            rest = [ri[0] for ri in rest]

        else:
            rest = temps
            top_ten = None
        return top_ten, rest

    def _get_conditionals(self):
        p = paths.conditionals_dir
        extension = '.yaml'
        temps = list_directory(p, extension, remove_extension=True)
        self.debug('loading conditionals from {}'.format(p))

        return [NULL_STR] + temps

    def _get_beam_diameter(self):
        bd = ''
        if self._beam_diameter is not None:
            bd = self._beam_diameter
        return bd

    def _set_beam_diameter(self, v):
        try:
            self._beam_diameter = float(v)
            self._update_run_values('beam_diameter', self._beam_diameter)
        except (ValueError, TypeError):
            pass

    def _get_conditionals_str(self):
        r = ''
        if self.conditionals_path != NULL_STR:
            r = os.path.basename(self.conditionals_path)
        elif self.use_simple_truncation and self.trunc_attr is not None and self.trunc_comp is not None \
                and self.trunc_crit is not None:
            r = '{}{}{}, {}'.format(self.trunc_attr, self.trunc_comp,
                                    self.trunc_crit, self.trunc_start)
        return r
        # elif self.truncation_path:
        #     return os.path.basename(self.truncation_path)

    @cached_property
    def _get_flux(self):
        return self._get_flux_from_db()

    @cached_property
    def _get_flux_error(self):
        return self._get_flux_from_db(attr='j_err')

    def _get_flux_from_db(self, attr='j'):
        j = 0

        identifier = self.labnumber
        if not (self.suppress_meta or '-##-' in identifier):
            if identifier:
                with self.dvc.session_ctx():
                    self.debug('load flux')
                    dbpos = self.dvc.get_identifier(identifier)
                    if dbpos:
                        j = getattr(dbpos, attr)
                        # dbln = self.db.get_labnumber(self.labnumber)
                        # if dbln:
                        # if dbln.selected_flux_history:
                        # f = dbln.selected_flux_history.flux
                        #         j = getattr(f, attr)
        return j

    def _set_flux(self, a):
        if self.labnumber and a is not None:
            self._flux = a

    def _set_flux_error(self, a):
        if self.labnumber and a is not None:
            self._flux_error = a

    def _get_end_after(self):
        return self._end_after

    def _set_end_after(self, v):
        self.set_end_after(v)
        self._end_after = v

    def _set_auto_comment(self, temp=None):
        if not temp:
            from pychron.experiment.utilities.comment_template import CommentTemplater

            temp = CommentTemplater()

        c = temp.render(self)
        self.debug('Comment template rendered = {}'.format(c))
        self.comment = c

    def _set_conditionals(self, t):
        for s in self._selected_runs:
            s.conditionals = t

        self.changed = True
        self.refresh_table_needed = True

    def _update_script_lists(self):
        self.debug('update script lists')
        for si in SCRIPT_NAMES:
            si = getattr(self, si)
            si.refresh_lists = True

    def _iter_scripts(self):
        return (getattr(self, s) for s in SCRIPT_NAMES)

    # ===============================================================================
    # handlers
    # ===============================================================================
    @on_trait_change('use_name_prefix, name_prefix')
    def _handle_prefix(self, name, new):
        for si in self._iter_scripts():
            setattr(si, name, new)

    def _edit_run_blocks(self):
        from pychron.experiment.queue.run_block import RunBlockEditView

        rbev = RunBlockEditView()
        rbev.edit_traits()

    def _edit_frequency_button_fired(self):
        from pychron.experiment.utilities.frequency_edit_view import FrequencyEditView

        fev = FrequencyEditView(model=self.frequency_model)
        fev.edit_traits(kind='modal')

    def _edit_comment_template_fired(self):
        from pychron.experiment.utilities.comment_template import CommentTemplater
        from pychron.experiment.utilities.template_view import CommentTemplateView

        ct = CommentTemplater()

        ctv = CommentTemplateView(model=ct)
        info = ctv.edit_traits()
        if info.result:
            self._set_auto_comment(ct)

    def _use_simple_truncation_changed(self, new):
        if new:
            self.conditionals_path = NULL_STR

    def _conditionals_path_changed(self, new):
        if not new == NULL_STR:
            self.use_simple_con = False

    @on_trait_change('[measurement_script, post_measurement_script, '
                     'post_equilibration_script, extraction_script]:edit_event')
    def _handle_edit_script(self, new):
        self._auto_save()

        app = self.application
        task = app.open_task('pychron.pyscript.task')
        path, kind = new
        task.kind = kind
        task.open(path=path)
        task.set_on_save_as_handler(self._update_script_lists)
        task.set_on_close_handler(self._update_script_lists)

    def _load_defaults_button_fired(self):
        if self.labnumber:
            self._load_default_scripts(self.labnumber)

    def _default_fits_button_fired(self):
        from pychron.experiment.automated_run.measurement_fits_selector import MeasurementFitsSelector, \
            MeasurementFitsSelectorView
        from pychron.pyscripts.tasks.pyscript_editor import PyScriptEdit
        from pychron.pyscripts.context_editors.measurement_context_editor import MeasurementContextEditor

        m = MeasurementFitsSelector()
        sp = self.measurement_script.script_path()
        m.open(sp)
        f = MeasurementFitsSelectorView(model=m)
        info = f.edit_traits(kind='livemodal')
        if info.result:
            # update the default_fits entry in the docstr
            ed = PyScriptEdit()
            ed.context_editor = MeasurementContextEditor()
            ed.open_script(sp)
            ed.context_editor.default_fits = str(m.name)
            ed.update_docstr()

    def _new_conditionals_button_fired(self):
        name = edit_conditionals(self.conditionals_path,
                                 app=self.application, root=paths.conditionals_dir,
                                 save_as=True,
                                 title='Edit Run Conditionals',
                                 kinds=('actions', 'cancelations', 'terminations', 'truncations'))
        if name:
            self.load_conditionals()
            self.conditionals_path = os.path.splitext(name)[0]

    def _edit_conditionals_button_fired(self):
        edit_conditionals(self.conditionals_path,
                          app=self.application, root=paths.conditionals_dir,
                          title='Edit Run Conditionals',
                          kinds=('actions', 'cancelations', 'terminations', 'truncations'))

    @on_trait_change('trunc_+, conditionals_path')
    def _handle_conditionals(self, obj, name, old, new):
        if self.edit_mode and \
                self._selected_runs and \
                not self.suppress_update:
            # if name == 'truncation_path':
            #     t = new
            # t = add_extension(new, '.yaml') if new else None
            # else:
            self._auto_save()
            t = self.conditionals_str
            self._set_conditionals(t)

    @on_trait_change('''cleanup, duration, extract_value,ramp_duration,
collection_time_zero_offset,
use_cdd_warming,
extract_units,
pattern,
position,
weight, comment, skip, overlap''')
    def _edit_handler(self, name, new):
        # self._auto_save()

        if name == 'pattern':
            if not self._use_pattern():
                new = ''
                # print name, new, self._use_pattern()
        self._update_run_values(name, new)

    @on_trait_change('''measurement_script:name, 
extraction_script:name, 
post_measurement_script:name,
post_equilibration_script:name''')
    def _edit_script_handler(self, obj, name, new):
        self.debug('name={}, new={}, suppress={}'.format(obj.label, new, self.suppress_update))
        if obj.label == 'Measurement':
            self.default_fits_enabled = bool(new and new not in (NULL_STR, ))

        if self.edit_mode and not self.suppress_update:
            self._auto_save()
            if obj.label == 'Extraction':
                self._load_extraction_info(obj)
            if self._selected_runs:
                for si in self._selected_runs:
                    name = '{}_script'.format(obj.label.lower().replace(' ', '_'))
                    setattr(si, name, new)
                self.refresh()

    @on_trait_change('script_options:name')
    def _edit_script_options_handler(self, new):
        self._auto_save()
        if self.edit_mode and not self.suppress_update:
            if self._selected_runs:
                for si in self._selected_runs:
                    si.script_options = new
                self.changed = True
                self.refresh_table_needed = True

    def _skip_changed(self):
        self.update_info_needed = True

    def _labnumber_changed(self, old, new):
        self.debug('labnumber changed old:{}, new:{}'.format(old, new))
        if new:
            special = False
            try:
                _ = int(new)
            except ValueError:
                special = True

            if self._load_labnumber_meta(new):
                if self._set_defaults:
                    self._load_labnumber_defaults(old, new, special)
                    # if not special:
                    #     self.special_labnumber = 'Special Labnumber'
        else:
            self.sample = ''

    def _project_changed(self):
        self._clear_labnumber()

    def _selected_irradiation_changed(self):
        self._clear_labnumber()

    def _selected_level_changed(self):
        self._clear_labnumber()

    def _special_labnumber_changed(self):
        if self.special_labnumber not in ('Special Labnumber', LINE_STR, ''):
            ln = convert_special_name(self.special_labnumber)
            self.debug('special ln changed {}, {}'.format(self.special_labnumber, ln))
            if ln:
                if ln in ('dg', 'pa'):
                    pass
                else:
                    # ms,ed = self._mass_spectrometers, self._extract_devices
                    msname = self.mass_spectrometer[0].capitalize()
                    # edname = self.extract_device[0].capitalize()

                    if ln in SPECIAL_KEYS and not ln.startswith('bu'):
                        ln = make_standard_identifier(ln, '##', msname)
                    else:
                        # msname = ms.name[0].capitalize()
                        edname = ''
                        ed = self.extract_device
                        if ed not in ('Extract Device', LINE_STR):
                            edname = ''.join(map(lambda x: x[0].capitalize(), ed.split(' ')))
                        ln = make_special_identifier(ln, edname, msname)

                self.labnumber = ln

            self._frequency_enabled = True

            if not self._selected_runs:
                self.edit_mode = True
        else:
            self.debug('special labnumber changed else')
            self.labnumber = ''
            self._frequency_enabled = False

    def _auto_fill_comment_changed(self):
        if self.auto_fill_comment:
            self._set_auto_comment()
        else:
            self.comment = ''

    def _edit_template_fired(self):
        temp = self._new_template()
        temp.names = list_directory(paths.incremental_heat_template_dir, extension='.txt')
        temp.on_trait_change(self._template_closed, 'close_event')
        open_view(temp)
        # self.open_view(temp)

    def _edit_pattern_fired(self):
        pat = self._new_pattern()
        pat.on_trait_change(self._pattern_closed, 'close_event')
        open_view(pat)
        # self.open_view(pat)

    def _edit_mode_button_fired(self):
        self.edit_mode = not self.edit_mode

    def _clear_conditionals_fired(self):
        if self.edit_mode and \
                self._selected_runs and \
                not self.suppress_update:
            self._set_conditionals('')

    def _aliquot_changed(self):
        # print 'aliquot chhanged {} {}'.format(self.aliquot, self.suppress_update)
        if self.suppress_update:
            return

        if self.edit_mode:
            a = int(self.aliquot)
            for si in self._selected_runs:
                # a = 0
                # if si.aliquot != self.aliquot:
                si.user_defined_aliquot = a

            # self.update_info_needed = True
            self.refresh_table_needed = True
            self.changed = True

    def _save_flux_button_fired(self):
        self._save_flux()

    def _edit_mode_changed(self):
        self.suppress_update = True
        self.aliquot = 0
        self.suppress_update = False
    # @on_trait_change('mass_spectrometer, can_edit')
    # def _update_value(self, name, new):
    #     for si in SCRIPT_NAMES:
    #         script = getattr(self, si)
    #         setattr(script, name, new)

    # ===============================================================================
    # defaults
    # ================================================================================
    def _script_factory(self, label, name=NULL_STR, kind='ExtractionLine'):
        s = Script(label=label,
                   use_name_prefix=self.use_name_prefix,
                   name_prefix=self.name_prefix,
                   mass_spectrometer=self.mass_spectrometer,
                   name=name,
                   kind=kind)
        return s
        # if self.use_name_prefix:
        #     if self.name_prefix:
        #         prefix = self.name_prefix
        #     else:
        #         prefix = self.mass_spectrometer

        # return Script(label=label,
        #               name_prefix = prefix,
        #               # mass_spectrometer=self.mass_spectrometer,
        #               kind=kind)

    def _extraction_script_default(self):
        return self._script_factory('Extraction', 'extraction')

    def _measurement_script_default(self):
        return self._script_factory('Measurement', 'measurement', kind='Measurement')

    def _post_measurement_script_default(self):
        return self._script_factory('Post Measurement', 'post_measurement')

    def _post_equilibration_script_default(self):
        return self._script_factory('Post Equilibration', 'post_equilibration')

<<<<<<< HEAD
    def _clean_script_name(self, name):
        name = self._remove_mass_spectrometer_name(name)
        return remove_file_extension(name)

    def _remove_mass_spectrometer_name(self, name):
        if self.mass_spectrometer:
            name = name.replace('{}_'.format(self.mass_spectrometer), '')
=======
    def _remove_file_extension(self, name):
        if not name:
            return name

        if name is NULL_STR:
            return NULL_STR

        name = remove_extension(name)
>>>>>>> fa7878ec
        return name

    def _factory_view_default(self):
        return self.factory_view_klass(model=self)

    def _datahub_default(self):
        dh = Datahub()
        dh.bind_preferences()
        dh.secondary_connect()
        return dh

    @property
    def run_block_enabled(self):
        return self.run_block not in ('RunBlock', LINE_STR)

    @property
    def persistence_path(self):
        return os.path.join(paths.hidden_dir, 'run_factory')

        # ============= EOF =============================================
        # def _labnumber_changed(self, old, labnumber):
        # def _load_labnumber_defaults(self, old, labnumber):
        #     # self.debug('old={}, new={}. {}'.format(old, labnumber, not labnumber or labnumber == NULL_STR))
        #     self.debug('load labnumber defaults L#={}'.format(labnumber))
        #     if not labnumber or labnumber == NULL_STR:
        #         return
        #
        #     db = self.db
        #     if not db:
        #         return
        #     # self.update_labnumber = labnumber
        #
        #     special = False
        #     try:
        #         _ = int(labnumber)
        #     except ValueError:
        #         special = True
        #
        #     # if labnumber has a place holder load default script and return
        #     if '##' in labnumber:
        #         self._load_scripts(old, labnumber)
        #         return
        #
        #     self.irradiation = ''
        #     self.sample = ''
        #
        #     self._aliquot = 0
        #     if labnumber:
        #         with db.session_ctx():
        #             # convert labnumber (a, bg, or 10034 etc)
        #             ln = db.get_labnumber(labnumber)
        #             if ln:
        #                 # set sample and irrad info
        #                 try:
        #                     self.sample = ln.sample.name
        #                 except AttributeError:
        #                     pass
        #
        #                 try:
        #                     a = int(ln.analyses[-1].aliquot + 1)
        #                 except IndexError, e:
        #                     a = 1
        #
        #                 self._aliquot = a
        #
        #                 self.irradiation = self._make_irrad_level(ln)
        #
        #                 if self.auto_fill_comment:
        #                     self._set_auto_comment()
        #
        #                 self._load_scripts(old, labnumber)
        #                 self._load_defaults(labnumber if special else 'u')
        #             elif special:
        #                 ln = labnumber[:2]
        #                 if ln == 'dg':
        #                     # self._load_extraction_defaults(ln)
        #                     self._load_defaults(ln, attrs=('extract_value', 'extract_units'))
        #
        #                 if not (ln in ('pa', 'dg')):
        #                     '''
        #                         don't add pause or degas to database
        #                     '''
        #                     if self.confirmation_dialog(
        #                             'Lab Identifer {} does not exist. Would you like to add it?'.format(labnumber)):
        #                         db.add_labnumber(labnumber)
        #                         self._aliquot = 1
        #                         self._load_scripts(old, labnumber)
        #                     else:
        #                         self.labnumber = ''
        #                 else:
        #                     self._load_scripts(old, labnumber)
        #             else:
        #                 self.warning_dialog(
        #                     '{} does not exist. Add using "Labnumber Entry" or "Utilities>>Import"'.format(labnumber))

#
# def _generate_positions(pos):
# s = None
# e = None
# #(SLICE_REGEX, SSLICE_REGEX, PSLICE_REGEX,
# #          TRANSECT_REGEX, POSITION_REGEX)
#
# if SLICE_REGEX.match(pos):
# s, e = map(int, pos.split('-'))
# elif SSLICE_REGEX.match(pos):
# s, e, inc = map(int, pos.split(':'))
# elif PSLICE_REGEX.match(pos):
# s, e = map(int, pos.split(':'))[:2]
# elif CSLICE_REGEX.match(pos):
# args = pos.split(';')
# positions = []
#            for ai in args:
#                if '-' in ai:
#                    a, b = map(int, ai.split('-'))
#                    inc = 1 if a < b else -1
#                    positions.extend(range(a, b + inc, inc))
#                else:
#                    positions.append(ai)
#
#        elif TRANSECT_REGEX.match(pos):
#            positions = [pos]
#        #else:
#        #    try:
#        #        s = int(self.position)
#        #        e = s
#        #    except ValueError:
#        #        pass
#        #if e < s:
#        #    self.warning_dialog('Endposition {} must greater than start position {}'.format(e, s))
#        #    return
#
#        set_pos = True
#        if s is not None and e is not None:
#
#            inc = 1 if s < e else -1
#            positions = range(s, e + inc, inc)
#            #else:
#        #    if TRANSECT_REGEX.match(pos):
#        #        positions = [pos]
#        #    else:
#        #        set_pos = False
#        #        positions = [0]
#        return positions, set_pos<|MERGE_RESOLUTION|>--- conflicted
+++ resolved
@@ -415,13 +415,10 @@
 
     def set_selected_runs(self, runs):
         self.debug('len selected runs {}'.format(len(runs)))
-<<<<<<< HEAD
         run = None
-=======
 
         self._selected_runs = runs
 
->>>>>>> fa7878ec
         if runs:
             run = runs[0]
             self._set_defaults = False
@@ -1580,15 +1577,6 @@
     def _post_equilibration_script_default(self):
         return self._script_factory('Post Equilibration', 'post_equilibration')
 
-<<<<<<< HEAD
-    def _clean_script_name(self, name):
-        name = self._remove_mass_spectrometer_name(name)
-        return remove_file_extension(name)
-
-    def _remove_mass_spectrometer_name(self, name):
-        if self.mass_spectrometer:
-            name = name.replace('{}_'.format(self.mass_spectrometer), '')
-=======
     def _remove_file_extension(self, name):
         if not name:
             return name
@@ -1597,7 +1585,6 @@
             return NULL_STR
 
         name = remove_extension(name)
->>>>>>> fa7878ec
         return name
 
     def _factory_view_default(self):
