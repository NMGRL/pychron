# ===============================================================================
# Copyright 2011 Jake Ross
#
# Licensed under the Apache License, Version 2.0 (the "License");
# you may not use this file except in compliance with the License.
# You may obtain a copy of the License at
#
# http://www.apache.org/licenses/LICENSE-2.0
#
# Unless required by applicable law or agreed to in writing, software
# distributed under the License is distributed on an "AS IS" BASIS,
# WITHOUT WARRANTIES OR CONDITIONS OF ANY KIND, either express or implied.
# See the License for the specific language governing permissions and
# limitations under the License.
# ===============================================================================

# # ============= enthought library imports =======================
from traits.api import Any, Str, List, Property, \
    Event, Instance, Bool, HasTraits, Float, Int, Long
# ============= standard library imports ========================
import os
import re
import time
import ast
import yaml
import weakref
from itertools import groupby
from threading import Thread, Event as TEvent
from uncertainties import ufloat, nominal_value, std_dev
from numpy import Inf
# ============= local library imports  ==========================
from pychron.core.helpers.filetools import add_extension, get_path
from pychron.core.helpers.filetools import add_extension
# from pychron.core.codetools.memory_usage import mem_log

from pychron.experiment.automated_run.hop_util import parse_hops
from pychron.experiment.conditional.conditional import TruncationConditional, \
    ActionConditional, TerminationConditional, conditional_from_dict, CancelationConditional, conditionals_from_file
from pychron.experiment.utilities.conditionals import test_queue_conditionals_name
from pychron.experiment.utilities.identifier import convert_identifier
from pychron.experiment.utilities.script import assemble_script_blob

from pychron.globals import globalv
from pychron.loggable import Loggable
from pychron.paths import paths
from pychron.pychron_constants import NULL_STR, MEASUREMENT_COLOR, \
    EXTRACTION_COLOR, SCRIPT_KEYS


DEBUG = False


class ScriptInfo(HasTraits):
    measurement_script_name = Str
    extraction_script_name = Str
    post_measurement_script_name = Str
    post_equilibration_script_name = Str


SCRIPTS = {}
WARNED_SCRIPTS = []


class AutomatedRun(Loggable):
    """
    The ``AutomatedRun`` object is used to execute automated analyses.

    It mostly delegates responisbility to other objects.
    It provides an interface for ``MeasurementPyscripts``.
    All measurement script commands have a corresponding function defined here.
    A commands corresponding function is defined as py_{function_name}

    for example ``position_magnet`` calls ``AutomatedRun.py_position_magnet``

    data collection is handled by either ``MultiCollector`` or ``PeakHopCollector``

    persistence (saving to file and database) is handled by ``AutomatedRunPersister``

    An automated run is executed in four steps by the ``ExperimentExecutor``.

    #. start
    #. extraction
    #. measurement

       a. equilibration
       b. post_equilibration

    #. post_measurement

    equilibration and post_equilibration are executed concurrently with the measurement script
    this way equilibration gas can be measured.

    four pyscripts (all optional) are used to program analysis execution

    1. extraction
    2. measurement
    3. post_equilibration
    4. post_measurement

    four types of conditionals are available

    1. termination_conditionals
    2. truncation_conditionals
    3. action_conditionals
    4. cancelation_conditionals
    """

    spectrometer_manager = Any
    extraction_line_manager = Any
    experiment_executor = Any
    ion_optics_manager = Any

    multi_collector = Instance('pychron.experiment.automated_run.multi_collector.MultiCollector')
    peak_hop_collector = Instance('pychron.experiment.automated_run.peak_hop_collector.PeakHopCollector')
    persister = Instance('pychron.experiment.automated_run.persistence.AutomatedRunPersister', ())
    system_health = Instance('pychron.experiment.health.series.SystemHealthSeries')

    collector = Property

    script_info = Instance(ScriptInfo, ())

    runner = Any
    monitor = Any
    plot_panel = Any
    arar_age = Instance('pychron.processing.arar_age.ArArAge')

    spec = Any
    runid = Property
    uuid = Str
    extract_device = Str
    analysis_id = Long
    fits = List
    eqtime = Float

    use_syn_extraction = Bool(False)
    is_first = Bool(False)
    is_last = Bool(False)
    is_peak_hop = Bool(False)

    truncated = Bool
    state = Str('not run')
    measuring = Bool(False)
    dirty = Bool(False)
    update = Event

    measurement_script = Instance('pychron.pyscripts.measurement_pyscript.MeasurementPyScript')
    post_measurement_script = Instance('pychron.pyscripts.extraction_line_pyscript.ExtractionPyScript')
    post_equilibration_script = Instance('pychron.pyscripts.extraction_line_pyscript.ExtractionPyScript')
    extraction_script = Instance('pychron.pyscripts.extraction_line_pyscript.ExtractionPyScript')

    termination_conditionals = List
    truncation_conditionals = List
    action_conditionals = List
    cancelation_conditionals = List

    peak_center = None
    coincidence_scan = None
    info_color = None

    _active_detectors = List
    _peak_center_detectors = List
    _loaded = False
    _measured = False
    _alive = Bool(False)
    _truncate_signal = Bool
    _equilibration_done = False
    _integration_seconds = Float(1.0)

    min_ms_pumptime = Int(60)
    overlap_evt = None

    # ===============================================================================
    # pyscript interface
    # ===============================================================================
    def py_generate_ic_mftable(self, detectors, refiso):
        return self._generate_ic_mftable(detectors, refiso)

    def py_whiff(self, ncounts, conditionals, starttime, starttime_offset, series=0, fit_series=0):
        return self._whiff(ncounts, conditionals, starttime, starttime_offset, series, fit_series)

    def py_reset_data(self):
        self.persister.pre_measurement_save()

    def py_set_integration_time(self, v):
        self.set_integration_time(v)

    def py_is_last_run(self):
        return self.is_last

    def py_define_detectors(self, isotope, det):
        self._define_detectors(isotope, det)

    def py_position_magnet(self, pos, detector, dac=False):
        if not self._alive:
            return
        self._set_magnet_position(pos, detector, dac=dac)

    def py_activate_detectors(self, dets, peak_center=False):
        if not self._alive:
            return

        if not self.spectrometer_manager:
            self.warning('no spectrometer manager')
            return

        if peak_center:
            self._peak_center_detectors = self._set_active_detectors(dets)
        else:
            self._activate_detectors(dets)

    def py_set_fits(self, fits):
        isotopes = self.arar_age.isotopes
        if not fits:
            fits = self._get_default_fits()
        elif len(fits) == 1:
            fits = {i: fits for i in isotopes}
        else:
            fits = dict([f.split(':') for f in fits])

        for k, iso in isotopes.iteritems():
            try:
                fi = fits[k]
            except KeyError:
                fi = 'linear'
                self.warning('No fit for "{}". defaulting to {}. '
                             'check the measurement script "{}"'.format(k, fi, self.measurement_script.name))
            iso.set_fit_blocks(fi)
            self.debug('set "{}" to "{}"'.format(k, fi))

    def py_set_baseline_fits(self, fits):
        isotopes = self.arar_age.isotopes

        if not fits:
            fits = self._get_default_fits(is_baseline=True)
        elif len(fits) == 1:
            fits = {i.detector: fits[0] for i in isotopes.itervalues()}
        elif isinstance(fits, str):
            fits = {i.detector: fits for i in isotopes.itervalues()}
        else:
            fits = dict([f.split(':') for f in fits])

        for k, iso in isotopes.iteritems():
            try:
                fi = fits[iso.detector]
            except KeyError:
                fi = ('average', 'SEM')
                self.warning('No fit for "{}". defaulting to {}. '
                             'check the measurement script "{}"'.format(iso.detector, fi, self.measurement_script.name))

            iso.baseline.set_fit_blocks(fi)
            self.debug('set "{}" to "{}"'.format(iso.detector, fi))

    def py_get_spectrometer_parameter(self, name):
        self.info('getting spectrometer parameter {}'.format(name))
        if self.spectrometer_manager:
            return self.spectrometer_manager.spectrometer.get_parameter(name)

    def py_set_spectrometer_parameter(self, name, v):
        self.info('setting spectrometer parameter {} {}'.format(name, v))
        if self.spectrometer_manager:
            self.spectrometer_manager.spectrometer.set_parameter(name, v)

    def py_data_collection(self, obj, ncounts, starttime, starttime_offset, series=0, fit_series=0):
        if not self._alive:
            return

        if self.plot_panel:
            self.plot_panel.is_baseline = False

        gn = 'signal'

        self.persister.build_tables(gn, self._active_detectors)

        self.multi_collector.is_baseline = False
        self.multi_collector.fit_series_idx = fit_series

        if self.experiment_executor:
            sc = self.experiment_executor.signal_color
        else:
            sc = 'red'

        check_conditionals = obj == self.measurement_script

        result = self._measure(gn,
                               self.persister.get_data_writer(gn),
                               ncounts, starttime, starttime_offset,
                               series,
                               check_conditionals, sc, obj)
        return result

    def py_post_equilibration(self, **kw):
        self.do_post_equilibration(**kw)

    def py_equilibration(self, eqtime=None, inlet=None, outlet=None,
                         do_post_equilibration=True,
                         close_inlet=True,
                         delay=None):
        evt = TEvent()
        if not self._alive:
            evt.set()
            return evt

        self.heading('Equilibration Started')
        t = Thread(name='equilibration', target=self._equilibrate, args=(evt,),
                   kwargs=dict(eqtime=eqtime,
                               inlet=inlet,
                               outlet=outlet,
                               delay=delay,
                               close_inlet=close_inlet,
                               do_post_equilibration=do_post_equilibration))
        t.start()

        return evt

    def py_sniff(self, ncounts, starttime, starttime_offset, series=0, block=True):
        if block:
            return self._sniff(ncounts, starttime, starttime_offset, series)
        else:
            t = Thread(target=self._sniff, args=(ncounts, starttime, starttime_offset, series))
            t.start()
            return True

    def py_baselines(self, ncounts, starttime, starttime_offset, mass, detector,
                     series=0, fit_series=0, settling_time=4):

        if not self._alive:
            return

        gn = 'baseline'
        self.debug('%%%%%%%%%%%%%%%%%%%%%%%%%%%%%%%% Baseline')
        self.persister.build_tables(gn, self._active_detectors)

        ion = self.ion_optics_manager

        if mass:
            if ion is not None:
                if detector is None:
                    detector = self._active_detectors[0].name

                ion.position(mass, detector)

                msg = 'Delaying {}s for detectors to settle'.format(settling_time)
                self.info(msg)
                if self.plot_panel:
                    self.plot_panel.total_counts += settling_time

                self.wait(settling_time, msg)

        if self.plot_panel:
            self.plot_panel._ncounts = ncounts
            self.plot_panel.is_baseline = True

        self.multi_collector.is_baseline = True
        self.multi_collector.fit_series_idx = fit_series
        check_conditionals = True

        self.collector.for_peak_hop = self.plot_panel.is_peak_hop
        self.plot_panel.is_peak_hop = False
        if self.experiment_executor:
            sc = self.experiment_executor.baseline_color
        else:
            sc = 'green'
        result = self._measure(gn,
                               self.persister.get_data_writer(gn),
                               ncounts, starttime,
                               starttime_offset,
                               series,
                               check_conditionals, sc)

        if self.plot_panel:
            bs = dict([(iso.name, iso.baseline.uvalue) for iso in
                       self.arar_age.isotopes.values()])
            self.set_previous_baselines(bs)
            self.plot_panel.is_baseline = False

        self.multi_collector.is_baseline = False

        return result

    def py_define_hops(self, hopstr):
        """
            set the detector each isotope
            add additional isotopes and associated plots if necessary
        """
        if self.plot_panel is None:
            self.plot_panel = self._new_plot_panel(self.plot_panel, stack_order='top_to_bottom')
        # self.warning('Need to call "define_hops(...)" after "activate_detectors(...)"')
        # return

        self.plot_panel.is_peak_hop = True

        key = lambda x: x[0]
        hops = parse_hops(hopstr, ret='iso,det,is_baseline')
        hops = sorted(hops, key=key)
        a = self.arar_age
        g = self.plot_panel.isotope_graph

        pb = self.get_previous_blanks()
        pbs = self.get_previous_baselines()
        correct_for_blank = (not self.spec.analysis_type.startswith('blank') and
                             not self.spec.analysis_type.startswith('background'))
        for iso, dets in groupby(hops, key=key):
            dets = list(dets)
            # print iso, dets, dets[0][2]
            if dets[0][2]:
                continue

            add_detector = len(dets) > 1

            for _, di, _ in dets:
                self._add_active_detector(di)
                name = iso
                if iso in a.isotopes:
                    ii = a.isotopes[iso]
                    ii.detector = di
                    a.isotopes.pop(iso)
                else:
                    ii = a.isotope_factory(name=iso, detector=di)
                    if correct_for_blank:
                        if iso in pb:
                            b = pb[iso]
                            ii.set_blank(nominal_value(b), std_dev(b))
                    if iso in pbs:
                        b = pbs[iso]
                        ii.set_baseline(nominal_value(b), std_dev(b))

                plot = g.get_plot_by_ytitle(iso) or g.get_plot_by_ytitle('{}{}'.format(iso, di))
                if plot is None:
                    plot = self.plot_panel.new_plot()
                    pid = g.plots.index(plot)
                    # print 'adding', pid
                    g.new_series(type='scatter', fit='linear', plotid=pid)

                if add_detector:
                    name = '{}{}'.format(name, di)

                a.isotopes[name] = ii
                plot.y_axis.title = name

        self.plot_panel.analysis_view.load(self)

    def py_peak_hop(self, cycles, counts, hops, mftable, starttime, starttime_offset,
                    series=0, fit_series=0, group='signal'):

        if not self._alive:
            return

        self.ion_optics_manager.set_mftable(mftable)

        is_baseline = False
        self.peak_hop_collector.is_baseline = is_baseline
        self.peak_hop_collector.fit_series_idx = fit_series

        if self.plot_panel:
            self.plot_panel.trait_set(is_baseline=is_baseline,
                                      _ncycles=cycles,
                                      hops=hops)

        self.persister.save_as_peak_hop = True
        self.is_peak_hop = True

        self.persister.build_peak_hop_tables(group, hops)
        writer = self.persister.get_data_writer(group)

        check_conditionals = True
        self._add_conditionals()

        ret = self._peak_hop(cycles, counts, hops, group, writer,
                             starttime, starttime_offset, series,
                             check_conditionals)

        self.is_peak_hop = False
        self.ion_optics_manager.set_mftable()

        return ret

    def py_peak_center(self, detector=None, save=True, **kw):
        if not self._alive:
            return
        ion = self.ion_optics_manager

        if ion is not None:
            if not self.plot_panel:
                p = self._new_plot_panel(self.plot_panel, stack_order='top_to_bottom')
                self.plot_panel = p

            self.debug('peak center started')

            ad = [di.name for di in self._peak_center_detectors
                  if di.name != detector]

            pc = ion.setup_peak_center(detector=[detector] + ad,
                                       plot_panel=self.plot_panel,
                                       **kw)
            self.peak_center = pc

            ion.do_peak_center(new_thread=False, save=save, message='automated run peakcenter')

            if pc.result:
                self.persister.save_peak_center_to_file(pc)

    def py_coincidence_scan(self):
        pass
        # sm = self.spectrometer_manager
        # obj, t = sm.do_coincidence_scan()
        # self.coincidence_scan = obj
        # t.join()

    # ===============================================================================
    # conditionals
    # ===============================================================================
    def py_add_cancelation(self, **kw):
        """
        cancel experiment if teststr evaluates to true
        """
        self._conditional_appender('cancelation', kw, CancelationConditional)

    def py_add_action(self, **kw):
        """
        attr must be an attribute of arar_age

        perform a specified action if teststr evaluates to true
        """
        self._conditional_appender('action', kw, ActionConditional)

    def py_add_termination(self, **kw):
        """
        attr must be an attribute of arar_age

        terminate run and continue experiment if teststr evaluates to true
        """
        self._conditional_appender('termination', kw, TerminationConditional)

    def py_add_truncation(self, **kw):
        """
        attr must be an attribute of arar_age

        truncate measurement and continue run if teststr evaluates to true
        default kw:
        attr='', comp='',start_count=50, frequency=5,
        abbreviated_count_ratio=1.0
        """
        self._conditional_appender('truncation', kw, TruncationConditional)

    def py_clear_conditionals(self):
        self.py_clear_terminations()
        self.py_clear_truncations()
        self.py_clear_actions()
        self.py_clear_cancelations()

    def py_clear_cancelations(self):
        self.cancelation_conditionals = []

    def py_clear_terminations(self):
        self.termination_conditionals = []

    def py_clear_truncations(self):
        self.truncation_conditionals = []

    def py_clear_actions(self):
        self.action_conditionals = []

    # ===============================================================================
    # run termination
    # ===============================================================================
    def cancel_run(self, state='canceled', do_post_equilibration=True):
        """
        terminate the measurement script immediately

        do post termination
            post_eq and post_meas
        don't save run

        """
        # self.multi_collector.canceled = True
        self.collector.canceled = True

        # self.aliquot='##'
        self.persister.save_enabled = False
        for s in ('extraction', 'measurement'):
            script = getattr(self, '{}_script'.format(s))
            if script is not None:
                script.cancel()

        self.debug('peak center {}'.format(self.peak_center))
        if self.peak_center:
            self.peak_center.cancel()

        self.do_post_termination(do_post_equilibration=do_post_equilibration)

        self.finish()

        if state:
            if self.state != 'not run':
                self.state = state

    def truncate_run(self, style='normal'):
        """
        truncate the measurement script

        style:
            normal- truncate current measure iteration and continue
            quick- truncate current measure iteration use truncated_counts for following
                    measure iterations

        """
        if self.measuring:
            style = style.lower()
            if style == 'normal':
                self.measurement_script.truncate('normal')
            elif style == 'quick':
                self.measurement_script.truncate('quick')

            # self._truncate_signal = True
            # self.multi_collector.set_truncated()
            self.collector.set_truncated()
            self.truncated = True
            self.state = 'truncated'

    # ===============================================================================
    #
    # ===============================================================================
    def show_conditionals(self, tripped=None):
        self.experiment_executor.show_conditionals(tripped=tripped,
                                                   show_measuring=True, kind='live')

    def teardown(self):
        if self.measurement_script:
            self.measurement_script.automated_run = None

        self.py_clear_conditionals()

    def finish(self):

        if self.monitor:
            self.monitor.stop()

        if self.state not in ('not run', 'canceled', 'success', 'truncated'):
            self.state = 'failed'

        self.stop()

    def stop(self):
        self._alive = False
        self.collector.stop()

    def start(self):
        if self.experiment_executor.set_integration_time_on_start:
            dit = self.experiment_executor.default_integration_time
            self.info('Setting default integration. t={}'.format(dit))
            self.set_integration_time(dit)

        if self.experiment_executor.send_config_before_run:
            self.info('Sending spectrometer configuration')
            man = self.spectrometer_manager
            man.send_configuration()

        if self.monitor is None:
            return self._start()

        if self.monitor.monitor():
            try:
                return self._start()
            except AttributeError, e:
                self.warning('failed starting run: {}'.format(e))
        else:
            self.warning('failed to start monitor')

    def is_alive(self):
        return self._alive

    def heading(self, msg, color=None, *args, **kw):
        super(AutomatedRun, self).info(msg, *args, **kw)
        if self.experiment_executor:
            if color is None:
                color = self.info_color

            if color is None:
                color = 'light green'

            self.experiment_executor.heading(msg, color=color, log=False)

    def info(self, msg, color=None, *args, **kw):
        super(AutomatedRun, self).info(msg, *args, **kw)
        if self.experiment_executor:
            if color is None:
                color = self.info_color

            if color is None:
                color = 'light green'

            self.experiment_executor.info(msg, color=color, log=False)

    def get_device_value(self, dev_name):
        return self.extraction_line_manager.get_device_value(dev_name)

    def get_pressure(self, attr):
        controller, name = attr.split('.')
        return self.extraction_line_manager.get_pressure(controller, name)

    def get_deflection(self, det, current=False):
        return self.spectrometer_manager.spectrometer.get_deflection(det, current)

    def get_detector(self, det):
        return self.spectrometer_manager.spectrometer.get_detector(det)

    def set_integration_time(self, v):
        spectrometer = self.spectrometer_manager.spectrometer
        nv = spectrometer.set_integration_time(v, force=True)
        self._integration_seconds = nv

    def set_magnet_position(self, *args, **kw):
        return self._set_magnet_position(*args, **kw)

    def set_deflection(self, det, defl):
        self.py_set_spectrometer_parameter('SetDeflection', '{},{}'.format(det, defl))

    def wait(self, t, msg=''):
        if self.experiment_executor:
            self.experiment_executor.wait(t, msg)
        else:
            time.sleep(t / 10.)

    def wait_for_overlap(self):
        """
            by default overlap_evt is set
            after equilibration finished
        """
        self.info('waiting for overlap signal')
        self._alive = True
        self.overlap_evt = evt = TEvent()
        evt.clear()
        i = 1
        st = time.time()
        while self._alive and not evt.is_set():
            time.sleep(1)
            if i % 5 == 0:
                et = time.time() - st
                self.debug('waiting for overlap signal. elapsed time={:0.2f}'.format(et))
                i = 0
            i += 1

        if not self._alive:
            return

        self.info('overlap signal set')

        overlap, mp = self.spec.overlap

        self.info('starting overlap delay {}'.format(overlap))
        starttime = time.time()
        i = 1
        while self._alive:
            et = time.time() - starttime
            if et > overlap:
                break
            time.sleep(1.0)
            if i % 50 == 0:
                self.debug('waiting overlap delay {}. elapsed time={:0.2f}'.format(overlap, et))
                i = 0
            i += 1

    def post_measurement_save(self):
        if self._measured:
            if self.spectrometer_manager:
                # get current spectrometer values
                # maybe this should be done during pre_measurement_save
                self.persister.trait_set(spec_dict=self.spectrometer_manager.make_parameters_dict(),
                                         defl_dict=self.spectrometer_manager.make_deflections_dict(),
                                         gains=self.spectrometer_manager.make_gains_list(),
                                         active_detectors=self._active_detectors)

            # save to database
            self.persister.post_measurement_save()

            # save analysis. don't cancel immediately
            ret = None
            if self.system_health:
                ret = self.system_health.add_analysis(self)

            executor = self.experiment_executor
            # cancel the experiment if failed to save to the secondary database
            # cancel/terminate if system health returns a value
            if self.persister.secondary_database_fail:
                if executor:
                    executor.cancel(cancel_run=True,
                                    msg=self.persister.secondary_database_fail)
            elif ret == 'cancel':
                if executor:
                    executor.cancel(cancel_run=True,
                                    msg=self.system_health.error_msg)
            elif ret == 'terminate':
                if executor:
                    executor.cancel('run',
                                    cancel_run=True,
                                    msg=self.system_health.error_msg)
            else:
                return True

    def get_previous_blanks(self):
        blanks = None
        pid = 0
        if self.experiment_executor:
            pid, blanks = self.experiment_executor.get_prev_blanks()

        if not blanks:
            blanks = dict(Ar40=ufloat(0, 0),
                          Ar39=ufloat(0, 0),
                          Ar38=ufloat(0, 0),
                          Ar37=ufloat(0, 0),
                          Ar36=ufloat(0, 0))

        return pid, blanks

    def set_previous_blanks(self, pb):
        if self.experiment_executor:
            self.experiment_executor._prev_blanks = pb

    def get_previous_baselines(self):
        baselines = None
        if self.experiment_executor:
            baselines = self.experiment_executor.get_prev_baselines()

        if not baselines:
            baselines = dict(Ar40=ufloat(0, 0),
                             Ar39=ufloat(0, 0),
                             Ar38=ufloat(0, 0),
                             Ar37=ufloat(0, 0),
                             Ar36=ufloat(0, 0))

        return baselines

    def set_previous_baselines(self, pb):
        if self.experiment_executor:
            self.experiment_executor._prev_baselines = pb

    # ===============================================================================
    # setup
    # ===============================================================================
    def setup_persister(self):
        sens = self._get_extraction_parameter('sensitivity_multiplier', default=1)

        # setup persister. mirror a few of AutomatedRunsAttributes
        script_name, script_blob = self._assemble_script_blob()
        eqn, eqb = '', ''
        pb = {}
        auto_save_detector_ic = False

        executor = self.experiment_executor
        if executor:
            queue = executor.experiment_queue

            eqn = queue.name
            eqb = executor.experiment_blob()
            pb = executor.get_prev_blanks()
            auto_save_detector_ic = queue.auto_save_detector_ic
            self.debug('$$$$$$$$$$$$$$$ auto_save_detector_ic={}'.format(auto_save_detector_ic))

        ext_name, ext_blob = '', ''
        if self.extraction_script:
            ext_name = self.extraction_script.name
            ext_blob = self._assemble_extraction_blob()

        ms_name, ms_blob, sfods, bsfods = '', '', {}, {}
        if self.measurement_script:
            ms_name = self.measurement_script.name
            ms_blob = self.measurement_script.toblob()
            sfods, bsfods = self._get_default_fods()

        ext_pos = []
        if self.extraction_script:
            ext_pos = self.extraction_script.get_extraction_positions()

        self.persister.trait_set(uuid=self.uuid,
                                 runid=self.runid,
                                 save_as_peak_hop=False,
                                 run_spec=self.spec,
                                 arar_age=self.arar_age,
                                 positions=self.spec.get_position_list(),
                                 auto_save_detector_ic=auto_save_detector_ic,
                                 extraction_positions=ext_pos,
                                 sensitivity_multiplier=sens,
                                 experiment_queue_name=eqn,
                                 experiment_queue_blob=eqb,
                                 extraction_name=ext_name,
                                 extraction_blob=ext_blob,
                                 measurement_name=ms_name,
                                 measurement_blob=ms_blob,
                                 previous_blank_id=pb[0],
                                 previous_blanks=pb[1],
                                 runscript_name=script_name,
                                 runscript_blob=script_blob,
                                 signal_fods=sfods,
                                 baseline_fods=bsfods)

    # ===============================================================================
    # doers
    # ===============================================================================
    def start_extraction(self):
        return self._start_script('extraction')

    def start_measurement(self):
        return self._start_script('measurement')

    def do_extraction(self):
        self.debug('do extraction')

        self.persister.pre_extraction_save()

        self.info_color = EXTRACTION_COLOR
        msg = 'Extraction Started {}'.format(self.extraction_script.name)
        self.heading('{}'.format(msg))
        self.state = 'extraction'

        self.debug('DO EXTRACTION {}'.format(self.runner))
        self.extraction_script.runner = self.runner
        self.extraction_script.manager = self.experiment_executor
        self.extraction_script.set_run_identifier(self.runid)

        syn_extractor = None
        if self.extraction_script.syntax_ok(warn=False):
            if self.use_syn_extraction and self.spec.syn_extraction:
                p = os.path.join(paths.scripts_dir, 'syn_extraction', self.spec.syn_extraction)
                p = add_extension(p, '.yaml')

                if os.path.isfile(p):
                    from pychron.experiment.automated_run.syn_extraction import SynExtractionCollector
                    dur = self.extraction_script.calculate_estimated_duration(force=True)
                    syn_extractor = SynExtractionCollector(arun=weakref.ref(self)(),
                                                           path=p,
                                                           extraction_duration=dur)
                    syn_extractor.start()
                else:
                    self.warning(
                        'Cannot start syn extraction collection. Configuration file does not exist. {}'.format(p))
        else:
            self.warning('Invalid script syntax for "{}"'.format(self.extraction_script.name))
            return
        if self.extraction_script.execute():
            if syn_extractor:
                syn_extractor.stop()

            # report the extraction results
            r = self.extraction_script.output_achieved()
            for ri in r:
                self.info(ri)

            rblob = self.extraction_script.get_response_blob()
            oblob = self.extraction_script.get_output_blob()
            snapshots = self.extraction_script.snapshots

            self.persister.post_extraction_save(rblob, oblob, snapshots)
            self.heading('Extraction Finished')
            self.info_color = None

            # if overlapping need to wait for previous runs min mass spec pump time
            self._wait_for_min_ms_pumptime()

            return True
        else:
            if syn_extractor:
                syn_extractor.stop()

            self.do_post_equilibration()
            self.do_post_measurement()
            self.finish()

            self.heading('Extraction Finished unsuccessfully', color='red')
            self.info_color = None
            return False

    def do_measurement(self, script=None, use_post_on_fail=True):
        self.debug('do measurement')
        self.debug('L#={} analysis type={}'.format(self.spec.labnumber,
                                                   self.spec.analysis_type))
        if not self._alive:
            self.warning('run is not alive')
            return

        if script is None:
            script = self.measurement_script

        if script is None:
            self.warning('no measurement script')
            return

        script.trait_set(runner=self.runner,
                         manager=self.experiment_executor)

        # use a measurement_script to explicitly define
        # measurement sequence
        self.info_color = MEASUREMENT_COLOR
        msg = 'Measurement Started {}'.format(script.name)
        self.heading('{}'.format(msg))
        self.state = 'measurement'

        self.persister.pre_measurement_save()

        self.measuring = True
        self.persister.save_enabled = True

        if script.execute():
            # mem_log('post measurement execute')
            self.heading('Measurement Finished')
            self.measuring = False
            self.info_color = None

            self._measured = True
            return self.post_measurement_save()

        else:
            if use_post_on_fail:
                self.do_post_equilibration()
                self.do_post_measurement()
            self.finish()

            self.heading('Measurement Finished unsuccessfully', color='red')
            self.measuring = False
            self.info_color = None
            return False

    def do_post_measurement(self, script=None):
        if script is None:
            script = self.post_measurement_script

        if not script:
            return True

        if not self._alive:
            return

        msg = 'Post Measurement Started {}'.format(script.name)
        self.heading('{}'.format(msg))
        # self.state = 'extraction'
        script.runner = self.runner
        script.manager = self.experiment_executor

        if script.execute():
            self.debug('setting _ms_pumptime')
            self.experiment_executor.ms_pumptime_start = time.time()

            self.heading('Post Measurement Finished')
            return True
        else:
            self.heading('Post Measurement Finished unsuccessfully')
            return False

    def do_post_equilibration(self, block=False):
        if block:
            self._post_equilibration()
        else:
            t = Thread(target = self._post_equilibration)
            t.start()

    def _post_equilibration(self):
        if self._equilibration_done:
            return

        self._equilibration_done = True

        if not self._alive:
            return

        if self.post_equilibration_script is None:
            return
        msg = 'Post Equilibration Started {}'.format(self.post_equilibration_script.name)
        self.heading('{}'.format(msg))
        self.post_equilibration_script.runner = self.runner
        self.post_equilibration_script.manager = self.experiment_executor

        if self.post_equilibration_script.execute():
            self.heading('Post Equilibration Finished')
        else:
            self.heading('Post Equilibration Finished unsuccessfully')

    def do_post_termination(self, do_post_equilibration=True):
        oex = self.experiment_executor.executable
        self.experiment_executor.executable = False
        self.heading('Post Termination Started')
        if do_post_equilibration:
            self.do_post_equilibration()

        self.do_post_measurement()

        self.stop()

        self.heading('Post Termination Finished')
        self.experiment_executor.executable = oex

    # ===============================================================================
    # utilities
    # ===============================================================================
    def assemble_report(self):
        signal_string = ''
        signals = self.get_baseline_corrected_signals()
        if signals:
            signal_string = '\n'.join(['{} {} {}'.format(ai.name, ai.isotope,
                                                         signals[ai.isotope])
                                       for ai in self._active_detectors])

        age = ''
        if self.arar_age:
            age = self.arar_age.age
        age_string = 'age={}'.format(age)

        return '''runid={} timestamp={} {}
anaylsis_type={}
# ===============================================================================
# signals
# ===============================================================================
{}
{}
'''.format(self.runid, self.persister.rundate, self.persister.runtime,
           self.spec.analysis_type,
           signal_string, age_string)

    def get_baseline_corrected_signals(self):
        d = dict()
        for k, iso in self.arar_age.isotopes.iteritems():
            d[k] = iso.get_baseline_corrected_value()
        return d

    def setup_context(self, *args, **kw):
        self._setup_context(*args, **kw)

    # ===============================================================================
    # private
    # ===============================================================================
    def _start(self):
        if self._use_arar_age():
            if self.arar_age is None:
                # load arar_age object for age calculation
                from pychron.processing.arar_age import ArArAge
                self.arar_age = ArArAge()

            es = self.extraction_script
            if es is not None:
                # get senstivity multiplier from extraction script
                v = self._get_yaml_parameter(es, 'sensitivity_multiplier', default=1)
                self.arar_age.sensitivity_multiplier = v

            ln = self.spec.labnumber
            ln = convert_identifier(ln)
            if not self.persister.datahub.load_analysis_backend(ln, self.arar_age):
                self.debug('failed load analysis backend')
                return

        self.info('Start automated run {}'.format(self.runid))

        try:
            self._add_conditionals()
        except BaseException, e:
            self.warning('Failed adding conditionals {}'.format(e))
            return

        self.measuring = False
        self.truncated = False

        self._alive = True

        if self.plot_panel:
            self.plot_panel.total_counts = 0
            self.plot_panel.is_peak_hop = False
            self.plot_panel.is_baseline = False

        self.multi_collector.canceled = False
        self.multi_collector.is_baseline = False
        self.multi_collector.for_peak_hop = False

        self._equilibration_done = False
        self._refresh_scripts()

        # setup the scripts
        ip = self.spec.script_options
        if ip:
            ip = os.path.join(paths.scripts_dir, 'options', add_extension(ip, '.yaml'))

        if self.measurement_script:
            self.measurement_script.reset(weakref.ref(self)())
            # set the interpolation path
            self.measurement_script.interpolation_path = ip

        for si in ('extraction', 'post_measurement', 'post_equilibration'):
            script = getattr(self, '{}_script'.format(si))
            if script:
                self._setup_context(script)
                script.interpolation_path = ip

        # load extraction metadata
        self.eqtime = self._get_extraction_parameter('eqtime', 15)
        self.time_zero_offset = self.spec.collection_time_zero_offset

        # setup persister. mirror a few of AutomatedRunsAttributes
        self.setup_persister()

        # setup default/queue conditionals
        # clear the conditionals for good measure.
        # conditionals should be cleared during teardown.
        self.py_clear_conditionals()

        # add default conditionals
        self._add_default_conditionals()

        # add queue conditionals
        self._add_queue_conditionals()

        return True

    def _generate_ic_mftable(self, detectors, refiso):
        ret = True
        from pychron.experiment.ic_mftable_generator import ICMFTableGenerator

        e = ICMFTableGenerator()
        if not e.make_mftable(self, detectors, refiso):
            ret = False
        return ret

    def _add_default_conditionals(self):
        self.debug('add default conditionals')
        p = get_path(paths.spectrometer_dir, 'default_conditionals', ('.yaml', '.yml'))
        if p is not None:
            self.info('adding default conditionals from {}'.format(p))
            self._add_conditionals_from_file(p)
        else:
            self.warning('no Default Conditionals file. {}'.format(p))

    def _add_queue_conditionals(self):
        """
            load queue global conditionals (truncations, actions, terminations)
        """
        self.debug('Add queue conditionals')
        name = self.spec.queue_conditionals_name
        if test_queue_conditionals_name(name):
            p = get_path(paths.queue_conditionals_dir, name, ('.yaml', '.yml'))
            if p is not None:
                self.info('adding queue conditionals from {}'.format(p))
                self._add_conditionals_from_file(p)

            else:
                self.warning('Invalid Conditionals file. {}'.format(p))

    def _add_conditionals_from_file(self, p):
        d = conditionals_from_file(p)
        for k, v in d.items():
<<<<<<< HEAD
            if k in ('actions', 'truncations', 'terminations', 'cancelations'):
                var = getattr(self, '{}_conditionals'.format(k))
=======
            if k in ('actions','truncations','terminations','cancelations'):
                var = getattr(self, '{}_conditionals'.format(k[:-1]))
>>>>>>> 747fe1d8
                var.extend(v)

                # with open(p, 'r') as fp:
                # yd = yaml.load(fp)
                # cs = (('TruncationConditional', 'truncation', 'truncations'),
                #           ('ActionConditional', 'action', 'actions'),
                #           ('TerminationConditional', 'termination', 'terminations'),
                #           ('CancelationConditional', 'cancelation', 'cancelations'))
                #     for klass, var, tag in cs:
                #         yl = yd.get(tag)
                #         if not yl:
                #             continue
                #
                #         var = getattr(self, '{}_conditionals'.format(var))
                #         conds = [conditional_from_dict(ti, klass) for ti in yl]
                #         conds = [c for c in conds if c is not None]
                #         if conds:
                #             var.extend(conds)
                #             # for ti in yl:
                #             # cx =
                #             # var.append(cx)

    def _conditional_appender(self, name, cd, klass):
        if not self.arar_age:
            self.warning('No ArArAge to use for conditional testing')
            return

        attr = cd.get('attr')
        if not attr:
            self.debug('no attr for this {} cd={}'.format(name, cd))
            return

        # for 2.0.4 backwards compatiblity
        # comp = dictgetter(cd, ('teststr','check','comp'))
        # if not comp:
        # self.debug('not teststr for this conditional "{}" cd={}'.format(name, cd))
        # return
        #
        # #for 2.0.4 backwards compatiblity
        # start_count = dictgetter(cd, ('start','start_count'))
        # if start_count is None:
        # start_count = 50
        #     self.debug('defaulting to start_count={}'.format(start_count))
        #
        # self.info('adding {} {} {} {}'.format(name, attr, comp, start_count))

        if attr == 'age' and self.spec.analysis_type not in ('unknown', 'cocktail'):
            self.debug('not adding because analysis_type not unknown or cocktail')

        if not self.arar_age.has_attr(attr):
            self.warning('invalid {} attribute "{}"'.format(name, attr))
        else:
            obj = getattr(self, '{}_conditionals'.format(name))
            con = conditional_from_dict(cd, klass)
            if con:
                self.info(
                    'adding {} attr="{}" test="{}" start="{}"'.format(name, con.attr, con.teststr, con.start_count))
                obj.append(con)
            else:
                self.warning('Failed adding {}, {}'.format(name, cd))

    def _refresh_scripts(self):
        for name in SCRIPT_KEYS:
            setattr(self, '{}_script'.format(name), self._load_script(name))

    def _get_default_fits_file(self):
        p = self._get_measurement_parameter('default_fits')
        if p:
            dfp = os.path.join(paths.fits_dir, add_extension(p, '.yaml'))
            if os.path.isfile(dfp):
                return dfp
            else:
                self.warning_dialog('Cannot open default fits file: {}'.format(dfp))

    def _get_default_fits(self, is_baseline=False):
        """
            get name of default fits file from measurement docstr
            return dict of iso:fit pairs
        """
        dfp = self._get_default_fits_file()
        if dfp:
            self.debug('using default fits file={}'.format(dfp))
            with open(dfp, 'r') as fp:
                yd = yaml.load(fp)
                key = 'baseline' if is_baseline else 'signal'
                fd = {yi['name']: (yi['fit'], yi['error_type']) for yi in yd[key]}
        else:
            self.debug('no default fits file')
            fd = {}

        return fd

    def _get_default_fods(self):
        def extract_fit_dict(fods, yd):
            for yi in yd:
                fod = {'filter_outliers': yi['filter_outliers'],
                       'iterations': yi['filter_iterations'],
                       'std_devs': yi['filter_std_devs']}
                fods[yi['name']] = fod

        sfods, bsfods = {}, {}
        dfp = self._get_default_fits_file()
        if dfp:
            with open(dfp, 'r') as fp:
                ys = yaml.load(fp)
                extract_fit_dict(sfods, ys['signal'])
                extract_fit_dict(bsfods, ys['baseline'])

        return sfods, bsfods

    def _start_script(self, name):
        script = getattr(self, '{}_script'.format(name))
        self.debug('start {}'.format(name))
        if not self._alive:
            self.warning('run is not alive')
            return

        if not script:
            self.warning('no {} script'.format(name))
            return

        return True

    def _add_active_detector(self, di):
        spec = self.spectrometer_manager.spectrometer
        det = spec.get_detector(di)
        if not det in self._active_detectors:
            self._active_detectors.append(det)

    def _set_active_detectors(self, dets):
        spec = self.spectrometer_manager.spectrometer
        return [spec.get_detector(n) for n in dets]

    def _define_detectors(self, isotope, det):
        spec = self.spectrometer_manager.spectrometer
        spec.update_isotopes(isotope, det)

    def _activate_detectors(self, dets):
        """
            !!! this is a potential problem !!!
            need more sophisticated way to set up plot panel
            e.g PP has detectors H1, AX but AX, CDD are active.

            need to remove H1 and add CDD.

            or

            if memory leak not a problem simply always "create" new plots
            instead of only clearing data.

            or use both techniques

            if plot panel detectors != active detectors  "create"

        """

        if self.plot_panel is None:
            create = True
        else:
            cd = set([d.name for d in self.plot_panel.detectors])
            ad = set(dets)
            create = cd - ad or ad - cd

        p = self._new_plot_panel(self.plot_panel, stack_order='top_to_bottom')
        self.plot_panel = p

        self._active_detectors = self._set_active_detectors(dets)

        if create:
            p.create(self._active_detectors)
        else:
            # p.clear_displays()
            p.isotope_graph.clear_plots()

        p.show_isotope_graph()

        # for iso in self.arar_age.isotopes:
        self.arar_age.clear_isotopes()
        self.arar_age.clear_error_components()
        self.arar_age.clear_blanks()

        cb = False
        if (not self.spec.analysis_type.startswith('blank')
            and not self.spec.analysis_type.startswith('background')):

            cb = True
            pid, blanks = self.get_previous_blanks()

            for iso, v in blanks.iteritems():
                self.arar_age.set_blank(iso, v)

        for d in self._active_detectors:
            self.arar_age.set_isotope(d.isotope, (0, 0),
                                      detector=d.name,
                                      correct_for_blank=cb)

        self.arar_age.clear_baselines()

        baselines = self.get_previous_baselines()
        for iso, v in baselines.iteritems():
            self.arar_age.set_baseline(iso, v)

        p.analysis_view.load(self)

    def _add_conditionals(self):
        klass_dict = {'actions': ActionConditional, 'truncations': TruncationConditional,
                      'terminations': TerminationConditional, 'cancelations': CancelationConditional}

        t = self.spec.conditionals
        self.debug('adding conditionals {}'.format(t))
        if t:
            p = os.path.join(paths.conditionals_dir, add_extension(t, '.yaml'))
            if os.path.isfile(p):
                self.debug('extract conditionals from file. {}'.format(p))
                with open(p, 'r') as fp:
                    yd = yaml.load(fp)
                    for kind, items in yd.iteritems():
                        try:
                            klass = klass_dict[kind]
                            for i in items:
                                try:
                                    # trim off s
                                    if kind.endswith('s'):
                                        kind = kind[:-1]

                                    self._conditional_appender(kind, i, klass)
                                except BaseException, e:
                                    self.debug('Failed adding {}. excp="{}", cd={}'.format(kind, e, i))

                        except KeyError:
                            self.debug('Invalid conditional kind="{}"'.format(kind))
                            #
                            # for c in doc:
                            # try:
                            # attr = c['attr']
                            # comp = c['check']
                            #             start = c['start']
                            #             freq = c.get('frequency', 1)
                            #             acr = c.get('abbreviated_count_ratio', 1)
                            #             self.py_add_truncation(attr, comp, int(start), freq, acr)
                            #         except BaseException:
                            #             self.warning('Failed adding truncation. {}'.format(c))

            else:
                try:
                    c, start = t.split(',')
                    pat = '<=|>=|[<>=]'
                    attr = re.split(pat, c)[0]

                    freq = 1
                    acr = 0.5
                except Exception, e:
                    self.debug('conditionals parse failed {} {}'.format(e, t))
                    return

                self.py_add_truncation(attr=attr, teststr=c,
                                       start_count=int(start),
                                       frequency=freq,
                                       abbreviated_count_ratio=acr)

    def _get_measurement_parameter(self, key, default=None):
        return self._get_yaml_parameter(self.measurement_script, key, default)

    def _get_extraction_parameter(self, key, default=None):
        return self._get_yaml_parameter(self.extraction_script, key, default)

    def _use_arar_age(self):
        ln = self.spec.labnumber
        return ln not in ('dg', 'pa')

    def _new_plot_panel(self, plot_panel, stack_order='bottom_to_top'):
        from pychron.processing.analyses.view.automated_run_view import AutomatedRunAnalysisView

        title = self.runid
        sample, irradiation = self.spec.sample, self.spec.irradiation
        if sample:
            title = '{}   {}'.format(title, sample)
        if irradiation:
            title = '{}   {}'.format(title, irradiation)

        if plot_panel is None:
            from pychron.experiment.plot_panel import PlotPanel
            plot_panel = PlotPanel(
                stack_order=stack_order,
                info_func=self.info,
                arar_age=self.arar_age)

        an = AutomatedRunAnalysisView(analysis_type=self.spec.analysis_type,
                                      analysis_id=self.runid)
        an.load(self)

        plot_panel.trait_set(
            plot_title=title,
            analysis_view=an)

        return plot_panel

    def _convert_valve(self, valve):
        if valve and not isinstance(valve, (tuple, list)):
            if ',' in valve:
                valve = map(str.strip, valve.split(','))
            else:
                valve = (valve, )
        return valve

    def _equilibrate(self, evt, eqtime=15, inlet=None, outlet=None,
                     delay=3,
                     do_post_equilibration=True, close_inlet=True):

        inlet = self._convert_valve(inlet)
        outlet = self._convert_valve(outlet)

        elm = self.extraction_line_manager
        if elm:
            if outlet:
                # close mass spec ion pump
                for o in outlet:
                    elm.close_valve(o, mode='script')

            if inlet:
                self.info('waiting {}s before opening inlet value {}'.format(delay, inlet))
                time.sleep(delay)

                # open inlet
                for i in inlet:
                    elm.open_valve(i, mode='script')

        # set the passed in event
        evt.set()
        # delay for eq time
        self.info('equilibrating for {}sec'.format(eqtime))
        time.sleep(eqtime)
        if self._alive:
            self.heading('Equilibration Finished')
            if elm and inlet and close_inlet:
                for i in inlet:
                    elm.close_valve(i, mode='script')

            if do_post_equilibration:
                self.do_post_equilibration()

            if self.overlap_evt:
                self.debug('setting overlap event. next run ok to start extraction')
                self.overlap_evt.set()

    def _update_labels(self):
        if self.plot_panel:
            if self.plot_panel.isotope_graph:
                # update the plot_panel labels
                plots = self.plot_panel.isotope_graph.plots
                n = len(plots)

                for i, det in enumerate(self._active_detectors):
                    if i < n:
                        plots[i].y_axis.title = det.isotope

    def _update_detectors(self):
        for det in self._active_detectors:
            self.arar_age.set_isotope_detector(det)

    def _set_magnet_position(self, pos, detector,
                             dac=False, update_detectors=True,
                             update_labels=True, update_isotopes=True,
                             remove_non_active=True):
        change = False
        ion = self.ion_optics_manager
        if ion is not None:
            change = ion.position(pos, detector, dac, update_isotopes=update_isotopes)

        if update_labels:
            self._update_labels()
        if update_detectors:
            self._update_detectors()
        if remove_non_active:
            # remove non active isotopes
            for iso in self.arar_age.isotopes.keys():
                det = next((di for di in self._active_detectors if di.isotope == iso), None)
                if det is None:
                    self.arar_age.isotopes.pop(iso)

        if self.plot_panel:
            self.plot_panel.analysis_view.load(self)
            self.plot_panel.analysis_view.refresh_needed = True

        return change

    def _get_data_generator(self):
        def gen():
            cnt = 0
            fcnt = 3
            spec = self.spectrometer_manager.spectrometer
            while 1:
                k, s = spec.get_intensities(tagged=True)
                if not k:
                    cnt += 1
                    self.info('Failed getting intensity from mass spectrometer {}/{}'.format(cnt, fcnt), color='red')
                    if cnt >= fcnt:
                        self.info('Canceling Run. Failed getting intensity from mass spectrometer',
                                  color='red')

                        # do we need to cancel the experiment or will the subsequent pre run
                        # checks sufficient to catch spectrometer communication errors.
                        self.cancel_run(state='failed')
                else:
                    # reset the counter
                    cnt = 0

                    yield k, s

        return gen()

    def _whiff(self, ncounts, conditionals, starttime, starttime_offset, series, fit_series):
        """
        conditionals: list of dicts
        """
        for ci in conditionals:
            if ci.get('start') is None:
                ci['start'] = ncounts

        conds = [conditional_from_dict(ci, ActionConditional) for ci in conditionals]
        self.collector.set_temporary_conditionals(conds)
        self.py_data_collection(None, ncounts, starttime, starttime_offset, series, fit_series)
        self.collector.clear_temporary_conditionals()

        result = self.collector.measurement_result
        self.persister.whiff_result = result
        self.debug('WHIFF Result={}'.format(result))
        return result

    def _peak_hop(self, ncycles, ncounts, hops, grpname, data_writer,
                  starttime, starttime_offset, series,
                  check_conditionals):
        """
            ncycles: int
            hops: list of tuples

                hop = 'Isotope:Det[,Isotope:Det,...]', Count, Settling Time(s)

                ex.
                hop = 'Ar40:H1,Ar36:CDD', 10, 1
        """
        self.peak_hop_collector.trait_set(ncycles=ncycles,
                                          parent=self)

        self.peak_hop_collector.set_hops(hops)

        if self.experiment_executor:
            sc = self.experiment_executor.signal_color
        else:
            sc = 'red'

        return self._measure(grpname,
                             data_writer,
                             ncounts,
                             starttime, starttime_offset,
                             series, check_conditionals, sc)

    def _sniff(self, ncounts, starttime, starttime_offset, series):
        self.debug('py_sniff')

        if not self._alive:
            return
        p = self.plot_panel
        if p:
            p._ncounts = ncounts
            p.is_baseline = False
            p.isotope_graph.set_x_limits(min_=0, max_=1, plotid=0)

        gn = 'sniff'

        self.persister.build_tables(gn, self._active_detectors)
        # mem_log('build tables')

        check_conditionals = False
        writer = self.persister.get_data_writer(gn)

        if self.experiment_executor:
            sc = self.experiment_executor.sniff_color
        else:
            sc = 'black'

        result = self._measure(gn,
                               writer,
                               ncounts, starttime, starttime_offset,
                               series,
                               check_conditionals, sc)

        return result

    def _measure(self, grpname, data_writer,
                 ncounts, starttime, starttime_offset,
                 series, check_conditionals, color, script=None):

        if script is None:
            script = self.measurement_script

        # mem_log('pre measure')
        if not self.spectrometer_manager:
            self.warning('no spectrometer manager')
            return True

        self.info('measuring {}. ncounts={}'.format(grpname, ncounts),
                  color=MEASUREMENT_COLOR)

        get_data = self._get_data_generator()
        debug = globalv.experiment_debug

        if debug:
            period = 1
        else:
            period = self._integration_seconds

        m = self.collector

        m.trait_set(
            console_display=self.experiment_executor.console_display,
            automated_run=weakref.ref(self)(),
            measurement_script=script,
            detectors=self._active_detectors,
            collection_kind=grpname,
            series_idx=series,
            check_conditionals=check_conditionals,
            ncounts=ncounts,
            period_ms=period * 1000,
            data_generator=get_data,
            data_writer=data_writer,
            starttime=starttime,
            refresh_age=self.spec.analysis_type in ('unknown', 'cocktail'))

        if self.plot_panel:
            self.plot_panel._ncounts = ncounts
            self.plot_panel.total_counts += ncounts
            from pychron.core.ui.gui import invoke_in_main_thread
            invoke_in_main_thread(self._setup_isotope_graph, starttime_offset, color, grpname)

        with self.persister.writer_ctx():
            m.measure()

        # mem_log('post measure')
        if m.terminated:
            self.debug('measurement terminated')
            self.cancel_run()

        return not m.canceled
#
    def _setup_isotope_graph(self, starttime_offset, color, grpname):
        """
            execute in main thread is necessary.
            set the graph limits and construct the necessary series
            set 0-count fits

        """

        graph = self.plot_panel.isotope_graph
        # update limits
        mi, ma = graph.get_x_limits()

        max_ = ma
        min_ = mi
        tc = self.plot_panel.total_counts
        if tc > ma or ma == Inf:
            max_ = tc * 1.1

        if starttime_offset > mi:
            min_ = -starttime_offset

        graph.set_x_limits(min_=min_, max_=max_)

        series = self.collector.series_idx
        for k, iso in self.arar_age.isotopes.iteritems():
            idx = graph.get_plotid_by_ytitle(k)
            # print 'ff', k, iso.name, idx
            if idx is not None:
                try:
                    graph.series[idx][series]
                except IndexError, e:
                    graph.new_series(marker='circle',
                                     color=color,
                                     type='scatter',
                                     marker_size=1.25,
                                     fit=None if grpname == 'sniff' else iso.get_fit(0),
                                     plotid=idx,
                                     add_inspector=False,
                                     add_tools=False)

        return graph

    def _wait_for(self, predicate, msg):
        st = time.time()
        i = 0
        while self._alive:
            time.sleep(1.0)
            et = time.time() - st
            if predicate(et):
                break

            if i % 5 == 0:
                self.debug(msg(et))
                i = 0
            i += 1

    def _wait_for_min_ms_pumptime(self):
        overlap, mp = self.spec.overlap
        if not overlap:
            self.debug('no overlap. not waiting for min ms pumptime')
            return

        if self.is_first:
            self.debug('this is the first run. not waiting for min ms pumptime')
            return

        if not mp:
            self.debug('using default min ms pumptime={}'.format(self.min_ms_pumptime))
            mp = self.min_ms_pumptime

        # ensure mim mass spectrometer pump time
        # wait until pumping started
        self.debug('wait for mass spec pump out to start')
        self._wait_for(lambda x: not self.experiment_executor.ms_pumptime_start is None,
                       msg=lambda x: 'waiting for mass spec pumptime to start {:0.2f}'.format(x))
        self.debug('mass spec pump out to started')

        # wait for min pump time
        pred = lambda x: self.elapsed_ms_pumptime > mp
        msg = lambda x: 'waiting for min mass spec pumptime {}, elapse={:0.2f}'.format(mp, x)
        self._wait_for(pred, msg)
        self.debug('min pumptime elapsed {} {}'.format(mp, self.elapsed_ms_pumptime))

    # ===============================================================================
    # scripts
    # ===============================================================================
    def _load_script(self, name):
        script = None
        sname = getattr(self.script_info, '{}_script_name'.format(name))
        if sname and sname != NULL_STR:
            sname = self._make_script_name(sname)
            skey = '{}{}'.format(name, sname)
            if skey in SCRIPTS:
                script = SCRIPTS[skey]
                if script.check_for_modifications() or self.is_alive():
                    self.debug('script {} modified/overlapping. reloading'.format(sname))
                    script = self._bootstrap_script(sname, name)
            else:
                script = self._bootstrap_script(sname, name)

        return script

    def _bootstrap_script(self, fname, name):
        global SCRIPTS
        global WARNED_SCRIPTS

        def warn(fn, e):
            self.spec.executable = False

            if not fn in WARNED_SCRIPTS:
                WARNED_SCRIPTS.append(fn)
                self.warning_dialog('Invalid Script {}\n{}'.format(fn, e))

        self.info('loading script "{}"'.format(fname))
        func = getattr(self, '_{}_script_factory'.format(name))
        s = func()
        valid = True
        if s and os.path.isfile(s.filename):
            if s.bootstrap():
                self.debug('%%%%%%%%%%%%%%%%%%%%%%%%%%%% setting default context for {}'.format(fname))
                s.set_default_context()
        else:
            valid = False
            fname = s.filename if s else fname
            e = 'Not a file'
            warn(fname, e)

        if valid:
            SCRIPTS[fname] = s
        return s

    def _measurement_script_factory(self):
        from pychron.pyscripts.measurement_pyscript import MeasurementPyScript

        sname = self.script_info.measurement_script_name
        root = paths.measurement_dir
        sname = self._make_script_name(sname)


        ms = MeasurementPyScript(root=root,
                                 name=sname,
                                 runner=self.runner)
        return ms

    def _extraction_script_factory(self, klass=None):
        root = paths.extraction_dir
        return self._ext_factory(root, self.script_info.extraction_script_name,
                                 klass=klass)

    def _post_measurement_script_factory(self):
        root = paths.post_measurement_dir
        return self._ext_factory(root, self.script_info.post_measurement_script_name)

    def _post_equilibration_script_factory(self):
        root = paths.post_equilibration_dir
        return self._ext_factory(root, self.script_info.post_equilibration_script_name)

    def _ext_factory(self, root, file_name, klass=None):
        file_name = self._make_script_name(file_name)
        if os.path.isfile(os.path.join(root, file_name)):
            if klass is None:
                from pychron.pyscripts.extraction_line_pyscript import ExtractionPyScript

                klass = ExtractionPyScript

            obj = klass(
                root=root,
                name=file_name,
                runner=self.runner)

            return obj

    def _make_script_name(self, name):
        name = '{}_{}'.format(self.spec.mass_spectrometer.lower(), name)
        return add_extension(name, '.py')

    def _setup_context(self, script):
        """
            setup_context to expose variables to the pyscript
        """
        ctx = self.spec.make_script_context()
        script.setup_context(is_last=self.is_last, **ctx)

    def _get_yaml_parameter(self, script, key, default):
        if not script:
            return default

        m = ast.parse(script.text)
        docstr = ast.get_docstring(m)
        if docstr:
            docstr = docstr.strip()
            # self.debug('{} {} metadata\n{}'.format(script.name, key, docstr))
            try:
                params = yaml.load(docstr)
                return params[key]
            except KeyError:
                self.warning('No value "{}" in metadata'.format(key))
            except TypeError:
                self.warning('Invalid yaml docstring in "{}". Could not retrieve "{}"'.format(script.name, key))
        else:
            self.debug('No metadata section in "{}". Using default "{}" value for "{}"'.format(script.name,
                                                                                               default, key))

        return default

    def _get_runid(self):
        return self.spec.runid
        # return make_runid(self.spec.labnumber,
        # self.spec.aliquot,
        #                   self.spec.step)

    def _get_collector(self):
        c = self.peak_hop_collector if self.is_peak_hop else self.multi_collector
        return c

    def _assemble_extraction_blob(self):
        _names, txt = self._assemble_script_blob(kinds=('extraction', 'post_equilibration', 'post_measurement'))
        return txt

    def _assemble_script_blob(self, kinds=None):
        if kinds is None:
            kinds = 'extraction', 'measurement', 'post_equilibration', 'post_measurement'
        okinds = []
        bs = []
        for s in kinds:
            sc = getattr(self, '{}_script'.format(s))
            if sc is not None:
                bs.append((sc.name, sc.toblob()))
                okinds.append(s)

        return assemble_script_blob(bs, kinds=okinds)

    # ===============================================================================
    # handlers
    # ===============================================================================
    def _state_changed(self, old, new):
        self.debug('state changed from {} to {}'.format(old, new))
        if self.spec:
            self.spec.state = self.state

    def _runner_changed(self, new):
        self.debug('Runner runner:{}'.format(new))
        for s in ['measurement', 'extraction', 'post_equilibration', 'post_measurement']:
            sc = getattr(self, '{}_script'.format(s))
            if sc is not None:
                setattr(sc, 'runner', new)

    # ===============================================================================
    # property get/set
    # ===============================================================================
    @property
    def elapsed_ms_pumptime(self):
        return time.time() - self.experiment_executor.ms_pumptime_start

    # ===============================================================================
    # defaults
    # ===============================================================================
    def _measurement_script_default(self):
        return self._load_script('measurement')

    def _post_measurement_script_default(self):
        return self._load_script('post_measurement')

    def _post_equilibration_script_default(self):
        return self._load_script('post_equilibration')

    def _extraction_script_default(self):
        return self._load_script('extraction')
#
    def _peak_hop_collector_default(self):

        from pychron.experiment.automated_run.peak_hop_collector import PeakHopCollector
        c = PeakHopCollector()
        c.console_bind_preferences('pychron.experiment')
        return c

    def _multi_collector_default(self):
        from pychron.experiment.automated_run.multi_collector import MultiCollector
        c = MultiCollector()
        c.console_bind_preferences('pychron.experiment')
        return c

# ============= EOF =============================================<|MERGE_RESOLUTION|>--- conflicted
+++ resolved
@@ -1242,13 +1242,8 @@
     def _add_conditionals_from_file(self, p):
         d = conditionals_from_file(p)
         for k, v in d.items():
-<<<<<<< HEAD
-            if k in ('actions', 'truncations', 'terminations', 'cancelations'):
-                var = getattr(self, '{}_conditionals'.format(k))
-=======
             if k in ('actions','truncations','terminations','cancelations'):
                 var = getattr(self, '{}_conditionals'.format(k[:-1]))
->>>>>>> 747fe1d8
                 var.extend(v)
 
                 # with open(p, 'r') as fp:
