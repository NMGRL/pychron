--- conflicted
+++ resolved
@@ -15,16 +15,8 @@
 #===============================================================================
 
 #============= enthought library imports =======================
-<<<<<<< HEAD
-from itertools import groupby
-
-from traits.api import Any, Str, List, Property, \
-    Event, Instance, Bool, HasTraits, Float
-
-=======
 from traits.api import Any, Str, List, Property, \
     Event, Instance, Bool, HasTraits, Float, Int
->>>>>>> 9ee3a50f
 #============= standard library imports ========================
 import os
 from itertools import groupby
@@ -640,12 +632,6 @@
             by default overlap_evt is set
             after equilibration finished
         """
-<<<<<<< HEAD
-        if not self._alive:
-            return
-
-=======
->>>>>>> 9ee3a50f
         self.info('waiting for overlap signal')
         evt = self.overlap_evt
         i = 1
@@ -676,8 +662,6 @@
                 self.debug('waiting overlap delay {}. elapsed time={:0.2f}'.format(overlap, et))
                 i = 0
             i += 1
-
-        self.info('waiting for overlap finished')
 
         #ensure mim mass spectrometer pump time
         f = lambda: self.debug('waiting for min mass spec pumptime {}'.format(self.min_ms_pumptime,
