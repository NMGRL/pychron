# ===============================================================================
# Copyright 2011 Jake Ross
#
# Licensed under the Apache License, Version 2.0 (the "License");
# you may not use this file except in compliance with the License.
# You may obtain a copy of the License at
#
# http://www.apache.org/licenses/LICENSE-2.0
#
# Unless required by applicable law or agreed to in writing, software
# distributed under the License is distributed on an "AS IS" BASIS,
# WITHOUT WARRANTIES OR CONDITIONS OF ANY KIND, either express or implied.
# See the License for the specific language governing permissions and
# limitations under the License.
# ===============================================================================

# # ============= enthought library imports =======================
from apptools.preferences.preference_binding import bind_preference
from traits.api import Any, Str, List, Property, \
    Event, Instance, Bool, HasTraits, Float, Int, Long
# ============= standard library imports ========================
import os
import re
import time
import ast
import yaml
import weakref
from itertools import groupby
from threading import Thread, Event as TEvent
from uncertainties import ufloat, nominal_value, std_dev
from numpy import Inf
# ============= local library imports  ==========================
from pychron.core.helpers.filetools import get_path
from pychron.core.helpers.filetools import add_extension
# from pychron.core.codetools.memory_usage import mem_log

from pychron.experiment.automated_run.hop_util import parse_hops
from pychron.experiment.automated_run.persistence_spec import PersistenceSpec
from pychron.experiment.conditional.conditional import TruncationConditional, \
    ActionConditional, TerminationConditional, conditional_from_dict, CancelationConditional, conditionals_from_file
from pychron.experiment.utilities.conditionals import test_queue_conditionals_name
from pychron.experiment.utilities.identifier import convert_identifier
from pychron.experiment.utilities.script import assemble_script_blob

from pychron.globals import globalv
from pychron.loggable import Loggable
from pychron.paths import paths
from pychron.pychron_constants import NULL_STR, MEASUREMENT_COLOR, \
    EXTRACTION_COLOR, SCRIPT_KEYS

DEBUG = False


class ScriptInfo(HasTraits):
    measurement_script_name = Str
    extraction_script_name = Str
    post_measurement_script_name = Str
    post_equilibration_script_name = Str


SCRIPTS = {}
WARNED_SCRIPTS = []


class AutomatedRun(Loggable):
    """
    The ``AutomatedRun`` object is used to execute automated analyses.

    It mostly delegates responisbility to other objects.
    It provides an interface for ``MeasurementPyscripts``.
    All measurement script commands have a corresponding function defined here.
    A commands corresponding function is defined as py_{function_name}

    for example ``position_magnet`` calls ``AutomatedRun.py_position_magnet``

    data collection is handled by either ``MultiCollector`` or ``PeakHopCollector``

    persistence (saving to file and database) is handled by ``AutomatedRunPersister``

    An automated run is executed in four steps by the ``ExperimentExecutor``.

    #. start
    #. extraction
    #. measurement

       a. equilibration
       b. post_equilibration

    #. post_measurement

    equilibration and post_equilibration are executed concurrently with the measurement script
    this way equilibration gas can be measured.

    four pyscripts (all optional) are used to program analysis execution

    1. extraction
    2. measurement
    3. post_equilibration
    4. post_measurement

    four types of conditionals are available

    1. termination_conditionals
    2. truncation_conditionals
    3. action_conditionals
    4. cancelation_conditionals
    """

    spectrometer_manager = Any
    extraction_line_manager = Any
    experiment_executor = Any
    ion_optics_manager = Any

    multi_collector = Instance('pychron.experiment.automated_run.multi_collector.MultiCollector')
    peak_hop_collector = Instance('pychron.experiment.automated_run.peak_hop_collector.PeakHopCollector')
    persister = Instance('pychron.experiment.automated_run.persistence.AutomatedRunPersister', ())
    dvc_persister = Instance('pychron.dvc.dvc_persister.DVCPersister')

    xls_persister = Instance('pychron.experiment.automated_run.persistence.ExcelPersister')
    system_health = Instance('pychron.experiment.health.series.SystemHealthSeries')

    collector = Property

    script_info = Instance(ScriptInfo, ())

    runner = Any
    monitor = Any
    plot_panel = Any
    arar_age = Instance('pychron.processing.arar_age.ArArAge')

    spec = Any
    runid = Str
    uuid = Str
    analysis_id = Long
    fits = List
    eqtime = Float

    use_syn_extraction = Bool(False)
    is_first = Bool(False)
    is_last = Bool(False)
    is_peak_hop = Bool(False)

    truncated = Bool
    state = Str('not run')
    measuring = Bool(False)
    dirty = Bool(False)
    update = Event
    use_dvc_persistence = Bool(False)

    measurement_script = Instance('pychron.pyscripts.measurement_pyscript.MeasurementPyScript')
    post_measurement_script = Instance('pychron.pyscripts.extraction_line_pyscript.ExtractionPyScript')
    post_equilibration_script = Instance('pychron.pyscripts.extraction_line_pyscript.ExtractionPyScript')
    extraction_script = Instance('pychron.pyscripts.extraction_line_pyscript.ExtractionPyScript')

    termination_conditionals = List
    truncation_conditionals = List
    action_conditionals = List
    cancelation_conditionals = List

    peak_center = None
    coincidence_scan = None
    info_color = None

    _active_detectors = List
    _peak_center_detectors = List
    _loaded = False
    _measured = False
    _alive = Bool(False)
    _truncate_signal = Bool
    _equilibration_done = False
    _integration_seconds = Float(1.0)

    min_ms_pumptime = Int(60)
    overlap_evt = None

    use_peak_center_threshold = Bool
    peak_center_threshold1 = Int(10)
    peak_center_threshold2 = Int(3)
    peak_center_threshold_window = Int(10)

<<<<<<< HEAD
    persistence_spec = Instance(PersistenceSpec)

    def bind_preferences(self):
        prefid = 'pychron.experiment'
        bind_preference(self, 'use_peak_center_threshold', '{}.use_peak_center_threshold'.format(prefid))
        bind_preference(self, 'peak_center_threshold1', '{}.peak_center_threshold1'.format(prefid))
        bind_preference(self, 'peak_center_threshold2', '{}.peak_center_threshold2'.format(prefid))
        bind_preference(self, 'peak_center_threshold_window', '{}.peak_center_threshold_window'.format(prefid))
=======
    # persistence_spec = Instance(PersistenceSpec)

    intensity_scalar = Float
    _intensities = None

    # def bind_preferences(self):
    #     prefid = 'pychron.experiment'
    #     bind_preference(self, 'use_peak_center_threshold', '{}.use_peak_center_threshold'.format(prefid))
    #     bind_preference(self, 'peak_center_threshold1', '{}.peak_center_threshold1'.format(prefid))
    #     bind_preference(self, 'peak_center_threshold2', '{}.peak_center_threshold2'.format(prefid))
    #     bind_preference(self, 'peak_center_threshold_window', '{}.peak_center_threshold_window'.format(prefid))
>>>>>>> 393561ed

    # ===============================================================================
    # pyscript interface
    # ===============================================================================
    def py_get_intensity(self, detector):
        if self._intensities:
            try:
                idx = self._intensities['tags'].index(detector)
            except ValueError:
                return

            return self._intensities['signals'][idx]

    def py_generate_ic_mftable(self, detectors, refiso):
        return self._generate_ic_mftable(detectors, refiso)

    def py_whiff(self, ncounts, conditionals, starttime, starttime_offset, series=0, fit_series=0):
        return self._whiff(ncounts, conditionals, starttime, starttime_offset, series, fit_series)

    def py_reset_data(self):
        self.debug('reset data')
        self.persister.pre_measurement_save()
        self._persister_action('pre_measurement_save')

<<<<<<< HEAD
    def _update_persister_spec(self, **kw):
        self.persistence_spec.trait_set(**kw)

=======
>>>>>>> 393561ed
    def _persister_action(self, func, *args, **kw):
        getattr(self.persister, func)(*args, **kw)
        for i, p in enumerate((self.xls_persister, self.dvc_persister)):
            if p is None:
                continue

            try:
                getattr(p, func)(*args, **kw)
            except BaseException, e:
                self.warning('{} persister action failed. {} func={}, excp={}'.format(i, p.__class__.__name__,
                                                                                      func, e))
                import traceback

                traceback.print_exc()

    def py_set_integration_time(self, v):
        self.set_integration_time(v)

    def py_is_last_run(self):
        return self.is_last

    def py_define_detectors(self, isotope, det):
        self._define_detectors(isotope, det)

    def py_position_magnet(self, pos, detector, dac=False):
        if not self._alive:
            return
        self._set_magnet_position(pos, detector, dac=dac)

    def py_activate_detectors(self, dets, peak_center=False):
        if not self._alive:
            return

        if not self.spectrometer_manager:
            self.warning('no spectrometer manager')
            return

        if peak_center:
            self._peak_center_detectors = self._set_active_detectors(dets)
        else:
            self._activate_detectors(dets)

    def py_set_fits(self, fits):
        isotopes = self.arar_age.isotopes
        if not fits:
            fits = self._get_default_fits()
        elif len(fits) == 1:
            fits = {i: fits for i in isotopes}
        else:
            fits = dict([f.split(':') for f in fits])

        for k, iso in isotopes.iteritems():
            try:
                fi = fits[k]
            except KeyError:
                fi = 'linear'
                self.warning('No fit for "{}". defaulting to {}. '
                             'check the measurement script "{}"'.format(k, fi, self.measurement_script.name))
            iso.set_fit_blocks(fi)
            self.debug('set "{}" to "{}"'.format(k, fi))

    def py_set_baseline_fits(self, fits):
        isotopes = self.arar_age.isotopes

        if not fits:
            fits = self._get_default_fits(is_baseline=True)
        elif len(fits) == 1:
            fits = {i.detector: fits[0] for i in isotopes.itervalues()}
        elif isinstance(fits, str):
            fits = {i.detector: fits for i in isotopes.itervalues()}
        else:
            fits = dict([f.split(':') for f in fits])

        for k, iso in isotopes.iteritems():
            try:
                fi = fits[iso.detector]
            except KeyError:
                fi = ('average', 'SEM')
                self.warning('No fit for "{}". defaulting to {}. '
                             'check the measurement script "{}"'.format(iso.detector, fi, self.measurement_script.name))

            iso.baseline.set_fit_blocks(fi)
            self.debug('set "{}" to "{}"'.format(iso.detector, fi))

    def py_get_spectrometer_parameter(self, name):
        self.info('getting spectrometer parameter {}'.format(name))
        if self.spectrometer_manager:
            return self.spectrometer_manager.spectrometer.get_parameter(name)

    def py_set_spectrometer_parameter(self, name, v):
        self.info('setting spectrometer parameter {} {}'.format(name, v))
        if self.spectrometer_manager:
            self.spectrometer_manager.spectrometer.set_parameter(name, v)

    def py_data_collection(self, obj, ncounts, starttime, starttime_offset, series=0, fit_series=0, group='signal'):
        if not self._alive:
            return

        if self.plot_panel:
            self.plot_panel.is_baseline = False

        self.persister.build_tables(group, self._active_detectors)

        self.multi_collector.is_baseline = False
        self.multi_collector.fit_series_idx = fit_series

        if self.experiment_executor:
            sc = self.experiment_executor.signal_color
        else:
            sc = 'red'

        check_conditionals = obj == self.measurement_script

        result = self._measure(group,
                               self.persister.get_data_writer(group),
                               ncounts, starttime, starttime_offset,
                               series,
                               check_conditionals, sc, obj)
        return result

    def py_post_equilibration(self, **kw):
        self.do_post_equilibration(**kw)

    def py_equilibration(self, eqtime=None, inlet=None, outlet=None,
                         do_post_equilibration=True,
                         close_inlet=True,
                         delay=None):
        evt = TEvent()
        if not self._alive:
            evt.set()
            return evt

        self.heading('Equilibration Started')
        t = Thread(name='equilibration', target=self._equilibrate, args=(evt,),
                   kwargs=dict(eqtime=eqtime,
                               inlet=inlet,
                               outlet=outlet,
                               delay=delay,
                               close_inlet=close_inlet,
                               do_post_equilibration=do_post_equilibration))
        t.start()

        return evt

    def py_sniff(self, ncounts, starttime, starttime_offset, series=0, block=True):
        if block:
            return self._sniff(ncounts, starttime, starttime_offset, series)
        else:
            t = Thread(target=self._sniff, args=(ncounts, starttime, starttime_offset, series))
            t.start()
            return True

    def py_baselines(self, ncounts, starttime, starttime_offset, mass, detector,
                     series=0, fit_series=0, settling_time=4):

        if not self._alive:
            return

        gn = 'baseline'
        self.debug('%%%%%%%%%%%%%%%%%%%%%%%%%%%%%%%% Baseline')
        self.persister.build_tables(gn, self._active_detectors)

        ion = self.ion_optics_manager

        if mass:
            if ion is not None:
                if detector is None:
                    detector = self._active_detectors[0].name

                ion.position(mass, detector)

                msg = 'Delaying {}s for detectors to settle'.format(settling_time)
                self.info(msg)
                if self.plot_panel:
                    self.plot_panel.total_counts += settling_time

                self.wait(settling_time, msg)

        if self.plot_panel:
            self.plot_panel._ncounts = ncounts
            self.plot_panel.is_baseline = True

        self.multi_collector.is_baseline = True
        self.multi_collector.fit_series_idx = fit_series
        check_conditionals = True

        self.collector.for_peak_hop = self.plot_panel.is_peak_hop
        self.plot_panel.is_peak_hop = False
        if self.experiment_executor:
            sc = self.experiment_executor.baseline_color
        else:
            sc = 'green'
        result = self._measure(gn,
                               self.persister.get_data_writer(gn),
                               ncounts, starttime,
                               starttime_offset,
                               series,
                               check_conditionals, sc)

        if self.plot_panel:
            bs = dict([(iso.name, iso.baseline.uvalue) for iso in
                       self.arar_age.isotopes.values()])
            self.set_previous_baselines(bs)
            self.plot_panel.is_baseline = False

        self.multi_collector.is_baseline = False

        return result

    def py_define_hops(self, hopstr):
        """
            set the detector each isotope
            add additional isotopes and associated plots if necessary
        """
        if self.plot_panel is None:
            self.plot_panel = self._new_plot_panel(self.plot_panel, stack_order='top_to_bottom')
        # self.warning('Need to call "define_hops(...)" after "activate_detectors(...)"')
        # return

        self.plot_panel.is_peak_hop = True

        key = lambda x: x[0]
        hops = parse_hops(hopstr, ret='iso,det,is_baseline')
        hops = sorted(hops, key=key)
        a = self.arar_age
        g = self.plot_panel.isotope_graph

        _, pb = self.get_previous_blanks()
        pbs = self.get_previous_baselines()
        correct_for_blank = (not self.spec.analysis_type.startswith('blank') and
                             not self.spec.analysis_type.startswith('background'))
        for iso, dets in groupby(hops, key=key):
            dets = list(dets)
            # print iso, dets, dets[0][2]
            if dets[0][2]:
                continue

            add_detector = len(dets) > 1

            for _, di, _ in dets:
                self._add_active_detector(di)
                name = iso
                if iso in a.isotopes:
                    ii = a.isotopes[iso]
                    ii.detector = di
                    a.isotopes.pop(iso)
                else:
                    ii = a.isotope_factory(name=iso, detector=di)
                    if correct_for_blank:
                        if iso in pb:
                            b = pb[iso]
                            ii.set_blank(nominal_value(b), std_dev(b))
                    if iso in pbs:
                        b = pbs[iso]
                        ii.set_baseline(nominal_value(b), std_dev(b))

                plot = g.get_plot_by_ytitle(iso) or g.get_plot_by_ytitle('{}{}'.format(iso, di))
                if plot is None:
                    plot = self.plot_panel.new_plot()
                    pid = g.plots.index(plot)
                    # print 'adding', pid
                    g.new_series(type='scatter', fit='linear', plotid=pid)

                if add_detector:
                    name = '{}{}'.format(name, di)

                a.isotopes[name] = ii
                plot.y_axis.title = name

        self.plot_panel.analysis_view.load(self)

    def py_peak_hop(self, cycles, counts, hops, mftable, starttime, starttime_offset,
                    series=0, fit_series=0, group='signal'):

        if not self._alive:
            return

        self.ion_optics_manager.set_mftable(mftable)

        is_baseline = False
        self.peak_hop_collector.is_baseline = is_baseline
        self.peak_hop_collector.fit_series_idx = fit_series

        if self.plot_panel:
            self.plot_panel.trait_set(is_baseline=is_baseline,
                                      _ncycles=cycles,
                                      hops=hops)

        # required for mass spec
        self.persister.save_as_peak_hop = True

        self.is_peak_hop = True

        self.persister.build_peak_hop_tables(group, hops)
        writer = self.persister.get_data_writer(group)

        check_conditionals = True
        self._add_conditionals()

        ret = self._peak_hop(cycles, counts, hops, group, writer,
                             starttime, starttime_offset, series,
                             check_conditionals)

        self.is_peak_hop = False
        self.ion_optics_manager.set_mftable()

        return ret

    def py_peak_center(self, detector=None, save=True, isotope=None, check_intensity=True,
                       directions='Increase', **kw):
        if not self._alive:
            return

        ion = self.ion_optics_manager

        if ion is not None:
            if self.arar_age and check_intensity and self.use_peak_center_threshold:
                iso = self.arar_age.get_isotope(isotope)
                v = iso.get_intensity()
                if v < self.peak_center_threshold1:
                    self.debug('peak center: {}={}<{}'.format(isotope, v, self.peak_center_threshold1))
                    ys = iso.ys[-self.peak_center_threshold_window:]
                    ym = ys.mean()
                    self.debug('peak center: mean={} threshold={}'.format(ym, self.peak_center_threshold2))
                    if ym < self.peak_center_threshold2:
                        self.warning(
                            'Skipping peak center. intensities to small. {}<{}'.format(ym, self.peak_center_threshold2))
                        return

            if not self.plot_panel:
                p = self._new_plot_panel(self.plot_panel, stack_order='top_to_bottom')
                self.plot_panel = p

            self.debug('peak center started')

            ad = [di.name for di in self._peak_center_detectors
                  if di.name != detector]

            pc = ion.setup_peak_center(detector=[detector] + ad,
                                       plot_panel=self.plot_panel,
                                       isotope=isotope,
                                       directions=directions,
                                       **kw)
            self.peak_center = pc
            self.debug('do peak center. {}'.format(pc))

            ion.do_peak_center(new_thread=False, save=save, message='automated run peakcenter', timeout=300)
            self._update_persister_spec(peak_center=pc)
            # if pc.result:
            #     self._persister_action('save_peak_center_to_file', pc)
            # self.persister.save_peak_center_to_file(pc)

    def py_coincidence_scan(self):
        pass
        # sm = self.spectrometer_manager
        # obj, t = sm.do_coincidence_scan()
        # self.coincidence_scan = obj
        # t.join()

    # ===============================================================================
    # conditionals
    # ===============================================================================
    def py_add_cancelation(self, **kw):
        """
        cancel experiment if teststr evaluates to true
        """
        self._conditional_appender('cancelation', kw, CancelationConditional)

    def py_add_action(self, **kw):
        """
        attr must be an attribute of arar_age

        perform a specified action if teststr evaluates to true
        """
        self._conditional_appender('action', kw, ActionConditional)

    def py_add_termination(self, **kw):
        """
        attr must be an attribute of arar_age

        terminate run and continue experiment if teststr evaluates to true
        """
        self._conditional_appender('termination', kw, TerminationConditional)

    def py_add_truncation(self, **kw):
        """
        attr must be an attribute of arar_age

        truncate measurement and continue run if teststr evaluates to true
        default kw:
        attr='', comp='',start_count=50, frequency=5,
        abbreviated_count_ratio=1.0
        """
        self._conditional_appender('truncation', kw, TruncationConditional)

    def py_clear_conditionals(self):
        self.debug('$$$$$ Clearing conditionals')
        self.py_clear_terminations()
        self.py_clear_truncations()
        self.py_clear_actions()
        self.py_clear_cancelations()

    def py_clear_cancelations(self):
        self.cancelation_conditionals = []

    def py_clear_terminations(self):
        self.termination_conditionals = []

    def py_clear_truncations(self):
        self.truncation_conditionals = []

    def py_clear_actions(self):
        self.action_conditionals = []

    # ===============================================================================
    # run termination
    # ===============================================================================
    def cancel_run(self, state='canceled', do_post_equilibration=True):
        """
        terminate the measurement script immediately

        do post termination
            post_eq and post_meas
        don't save run

        """
        # self.multi_collector.canceled = True
        self.collector.canceled = True

        # self.aliquot='##'
        self._persister_action('trait_set', save_enabled=False)

        for s in ('extraction', 'measurement'):
            script = getattr(self, '{}_script'.format(s))
            if script is not None:
                script.cancel()

        if self.peak_center:
            self.debug('cancel peak center')
            self.peak_center.cancel()

        self.do_post_termination(do_post_equilibration=do_post_equilibration)

        self.finish()

        if state:
            if self.state != 'not run':
                self.state = state

    def truncate_run(self, style='normal'):
        """
        truncate the measurement script

        style:
            normal- truncate current measure iteration and continue
            quick- truncate current measure iteration use truncated_counts for following
                    measure iterations

        """
        if self.measuring:
            style = style.lower()
            if style == 'normal':
                self.measurement_script.truncate('normal')
            elif style == 'quick':
                self.measurement_script.truncate('quick')

            # self._truncate_signal = True
            # self.multi_collector.set_truncated()
            self.collector.set_truncated()
            self.truncated = True
            self.state = 'truncated'

    # ===============================================================================
    #
    # ===============================================================================
    def show_conditionals(self, tripped=None):
        self.experiment_executor.show_conditionals(active_run=self,
                                                   tripped=tripped,
                                                   kind='live')

    def teardown(self):
        self.debug('tear down')
        if self.measurement_script:
            self.measurement_script.automated_run = None
            self.measurement_script.runner = None
            self.measurement_script._detectors = None
            self.measurement_script = None

        if self.extraction_script:
            self.extraction_script = None
        if self.post_equilibration_script:
            self.post_equilibration_script = None
        if self.post_measurement_script:
            self.post_measurement_script = None

        if self.experiment_executor:
            self.experiment_executor.automated_run = None

        if self.collector:
            self.collector.automated_run = None
            self.collector.data_generator = None
            self.collector.data_writer = None
            self.collector.measurement_script = None

        if self.plot_panel:
            self.plot_panel.info_func = None
            self.plot_panel.automated_run = None
            self.plot_panel.arar_age = None

        if self.monitor:
            self.monitor.automated_run = None

        if self.arar_age:
            self.arar_age = None

        if self.persistence_spec:
            self.persistence_spec.spec = None
            self.persistence_spec.arar_age = None

        self._persister_action('trait_set', persistence_spec=None)
        self.spec = None
        # self.py_clear_conditionals()

    def finish(self):
        self.debug('----------------- finish -----------------')

        if self.monitor:
            self.monitor.stop()

        if self.state not in ('not run', 'canceled', 'success', 'truncated'):
            self.state = 'failed'

        self.stop()

    def stop(self):
        self.debug('----------------- stop -----------------')
        self._alive = False
        self.collector.stop()

    def start(self):
        self.debug('----------------- start -----------------')
        self.persistence_spec = PersistenceSpec()
        for p in (self.persister, self.xls_persister, self.dvc_persister):
            if p is not None:
                p.per_spec = self.persistence_spec

        if self.monitor is None:
            return self._start()

        if self.monitor.monitor():
            try:
                return self._start()
            except AttributeError, e:
                self.warning('failed starting run: {}'.format(e))
        else:
            self.warning('failed to start monitor')

    def is_alive(self):
        return self._alive

    def heading(self, msg, color=None, *args, **kw):
        super(AutomatedRun, self).info(msg, *args, **kw)
        if self.experiment_executor:
            if color is None:
                color = self.info_color

            if color is None:
                color = 'light green'

            self.experiment_executor.heading(msg, color=color, log=False)

    def info(self, msg, color=None, *args, **kw):
        super(AutomatedRun, self).info(msg, *args, **kw)
        if self.experiment_executor:
            if color is None:
                color = self.info_color

            if color is None:
                color = 'light green'

            self.experiment_executor.info(msg, color=color, log=False)

    def get_interpolation_value(self, value):
        """
        value is a string in the format of $VALUE. Search for VALUE first in the options file
        then in the extraction scripts metadata

        :param value:
        :return:
        """
        v = None
        if self.extraction_script:
            for vv in (value, value.upper(), value.lower()):
                try:
                    v = getattr(self.extraction_script, vv)
                except AttributeError:
                    v = self._get_extraction_parameter(vv, None)
                    if v is None:
                        continue
                break

        if v is None:
            self.warning('Could not interpolate {}. Make sure value is defined in either the options file'
                         'or embedded in the extraction scripts metadata. Defaulting to 0'.format(value))
            v = 0

        return v

    def get_device_value(self, dev_name):
        return self.extraction_line_manager.get_device_value(dev_name)

    def get_pressure(self, attr):
        controller, name = attr.split('.')
        return self.extraction_line_manager.get_pressure(controller, name)

    def get_deflection(self, det, current=False):
        return self.spectrometer_manager.spectrometer.get_deflection(det, current)

    def get_detector(self, det):
        return self.spectrometer_manager.spectrometer.get_detector(det)

    def set_integration_time(self, v):
        spectrometer = self.spectrometer_manager.spectrometer
        nv = spectrometer.set_integration_time(v, force=True)
        self._integration_seconds = nv

    def set_magnet_position(self, *args, **kw):
        return self._set_magnet_position(*args, **kw)

    def set_deflection(self, det, defl):
        self.py_set_spectrometer_parameter('SetDeflection', '{},{}'.format(det, defl))

    def protect_detector(self, det, protect):
        protect = 'On' if protect else 'Off'
        self.py_set_spectrometer_parameter('ProtectDetector', '{},{}'.format(det, protect))

    def wait(self, t, msg=''):
        if self.experiment_executor:
            self.experiment_executor.wait(t, msg)
        else:
            time.sleep(t / 10.)

    def wait_for_overlap(self):
        """
            by default overlap_evt is set
            after equilibration finished
        """
        self.info('waiting for overlap signal')
        self._alive = True
        self.overlap_evt = evt = TEvent()
        evt.clear()
        i = 1
        st = time.time()
        while self._alive and not evt.is_set():
            time.sleep(1)
            if i % 5 == 0:
                et = time.time() - st
                self.debug('waiting for overlap signal. elapsed time={:0.2f}'.format(et))
                i = 0
            i += 1

        if not self._alive:
            return

        self.info('overlap signal set')

        overlap, mp = self.spec.overlap

        self.info('starting overlap delay {}'.format(overlap))
        starttime = time.time()
        i = 1
        while self._alive:
            et = time.time() - starttime
            if et > overlap:
                break
            time.sleep(1.0)
            if i % 50 == 0:
                self.debug('waiting overlap delay {}. elapsed time={:0.2f}'.format(overlap, et))
                i = 0
            i += 1

    def post_measurement_save(self):
        if self._measured:
            if self.spectrometer_manager:
                # get current spectrometer values
                # maybe this should be done during pre_measurement_save
                # self.persister.trait_set(spec_dict=self.spectrometer_manager.make_parameters_dict(),
                # defl_dict=self.spectrometer_manager.make_deflections_dict(),
                # gains=self.spectrometer_manager.make_gains_list(),
                #                          active_detectors=self._active_detectors)
                self._update_persister_spec(spec_dict=self.spectrometer_manager.make_parameters_dict(),
                                            defl_dict=self.spectrometer_manager.make_deflections_dict(),
                                            gains=self.spectrometer_manager.make_gains_dict(),
                                            active_detectors=self._active_detectors)

            # save to database
            self._persister_action('post_measurement_save')

            if self.plot_panel:
                self.plot_panel.analysis_view.refresh_needed = True

            # save analysis. don't cancel immediately
            ret = None
            if self.system_health:
                ret = self.system_health.add_analysis(self)

            if self.persister.secondary_database_fail:
                self.experiment_executor.cancel(cancel_run=True,
                                                msg=self.persister.secondary_database_fail)
            else:
                return True

    def get_previous_blanks(self):
        blanks = None
        pid = 0
        if self.experiment_executor:
            pid, blanks, runid = self.experiment_executor.get_prev_blanks()

        if not blanks:
            blanks = dict(Ar40=ufloat(0, 0),
                          Ar39=ufloat(0, 0),
                          Ar38=ufloat(0, 0),
                          Ar37=ufloat(0, 0),
                          Ar36=ufloat(0, 0))

        return pid, blanks

    def set_previous_blanks(self, pb):
        if self.experiment_executor:
            self.experiment_executor._prev_blanks = pb

    def get_previous_baselines(self):
        baselines = None
        if self.experiment_executor:
            baselines = self.experiment_executor.get_prev_baselines()

        if not baselines:
            baselines = dict(Ar40=ufloat(0, 0),
                             Ar39=ufloat(0, 0),
                             Ar38=ufloat(0, 0),
                             Ar37=ufloat(0, 0),
                             Ar36=ufloat(0, 0))

        return baselines

    def set_previous_baselines(self, pb):
        if self.experiment_executor:
            self.experiment_executor._prev_baselines = pb

    # ===============================================================================
    # setup
    # ===============================================================================
    def setup_persister(self):
        sens = self._get_extraction_parameter('sensitivity_multiplier', default=1)

        # setup persister. mirror a few of AutomatedRunsAttributes
        script_name, script_blob = self._assemble_script_blob()
        eqn, eqb = '', ''
        auto_save_detector_ic = False

        executor = self.experiment_executor
        queue = executor.experiment_queue

        eqn = queue.name
        eqb = executor.experiment_blob()
        pb = executor.get_prev_blanks()
        auto_save_detector_ic = queue.auto_save_detector_ic
        self.debug('$$$$$$$$$$$$$$$ auto_save_detector_ic={}'.format(auto_save_detector_ic))

        ext_name, ext_blob, ext_path = '', '', ''
        if self.extraction_script:
            ext_name = self.extraction_script.name
            ext_blob = self._assemble_extraction_blob()
            # ext_path = self.extraction_script.script_path()

        ms_name, ms_blob, ms_path, sfods, bsfods = '', '', '', {}, {}
        if self.measurement_script:
            ms_name = self.measurement_script.name
            ms_blob = self.measurement_script.toblob()
            # ms_path = self.measurement_script.script_path()
            sfods, bsfods = self._get_default_fods()

        ext_pos = []
        if self.extraction_script:
            ext_pos = self.extraction_script.get_extraction_positions()

        self._update_persister_spec(save_as_peak_hop=False,
                                    run_spec=self.spec,
                                    arar_age=self.arar_age,
                                    positions=self.spec.get_position_list(),
                                    auto_save_detector_ic=auto_save_detector_ic,
                                    extraction_positions=ext_pos,
                                    sensitivity_multiplier=sens,
                                    experiment_queue_name=eqn,
                                    experiment_queue_blob=eqb,
                                    extraction_name=ext_name,
                                    extraction_blob=ext_blob,
                                    measurement_name=ms_name,
                                    measurement_blob=ms_blob,
                                    previous_blank_id=pb[0],
                                    previous_blanks=pb[1],
                                    previous_blank_runid=pb[2],
                                    runscript_name=script_name,
                                    runscript_blob=script_blob,
                                    signal_fods=sfods,
                                    baseline_fods=bsfods)

    # ===============================================================================
    # doers
    # ===============================================================================
    def start_extraction(self):
        return self._start_script('extraction')

    def start_measurement(self):
        return self._start_script('measurement')

    def do_extraction(self):
        self.debug('do extraction')

        self._persister_action('pre_extraction_save')
        # self.persister.pre_extraction_save()

        self.info_color = EXTRACTION_COLOR
        msg = 'Extraction Started {}'.format(self.extraction_script.name)
        self.heading('{}'.format(msg))
        self.state = 'extraction'

        self.debug('DO EXTRACTION {}'.format(self.runner))
        self.extraction_script.runner = self.runner
        self.extraction_script.manager = self.experiment_executor
        self.extraction_script.set_run_identifier(self.runid)

        syn_extractor = None
        if self.extraction_script.syntax_ok(warn=False):
            if self.use_syn_extraction and self.spec.syn_extraction:
                p = os.path.join(paths.scripts_dir, 'syn_extraction', self.spec.syn_extraction)
                p = add_extension(p, '.yaml')

                if os.path.isfile(p):
                    from pychron.experiment.automated_run.syn_extraction import SynExtractionCollector

                    dur = self.extraction_script.calculate_estimated_duration(force=True)
                    syn_extractor = SynExtractionCollector(arun=weakref.ref(self)(),
                                                           path=p,
                                                           extraction_duration=dur)
                    syn_extractor.start()
                else:
                    self.warning(
                        'Cannot start syn extraction collection. Configuration file does not exist. {}'.format(p))
        else:
            self.warning('Invalid script syntax for "{}"'.format(self.extraction_script.name))
            return
        if self.extraction_script.execute():
            if syn_extractor:
                syn_extractor.stop()

            # report the extraction results
            r = self.extraction_script.output_achieved()
            for ri in r:
                self.info(ri)

            rblob = self.extraction_script.get_response_blob()
            oblob = self.extraction_script.get_output_blob()
            snapshots = self.extraction_script.snapshots

            self._persister_action('post_extraction_save', rblob, oblob, snapshots)
            # self.persister.post_extraction_save(rblob, oblob, snapshots)
            self.heading('Extraction Finished')
            self.info_color = None

            # if overlapping need to wait for previous runs min mass spec pump time
            self._wait_for_min_ms_pumptime()

            return True
        else:
            if syn_extractor:
                syn_extractor.stop()

            self.do_post_equilibration()
            self.do_post_measurement()
            self.finish()

            self.heading('Extraction Finished unsuccessfully', color='red')
            self.info_color = None
            return False

    def do_measurement(self, script=None, use_post_on_fail=True):
        self.debug('do measurement')
        self.debug('L#={} analysis type={}'.format(self.spec.labnumber,
                                                   self.spec.analysis_type))
        if not self._alive:
            self.warning('run is not alive')
            return

        if script is None:
            script = self.measurement_script

        if script is None:
            self.warning('no measurement script')
            return

        script.trait_set(runner=self.runner,
                         manager=self.experiment_executor)

        # use a measurement_script to explicitly define
        # measurement sequence
        self.info_color = MEASUREMENT_COLOR
        msg = 'Measurement Started {}'.format(script.name)
        self.heading('{}'.format(msg))
        self.state = 'measurement'

        self._persister_action('pre_measurement_save')

        self.measuring = True
        self._persister_action('trait_set', save_enabled=True)
        # self.persister.save_enabled = True

        if script.execute():
            # mem_log('post measurement execute')
            self.heading('Measurement Finished')
            self.measuring = False
            self.info_color = None

            self._measured = True
            # return self.post_measurement_save()
            return True
        else:
            if use_post_on_fail:
                self.do_post_equilibration()
                self.do_post_measurement()
            self.finish()

            self.heading('Measurement Finished unsuccessfully', color='red')
            self.measuring = False
            self.info_color = None
            return False

    def do_post_measurement(self, script=None):
        if script is None:
            script = self.post_measurement_script

        if not script:
            return True

        if not self._alive:
            return

        msg = 'Post Measurement Started {}'.format(script.name)
        self.heading('{}'.format(msg))
        # self.state = 'extraction'
        script.runner = self.runner
        script.manager = self.experiment_executor

        if script.execute():
            self.debug('setting _ms_pumptime')
            self.experiment_executor.ms_pumptime_start = time.time()

            self.heading('Post Measurement Finished')
            return True
        else:
            self.heading('Post Measurement Finished unsuccessfully')
            return False

    def do_post_equilibration(self, block=False):
        if block:
            self._post_equilibration()
        else:
            t = Thread(target=self._post_equilibration)
            t.start()

    def _post_equilibration(self):
        if self._equilibration_done:
            return

        self._equilibration_done = True

        if not self._alive:
            return

        if self.post_equilibration_script is None:
            return
        msg = 'Post Equilibration Started {}'.format(self.post_equilibration_script.name)
        self.heading('{}'.format(msg))
        self.post_equilibration_script.runner = self.runner
        self.post_equilibration_script.manager = self.experiment_executor

        if self.post_equilibration_script.execute():
            self.heading('Post Equilibration Finished')
        else:
            self.heading('Post Equilibration Finished unsuccessfully')

    def do_post_termination(self, do_post_equilibration=True):
        oex = self.experiment_executor.executable
        self.experiment_executor.executable = False
        self.heading('Post Termination Started')
        if do_post_equilibration:
            self.do_post_equilibration()

        self.do_post_measurement()

        self.stop()

        self.heading('Post Termination Finished')
        self.experiment_executor.executable = oex

    # ===============================================================================
    # utilities
    # ===============================================================================
    def assemble_report(self):
        signal_string = ''
        signals = self.get_baseline_corrected_signals()
        if signals:
            signal_string = '\n'.join(['{} {} {}'.format(ai.name, ai.isotope,
                                                         signals[ai.isotope])
                                       for ai in self._active_detectors])

        age = ''
        if self.arar_age:
            age = self.arar_age.age
        age_string = 'age={}'.format(age)

        return '''runid={} timestamp={} {}
anaylsis_type={}
# ===============================================================================
# signals
# ===============================================================================
{}
{}
'''.format(self.runid, self.persister.rundate, self.persister.runtime,
           self.spec.analysis_type,
           signal_string, age_string)

    def get_baseline_corrected_signals(self):
        d = dict()
        for k, iso in self.arar_age.isotopes.iteritems():
            d[k] = iso.get_baseline_corrected_value()
        return d

    def setup_context(self, *args, **kw):
        self._setup_context(*args, **kw)

    def refresh_scripts(self):
        self._refresh_scripts()

    # ===============================================================================
    # private
    # ===============================================================================
    def _start(self):

        if self._use_arar_age():
            if self.arar_age is None:
                # load arar_age object for age calculation
                from pychron.processing.arar_age import ArArAge

                self.arar_age = ArArAge()

            es = self.extraction_script
            if es is not None:
                # get senstivity multiplier from extraction script
                v = self._get_yaml_parameter(es, 'sensitivity_multiplier', default=1)
                self.arar_age.sensitivity_multiplier = v

            ln = self.spec.labnumber
            ln = convert_identifier(ln)
            if not self.experiment_executor.datahub.load_analysis_backend(ln, self.arar_age):
                self.debug('failed load analysis backend')
                return

        self.py_clear_conditionals()
        # setup default/queue conditionals
        # clear the conditionals for good measure.
        # conditionals should be cleared during teardown.

        try:
            self._add_conditionals()
        except BaseException, e:
            self.warning('Failed adding conditionals {}'.format(e))
            return

        # add queue conditionals
        self._add_queue_conditionals()

        # add default conditionals
        self._add_default_conditionals()

        self.info('Start automated run {}'.format(self.runid))
        self.measuring = False
        self.truncated = False

        self._alive = True

        if self.plot_panel:
            self.plot_panel.total_counts = 0
            self.plot_panel.is_peak_hop = False
            self.plot_panel.is_baseline = False

        self.multi_collector.canceled = False
        self.multi_collector.is_baseline = False
        self.multi_collector.for_peak_hop = False

        self._equilibration_done = False
        self._refresh_scripts()

        # setup the scripts
        ip = self.spec.script_options
        if ip:
            ip = os.path.join(paths.scripts_dir, 'options', add_extension(ip, '.yaml'))

        if self.measurement_script:
            self.measurement_script.reset(self)
            # set the interpolation path
            self.measurement_script.interpolation_path = ip

        for si in ('extraction', 'post_measurement', 'post_equilibration'):
            script = getattr(self, '{}_script'.format(si))
            if script:
                self._setup_context(script)
                script.interpolation_path = ip

        # load extraction metadata
        self.eqtime = self._get_extraction_parameter('eqtime', 15)
        self.time_zero_offset = self.spec.collection_time_zero_offset

        # setup persister. mirror a few of AutomatedRunsAttributes
        self.setup_persister()

        return True

    def _generate_ic_mftable(self, detectors, refiso):
        ret = True
        from pychron.experiment.ic_mftable_generator import ICMFTableGenerator

        e = ICMFTableGenerator()
        if not e.make_mftable(self, detectors, refiso):
            ret = False
        return ret

    def _add_default_conditionals(self):
        self.debug('add default conditionals')
        p = get_path(paths.spectrometer_dir, '.*conditionals', ('.yaml', '.yml'))
        if p is not None:
            self.info('adding default conditionals from {}'.format(p))
            self._add_conditionals_from_file(p)
        else:
            self.warning('no Default Conditionals file. {}'.format(p))

    def _add_queue_conditionals(self):
        """
            load queue global conditionals (truncations, actions, terminations)
        """
        self.debug('Add queue conditionals')
        name = self.spec.queue_conditionals_name
        if test_queue_conditionals_name(name):
            p = get_path(paths.queue_conditionals_dir, name, ('.yaml', '.yml'))
            if p is not None:
                self.info('adding queue conditionals from {}'.format(p))
                self._add_conditionals_from_file(p)

            else:
                self.warning('Invalid Conditionals file. {}'.format(p))

    def _add_conditionals_from_file(self, p):
        d = conditionals_from_file(p)
        for k, v in d.items():
            if k in ('actions', 'truncations', 'terminations', 'cancelations'):
                var = getattr(self, '{}_conditionals'.format(k[:-1]))
                var.extend(v)

                # with open(p, 'r') as rfile:
                # yd = yaml.load(rfile)
                # cs = (('TruncationConditional', 'truncation', 'truncations'),
                # ('ActionConditional', 'action', 'actions'),
                # ('TerminationConditional', 'termination', 'terminations'),
                # ('CancelationConditional', 'cancelation', 'cancelations'))
                #     for klass, var, tag in cs:
                #         yl = yd.get(tag)
                #         if not yl:
                #             continue
                #
                #         var = getattr(self, '{}_conditionals'.format(var))
                #         conds = [conditional_from_dict(ti, klass) for ti in yl]
                #         conds = [c for c in conds if c is not None]
                #         if conds:
                #             var.extend(conds)
                #             # for ti in yl:
                #             # cx =
                #             # var.append(cx)

    def _conditional_appender(self, name, cd, klass):
        if not self.arar_age:
            self.warning('No ArArAge to use for conditional testing')
            return

        attr = cd.get('attr')
        if not attr:
            self.debug('no attr for this {} cd={}'.format(name, cd))
            return

        # for 2.0.4 backwards compatiblity
        # comp = dictgetter(cd, ('teststr','check','comp'))
        # if not comp:
        # self.debug('not teststr for this conditional "{}" cd={}'.format(name, cd))
        # return
        #
        # #for 2.0.4 backwards compatiblity
        # start_count = dictgetter(cd, ('start','start_count'))
        # if start_count is None:
        # start_count = 50
        # self.debug('defaulting to start_count={}'.format(start_count))
        #
        # self.info('adding {} {} {} {}'.format(name, attr, comp, start_count))

        if attr == 'age' and self.spec.analysis_type not in ('unknown', 'cocktail'):
            self.debug('not adding because analysis_type not unknown or cocktail')

        if not self.arar_age.has_attr(attr):
            self.warning('invalid {} attribute "{}"'.format(name, attr))
        else:
            obj = getattr(self, '{}_conditionals'.format(name))
            con = conditional_from_dict(cd, klass)
            if con:
                self.info(
                    'adding {} attr="{}" test="{}" start="{}"'.format(name, con.attr, con.teststr, con.start_count))
                obj.append(con)
            else:
                self.warning('Failed adding {}, {}'.format(name, cd))

    def _refresh_scripts(self):
        for name in SCRIPT_KEYS:
            setattr(self, '{}_script'.format(name), self._load_script(name))

    def _get_default_fits_file(self):
        p = self._get_measurement_parameter('default_fits')
        if p:
            dfp = os.path.join(paths.fits_dir, add_extension(p, '.yaml'))
            if os.path.isfile(dfp):
                return dfp
            else:
                self.warning_dialog('Cannot open default fits file: {}'.format(dfp))

    def _get_default_fits(self, is_baseline=False):
        """
            get name of default fits file from measurement docstr
            return dict of iso:fit pairs
        """
        dfp = self._get_default_fits_file()
        if dfp:
            self.debug('using default fits file={}'.format(dfp))
            with open(dfp, 'r') as rfile:
                yd = yaml.load(rfile)
                key = 'baseline' if is_baseline else 'signal'
                fd = {yi['name']: (yi['fit'], yi['error_type']) for yi in yd[key]}
        else:
            self.debug('no default fits file')
            fd = {}

        return fd

    def _get_default_fods(self):
        def extract_fit_dict(fods, yd):
            for yi in yd:
                fod = {'filter_outliers': yi['filter_outliers'],
                       'iterations': yi['filter_iterations'],
                       'std_devs': yi['filter_std_devs']}
                fods[yi['name']] = fod

        sfods, bsfods = {}, {}
        dfp = self._get_default_fits_file()
        if dfp:
            with open(dfp, 'r') as rfile:
                ys = yaml.load(rfile)
                extract_fit_dict(sfods, ys['signal'])
                extract_fit_dict(bsfods, ys['baseline'])

        return sfods, bsfods

    def _start_script(self, name):
        script = getattr(self, '{}_script'.format(name))
        self.debug('start {}'.format(name))
        if not self._alive:
            self.warning('run is not alive')
            return

        if not script:
            self.warning('no {} script'.format(name))
            return

        return True

    def _add_active_detector(self, di):
        spec = self.spectrometer_manager.spectrometer
        det = spec.get_detector(di)
        if not det in self._active_detectors:
            self._active_detectors.append(det)

    def _set_active_detectors(self, dets):
        spec = self.spectrometer_manager.spectrometer
        return [spec.get_detector(n) for n in dets]

    def _define_detectors(self, isotope, det):
        spec = self.spectrometer_manager.spectrometer
        spec.update_isotopes(isotope, det)

    def _activate_detectors(self, dets):
        """
            !!! this is a potential problem !!!
            need more sophisticated way to set up plot panel
            e.g PP has detectors H1, AX but AX, CDD are active.

            need to remove H1 and add CDD.

            or

            if memory leak not a problem simply always "create" new plots
            instead of only clearing data.

            or use both techniques

            if plot panel detectors != active detectors  "create"

        """

        if self.plot_panel is None:
            create = True
        else:
            cd = set([d.name for d in self.plot_panel.detectors])
            ad = set(dets)
            create = cd - ad or ad - cd

        p = self._new_plot_panel(self.plot_panel, stack_order='top_to_bottom')
        self.plot_panel = p

        self._active_detectors = self._set_active_detectors(dets)

        if create:
            p.create(self._active_detectors)
        else:
            # p.clear_displays()
            p.isotope_graph.clear_plots()

        p.show_isotope_graph()

        # for iso in self.arar_age.isotopes:
        self.arar_age.clear_isotopes()
        self.arar_age.clear_error_components()
        self.arar_age.clear_blanks()

        cb = False
        if (not self.spec.analysis_type.startswith('blank')
            and not self.spec.analysis_type.startswith('background')):

            cb = True
            pid, blanks = self.get_previous_blanks()

            for iso, v in blanks.iteritems():
                self.arar_age.set_blank(iso, v)

        for d in self._active_detectors:
            self.arar_age.set_isotope(d.isotope, (0, 0),
                                      detector=d.name,
                                      correct_for_blank=cb)

        self.arar_age.clear_baselines()

        baselines = self.get_previous_baselines()
        for iso, v in baselines.iteritems():
            self.arar_age.set_baseline(iso, v)

        p.analysis_view.load(self)

    def _add_conditionals(self):
        klass_dict = {'actions': ActionConditional, 'truncations': TruncationConditional,
                      'terminations': TerminationConditional, 'cancelations': CancelationConditional}

        t = self.spec.conditionals
        self.debug('adding conditionals {}'.format(t))
        if t:
            p = os.path.join(paths.conditionals_dir, add_extension(t, '.yaml'))
            if os.path.isfile(p):
                self.debug('extract conditionals from file. {}'.format(p))
                with open(p, 'r') as rfile:
                    yd = yaml.load(rfile)
                    for kind, items in yd.iteritems():
                        try:
                            klass = klass_dict[kind]
                            for i in items:
                                try:
                                    # trim off s
                                    if kind.endswith('s'):
                                        kind = kind[:-1]

                                    self._conditional_appender(kind, i, klass)
                                except BaseException, e:
                                    self.debug('Failed adding {}. excp="{}", cd={}'.format(kind, e, i))

                        except KeyError:
                            self.debug('Invalid conditional kind="{}"'.format(kind))
                            #
                            # for c in doc:
                            # try:
                            # attr = c['attr']
                            # comp = c['check']
                            # start = c['start']
                            # freq = c.get('frequency', 1)
                            # acr = c.get('abbreviated_count_ratio', 1)
                            #             self.py_add_truncation(attr, comp, int(start), freq, acr)
                            #         except BaseException:
                            #             self.warning('Failed adding truncation. {}'.format(c))

            else:
                try:
                    c, start = t.split(',')
                    pat = '<=|>=|[<>=]'
                    attr = re.split(pat, c)[0]

                    freq = 1
                    acr = 0.5
                except Exception, e:
                    self.debug('conditionals parse failed {} {}'.format(e, t))
                    return

                self.py_add_truncation(attr=attr, teststr=c,
                                       start_count=int(start),
                                       frequency=freq,
                                       abbreviated_count_ratio=acr)

    def _get_measurement_parameter(self, key, default=None):
        return self._get_yaml_parameter(self.measurement_script, key, default)

    def _get_extraction_parameter(self, key, default=None):
        return self._get_yaml_parameter(self.extraction_script, key, default)

    def _use_arar_age(self):
        ln = self.spec.labnumber
        return ln not in ('dg', 'pa')

    def _new_plot_panel(self, plot_panel, stack_order='bottom_to_top'):
        from pychron.processing.analyses.view.automated_run_view import AutomatedRunAnalysisView

        title = self.runid
        sample, irradiation = self.spec.sample, self.spec.display_irradiation
        if sample:
            title = '{}   {}'.format(title, sample)
        if irradiation:
            title = '{}   {}'.format(title, irradiation)

        if plot_panel is None:
            from pychron.experiment.plot_panel import PlotPanel

            plot_panel = PlotPanel(
                stack_order=stack_order,
                info_func=self.info,
                arar_age=self.arar_age)

        an = AutomatedRunAnalysisView(analysis_type=self.spec.analysis_type,
                                      analysis_id=self.runid)
        an.load(self)

        plot_panel.trait_set(
            plot_title=title,
            analysis_view=an)

        return plot_panel

    def _convert_valve(self, valve):
        if valve and not isinstance(valve, (tuple, list)):
            if ',' in valve:
                valve = map(str.strip, valve.split(','))
            else:
                valve = (valve,)
        return valve

    def _equilibrate(self, evt, eqtime=15, inlet=None, outlet=None,
                     delay=3,
                     do_post_equilibration=True, close_inlet=True):

        inlet = self._convert_valve(inlet)
        outlet = self._convert_valve(outlet)

        elm = self.extraction_line_manager
        if elm:
            if outlet:
                # close mass spec ion pump
                for o in outlet:
                    elm.close_valve(o, mode='script')

            if inlet:
                self.info('waiting {}s before opening inlet value {}'.format(delay, inlet))
                time.sleep(delay)

                # open inlet
                for i in inlet:
                    elm.open_valve(i, mode='script')

        # set the passed in event
        evt.set()
        # delay for eq time
        self.info('equilibrating for {}sec'.format(eqtime))
        time.sleep(eqtime)
        if self._alive:
            self.heading('Equilibration Finished')
            if elm and inlet and close_inlet:
                for i in inlet:
                    elm.close_valve(i, mode='script')

            if do_post_equilibration:
                self.do_post_equilibration()

            if self.overlap_evt:
                self.debug('setting overlap event. next run ok to start extraction')
                self.overlap_evt.set()

    def _update_labels(self):
        if self.plot_panel:
            if self.plot_panel.isotope_graph:
                # update the plot_panel labels
                plots = self.plot_panel.isotope_graph.plots
                n = len(plots)

                for i, det in enumerate(self._active_detectors):
                    if i < n:
                        plots[i].y_axis.title = det.isotope

    def _update_detectors(self):
        for det in self._active_detectors:
            self.arar_age.set_isotope_detector(det)

    def _set_magnet_position(self, pos, detector,
                             dac=False, update_detectors=True,
                             update_labels=True, update_isotopes=True,
                             remove_non_active=True):
        change = False
        ion = self.ion_optics_manager
        if ion is not None:
            change = ion.position(pos, detector, dac, update_isotopes=update_isotopes)

        if update_labels:
            self._update_labels()
        if update_detectors:
            self._update_detectors()
        if remove_non_active:
            # remove non active isotopes
            for iso in self.arar_age.isotopes.keys():
                det = next((di for di in self._active_detectors if di.isotope == iso), None)
                if det is None:
                    self.arar_age.isotopes.pop(iso)

        if self.plot_panel:
            self.plot_panel.analysis_view.load(self)
            self.plot_panel.analysis_view.refresh_needed = True

        return change

    def _get_data_generator(self):
        def gen():
            cnt = 0
            fcnt = 3
            spec = self.spectrometer_manager.spectrometer
            self._intensities = {}
            while 1:
                k, s = spec.get_intensities(tagged=True)
                if not k:
                    cnt += 1
                    self.info('Failed getting intensity from mass spectrometer {}/{}'.format(cnt, fcnt), color='red')
                    if cnt >= fcnt:
                        self.info('Canceling Run. Failed getting intensity from mass spectrometer',
                                  color='red')

                        # do we need to cancel the experiment or will the subsequent pre run
                        # checks sufficient to catch spectrometer communication errors.
                        self.cancel_run(state='failed')
                        yield None
                else:
                    # reset the counter
                    cnt = 0
                    if self.intensity_scalar:
                        s = [si * self.intensity_scalar for si in s]

                    self._intensities['tags'] = k
                    self._intensities['signals'] = s

                    yield k, s

        return gen()

    def _whiff(self, ncounts, conditionals, starttime, starttime_offset, series, fit_series):
        """
        conditionals: list of dicts
        """
        for ci in conditionals:
            if ci.get('start') is None:
                ci['start'] = ncounts

        conds = [conditional_from_dict(ci, ActionConditional) for ci in conditionals]
        self.arar_age.conditional_modifier = 'whiff'
        self.collector.set_temporary_conditionals(conds)
        self.py_data_collection(None, ncounts, starttime, starttime_offset, series, fit_series, group='whiff')
        self.collector.clear_temporary_conditionals()
        self.arar_age.conditional_modifier = None

        result = self.collector.measurement_result
        # self.persister.whiff_result = result
        # self._persister_action('set_persistence_spec', whiff_result=result)
        self._update_persister_spec(whiff_result=result)
        self.debug('WHIFF Result={}'.format(result))
        return result

    def _peak_hop(self, ncycles, ncounts, hops, grpname, data_writer,
                  starttime, starttime_offset, series,
                  check_conditionals):
        """
            ncycles: int
            hops: list of tuples

                hop = 'Isotope:Det[,Isotope:Det,...]', Count, Settling Time(s)

                ex.
                hop = 'Ar40:H1,Ar36:CDD', 10, 1
        """
        self.peak_hop_collector.trait_set(ncycles=ncycles,
                                          parent=self)

        self.peak_hop_collector.set_hops(hops)

        if self.experiment_executor:
            sc = self.experiment_executor.signal_color
        else:
            sc = 'red'

        return self._measure(grpname,
                             data_writer,
                             ncounts,
                             starttime, starttime_offset,
                             series, check_conditionals, sc)

    def _sniff(self, ncounts, starttime, starttime_offset, series):
        self.debug('py_sniff')

        if not self._alive:
            return
        p = self.plot_panel
        if p:
            p._ncounts = ncounts
            p.is_baseline = False
            p.isotope_graph.set_x_limits(min_=0, max_=1, plotid=0)

        gn = 'sniff'

        self.persister.build_tables(gn, self._active_detectors)
        # mem_log('build tables')

        check_conditionals = False
        writer = self.persister.get_data_writer(gn)

        if self.experiment_executor:
            sc = self.experiment_executor.sniff_color
        else:
            sc = 'black'

        result = self._measure(gn,
                               writer,
                               ncounts, starttime, starttime_offset,
                               series,
                               check_conditionals, sc)

        return result

    def _measure(self, grpname, data_writer,
                 ncounts, starttime, starttime_offset,
                 series, check_conditionals, color, script=None):

        if script is None:
            script = self.measurement_script

        # mem_log('pre measure')
        if not self.spectrometer_manager:
            self.warning('no spectrometer manager')
            return True

        self.info('measuring {}. ncounts={}'.format(grpname, ncounts),
                  color=MEASUREMENT_COLOR)

        get_data = self._get_data_generator()
        debug = globalv.experiment_debug

        if debug:
            period = 1
        else:
            period = self._integration_seconds

        m = self.collector

        m.trait_set(
            console_display=self.experiment_executor.console_display,
            automated_run=self,
            measurement_script=script,
            detectors=self._active_detectors,
            collection_kind=grpname,
            series_idx=series,
            check_conditionals=check_conditionals,
            ncounts=ncounts,
            period_ms=period * 1000,
            data_generator=get_data,
            data_writer=data_writer,
            starttime=starttime,
            refresh_age=self.spec.analysis_type in ('unknown', 'cocktail'))

        if self.plot_panel:
            self.plot_panel._ncounts = ncounts
            self.plot_panel.total_counts += ncounts
            from pychron.core.ui.gui import invoke_in_main_thread

            invoke_in_main_thread(self._setup_isotope_graph, starttime_offset, color, grpname)

        with self.persister.writer_ctx():
            m.measure()

        # mem_log('post measure')
        if m.terminated:
            self.debug('measurement terminated')
            self.cancel_run()
        if m.canceled:
            self.debug('measurement collection canceled')
            self.cancel_run()
            self.experiment_executor.cancel(confirm=False, err=m.err_message)

        return not m.canceled

    def _setup_isotope_graph(self, starttime_offset, color, grpname):
        """
            execute in main thread is necessary.
            set the graph limits and construct the necessary series
            set 0-count fits

        """

        graph = self.plot_panel.isotope_graph
        # update limits
        mi, ma = graph.get_x_limits()

        max_ = ma
        min_ = mi
        tc = self.plot_panel.total_counts
        if tc > ma or ma == Inf:
            max_ = tc * 1.1

        if starttime_offset > mi:
            min_ = -starttime_offset

        graph.set_x_limits(min_=min_, max_=max_)

        series = self.collector.series_idx

        regressing = False
        for k, iso in self.arar_age.isotopes.iteritems():
            idx = graph.get_plotid_by_ytitle(k)
            # print 'ff', k, iso.name, idx
            if idx is not None:
                try:
                    graph.series[idx][series]
                except IndexError, e:
                    fit = None if grpname == 'sniff' else iso.get_fit(0)
                    regressing = fit or regressing
                    graph.new_series(marker='circle',
                                     color=color,
                                     type='scatter',
                                     marker_size=1.25,
                                     fit=fit,
                                     plotid=idx,
                                     add_inspector=False,
                                     add_tools=False)

        scnt, fcnt = (2, 1) if regressing else (1, 0)
        self.measurement_script.increment_series_counts(scnt, fcnt)

        return graph

    def _wait_for(self, predicate, msg):
        st = time.time()
        i = 0
        while self._alive:
            time.sleep(1.0)
            et = time.time() - st
            if predicate(et):
                break

            if i % 5 == 0:
                self.debug(msg(et))
                i = 0
            i += 1

    def _wait_for_min_ms_pumptime(self):
        overlap, mp = self.spec.overlap

        pt = self.experiment_executor.min_ms_pumptime
        if not overlap:
            self.debug('no overlap. not waiting for min ms pumptime')
            return

        if self.is_first:
            self.debug('this is the first run. not waiting for min ms pumptime')
            return

        if not mp:
            self.debug('using default min ms pumptime={}'.format(pt))
            mp = pt

        # ensure mim mass spectrometer pump time
        # wait until pumping started
        self.debug('wait for mass spec pump out to start')
        self._wait_for(lambda x: not self.experiment_executor.ms_pumptime_start is None,
                       msg=lambda x: 'waiting for mass spec pumptime to start {:0.2f}'.format(x))
        self.debug('mass spec pump out to started')

        # wait for min pump time
        pred = lambda x: self.elapsed_ms_pumptime > mp
        msg = lambda x: 'waiting for min mass spec pumptime {}, elapse={:0.2f}'.format(mp, x)
        self._wait_for(pred, msg)
        self.debug('min pumptime elapsed {} {}'.format(mp, self.elapsed_ms_pumptime))

    # ===============================================================================
    # scripts
    # ===============================================================================
    def _load_script(self, name):
        script = None
        sname = getattr(self.script_info, '{}_script_name'.format(name))
        if sname and sname != NULL_STR:
            sname = self._make_script_name(sname)
            # skey = '{}{}'.format(name, sname)
            # if skey in SCRIPTS:
            #     script = SCRIPTS[skey]
            #     if script.check_for_modifications() or self.is_alive():
            #         self.debug('script {} modified/overlapping. reloading'.format(sname))
            #         script = self._bootstrap_script(sname, name)
            # else:
            script = self._bootstrap_script(sname, name)

        return script

    def _bootstrap_script(self, fname, name):
        # global SCRIPTS
        global WARNED_SCRIPTS

        def warn(fn, e):
            self.spec.executable = False

            if fn not in WARNED_SCRIPTS:
                WARNED_SCRIPTS.append(fn)
                self.warning_dialog('Invalid Script {}\n{}'.format(fn, e))

        self.debug('loading script "{}"'.format(fname))
        func = getattr(self, '_{}_script_factory'.format(name))
        s = func()
        # valid = True
        if s and os.path.isfile(s.filename):
            if s.bootstrap():
                s.set_default_context()
        else:
            # valid = False
            fname = s.filename if s else fname
            e = 'Not a file'
            warn(fname, e)

        # if valid:
        #     SCRIPTS[fname] = s
        return s

    def _measurement_script_factory(self):
        from pychron.pyscripts.measurement_pyscript import MeasurementPyScript

        sname = self.script_info.measurement_script_name
        root = paths.measurement_dir
        sname = self._make_script_name(sname)

        ms = MeasurementPyScript(root=root,
                                 name=sname,
                                 runner=self.runner)
        return ms

    def _extraction_script_factory(self, klass=None):
        root = paths.extraction_dir
        return self._ext_factory(root, self.script_info.extraction_script_name,
                                 klass=klass)

    def _post_measurement_script_factory(self):
        root = paths.post_measurement_dir
        return self._ext_factory(root, self.script_info.post_measurement_script_name)

    def _post_equilibration_script_factory(self):
        root = paths.post_equilibration_dir
        return self._ext_factory(root, self.script_info.post_equilibration_script_name)

    def _ext_factory(self, root, file_name, klass=None):
        file_name = self._make_script_name(file_name)
        if os.path.isfile(os.path.join(root, file_name)):
            if klass is None:
                from pychron.pyscripts.extraction_line_pyscript import ExtractionPyScript

                klass = ExtractionPyScript

            obj = klass(
                root=root,
                name=file_name,
                runner=self.runner)

            return obj

    def _make_script_name(self, name):
        name = '{}_{}'.format(self.spec.mass_spectrometer.lower(), name)
        return add_extension(name, '.py')

    def _setup_context(self, script):
        """
            setup_context to expose variables to the pyscript
        """
        ctx = self.spec.make_script_context()
        script.setup_context(is_last=self.is_last, **ctx)

    def _get_yaml_parameter(self, script, key, default):
        if not script:
            return default

        m = ast.parse(script.text)
        docstr = ast.get_docstring(m)
        if docstr:
            docstr = docstr.strip()
            # self.debug('{} {} metadata\n{}'.format(script.name, key, docstr))
            try:
                params = yaml.load(docstr)
                return params[key]
            except KeyError:
                self.warning('No value "{}" in metadata'.format(key))
            except TypeError:
                self.warning('Invalid yaml docstring in "{}". Could not retrieve "{}"'.format(script.name, key))
        else:
            self.debug('No metadata section in "{}". Using default "{}" value for "{}"'.format(script.name,
                                                                                               default, key))

        return default

    # def _get_runid(self):
    #     return self.spec.runid
        # return make_runid(self.spec.labnumber,
        # self.spec.aliquot,
        # self.spec.step)

    def _get_collector(self):
        c = self.peak_hop_collector if self.is_peak_hop else self.multi_collector
        return c

    def _assemble_extraction_blob(self):
        _names, txt = self._assemble_script_blob(kinds=('extraction', 'post_equilibration', 'post_measurement'))
        return txt

    def _assemble_script_blob(self, kinds=None):
        if kinds is None:
            kinds = 'extraction', 'measurement', 'post_equilibration', 'post_measurement'
        okinds = []
        bs = []
        for s in kinds:
            sc = getattr(self, '{}_script'.format(s))
            if sc is not None:
                bs.append((sc.name, sc.toblob()))
                okinds.append(s)

        return assemble_script_blob(bs, kinds=okinds)

    # ===============================================================================
    # handlers
    # ===============================================================================
    def _state_changed(self, old, new):
        self.debug('state changed from {} to {}'.format(old, new))
        if self.spec:
            self.spec.state = self.state

    def _runner_changed(self, new):
        self.debug('Runner runner:{}'.format(new))
        for s in ['measurement', 'extraction', 'post_equilibration', 'post_measurement']:
            sc = getattr(self, '{}_script'.format(s))
            if sc is not None:
                setattr(sc, 'runner', new)

    # ===============================================================================
    # property get/set
    # ===============================================================================
    @property
    def elapsed_ms_pumptime(self):
        return time.time() - self.experiment_executor.ms_pumptime_start

    # ===============================================================================
    # defaults
    # ===============================================================================
    # def _measurement_script_default(self):
    #     return self._load_script('measurement')
    #
    # def _post_measurement_script_default(self):
    #     return self._load_script('post_measurement')
    #
    # def _post_equilibration_script_default(self):
    #     return self._load_script('post_equilibration')
    #
    # def _extraction_script_default(self):
    #     return self._load_script('extraction')

    #
    def _peak_hop_collector_default(self):
        from pychron.experiment.automated_run.peak_hop_collector import PeakHopCollector

        c = PeakHopCollector()
        c.console_bind_preferences('pychron.experiment')
        return c

    def _multi_collector_default(self):
        from pychron.experiment.automated_run.multi_collector import MultiCollector

        c = MultiCollector()
        c.console_bind_preferences('pychron.experiment')
        return c

# ============= EOF =============================================<|MERGE_RESOLUTION|>--- conflicted
+++ resolved
@@ -178,8 +178,10 @@
     peak_center_threshold2 = Int(3)
     peak_center_threshold_window = Int(10)
 
-<<<<<<< HEAD
     persistence_spec = Instance(PersistenceSpec)
+
+    intensity_scalar = Float
+    _intensities = None
 
     def bind_preferences(self):
         prefid = 'pychron.experiment'
@@ -187,19 +189,6 @@
         bind_preference(self, 'peak_center_threshold1', '{}.peak_center_threshold1'.format(prefid))
         bind_preference(self, 'peak_center_threshold2', '{}.peak_center_threshold2'.format(prefid))
         bind_preference(self, 'peak_center_threshold_window', '{}.peak_center_threshold_window'.format(prefid))
-=======
-    # persistence_spec = Instance(PersistenceSpec)
-
-    intensity_scalar = Float
-    _intensities = None
-
-    # def bind_preferences(self):
-    #     prefid = 'pychron.experiment'
-    #     bind_preference(self, 'use_peak_center_threshold', '{}.use_peak_center_threshold'.format(prefid))
-    #     bind_preference(self, 'peak_center_threshold1', '{}.peak_center_threshold1'.format(prefid))
-    #     bind_preference(self, 'peak_center_threshold2', '{}.peak_center_threshold2'.format(prefid))
-    #     bind_preference(self, 'peak_center_threshold_window', '{}.peak_center_threshold_window'.format(prefid))
->>>>>>> 393561ed
 
     # ===============================================================================
     # pyscript interface
@@ -224,12 +213,9 @@
         self.persister.pre_measurement_save()
         self._persister_action('pre_measurement_save')
 
-<<<<<<< HEAD
     def _update_persister_spec(self, **kw):
         self.persistence_spec.trait_set(**kw)
 
-=======
->>>>>>> 393561ed
     def _persister_action(self, func, *args, **kw):
         getattr(self.persister, func)(*args, **kw)
         for i, p in enumerate((self.xls_persister, self.dvc_persister)):
