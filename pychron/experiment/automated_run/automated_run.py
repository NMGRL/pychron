# ===============================================================================
# Copyright 2011 Jake Ross
#
# Licensed under the Apache License, Version 2.0 (the "License");
# you may not use this file except in compliance with the License.
# You may obtain a copy of the License at
#
# http://www.apache.org/licenses/LICENSE-2.0
#
# Unless required by applicable law or agreed to in writing, software
# distributed under the License is distributed on an "AS IS" BASIS,
# WITHOUT WARRANTIES OR CONDITIONS OF ANY KIND, either express or implied.
# See the License for the specific language governing permissions and
# limitations under the License.
# ===============================================================================

<<<<<<< HEAD
# ============= enthought library imports =======================
=======
# # ============= enthought library imports =======================
>>>>>>> 3a1f76db
import ast
import os
import re
import time
import weakref
from itertools import groupby
from threading import Thread, Event as TEvent

import yaml
from numpy import Inf, polyfit, linspace, polyval
<<<<<<< HEAD
from traits.api import Any, Str, List, Property, Event, Instance, Bool, HasTraits, Float, Int, Long
=======
from traits.api import Any, Str, List, Property, \
    Event, Instance, Bool, HasTraits, Float, Int, Long
>>>>>>> 3a1f76db
from uncertainties import ufloat, nominal_value, std_dev

from pychron.core.helpers.filetools import add_extension
from pychron.core.helpers.filetools import get_path
from pychron.core.helpers.strtools import to_bool
from pychron.core.ui.preference_binding import set_preference
from pychron.experiment import ExtractionException
from pychron.experiment.automated_run.hop_util import parse_hops
from pychron.experiment.automated_run.persistence_spec import PersistenceSpec
from pychron.experiment.conditional.conditional import TruncationConditional, \
    ActionConditional, TerminationConditional, conditional_from_dict, CancelationConditional, conditionals_from_file, \
    QueueModificationConditional
from pychron.experiment.utilities.conditionals import test_queue_conditionals_name, QUEUE, SYSTEM, RUN
from pychron.experiment.utilities.identifier import convert_identifier
from pychron.experiment.utilities.script import assemble_script_blob
from pychron.globals import globalv
from pychron.loggable import Loggable
from pychron.paths import paths
from pychron.pychron_constants import NULL_STR, MEASUREMENT_COLOR, \
    EXTRACTION_COLOR, SCRIPT_KEYS, AR_AR

DEBUG = False


class ScriptInfo(HasTraits):
    measurement_script_name = Str
    extraction_script_name = Str
    post_measurement_script_name = Str
    post_equilibration_script_name = Str


SCRIPTS = {}
WARNED_SCRIPTS = []


class AutomatedRun(Loggable):
    """
    The ``AutomatedRun`` object is used to execute automated analyses.

    It mostly delegates responisbility to other objects.
    It provides an interface for ``MeasurementPyscripts``.
    All measurement script commands have a corresponding function defined here.
    A commands corresponding function is defined as py_{function_name}

    for example ``position_magnet`` calls ``AutomatedRun.py_position_magnet``

    data collection is handled by either ``MultiCollector`` or ``PeakHopCollector``

    persistence (saving to file and database) is handled by ``AutomatedRunPersister``

    An automated run is executed in four steps by the ``ExperimentExecutor``.

    #. start
    #. extraction
    #. measurement

       a. equilibration
       b. post_equilibration

    #. post_measurement

    equilibration and post_equilibration are executed concurrently with the measurement script
    this way equilibration gas can be measured.

    four pyscripts (all optional) are used to program analysis execution

    1. extraction
    2. measurement
    3. post_equilibration
    4. post_measurement

    four types of conditionals are available

    1. termination_conditionals
    2. truncation_conditionals
    3. action_conditionals
    4. cancelation_conditionals
    """

    spectrometer_manager = Any
    extraction_line_manager = Any
    experiment_executor = Any
    ion_optics_manager = Any

    multi_collector = Instance('pychron.experiment.automated_run.multi_collector.MultiCollector')
    peak_hop_collector = Instance('pychron.experiment.automated_run.peak_hop_collector.PeakHopCollector')
    persister = Instance('pychron.experiment.automated_run.persistence.AutomatedRunPersister', ())
    dvc_persister = Instance('pychron.dvc.dvc_persister.DVCPersister')

    xls_persister = Instance('pychron.experiment.automated_run.persistence.ExcelPersister')
    # system_health = Instance('pychron.experiment.health.series.SystemHealthSeries')

    collector = Property

    script_info = Instance(ScriptInfo, ())

    runner = Any
    monitor = Any
    plot_panel = Any
    isotope_group = Instance('pychron.processing.isotope_group.IsotopeGroup')

    spec = Any
    runid = Str
    uuid = Str
    analysis_id = Long
    fits = List
    eqtime = Float

    use_syn_extraction = Bool(False)
    is_first = Bool(False)
    is_last = Bool(False)
    is_peak_hop = Bool(False)

    truncated = Bool
    # state = Str('not run')
    measuring = Bool(False)
    dirty = Bool(False)
    update = Event

    use_db_persistence = Bool(True)
    use_dvc_persistence = Bool(False)
    use_xls_persistence = Bool(False)

    measurement_script = Instance('pychron.pyscripts.measurement_pyscript.MeasurementPyScript')
    post_measurement_script = Instance('pychron.pyscripts.extraction_line_pyscript.ExtractionPyScript')
    post_equilibration_script = Instance('pychron.pyscripts.extraction_line_pyscript.ExtractionPyScript')
    extraction_script = Instance('pychron.pyscripts.extraction_line_pyscript.ExtractionPyScript')

    termination_conditionals = List
    truncation_conditionals = List
    action_conditionals = List
    cancelation_conditionals = List
    modification_conditionals = List

    tripped_conditional = Instance('pychron.experiment.conditional.conditional.BaseConditional')

    peak_center = None
    coincidence_scan = None
    info_color = None

    _active_detectors = List
    _peak_center_detectors = List
    _loaded = False
    _measured = False
    _aborted = False
    _alive = Bool(False)
    _truncate_signal = Bool
    _equilibration_done = False
    _integration_seconds = Float(1.0)

    min_ms_pumptime = Int(60)
    overlap_evt = None

    use_peak_center_threshold = Bool
    # peak_center_threshold1 = Int(10)
    peak_center_threshold = Float(3)
    peak_center_threshold_window = Int(10)

    persistence_spec = Instance(PersistenceSpec)

    experiment_type = Str(AR_AR)

    intensity_scalar = Float
    _intensities = None

    def set_preferences(self, preferences):
        self.debug('set preferences')

        for attr, cast in (('experiment_type', str),
                           ('use_peak_center_threshold', to_bool),
                           ('peak_center_threshold', float),
                           ('peak_center_threshold_window', int)
                           ):
            set_preference(preferences, self, attr, 'pychron.experiment.{}'.format(attr), cast)

        self.persister.set_preferences(preferences)
        self.multi_collector.console_set_preferences(preferences, 'pychron.experiment')
        self.peak_hop_collector.console_set_preferences(preferences, 'pychron.experiment')

    # ===============================================================================
    # pyscript interface
    # ===============================================================================
    def py_get_intensity(self, detector):
        if self._intensities:
            try:
                idx = self._intensities['tags'].index(detector)
            except ValueError:
                return

            return self._intensities['signals'][idx]

    def py_set_intensity_scalar(self, v):
        self.intensity_scalar = v
        return True

    def py_set_isotope_group(self, name):
        if self.plot_panel:
            self.plot_panel.add_isotope_graph(name)

    def py_generate_ic_mftable(self, detectors, refiso):
        return self._generate_ic_mftable(detectors, refiso)

    def py_whiff(self, ncounts, conditionals, starttime, starttime_offset, series=0, fit_series=0):
        return self._whiff(ncounts, conditionals, starttime, starttime_offset, series, fit_series)

    def py_reset_data(self):
        self.debug('reset data')
        self._persister_action('pre_measurement_save')

    def py_send_spectrometer_configuration(self):
        self.spectrometer_manager.spectrometer.send_configuration()

    def py_set_integration_time(self, v):
        self.set_integration_time(v)

    def py_is_last_run(self):
        return self.is_last

    def py_define_detectors(self, isotope, det):
        self._define_detectors(isotope, det)

    def py_position_magnet(self, pos, detector, dac=False):
        if not self._alive:
            return
        self._set_magnet_position(pos, detector, dac=dac)

    def py_activate_detectors(self, dets, peak_center=False):
        if not self._alive:
            return

        if not self.spectrometer_manager:
            self.warning('no spectrometer manager')
            return

        if peak_center:
            self._peak_center_detectors = self._set_active_detectors(dets)
        else:
            self._activate_detectors(dets)

    def py_set_fits(self, fits):
        isotopes = self.isotope_group.isotopes
        if not fits:
            fits = self._get_default_fits()
        elif len(fits) == 1:
            fits = {i: fits for i in isotopes}
        else:
            fits = dict([f.split(':') for f in fits])

        for k, iso in isotopes.iteritems():
            try:
                fi = fits[k]
            except KeyError:
                fi = 'linear'
                self.warning('No fit for "{}". defaulting to {}. '
                             'check the measurement script "{}"'.format(k, fi, self.measurement_script.name))
            iso.set_fit_blocks(fi)
            self.debug('set "{}" to "{}"'.format(k, fi))

    def py_set_baseline_fits(self, fits):
        isotopes = self.isotope_group.isotopes

        if not fits:
            fits = self._get_default_fits(is_baseline=True)
        elif len(fits) == 1:
            fits = {i.detector: fits[0] for i in isotopes.itervalues()}
        elif isinstance(fits, str):
            fits = {i.detector: fits for i in isotopes.itervalues()}
        else:
            fits = dict([f.split(':') for f in fits])

        for k, iso in isotopes.iteritems():
            try:
                fi = fits[iso.detector]
            except KeyError:
                fi = ('average', 'SEM')
                self.warning('No fit for "{}". defaulting to {}. '
                             'check the measurement script "{}"'.format(iso.detector, fi, self.measurement_script.name))

            iso.baseline.set_fit_blocks(fi)
            self.debug('set "{}" to "{}"'.format(iso.detector, fi))

    def py_get_spectrometer_parameter(self, name):
        self.info('getting spectrometer parameter {}'.format(name))
        if self.spectrometer_manager:
            return self.spectrometer_manager.spectrometer.get_parameter(name)

    def py_set_spectrometer_parameter(self, name, v):
        self.info('setting spectrometer parameter {} {}'.format(name, v))
        if self.spectrometer_manager:
            self.spectrometer_manager.spectrometer.set_parameter(name, v)

    def py_data_collection(self, obj, ncounts, starttime, starttime_offset, series=0, fit_series=0, group='signal'):
        if not self._alive:
            return

        if self.plot_panel:
            self.plot_panel.is_baseline = False

        self.persister.build_tables(group, self._active_detectors, ncounts)

        self.multi_collector.is_baseline = False
        self.multi_collector.fit_series_idx = fit_series

        if self.experiment_executor:
            sc = self.experiment_executor.signal_color
        else:
            sc = 'red'

        check_conditionals = obj == self.measurement_script

        result = self._measure(group,
                               self.persister.get_data_writer(group),
                               ncounts, starttime, starttime_offset,
                               series,
                               check_conditionals, sc, obj)
        return result

    def py_post_equilibration(self, **kw):
        self.do_post_equilibration(**kw)

    def py_equilibration(self, eqtime=None, inlet=None, outlet=None,
                         do_post_equilibration=True,
                         close_inlet=True,
                         delay=None):
        evt = TEvent()
        if not self._alive:
            evt.set()
            return evt

        self.heading('Equilibration Started')
        t = Thread(name='equilibration', target=self._equilibrate, args=(evt,),
                   kwargs=dict(eqtime=eqtime,
                               inlet=inlet,
                               outlet=outlet,
                               delay=delay,
                               close_inlet=close_inlet,
                               do_post_equilibration=do_post_equilibration))
        t.start()

        return evt

    def py_sniff(self, ncounts, starttime, starttime_offset, series=0, block=True):
        if block:
            return self._sniff(ncounts, starttime, starttime_offset, series)
        else:
            t = Thread(target=self._sniff, args=(ncounts, starttime, starttime_offset, series))
            t.start()
            return True

    def py_baselines(self, ncounts, starttime, starttime_offset, mass, detector,
                     series=0, fit_series=0, settling_time=4):

        if not self._alive:
            return

        gn = 'baseline'
        self.debug('%%%%%%%%%%%%%%%%%%%%%%%%%%%%%%%% Baseline')
        self.persister.build_tables(gn, self._active_detectors, ncounts)

        ion = self.ion_optics_manager

        if mass:
            if ion is not None:
                if detector is None:
                    detector = self._active_detectors[0].name

                ion.position(mass, detector)

                msg = 'Delaying {}s for detectors to settle'.format(settling_time)
                self.info(msg)
                if self.plot_panel:
                    self.plot_panel.total_counts += settling_time

                self.wait(settling_time, msg)

        if self.plot_panel:
            self.plot_panel._ncounts = ncounts
            self.plot_panel.is_baseline = True

        self.multi_collector.is_baseline = True
        self.multi_collector.fit_series_idx = fit_series
        check_conditionals = True

        self.collector.for_peak_hop = self.plot_panel.is_peak_hop
        self.plot_panel.is_peak_hop = False
        if self.experiment_executor:
            sc = self.experiment_executor.baseline_color
        else:
            sc = 'green'
        result = self._measure(gn,
                               self.persister.get_data_writer(gn),
                               ncounts, starttime,
                               starttime_offset,
                               series,
                               check_conditionals, sc)

        if self.plot_panel:
            bs = dict([(iso.name, (iso.detector, iso.baseline.uvalue)) for iso in
                       self.isotope_group.isotopes.values()])
            self.set_previous_baselines(bs)
            self.plot_panel.is_baseline = False

        self.multi_collector.is_baseline = False

        return result

    def py_define_hops(self, hopstr):
        """
            set the detector each isotope
            add additional isotopes and associated plots if necessary
        """
        if self.plot_panel is None:
            self.plot_panel = self._new_plot_panel(self.plot_panel, stack_order='top_to_bottom')
        # self.warning('Need to call "define_hops(...)" after "activate_detectors(...)"')
        # return

        self.plot_panel.is_peak_hop = True

        key = lambda x: x[0]
        hops = parse_hops(hopstr, ret='iso,det,is_baseline')
        hops = sorted(hops, key=key)
        a = self.isotope_group
        g = self.plot_panel.isotope_graph

        _, pb = self.get_previous_blanks()
        pbs = self.get_previous_baselines()
        correct_for_blank = (not self.spec.analysis_type.startswith('blank') and
                             not self.spec.analysis_type.startswith('background'))
        for iso, dets in groupby(hops, key=key):
            dets = list(dets)
            # print iso, dets, dets[0][2]
            if dets[0][2]:
                continue

            add_detector = len(dets) > 1

            for _, di, _ in dets:
                self._add_active_detector(di)
                name = iso
                if iso in a.isotopes:
                    ii = a.isotopes[iso]
                    ii.detector = di
                    a.isotopes.pop(iso)
                else:
                    ii = a.isotope_factory(name=iso, detector=di)
                    if correct_for_blank:
                        if iso in pb:
                            _,b = pb[iso]
                            ii.set_blank(nominal_value(b), std_dev(b))
                    if iso in pbs:
                        _,b = pbs[iso]
                        ii.set_baseline(nominal_value(b), std_dev(b))

                plot = g.get_plot_by_ytitle(iso) or g.get_plot_by_ytitle('{}{}'.format(iso, di))
                if plot is None:
                    plot = self.plot_panel.new_plot()
                    pid = g.plots.index(plot)
                    # print 'adding', pid
                    g.new_series(type='scatter', fit='linear', plotid=pid)

                if add_detector:
                    name = '{}{}'.format(name, di)

                a.isotopes[name] = ii
                plot.y_axis.title = name

        self.plot_panel.analysis_view.load(self)

    def py_peak_hop(self, cycles, counts, hops, mftable, starttime, starttime_offset,
                    series=0, fit_series=0, group='signal'):

        if not self._alive:
            return

        self.ion_optics_manager.set_mftable(mftable)

        is_baseline = False
        self.peak_hop_collector.is_baseline = is_baseline
        self.peak_hop_collector.fit_series_idx = fit_series

        if self.plot_panel:
            self.plot_panel.trait_set(is_baseline=is_baseline,
                                      _ncycles=cycles,
                                      hops=hops)

        # required for mass spec
        self.persister.save_as_peak_hop = True

        self.is_peak_hop = True

        self.persister.build_peak_hop_tables(group, hops)
        writer = self.persister.get_data_writer(group)

        check_conditionals = True
        self._add_conditionals()

        ret = self._peak_hop(cycles, counts, hops, group, writer,
                             starttime, starttime_offset, series,
                             check_conditionals)

        self.is_peak_hop = False
        self.ion_optics_manager.set_mftable()

        return ret

    def py_peak_center(self, detector=None, save=True, isotope=None,
                       directions='Increase', config_name='default',
                       check_intensity=None,
                       peak_center_threshold=None,
                       peak_center_threshold_window=None,
                       **kw):
        if not self._alive:
            return

        if check_intensity is None:
            check_intensity = self.use_peak_center_threshold
        if peak_center_threshold is None:
            peak_center_threshold = self.peak_center_threshold
        if peak_center_threshold_window is None:
            peak_center_threshold_window = self.peak_center_threshold_window

        ion = self.ion_optics_manager

        if ion is not None:
            if self.isotope_group and check_intensity:
                iso = self.isotope_group.get_isotope(isotope)
                # v = iso.get_intensity()
                # if v < self.peak_center_threshold1:
                #     self.debug('peak center: {}={}<{}'.format(isotope, v, self.peak_center_threshold1))
                ys = iso.ys[-peak_center_threshold_window:]
                ym = ys.mean()
                self.debug('peak center: mean={} threshold={}'.format(ym, self.peak_center_threshold))
                if ym < peak_center_threshold:
                    self.warning(
                        'Skipping peak center. intensities to small. {}<{}'.format(ym, self.peak_center_threshold))
                    return

            if not self.plot_panel:
                p = self._new_plot_panel(self.plot_panel, stack_order='top_to_bottom')
                self.plot_panel = p

            self.debug('peak center started')

            ad = [di.name for di in self._peak_center_detectors
                  if di.name != detector]

            pc = ion.setup_peak_center(detector=[detector] + ad,
                                       plot_panel=self.plot_panel,
                                       isotope=isotope,
                                       directions=directions,
                                       config_name=config_name,
                                       use_configuration_dac=False,
                                       **kw)
            self.peak_center = pc
            self.debug('do peak center. {}'.format(pc))

            ion.do_peak_center(new_thread=False, save=save, message='automated run peakcenter', timeout=300)
            self._update_persister_spec(peak_center=pc)
            if pc.result:
                self.persister.save_peak_center_to_file(pc)

    def py_coincidence_scan(self):
        pass
        # sm = self.spectrometer_manager
        # obj, t = sm.do_coincidence_scan()
        # self.coincidence_scan = obj
        # t.join()

    # ===============================================================================
    # conditionals
    # ===============================================================================
    def py_add_cancelation(self, **kw):
        """
        cancel experiment if teststr evaluates to true
        """
        self._conditional_appender('cancelation', kw, CancelationConditional, level=RUN,
                                   location=self.measurement_script.name)

    def py_add_action(self, **kw):
        """
        attr must be an attribute of arar_age

        perform a specified action if teststr evaluates to true
        """
        self._conditional_appender('action', kw, ActionConditional, level=RUN,
                                   location=self.measurement_script.name)

    def py_add_termination(self, **kw):
        """
        attr must be an attribute of arar_age

        terminate run and continue experiment if teststr evaluates to true
        """
        self._conditional_appender('termination', kw, TerminationConditional, level=RUN,
                                   location=self.measurement_script.name)

    def py_add_truncation(self, **kw):
        """
        attr must be an attribute of arar_age

        truncate measurement and continue run if teststr evaluates to true
        default kw:
        attr='', comp='',start_count=50, frequency=5,
        abbreviated_count_ratio=1.0
        """
        self._conditional_appender('truncation', kw, TruncationConditional, level=RUN,
                                   location=self.measurement_script.name)

    def py_clear_conditionals(self):
        self.debug('$$$$$ Clearing conditionals')
        self.py_clear_terminations()
        self.py_clear_truncations()
        self.py_clear_actions()
        self.py_clear_cancelations()

    def py_clear_cancelations(self):
        self.cancelation_conditionals = []

    def py_clear_terminations(self):
        self.termination_conditionals = []

    def py_clear_truncations(self):
        self.truncation_conditionals = []

    def py_clear_actions(self):
        self.action_conditionals = []

    def py_clear_modifications(self):
        self.modification_conditionals = []

    # ===============================================================================
    # run termination
    # ===============================================================================
    def abort_run(self, do_post_equilibration=True):
        self._aborted = True
        self.debug('Abort run do_post_equilibration={}'.format(do_post_equilibration))
        # self.multi_collector.canceled = True
        # self.collector.canceled = True

        # self.aliquot='##'
        self._persister_action('trait_set', save_enabled=False)

        for s in ('extraction', 'measurement'):
            script = getattr(self, '{}_script'.format(s))
            if script is not None:
                script.abort()

        if self.peak_center:
            self.debug('cancel peak center')
            self.peak_center.cancel()

        self.do_post_termination(do_post_equilibration=do_post_equilibration)

        self.finish()

        if self.spec.state != 'not run':
            self.spec.state = 'aborted'

    def cancel_run(self, state='canceled', do_post_equilibration=True):
        """
        terminate the measurement script immediately

        do post termination
            post_eq and post_meas
        don't save run

        """

        self.debug('Cancel run state={} do_post_equilibration={}'.format(state, do_post_equilibration))
        # self.multi_collector.canceled = True
        self.collector.canceled = True

        # self.aliquot='##'
        self._persister_action('trait_set', save_enabled=False)

        for s in ('extraction', 'measurement'):
            script = getattr(self, '{}_script'.format(s))
            if script is not None:
                script.cancel()

        if self.peak_center:
            self.debug('cancel peak center')
            self.peak_center.cancel()

        self.do_post_termination(do_post_equilibration=do_post_equilibration)

        self.finish()

        if state:
            if self.spec.state != 'not run':
                self.spec.state = state

    def truncate_run(self, style='normal'):
        """
        truncate the measurement script

        style:
            normal- truncate current measure iteration and continue
            quick- truncate current measure iteration use truncated_counts for following
                    measure iterations

        """
        if self.measuring:
            style = style.lower()
            if style == 'normal':
                self.measurement_script.truncate('normal')
            elif style == 'quick':
                self.measurement_script.truncate('quick')

            # self._truncate_signal = True
            # self.multi_collector.set_truncated()
            self.collector.set_truncated()
            self.truncated = True
            self.spec.state = 'truncated'

    # ===============================================================================
    #
    # ===============================================================================
    def show_conditionals(self, tripped=None):

        self.tripped_conditional = tripped

        self.experiment_executor.show_conditionals(active_run=self,
                                                   tripped=tripped,
                                                   kind='live')

    def teardown(self):
        self.debug('tear down')
        if self.measurement_script:
            self.measurement_script.automated_run = None
            self.measurement_script.runner = None
            self.measurement_script._detectors = None
            self.measurement_script = None

        if self.extraction_script:
            self.extraction_script.automated_run = None
            self.extraction_script.runner = None
            self.extraction_script = None

        self.post_equilibration_script = None
        self.post_measurement_script = None

        if self.experiment_executor:
            self.experiment_executor.automated_run = None

        if self.collector:
            self.collector.automated_run = None
            self.collector.data_generator = None
            self.collector.data_writer = None
            self.collector.measurement_script = None
            self.collector.console_display = None

        if self.plot_panel:
            self.plot_panel.info_func = None
            self.plot_panel.automated_run = None
            self.plot_panel.isotope_group = None

        if self.monitor:
            self.monitor.automated_run = None

        if self.isotope_group:
            self.isotope_group = None

        if self.persistence_spec:
            self.persistence_spec.spec = None
            self.persistence_spec.isotope_group = None

        self._persister_action('trait_set', persistence_spec=None, monitor=None)

        self.monitor = None
        self.spec = None

        self.extraction_line_manager = None
        self.spectrometer_manager = None
        # self.persister = None
        # self.dvc_persister = None
        # self.xls_persister = None
        self.ion_optics_manager = None
        self.runner = None
        self.system_health = None
        # self.py_clear_conditionals()

        # self.experiment_executor.tracker.create_snapshot()
        # self.experiment_executor.tracker.stats.print_summary()
        self.experiment_executor = None

        # from pympler.refbrowser import ConsoleBrowser
        #
        # def output_function(o):
        #     return str(type(o))
        #
        # cb = ConsoleBrowser(self, maxdepth=2, str_func=output_function)
        # cb.print_tree()

    def finish(self):
        self.debug('----------------- finish -----------------')

        if self.monitor:
            self.monitor.stop()

        if self.spec:
            if self.spec.state not in ('not run', 'canceled', 'success', 'truncated', 'aborted'):
                self.spec.state = 'failed'

        self.stop()

    def stop(self):
        self.debug('----------------- stop -----------------')
        self._alive = False
        self.collector.stop()

    def start(self):
        self.debug('----------------- start -----------------')
        self._aborted = False
        self.persistence_spec = PersistenceSpec()

        for p in (self.persister, self.xls_persister, self.dvc_persister):
            if p is not None:
                p.per_spec = self.persistence_spec

        if self.monitor is None:
            return self._start()

        if self.monitor.monitor():
            try:
                return self._start()
            except AttributeError, e:
                self.warning('failed starting run: {}'.format(e))
        else:
            self.warning('failed to start monitor')

    def is_alive(self):
        return self._alive

    def heading(self, msg, color=None, *args, **kw):
        super(AutomatedRun, self).info(msg, *args, **kw)
        if self.experiment_executor:
            if color is None:
                color = self.info_color

            if color is None:
                color = 'light green'

            self.experiment_executor.heading(msg, color=color, log=False)

    def info(self, msg, color=None, *args, **kw):
        super(AutomatedRun, self).info(msg, *args, **kw)
        if self.experiment_executor:
            if color is None:
                color = self.info_color

            if color is None:
                color = 'light green'

            self.experiment_executor.info(msg, color=color, log=False)

    def get_interpolation_value(self, value):
        """
        value is a string in the format of $VALUE. Search for VALUE first in the options file
        then in the extraction scripts metadata

        :param value:
        :return:
        """
        v = None
        if self.extraction_script:
            for vv in (value, value.upper(), value.lower()):
                try:
                    v = getattr(self.extraction_script, vv)
                except AttributeError:
                    v = self._get_extraction_parameter(vv, None)
                    if v is None:
                        continue
                break

        if v is None:
            self.warning('Could not interpolate {}. Make sure value is defined in either the options file'
                         'or embedded in the extraction scripts metadata. Defaulting to 0'.format(value))
            v = 0

        return v

    def get_ratio(self, r, non_ic_corr=True):
        if self.isotope_group:
            return self.isotope_group.get_ratio(r, non_ic_corr=non_ic_corr)

    def get_reference_peakcenter_result(self):
        if self.persistence_spec:
            pc = self.persistence_spec.peak_center
            if pc:
                rn = pc.reference_detector.name
                return pc.get_result(rn)

    def get_device_value(self, dev_name):
        return self.extraction_line_manager.get_device_value(dev_name)

    def get_pressure(self, attr):
        controller, name = attr.split('.')
        return self.extraction_line_manager.get_pressure(controller, name)

    def get_deflection(self, det, current=False):
        return self.spectrometer_manager.spectrometer.get_deflection(det, current)

    def get_detector(self, det):
        return self.spectrometer_manager.spectrometer.get_detector(det)

    def set_integration_time(self, v):
        spectrometer = self.spectrometer_manager.spectrometer
        nv = spectrometer.set_integration_time(v, force=True)
        self._integration_seconds = nv

    def set_magnet_position(self, *args, **kw):
        return self._set_magnet_position(*args, **kw)

    def set_deflection(self, det, defl):
        self.py_set_spectrometer_parameter('SetDeflection', '{},{}'.format(det, defl))

    def protect_detector(self, det, protect):
        protect = 'On' if protect else 'Off'
        self.py_set_spectrometer_parameter('ProtectDetector', '{},{}'.format(det, protect))

    def wait(self, t, msg=''):
        if self.experiment_executor:
            self.experiment_executor.wait(t, msg)
        else:
            time.sleep(t / 10.)

    def wait_for_overlap(self):
        """
            by default overlap_evt is set
            after equilibration finished
        """
        self.info('waiting for overlap signal')
        self._alive = True
        self.overlap_evt = evt = TEvent()
        evt.clear()
        i = 1
        st = time.time()
        while self._alive and not evt.is_set():
            time.sleep(1)
            if i % 5 == 0:
                et = time.time() - st
                self.debug('waiting for overlap signal. elapsed time={:0.2f}'.format(et))
                i = 0
            i += 1

        if not self._alive:
            return

        self.info('overlap signal set')

        overlap, mp = self.spec.overlap

        self.info('starting overlap delay {}'.format(overlap))
        starttime = time.time()
        i = 1
        while self._alive:
            et = time.time() - starttime
            if et > overlap:
                break
            time.sleep(1.0)
            if i % 50 == 0:
                self.debug('waiting overlap delay {}. elapsed time={:0.2f}'.format(overlap, et))
                i = 0
            i += 1

    def _set_filtering(self):
        self.debug('Set filtering')

        def _get_filter_outlier_dict(iso, kind):
            if kind == 'baseline':
                fods = self.persistence_spec.baseline_fods
                key = iso.detector
            else:
                fods = self.persistence_spec.signal_fods
                key = iso.name

            try:
                fod = fods[key]
            except KeyError:
                fod = {'filter_outliers': False, 'iterations': 1, 'std_devs': 2}
            return fod

        for i in self.isotope_group.isotopes.itervalues():
            fod = _get_filter_outlier_dict(i, 'signal')
            self.debug('setting fod for {}= {}'.format(i.name, fod))
            i.set_filtering(fod)

            fod = _get_filter_outlier_dict(i, 'baseline')
            i.baseline.set_filtering(fod)
            self.debug('setting fod for {}= {}'.format(i.detector, fod))

    def save(self):
        self.debug('post measurement save measured={} aborted={}'.format(self._measured, self._aborted))
        if self._measured and not self._aborted:
            # set filtering
            self._set_filtering()

            conds = (self.termination_conditionals, self.truncation_conditionals,
                     self.action_conditionals, self.cancelation_conditionals, self.modification_conditionals)

            self._update_persister_spec(active_detectors=self._active_detectors,
                                        conditionals=[c for cond in conds for c in cond],
                                        tripped_conditional=self.tripped_conditional)

            # add a result to the run spec.
            self.spec.new_result(self)

            # save to database
            self._persister_save_action('post_measurement_save')

            if self.plot_panel:
                self.plot_panel.analysis_view.refresh_needed = True

            # save analysis. don't cancel immediately
            # ret = None
            # if self.system_health:
            #     ret = self.system_health.add_analysis(self)

            if self.persister.secondary_database_fail:
                self.experiment_executor.cancel(cancel_run=True,
                                                msg=self.persister.secondary_database_fail)
            else:
                return True
        else:
            return True

    def get_previous_blanks(self):
        blanks = None
        pid = 0
        if self.experiment_executor:
            pid, blanks, runid = self.experiment_executor.get_prev_blanks()

        if not blanks:
            blanks = dict(Ar40=('', ufloat(0, 0)),
                          Ar39=('', ufloat(0, 0)),
                          Ar38=('', ufloat(0, 0)),
                          Ar37=('', ufloat(0, 0)),
                          Ar36=('', ufloat(0, 0)), )

        return pid, blanks

    def set_previous_blanks(self, pb):
        if self.experiment_executor:
            self.experiment_executor._prev_blanks = pb

    def get_previous_baselines(self):
        baselines = None
        if self.experiment_executor:
            baselines = self.experiment_executor.get_prev_baselines()

        if not baselines:
            baselines = dict(Ar40=('', ufloat(0, 0)),
                             Ar39=('', ufloat(0, 0)),
                             Ar38=('', ufloat(0, 0)),
                             Ar37=('', ufloat(0, 0)),
                             Ar36=('', ufloat(0, 0)), )

        return baselines

    def set_previous_baselines(self, pb):
        if self.experiment_executor:
            self.experiment_executor._prev_baselines = pb

    # ===============================================================================
    # setup
    # ===============================================================================
    def setup_persister(self):
        sens = self._get_extraction_parameter('sensitivity_multiplier', default=1)

        # setup persister. mirror a few of AutomatedRunsAttributes
        script_name, script_blob = self._assemble_script_blob()
        eqn, eqb = '', ''
        auto_save_detector_ic = False

        executor = self.experiment_executor
        queue = executor.experiment_queue

        eqn = queue.name
        eqb = executor.experiment_blob()
        pb = executor.get_prev_blanks()
        auto_save_detector_ic = queue.auto_save_detector_ic
        self.debug('$$$$$$$$$$$$$$$ auto_save_detector_ic={}'.format(auto_save_detector_ic))

        ext_name, ext_blob, ext_path = '', '', ''
        if self.extraction_script:
            ext_name = self.extraction_script.name
            ext_blob = self._assemble_extraction_blob()
            # ext_path = self.extraction_script.script_path()

        ms_name, ms_blob, ms_path, sfods, bsfods = '', '', '', {}, {}
        if self.measurement_script:
            ms_name = self.measurement_script.name
            ms_blob = self.measurement_script.toblob()
            # ms_path = self.measurement_script.script_path()
            sfods, bsfods = self._get_default_fods()

        ext_pos = []
        if self.extraction_script:
            ext_pos = self.extraction_script.get_extraction_positions()

        self._update_persister_spec(save_as_peak_hop=False,
                                    run_spec=self.spec,
                                    isotope_group=self.isotope_group,
                                    positions=self.spec.get_position_list(),
                                    auto_save_detector_ic=auto_save_detector_ic,
                                    extraction_positions=ext_pos,
                                    sensitivity_multiplier=sens,
                                    experiment_queue_name=eqn,
                                    experiment_queue_blob=eqb,
                                    extraction_name=ext_name,
                                    extraction_blob=ext_blob,
                                    measurement_name=ms_name,
                                    measurement_blob=ms_blob,
                                    previous_blank_id=pb[0],
                                    previous_blanks=pb[1],
                                    previous_blank_runid=pb[2],
                                    runscript_name=script_name,
                                    runscript_blob=script_blob,
                                    signal_fods=sfods,
                                    baseline_fods=bsfods,
                                    intensity_scalar=self.intensity_scalar)

    # ===============================================================================
    # doers
    # ===============================================================================
    def start_extraction(self):
        return self._start_script('extraction')

    def start_measurement(self):
        return self._start_script('measurement')

    def do_extraction(self):
        self.debug('do extraction')

        self._persister_action('pre_extraction_save')
        # self.persister.pre_extraction_save()

        self.info_color = EXTRACTION_COLOR
        script = self.extraction_script
        msg = 'Extraction Started {}'.format(script.name)
        self.heading('{}'.format(msg))
        self.spec.state = 'extraction'

        self.debug('DO EXTRACTION {}'.format(self.runner))
        script.runner = self.runner
        script.manager = self.experiment_executor
        script.set_run_identifier(self.runid)

        syn_extractor = None
        if script.syntax_ok(warn=False):
            if self.use_syn_extraction and self.spec.syn_extraction:
                p = os.path.join(paths.scripts_dir, 'syn_extraction', self.spec.syn_extraction)
                p = add_extension(p, '.yaml')

                if os.path.isfile(p):
                    from pychron.experiment.automated_run.syn_extraction import SynExtractionCollector

                    dur = script.calculate_estimated_duration(force=True)
                    syn_extractor = SynExtractionCollector(arun=weakref.ref(self)(),
                                                           path=p,
                                                           extraction_duration=dur)
                    syn_extractor.start()
                else:
                    self.warning(
                        'Cannot start syn extraction collection. Configuration file does not exist. {}'.format(p))
        else:
            self.warning('Invalid script syntax for "{}"'.format(script.name))
            return

        try:
            ex_result = script.execute()
        except ExtractionException, e:
            ex_result = False
            self.debug('extraction exception={}'.format(e))

        if ex_result:
            if syn_extractor:
                syn_extractor.stop()

            # report the extraction results
            r = script.output_achieved()
            for ri in r:
                self.info(ri)

            rblob = script.get_response_blob()
            oblob = script.get_output_blob()
            sblob = script.get_setpoint_blob()
            snapshots = script.snapshots
            videos = script.videos

            pid = script.get_active_pid_parameters()
            self._update_persister_spec(pid=pid or '',
                                        response_blob=rblob,
                                        output_blob=oblob,
                                        setpoint_blob=sblob,
                                        snapshots=snapshots,
                                        videos=videos)

            self._persister_save_action('post_extraction_save')
            # self.persister.post_extraction_save(rblob, oblob, snapshots)
            self.heading('Extraction Finished')
            self.info_color = None

            # if overlapping need to wait for previous runs min mass spec pump time
            self._wait_for_min_ms_pumptime()

            return True
        else:
            if syn_extractor:
                syn_extractor.stop()

            self.do_post_equilibration()
            self.do_post_measurement()

            self.finish()

            self.heading('Extraction Finished unsuccessfully', color='red')
            self.info_color = None
            return False

    def do_measurement(self, script=None, use_post_on_fail=True):
        self.debug('do measurement')
        self.debug('L#={} analysis type={}'.format(self.spec.labnumber,
                                                   self.spec.analysis_type))
        if not self._alive:
            self.warning('run is not alive')
            return

        if script is None:
            script = self.measurement_script

        if script is None:
            self.warning('no measurement script')
            return

        script.trait_set(runner=self.runner,
                         manager=self.experiment_executor)

        # use a measurement_script to explicitly define
        # measurement sequence
        self.info_color = MEASUREMENT_COLOR
        msg = 'Measurement Started {}'.format(script.name)
        self.heading('{}'.format(msg))
        self.spec.state = 'measurement'

        # get current spectrometer values
        if self.spectrometer_manager:
            self.debug('setting spec, defl, and gains')
            self._update_persister_spec(spec_dict=self.spectrometer_manager.make_parameters_dict(),
                                        defl_dict=self.spectrometer_manager.make_deflections_dict(),
                                        gains=self.spectrometer_manager.make_gains_dict())

        self._persister_action('pre_measurement_save')

        self.measuring = True
        self._persister_action('trait_set', save_enabled=True)
        # self.persister.save_enabled = True

        if script.execute():
            # mem_log('post measurement execute')
            self.heading('Measurement Finished')
            self.measuring = False
            self.info_color = None

            self._measured = True
            return True
            # return True
        else:
            if use_post_on_fail:
                self.do_post_equilibration()
                self.do_post_measurement()
            self.finish()

            self.heading('Measurement Finished unsuccessfully. Aborted={}'.format(self._aborted), color='red')
            self.measuring = False
            self.info_color = None
            return self._aborted

    def do_post_measurement(self, script=None):
        if script is None:
            script = self.post_measurement_script

        if not script:
            return True

        if not self._alive:
            return

        msg = 'Post Measurement Started {}'.format(script.name)
        self.heading('{}'.format(msg))
        # self.spec.state = 'extraction'
        script.runner = self.runner
        script.manager = self.experiment_executor

        if script.execute():
            self.debug('setting _ms_pumptime')
            self.experiment_executor.ms_pumptime_start = time.time()

            self.heading('Post Measurement Finished')
            return True
        else:
            self.heading('Post Measurement Finished unsuccessfully')
            return False

    def do_post_equilibration(self, block=False):
        if block:
            self._post_equilibration()
        else:
            t = Thread(target=self._post_equilibration)
            t.start()

    def do_post_termination(self, do_post_equilibration=True):
        if self.experiment_executor:
            oex = self.experiment_executor.executable
            self.experiment_executor.executable = False
        self.heading('Post Termination Started')
        if do_post_equilibration:
            self.do_post_equilibration()

        self.do_post_measurement()

        self.stop()

        self.heading('Post Termination Finished')
        if self.experiment_executor:
            self.experiment_executor.executable = oex

    # ===============================================================================
    # utilities
    # ===============================================================================
    def assemble_report(self):
        signal_string = ''
        signals = self.get_baseline_corrected_signals()
        if signals:
            signal_string = '\n'.join(['{} {} {}'.format(ai.name, ai.isotope,
                                                         signals[ai.isotope])
                                       for ai in self._active_detectors])

        age = ''
        if self.isotope_group:
            age = self.isotope_group.age
        age_string = 'age={}'.format(age)

        return '''runid={} timestamp={} {}
anaylsis_type={}
# ===============================================================================
# signals
# ===============================================================================
{}
{}
'''.format(self.runid, self.persister.rundate, self.persister.runtime,
           self.spec.analysis_type,
           signal_string, age_string)

    def get_baseline_corrected_signals(self):
        if self.isotope_group:
            d = dict()
            for k, iso in self.isotope_group.isotopes.iteritems():
                d[k] = (iso.detector, iso.get_baseline_corrected_value())
            return d

    def setup_context(self, *args, **kw):
        self._setup_context(*args, **kw)

    def refresh_scripts(self):
        self._refresh_scripts()

    # ===============================================================================
    # private
    # ===============================================================================
    def _start(self):
        if self.isotope_group is None:
            # load arar_age object for age calculation
            if self.experiment_type == AR_AR:
                from pychron.processing.arar_age import ArArAge
                klass = ArArAge
            else:
                from pychron.processing.isotope_group import IsotopeGroup
                klass = IsotopeGroup

            self.isotope_group = klass()

        es = self.extraction_script
        if es is not None:
            # get sensitivity multiplier from extraction script
            v = self._get_yaml_parameter(es, 'sensitivity_multiplier', default=1)
            self.isotope_group.sensitivity_multiplier = v

        ln = self.spec.labnumber
        ln = convert_identifier(ln)

        self.debug('**************** Experiment Type: {}, {}'.format(self.experiment_type, AR_AR))
        if self.experiment_type == AR_AR:
            if not self.experiment_executor.datahub.load_analysis_backend(ln, self.isotope_group):
                self.debug('failed load analysis backend')
                return

        self.py_clear_conditionals()
        # setup default/queue conditionals
        # clear the conditionals for good measure.
        # conditionals should be cleared during teardown.

        try:
            self._add_conditionals()
        except BaseException, e:
            self.warning('Failed adding conditionals {}'.format(e))
            return

        # add queue conditionals
        self._add_queue_conditionals()

        # add default conditionals
        self._add_default_conditionals()

        self.info('Start automated run {}'.format(self.runid))
        self.measuring = False
        self.truncated = False

        self._alive = True

        if self.plot_panel:
            self.plot_panel.total_counts = 0
            self.plot_panel.is_peak_hop = False
            self.plot_panel.is_baseline = False
            self.plot_panel.set_analysis_view(self.experiment_type)

            # self.plot_panel.experiment_type = self.experiment_type

        self.multi_collector.canceled = False
        self.multi_collector.is_baseline = False
        self.multi_collector.for_peak_hop = False

        self._equilibration_done = False
        self._refresh_scripts()

        # setup the scripts
        ip = self.spec.script_options
        if ip:
            ip = os.path.join(paths.scripts_dir, 'options', add_extension(ip, '.yaml'))

        if self.measurement_script:
            self.measurement_script.reset(self)
            # set the interpolation path
            self.measurement_script.interpolation_path = ip

        for si in ('extraction', 'post_measurement', 'post_equilibration'):
            script = getattr(self, '{}_script'.format(si))
            if script:
                self._setup_context(script)
                script.interpolation_path = ip

        # load extraction metadata
        self.eqtime = self._get_extraction_parameter('eqtime', 15)
        self.time_zero_offset = self.spec.collection_time_zero_offset

        # setup persister. mirror a few of AutomatedRunsAttributes
        self.setup_persister()

        return True

    def _update_persister_spec(self, **kw):
        self.persistence_spec.trait_set(**kw)

    def _persister_save_action(self, func, *args, **kw):
        self.debug('persistence save...')
        if self.use_db_persistence:
            self.debug('persistence save - db')
            getattr(self.persister, func)(*args, **kw)
        if self.use_dvc_persistence:
            self.debug('persistence save - dvc')
            getattr(self.dvc_persister, func)(*args, **kw)
        if self.use_xls_persistence:
            self.debug('persistence save - xls')
            getattr(self.xls_persister, func)(*args, **kw)

    def _persister_action(self, func, *args, **kw):
        getattr(self.persister, func)(*args, **kw)

        for i, p in enumerate((self.xls_persister, self.dvc_persister)):
            if p is None:
                continue

            try:
                getattr(p, func)(*args, **kw)
            except BaseException, e:
                self.warning('{} persister action failed. {} func={}, excp={}'.format(i, p.__class__.__name__,
                                                                                      func, e))
                import traceback

                traceback.print_exc()

    def _post_equilibration(self):
        if self._equilibration_done:
            return

        self._equilibration_done = True

        if not self._alive:
            return

        if self.post_equilibration_script is None:
            return
        msg = 'Post Equilibration Started {}'.format(self.post_equilibration_script.name)
        self.heading('{}'.format(msg))
        self.post_equilibration_script.runner = self.runner
        self.post_equilibration_script.manager = self.experiment_executor

        if self.post_equilibration_script.execute():
            self.heading('Post Equilibration Finished')
        else:
            self.heading('Post Equilibration Finished unsuccessfully')

    def _generate_ic_mftable(self, detectors, refiso):
        ret = True
        from pychron.experiment.ic_mftable_generator import ICMFTableGenerator

        e = ICMFTableGenerator()
        if not e.make_mftable(self, detectors, refiso):
            ret = False
        return ret

    def _add_default_conditionals(self):
        self.debug('add default conditionals')
        p = get_path(paths.spectrometer_dir, '.*conditionals', ('.yaml', '.yml'))
        if p is not None:
            self.info('adding default conditionals from {}'.format(p))
            self._add_conditionals_from_file(p, level=SYSTEM)
        else:
            self.warning('no Default Conditionals file. {}'.format(p))

    def _add_queue_conditionals(self):
        """
            load queue global conditionals (truncations, actions, terminations)
        """
        self.debug('Add queue conditionals')
        name = self.spec.queue_conditionals_name
        if test_queue_conditionals_name(name):
            p = get_path(paths.queue_conditionals_dir, name, ('.yaml', '.yml'))
            if p is not None:
                self.info('adding queue conditionals from {}'.format(p))
                self._add_conditionals_from_file(p, level=QUEUE)

            else:
                self.warning('Invalid Conditionals file. {}'.format(p))

    def _add_conditionals_from_file(self, p, level=None):
        d = conditionals_from_file(p, level=level)
        for k, v in d.items():
            if k in ('actions', 'truncations', 'terminations', 'cancelations'):
                var = getattr(self, '{}_conditionals'.format(k[:-1]))
                var.extend(v)

    def _conditional_appender(self, name, cd, klass, level=None, location=None):
        if not self.isotope_group:
            self.warning('No ArArAge to use for conditional testing')
            return

        attr = cd.get('attr')
        if not attr:
            self.debug('no attr for this {} cd={}'.format(name, cd))
            return

        if attr == 'age' and self.spec.analysis_type not in ('unknown', 'cocktail'):
            self.debug('not adding because analysis_type not unknown or cocktail')

        # don't check if isotope_group has the attribute. it may be added to isotope group later
        obj = getattr(self, '{}_conditionals'.format(name))
        con = conditional_from_dict(cd, klass, level=level, location=location)

        if con:
            self.info(
                'adding {} attr="{}" test="{}" start="{}"'.format(name, con.attr, con.teststr, con.start_count))
            obj.append(con)
        else:
            self.warning('Failed adding {}, {}'.format(name, cd))

    def _refresh_scripts(self):
        for name in SCRIPT_KEYS:
            setattr(self, '{}_script'.format(name), self._load_script(name))

    def _get_default_fits_file(self):
        p = self._get_measurement_parameter('default_fits')
        if p:
            dfp = os.path.join(paths.fits_dir, add_extension(p, '.yaml'))
            if os.path.isfile(dfp):
                return dfp
            else:
                self.warning_dialog('Cannot open default fits file: {}'.format(dfp))

    def _get_default_fits(self, is_baseline=False):
        """
            get name of default fits file from measurement docstr
            return dict of iso:fit pairs
        """
        dfp = self._get_default_fits_file()
        if dfp:
            self.debug('using default fits file={}'.format(dfp))
            with open(dfp, 'r') as rfile:
                yd = yaml.load(rfile)
                key = 'baseline' if is_baseline else 'signal'
                fd = {yi['name']: (yi['fit'], yi['error_type']) for yi in yd[key]}
        else:
            self.debug('no default fits file')
            fd = {}

        return fd

    def _get_default_fods(self):
        def extract_fit_dict(fods, yd):
            for yi in yd:
                fod = {'filter_outliers': yi['filter_outliers'],
                       'iterations': yi['filter_iterations'],
                       'std_devs': yi['filter_std_devs']}
                fods[yi['name']] = fod

        sfods, bsfods = {}, {}
        dfp = self._get_default_fits_file()
        if dfp:
            with open(dfp, 'r') as rfile:
                ys = yaml.load(rfile)
                extract_fit_dict(sfods, ys['signal'])
                extract_fit_dict(bsfods, ys['baseline'])

        return sfods, bsfods

    def _start_script(self, name):
        script = getattr(self, '{}_script'.format(name))
        self.debug('start {}'.format(name))
        if not self._alive:
            self.warning('run is not alive')
            return

        if not script:
            self.warning('no {} script'.format(name))
            return

        return True

    def _add_active_detector(self, di):
        spec = self.spectrometer_manager.spectrometer
        det = spec.get_detector(di)
        if not det in self._active_detectors:
            self._active_detectors.append(det)

    def _set_active_detectors(self, dets):
        spec = self.spectrometer_manager.spectrometer
        return [spec.get_detector(n) for n in dets]

    def _define_detectors(self, isotope, det):
        if self.spectrometer_manager:
            spec = self.spectrometer_manager.spectrometer
            spec.update_isotopes(isotope, det)

    def _activate_detectors(self, dets):
        """
            !!! this is a potential problem !!!
            need more sophisticated way to set up plot panel
            e.g PP has detectors H1, AX but AX, CDD are active.

            need to remove H1 and add CDD.

            or

            if memory leak not a problem simply always "create" new plots
            instead of only clearing data.

            or use both techniques

            if plot panel detectors != active detectors  "create"

        """
        self.debug('activate detectors')

        if self.plot_panel is None:
            create = True
        else:
            cd = set([d.name for d in self.plot_panel.detectors])
            ad = set(dets)
            create = cd - ad or ad - cd

        p = self._new_plot_panel(self.plot_panel, stack_order='top_to_bottom')
        self.plot_panel = p

        self._active_detectors = self._set_active_detectors(dets)

        if create:
            p.create(self._active_detectors)
        else:
            # p.clear_displays()
            p.isotope_graph.clear_plots()

        p.show_isotope_graph()

        self.debug('clear isotope group')

        # for iso in self.arar_age.isotopes:
        self.isotope_group.clear_isotopes()
        self.isotope_group.clear_error_components()
        self.isotope_group.clear_blanks()

        cb = False
        if (not self.spec.analysis_type.startswith('blank')
            and not self.spec.analysis_type.startswith('background')):
            cb = True

        for d in self._active_detectors:
            self.debug('setting isotope det={}, iso={}'.format(d.name, d.isotope))
            self.isotope_group.set_isotope(d.isotope, d.name, (0, 0),
                                           correct_for_blank=cb)

        if (not self.spec.analysis_type.startswith('blank')
            and not self.spec.analysis_type.startswith('background')):
            pid, blanks = self.get_previous_blanks()
            self.debug('setting previous blanks')
            for iso, v in blanks.iteritems():
                self.isotope_group.set_blank(iso, v[0], v[1])

        self.isotope_group.clear_baselines()

        baselines = self.get_previous_baselines()
        for iso, v in baselines.iteritems():
            self.isotope_group.set_baseline(iso, v[0], v[1])

        self.debug('load analysis view')
        p.analysis_view.load(self)

    def _add_conditionals(self):
        klass_dict = {'actions': ActionConditional, 'truncations': TruncationConditional,
                      'terminations': TerminationConditional, 'cancelations': CancelationConditional,
                      'modifications': QueueModificationConditional}

        t = self.spec.conditionals
        self.debug('adding conditionals {}'.format(t))
        if t:
            p = os.path.join(paths.conditionals_dir, add_extension(t, '.yaml'))
            if os.path.isfile(p):
                self.debug('extract conditionals from file. {}'.format(p))
                with open(p, 'r') as rfile:
                    yd = yaml.load(rfile)
                    failure = False
                    for kind, items in yd.iteritems():
                        try:
                            klass = klass_dict[kind]
                        except KeyError:
                            self.debug('Invalid conditional kind="{}"'.format(kind))
                            continue

                        for cd in items:
                            try:
                                # trim off s
                                if kind.endswith('s'):
                                    kind = kind[:-1]

                                self._conditional_appender(kind, cd, klass, location=p)
                            except BaseException, e:
                                self.debug('Failed adding {}. excp="{}", cd={}'.format(kind, e, cd))
                                failure = True

                    if failure:
                        if not self.confirmation_dialog('Failed to add Conditionals. Would you like to continue?'):
                            self.cancel_run(do_post_equilibration=False)
            else:
                try:
                    c, start = t.split(',')
                    pat = '<=|>=|[<>=]'
                    attr = re.split(pat, c)[0]

                    freq = 1
                    acr = 0.5
                except Exception, e:
                    self.debug('conditionals parse failed {} {}'.format(e, t))
                    return

                self.py_add_truncation(attr=attr, teststr=c,
                                       start_count=int(start),
                                       frequency=freq,
                                       abbreviated_count_ratio=acr)

    def _get_measurement_parameter(self, key, default=None):
        return self._get_yaml_parameter(self.measurement_script, key, default)

    def _get_extraction_parameter(self, key, default=None):
        return self._get_yaml_parameter(self.extraction_script, key, default)

    def _new_plot_panel(self, plot_panel, stack_order='bottom_to_top'):

        title = self.runid
        sample, irradiation = self.spec.sample, self.spec.display_irradiation
        if sample:
            title = '{}   {}'.format(title, sample)
        if irradiation:
            title = '{}   {}'.format(title, irradiation)

        if plot_panel is None:
            from pychron.experiment.plot_panel import PlotPanel

            plot_panel = PlotPanel(
                stack_order=stack_order,
                info_func=self.info,
                isotope_group=self.isotope_group)

        self.debug('*************** Set Analysis View {}'.format(self.experiment_type))
        plot_panel.set_analysis_view(self.experiment_type,
                                     analysis_type=self.spec.analysis_type,
                                     analysis_id=self.runid)
        an = plot_panel.analysis_view
        an.load(self)

        plot_panel.trait_set(
            plot_title=title,
            analysis_view=an)

        return plot_panel

    def _convert_valve(self, valve):
        if valve and not isinstance(valve, (tuple, list)):
            if ',' in valve:
                valve = map(str.strip, valve.split(','))
            else:
                valve = (valve,)
        return valve

    def _equilibrate(self, evt, eqtime=15, inlet=None, outlet=None,
                     delay=3,
                     do_post_equilibration=True, close_inlet=True):

        inlet = self._convert_valve(inlet)
        outlet = self._convert_valve(outlet)

        elm = self.extraction_line_manager
        if elm:
            if outlet:
                # close mass spec ion pump
                for o in outlet:
                    elm.close_valve(o, mode='script')

            if inlet:
                self.info('waiting {}s before opening inlet value {}'.format(delay, inlet))
                time.sleep(delay)

                # open inlet
                for i in inlet:
                    elm.open_valve(i, mode='script')

        # set the passed in event
        evt.set()
        # delay for eq time
        self.info('equilibrating for {}sec'.format(eqtime))
        time.sleep(eqtime)

        if self._alive:
            # analyze the equilibration
            try:
                self._analyze_equilibration()
            except TypeError, e:
                self.debug('AutomatedRun._equilibrate _analyze_equilibration error. TypeError={}'.format(e))

            self.heading('Equilibration Finished')
            if elm and inlet and close_inlet:
                for i in inlet:
                    elm.close_valve(i, mode='script')

            if do_post_equilibration:
                self.do_post_equilibration()

            if self.overlap_evt:
                self.debug('setting overlap event. next run ok to start extraction')
                self.overlap_evt.set()

    def _analyze_equilibration(self):
        if self.plot_panel:
            g = self.plot_panel.sniff_graph
            xmi, xma = g.get_x_limits()
            xma *= 1.25
            g.set_x_limits(xmi, xma)

            fxs = linspace(xmi, xma)
            for i, p in enumerate(g.plots):
                try:
                    xs = g.get_data(i)
                except IndexError:
                    continue

                ys = g.get_data(i, axis=1)
                if ys is None:
                    continue

                for ni, color, yoff in ((5, 'red', 30), (4, 'green', 10), (3, 'blue', -10), (2, 'orange', -30)):
                    xsi, ysi = xs[-ni:], ys[-ni:]

                    g.new_series(xsi, ysi, type='scatter', plotid=i, color=color,
                                 marker_size=2.5)

                    coeffs = polyfit(xsi, ysi, 1)
                    fys = polyval(coeffs, fxs)
                    g.new_series(fxs, fys, type='line', plotid=i, color=color)
                    txt = 'Slope ({})={:0.3f}'.format(ni, coeffs[0])
                    g.add_plot_label(txt, plotid=i, overlay_position='inside right',
                                     font='modern 14',
                                     bgcolor='white',
                                     color=color,
                                     y_offset=yoff)

            g.redraw()

    def _update_labels(self):
        if self.plot_panel:
            for g in (self.plot_panel.isotope_graph, self.plot_panel.sniff_graph):
                if g:
                    # update the plot_panel labels
                    plots = g.plots
                    n = len(plots)

                    for i, det in enumerate(self._active_detectors):
                        if i < n:
                            plots[i].y_axis.title = det.isotope

    def _update_detectors(self):
        for det in self._active_detectors:
            self.isotope_group.set_isotope_detector(det)

    def _set_magnet_position(self, pos, detector,
                             dac=False, update_detectors=True,
                             update_labels=True, update_isotopes=True,
                             remove_non_active=True):
        change = False
        ion = self.ion_optics_manager
        if ion is not None:
            change = ion.position(pos, detector, dac, update_isotopes=update_isotopes)

        if update_labels:
            self._update_labels()
        if update_detectors:
            self._update_detectors()
        if remove_non_active:
            # remove non active isotopes
            for iso in self.isotope_group.isotopes.keys():
                det = next((di for di in self._active_detectors if di.isotope == iso), None)
                if det is None:
                    self.isotope_group.isotopes.pop(iso)

        if self.plot_panel:
            self.plot_panel.analysis_view.load(self)
            self.plot_panel.analysis_view.refresh_needed = True

        return change

    def _get_data_generator(self):
        def gen():
            cnt = 0
            fcnt = 3
            spec = self.spectrometer_manager.spectrometer
            self._intensities = {}
            while 1:
                k, s = spec.get_intensities(tagged=True)
                if not k:
                    cnt += 1
                    self.info('Failed getting intensity from mass spectrometer {}/{}'.format(cnt, fcnt), color='red')
                    if cnt >= fcnt:
                        self.info('Canceling Run. Failed getting intensity from mass spectrometer',
                                  color='red')

                        # do we need to cancel the experiment or will the subsequent pre run
                        # checks sufficient to catch spectrometer communication errors.
                        self.cancel_run(state='failed')
                        yield None
                else:
                    # reset the counter
                    cnt = 0
                    if self.intensity_scalar:
                        s = [si * self.intensity_scalar for si in s]

                    self._intensities['tags'] = k
                    self._intensities['signals'] = s

                    yield k, s

        return gen()

    def _whiff(self, ncounts, conditionals, starttime, starttime_offset, series, fit_series):
        """
        conditionals: list of dicts
        """
        for ci in conditionals:
            if ci.get('start') is None:
                ci['start'] = ncounts

        conds = [conditional_from_dict(ci, ActionConditional) for ci in conditionals]
        self.isotope_group.conditional_modifier = 'whiff'
        self.collector.set_temporary_conditionals(conds)
        self.py_data_collection(None, ncounts, starttime, starttime_offset, series, fit_series, group='whiff')
        self.collector.clear_temporary_conditionals()
        self.isotope_group.conditional_modifier = None

        result = self.collector.measurement_result
        # self.persister.whiff_result = result
        # self._persister_action('set_persistence_spec', whiff_result=result)
        self._update_persister_spec(whiff_result=result)
        self.debug('WHIFF Result={}'.format(result))
        return result

    def _peak_hop(self, ncycles, ncounts, hops, grpname, data_writer,
                  starttime, starttime_offset, series,
                  check_conditionals):
        """
            ncycles: int
            hops: list of tuples

                hop = 'Isotope:Det[,Isotope:Det,...]', Count, Settling Time(s)

                ex.
                hop = 'Ar40:H1,Ar36:CDD', 10, 1
        """
        self.peak_hop_collector.trait_set(ncycles=ncycles,
                                          parent=self)

        self.peak_hop_collector.set_hops(hops)

        if self.experiment_executor:
            sc = self.experiment_executor.signal_color
        else:
            sc = 'red'

        return self._measure(grpname,
                             data_writer,
                             ncounts,
                             starttime, starttime_offset,
                             series, check_conditionals, sc)

    def _sniff(self, ncounts, starttime, starttime_offset, series):
        self.debug('py_sniff')

        if not self._alive:
            return
        p = self.plot_panel
        if p:
            p._ncounts = ncounts
            p.is_baseline = False
            p.isotope_graph.set_x_limits(min_=0, max_=1, plotid=0)

        gn = 'sniff'

        self.persister.build_tables(gn, self._active_detectors, ncounts)
        # mem_log('build tables')

        check_conditionals = False
        writer = self.persister.get_data_writer(gn)

        if self.experiment_executor:
            sc = self.experiment_executor.sniff_color
        else:
            sc = 'black'

        result = self._measure(gn,
                               writer,
                               ncounts, starttime, starttime_offset,
                               series,
                               check_conditionals, sc)

        return result

    def _measure(self, grpname, data_writer,
                 ncounts, starttime, starttime_offset,
                 series, check_conditionals, color, script=None):

        if script is None:
            script = self.measurement_script

        # mem_log('pre measure')
        if not self.spectrometer_manager:
            self.warning('no spectrometer manager')
            return True

        self.info('measuring {}. ncounts={}'.format(grpname, ncounts),
                  color=MEASUREMENT_COLOR)

        get_data = self._get_data_generator()
        debug = globalv.experiment_debug

        if debug:
            period = 1
        else:
            period = self._integration_seconds

        m = self.collector

        m.trait_set(
            automated_run=self,
            console_display=self.experiment_executor.console_display,
            measurement_script=script,
            detectors=self._active_detectors,
            collection_kind=grpname,
            series_idx=series,
            check_conditionals=check_conditionals,
            ncounts=ncounts,
            period_ms=period * 1000,
            data_generator=get_data,
            data_writer=data_writer,
            starttime=starttime,
            experiment_type=self.experiment_type,
            refresh_age=self.spec.analysis_type in ('unknown', 'cocktail'))

        if self.plot_panel:
            self.plot_panel._ncounts = ncounts
            self.plot_panel.total_counts += ncounts
            from pychron.core.ui.gui import invoke_in_main_thread
            invoke_in_main_thread(self._setup_isotope_graph, starttime_offset, color, grpname)
            if grpname == 'sniff':
                invoke_in_main_thread(self._setup_sniff_graph, starttime_offset, color)

            if self.spec.analysis_type in ('unknown', 'cocktail'):
                invoke_in_main_thread(self._setup_figure_graph)

        time.sleep(0.5)
        with self.persister.writer_ctx():
            m.measure()

        # mem_log('post measure')
        if m.terminated:
            self.debug('measurement terminated')
            self.cancel_run(state='terminated')
        if m.canceled:
            self.debug('measurement collection canceled')
            self.cancel_run()
            self.experiment_executor.cancel(confirm=False, err=m.err_message)

        return not m.canceled

    def _setup_figure_graph(self):
        self.plot_panel.add_figure_graph(self.spec, self.experiment_executor.experiment_queue.executed_runs)

    def _setup_sniff_graph(self, starttime_offset, color):
        graph = self.plot_panel.sniff_graph
        mi, ma = graph.get_x_limits()

        max_ = ma
        min_ = mi
        tc = self.plot_panel.total_counts
        if tc > ma or ma == Inf:
            max_ = tc * 1.1

        if starttime_offset > mi:
            min_ = -starttime_offset

        graph.set_x_limits(min_=min_, max_=max_)

        series = self.collector.series_idx
        for k, iso in self.isotope_group.isotopes.iteritems():
            idx = graph.get_plotid_by_ytitle(k)
            if idx is not None:
                try:
                    graph.series[idx][series]
                except IndexError, e:
                    graph.new_series(marker='circle',
                                     color=color,
                                     type='scatter',
                                     marker_size=1.25,
                                     fit=None,
                                     plotid=idx,
                                     add_inspector=False,
                                     add_tools=False)

    def _setup_isotope_graph(self, starttime_offset, color, grpname):
        """
            execute in main thread is necessary.
            set the graph limits and construct the necessary series
            set 0-count fits

        """

        graph = self.plot_panel.isotope_graph
        # update limits
        mi, ma = graph.get_x_limits()

        max_ = ma
        min_ = mi
        tc = self.plot_panel.total_counts
        if tc > ma or ma == Inf:
            max_ = tc * 1.1

        if starttime_offset > mi:
            min_ = -starttime_offset

        graph.set_x_limits(min_=min_, max_=max_)

        series = self.collector.series_idx

        regressing = False
        for k, iso in self.isotope_group.isotopes.iteritems():
            idx = graph.get_plotid_by_ytitle(k)
            if idx is not None:
                try:
                    graph.series[idx][series]
                except IndexError, e:
                    fit = None if grpname == 'sniff' else iso.get_fit(0)
                    regressing = fit or regressing
                    graph.new_series(marker='circle',
                                     color=color,
                                     type='scatter',
                                     marker_size=1.25,
                                     fit=fit,
                                     plotid=idx,
                                     use_error_envelope=False,
                                     add_inspector=False,
                                     add_tools=False)

        scnt, fcnt = (2, 1) if regressing else (1, 0)
        self.measurement_script.increment_series_counts(scnt, fcnt)

    def _wait_for(self, predicate, msg):
        st = time.time()
        i = 0
        while self._alive:
            time.sleep(1.0)
            et = time.time() - st
            if predicate(et):
                break

            if i % 5 == 0:
                self.debug(msg(et))
                i = 0
            i += 1

    def _wait_for_min_ms_pumptime(self):
        overlap, mp = self.spec.overlap

        pt = self.experiment_executor.min_ms_pumptime
        if not overlap:
            self.debug('no overlap. not waiting for min ms pumptime')
            return

        if self.is_first:
            self.debug('this is the first run. not waiting for min ms pumptime')
            return

        if not mp:
            self.debug('using default min ms pumptime={}'.format(pt))
            mp = pt

        # ensure mim mass spectrometer pump time
        # wait until pumping started
        self.debug('wait for mass spec pump out to start')
        self._wait_for(lambda x: not self.experiment_executor.ms_pumptime_start is None,
                       msg=lambda x: 'waiting for mass spec pumptime to start {:0.2f}'.format(x))
        self.debug('mass spec pump out to started')

        # wait for min pump time
        pred = lambda x: self.elapsed_ms_pumptime > mp
        msg = lambda x: 'waiting for min mass spec pumptime {}, elapse={:0.2f}'.format(mp, x)
        self._wait_for(pred, msg)
        self.debug('min pumptime elapsed {} {}'.format(mp, self.elapsed_ms_pumptime))

    # ===============================================================================
    # scripts
    # ===============================================================================
    def _load_script(self, name):
        script = None
        sname = getattr(self.script_info, '{}_script_name'.format(name))
        if sname and sname != NULL_STR:
            sname = self._make_script_name(sname)
            # skey = '{}{}'.format(name, sname)
            # if skey in SCRIPTS:
            #     script = SCRIPTS[skey]
            #     if script.check_for_modifications() or self.is_alive():
            #         self.debug('script {} modified/overlapping. reloading'.format(sname))
            #         script = self._bootstrap_script(sname, name)
            # else:
            script = self._bootstrap_script(sname, name)

        return script

    def _bootstrap_script(self, fname, name):
        # global SCRIPTS
        global WARNED_SCRIPTS

        def warn(fn, e):
            self.spec.executable = False

            if fn not in WARNED_SCRIPTS:
                WARNED_SCRIPTS.append(fn)
                self.warning_dialog('Invalid Script {}\n{}'.format(fn, e))

        self.debug('loading script "{}"'.format(fname))
        func = getattr(self, '_{}_script_factory'.format(name))
        s = func()
        # valid = True
        if s and os.path.isfile(s.filename):
            if s.bootstrap():
                s.set_default_context()
        else:
            # valid = False
            fname = s.filename if s else fname
            e = 'Not a file'
            warn(fname, e)

        # if valid:
        #     SCRIPTS[fname] = s
        return s

    def _measurement_script_factory(self):
        from pychron.pyscripts.measurement_pyscript import MeasurementPyScript

        sname = self.script_info.measurement_script_name
        root = paths.measurement_dir
        sname = self._make_script_name(sname)

        ms = MeasurementPyScript(root=root,
                                 name=sname,
                                 automated_run=self,
                                 runner=self.runner)
        return ms

    def _extraction_script_factory(self, klass=None):
        root = paths.extraction_dir
        ext = self._ext_factory(root, self.script_info.extraction_script_name,
                                klass=klass)
        ext.automated_run = self
        return ext

    def _post_measurement_script_factory(self):
        root = paths.post_measurement_dir
        return self._ext_factory(root, self.script_info.post_measurement_script_name)

    def _post_equilibration_script_factory(self):
        root = paths.post_equilibration_dir
        return self._ext_factory(root, self.script_info.post_equilibration_script_name)

    def _ext_factory(self, root, file_name, klass=None):
        file_name = self._make_script_name(file_name)
        if os.path.isfile(os.path.join(root, file_name)):
            if klass is None:
                from pychron.pyscripts.extraction_line_pyscript import ExtractionPyScript

                klass = ExtractionPyScript

            obj = klass(
                root=root,
                name=file_name,
                runner=self.runner)

            return obj

    def _make_script_name(self, name):
        name = '{}_{}'.format(self.spec.mass_spectrometer.lower(), name)
        return add_extension(name, '.py')

    def _setup_context(self, script):
        """
            setup_context to expose variables to the pyscript
        """
        ctx = self.spec.make_script_context()
        script.setup_context(is_last=self.is_last, **ctx)

    def _get_yaml_parameter(self, script, key, default):
        if not script:
            return default

        m = ast.parse(script.text)
        docstr = ast.get_docstring(m)
        if docstr:
            docstr = docstr.strip()
            # self.debug('{} {} metadata\n{}'.format(script.name, key, docstr))
            try:
                params = yaml.load(docstr)
                return params[key]
            except KeyError:
                self.warning('No value "{}" in metadata'.format(key))
            except TypeError:
                self.warning('Invalid yaml docstring in "{}". Could not retrieve "{}"'.format(script.name, key))
        else:
            self.debug('No metadata section in "{}". Using default "{}" value for "{}"'.format(script.name,
                                                                                               default, key))

        return default

        # def _get_runid(self):
        #     return self.spec.runid
        # return make_runid(self.spec.labnumber,
        # self.spec.aliquot,
        # self.spec.step)

    def _get_collector(self):
        c = self.peak_hop_collector if self.is_peak_hop else self.multi_collector
        return c

    def _assemble_extraction_blob(self):
        _names, txt = self._assemble_script_blob(kinds=('extraction', 'post_equilibration', 'post_measurement'))
        return txt

    def _assemble_script_blob(self, kinds=None):
        if kinds is None:
            kinds = 'extraction', 'measurement', 'post_equilibration', 'post_measurement'
        okinds = []
        bs = []
        for s in kinds:
            sc = getattr(self, '{}_script'.format(s))
            if sc is not None:
                bs.append((sc.name, sc.toblob()))
                okinds.append(s)

        return assemble_script_blob(bs, kinds=okinds)

    # ===============================================================================
    # handlers
    # ===============================================================================
    # def _state_changed(self, old, new):
    #     self.debug('state changed from {} to {}'.format(old, new))
    #     if self.spec:
    #         self.spec.state = self.spec.state

    def _runner_changed(self, new):
        self.debug('Runner runner:{}'.format(new))
        for s in ['measurement', 'extraction', 'post_equilibration', 'post_measurement']:
            sc = getattr(self, '{}_script'.format(s))
            if sc is not None:
                setattr(sc, 'runner', new)

    # ===============================================================================
    # defaults
    # ===============================================================================
    def _peak_hop_collector_default(self):
        from pychron.experiment.automated_run.peak_hop_collector import PeakHopCollector

        c = PeakHopCollector()
        return c

    def _multi_collector_default(self):
        from pychron.experiment.automated_run.multi_collector import MultiCollector

        c = MultiCollector()
        return c

    # ===============================================================================
    # property get/set
    # ===============================================================================
    @property
    def elapsed_ms_pumptime(self):
        return time.time() - self.experiment_executor.ms_pumptime_start

# ============= EOF =============================================<|MERGE_RESOLUTION|>--- conflicted
+++ resolved
@@ -14,11 +14,7 @@
 # limitations under the License.
 # ===============================================================================
 
-<<<<<<< HEAD
-# ============= enthought library imports =======================
-=======
 # # ============= enthought library imports =======================
->>>>>>> 3a1f76db
 import ast
 import os
 import re
@@ -29,12 +25,8 @@
 
 import yaml
 from numpy import Inf, polyfit, linspace, polyval
-<<<<<<< HEAD
-from traits.api import Any, Str, List, Property, Event, Instance, Bool, HasTraits, Float, Int, Long
-=======
 from traits.api import Any, Str, List, Property, \
     Event, Instance, Bool, HasTraits, Float, Int, Long
->>>>>>> 3a1f76db
 from uncertainties import ufloat, nominal_value, std_dev
 
 from pychron.core.helpers.filetools import add_extension
