# ===============================================================================
# Copyright 2011 Jake Ross
#
# Licensed under the Apache License, Version 2.0 (the "License");
# you may not use this file except in compliance with the License.
# You may obtain a copy of the License at
#
# http://www.apache.org/licenses/LICENSE-2.0
#
# Unless required by applicable law or agreed to in writing, software
# distributed under the License is distributed on an "AS IS" BASIS,
# WITHOUT WARRANTIES OR CONDITIONS OF ANY KIND, either express or implied.
# See the License for the specific language governing permissions and
# limitations under the License.
# ===============================================================================

# # ============= enthought library imports =======================
from traits.api import Any, Str, List, Property, \
    Event, Instance, Bool, HasTraits, Float, Int, Long
# ============= standard library imports ========================
import os
import re
import time
import ast
import yaml
import weakref
from itertools import groupby
from threading import Thread, Event as TEvent
from uncertainties import ufloat, nominal_value, std_dev
from numpy import Inf, polyfit, linspace, polyval
# ============= local library imports  ==========================
from pychron.core.helpers.filetools import get_path
from pychron.core.helpers.filetools import add_extension
from pychron.core.helpers.strtools import to_bool
from pychron.core.ui.preference_binding import set_preference
from pychron.experiment.automated_run.hop_util import parse_hops
from pychron.experiment.automated_run.persistence_spec import PersistenceSpec
from pychron.experiment.conditional.conditional import TruncationConditional, \
    ActionConditional, TerminationConditional, conditional_from_dict, CancelationConditional, conditionals_from_file, \
    QueueModificationConditional
from pychron.experiment.utilities.conditionals import test_queue_conditionals_name
from pychron.experiment.utilities.identifier import convert_identifier
from pychron.experiment.utilities.script import assemble_script_blob
from pychron.globals import globalv
from pychron.loggable import Loggable
from pychron.paths import paths
from pychron.pychron_constants import NULL_STR, MEASUREMENT_COLOR, \
    EXTRACTION_COLOR, SCRIPT_KEYS, AR_AR

DEBUG = False


class ScriptInfo(HasTraits):
    measurement_script_name = Str
    extraction_script_name = Str
    post_measurement_script_name = Str
    post_equilibration_script_name = Str


SCRIPTS = {}
WARNED_SCRIPTS = []


class AutomatedRun(Loggable):
    """
    The ``AutomatedRun`` object is used to execute automated analyses.

    It mostly delegates responisbility to other objects.
    It provides an interface for ``MeasurementPyscripts``.
    All measurement script commands have a corresponding function defined here.
    A commands corresponding function is defined as py_{function_name}

    for example ``position_magnet`` calls ``AutomatedRun.py_position_magnet``

    data collection is handled by either ``MultiCollector`` or ``PeakHopCollector``

    persistence (saving to file and database) is handled by ``AutomatedRunPersister``

    An automated run is executed in four steps by the ``ExperimentExecutor``.

    #. start
    #. extraction
    #. measurement

       a. equilibration
       b. post_equilibration

    #. post_measurement

    equilibration and post_equilibration are executed concurrently with the measurement script
    this way equilibration gas can be measured.

    four pyscripts (all optional) are used to program analysis execution

    1. extraction
    2. measurement
    3. post_equilibration
    4. post_measurement

    four types of conditionals are available

    1. termination_conditionals
    2. truncation_conditionals
    3. action_conditionals
    4. cancelation_conditionals
    """

    spectrometer_manager = Any
    extraction_line_manager = Any
    experiment_executor = Any
    ion_optics_manager = Any

    multi_collector = Instance('pychron.experiment.automated_run.multi_collector.MultiCollector')
    peak_hop_collector = Instance('pychron.experiment.automated_run.peak_hop_collector.PeakHopCollector')
    persister = Instance('pychron.experiment.automated_run.persistence.AutomatedRunPersister', ())
    dvc_persister = Instance('pychron.dvc.dvc_persister.DVCPersister')

    xls_persister = Instance('pychron.experiment.automated_run.persistence.ExcelPersister')
    # system_health = Instance('pychron.experiment.health.series.SystemHealthSeries')

    collector = Property

    script_info = Instance(ScriptInfo, ())

    runner = Any
    monitor = Any
    plot_panel = Any
    isotope_group = Instance('pychron.processing.isotope_group.IsotopeGroup')

    spec = Any
    runid = Str
    uuid = Str
    analysis_id = Long
    fits = List
    eqtime = Float

    use_syn_extraction = Bool(False)
    is_first = Bool(False)
    is_last = Bool(False)
    is_peak_hop = Bool(False)

    truncated = Bool
    # state = Str('not run')
    measuring = Bool(False)
    dirty = Bool(False)
    update = Event

    use_db_persistence = Bool(True)
    use_dvc_persistence = Bool(False)
    use_xls_persistence = Bool(False)

    measurement_script = Instance('pychron.pyscripts.measurement_pyscript.MeasurementPyScript')
    post_measurement_script = Instance('pychron.pyscripts.extraction_line_pyscript.ExtractionPyScript')
    post_equilibration_script = Instance('pychron.pyscripts.extraction_line_pyscript.ExtractionPyScript')
    extraction_script = Instance('pychron.pyscripts.extraction_line_pyscript.ExtractionPyScript')

    termination_conditionals = List
    truncation_conditionals = List
    action_conditionals = List
    cancelation_conditionals = List
    modification_conditionals = List

    tripped_conditional = Instance('pychron.experiment.conditional.conditional.BaseConditional')

    peak_center = None
    coincidence_scan = None
    info_color = None

    _active_detectors = List
    _peak_center_detectors = List
    _loaded = False
    _measured = False
    _aborted = False
    _alive = Bool(False)
    _truncate_signal = Bool
    _equilibration_done = False
    _integration_seconds = Float(1.0)

    min_ms_pumptime = Int(60)
    overlap_evt = None

    use_peak_center_threshold = Bool
    peak_center_threshold1 = Int(10)
    peak_center_threshold2 = Int(3)
    peak_center_threshold_window = Int(10)

    persistence_spec = Instance(PersistenceSpec)

    experiment_type = Str(AR_AR)

    intensity_scalar = Float
<<<<<<< HEAD
=======
    _intensities = None
>>>>>>> 2151c87d

    def set_preferences(self, preferences):
        self.debug('set preferences')

        for attr, cast in (('experiment_type', str),
                           ('use_peak_center_threshold', to_bool),
                           ('peak_center_threshold1', int),
                           ('peak_center_threshold2', int),
                           ('peak_center_threshold_window', int)):
            set_preference(preferences, self, attr, 'pychron.experiment.{}'.format(attr), cast)

        self.persister.set_preferences(preferences)
        self.multi_collector.console_set_preferences(preferences, 'pychron.experiment')
        self.peak_hop_collector.console_set_preferences(preferences, 'pychron.experiment')

    # ===============================================================================
    # pyscript interface
    # ===============================================================================
<<<<<<< HEAD
=======
    def py_get_intensity(self, detector):
        if self._intensities:
            try:
                idx = self._intensities['tags'].index(detector)
            except ValueError:
                return

            return self._intensities['signals'][idx]

>>>>>>> 2151c87d
    def py_set_intensity_scalar(self, v):
        self.intensity_scalar = v
        return True

    def py_set_isotope_group(self, name):
        if self.plot_panel:
            self.plot_panel.add_isotope_graph(name)

    def py_generate_ic_mftable(self, detectors, refiso):
        return self._generate_ic_mftable(detectors, refiso)

    def py_whiff(self, ncounts, conditionals, starttime, starttime_offset, series=0, fit_series=0):
        return self._whiff(ncounts, conditionals, starttime, starttime_offset, series, fit_series)

    def py_reset_data(self):
        self.debug('reset data')
        self._persister_action('pre_measurement_save')

    def py_send_spectrometer_configuration(self):
        self.spectrometer_manager.spectrometer.send_configuration()

    def py_set_integration_time(self, v):
        self.set_integration_time(v)

    def py_is_last_run(self):
        return self.is_last

    def py_define_detectors(self, isotope, det):
        self._define_detectors(isotope, det)

    def py_position_magnet(self, pos, detector, dac=False):
        if not self._alive:
            return
        self._set_magnet_position(pos, detector, dac=dac)

    def py_activate_detectors(self, dets, peak_center=False):
        if not self._alive:
            return

        if not self.spectrometer_manager:
            self.warning('no spectrometer manager')
            return

        if peak_center:
            self._peak_center_detectors = self._set_active_detectors(dets)
        else:
            self._activate_detectors(dets)

    def py_set_fits(self, fits):
        isotopes = self.isotope_group.isotopes
        if not fits:
            fits = self._get_default_fits()
        elif len(fits) == 1:
            fits = {i: fits for i in isotopes}
        else:
            fits = dict([f.split(':') for f in fits])

        for k, iso in isotopes.iteritems():
            try:
                fi = fits[k]
            except KeyError:
                fi = 'linear'
                self.warning('No fit for "{}". defaulting to {}. '
                             'check the measurement script "{}"'.format(k, fi, self.measurement_script.name))
            iso.set_fit_blocks(fi)
            self.debug('set "{}" to "{}"'.format(k, fi))

    def py_set_baseline_fits(self, fits):
        isotopes = self.isotope_group.isotopes

        if not fits:
            fits = self._get_default_fits(is_baseline=True)
        elif len(fits) == 1:
            fits = {i.detector: fits[0] for i in isotopes.itervalues()}
        elif isinstance(fits, str):
            fits = {i.detector: fits for i in isotopes.itervalues()}
        else:
            fits = dict([f.split(':') for f in fits])

        for k, iso in isotopes.iteritems():
            try:
                fi = fits[iso.detector]
            except KeyError:
                fi = ('average', 'SEM')
                self.warning('No fit for "{}". defaulting to {}. '
                             'check the measurement script "{}"'.format(iso.detector, fi, self.measurement_script.name))

            iso.baseline.set_fit_blocks(fi)
            self.debug('set "{}" to "{}"'.format(iso.detector, fi))

    def py_get_spectrometer_parameter(self, name):
        self.info('getting spectrometer parameter {}'.format(name))
        if self.spectrometer_manager:
            return self.spectrometer_manager.spectrometer.get_parameter(name)

    def py_set_spectrometer_parameter(self, name, v):
        self.info('setting spectrometer parameter {} {}'.format(name, v))
        if self.spectrometer_manager:
            self.spectrometer_manager.spectrometer.set_parameter(name, v)

    def py_data_collection(self, obj, ncounts, starttime, starttime_offset, series=0, fit_series=0, group='signal'):
        if not self._alive:
            return

        if self.plot_panel:
            self.plot_panel.is_baseline = False

        self.persister.build_tables(group, self._active_detectors)

        self.multi_collector.is_baseline = False
        self.multi_collector.fit_series_idx = fit_series

        if self.experiment_executor:
            sc = self.experiment_executor.signal_color
        else:
            sc = 'red'

        check_conditionals = obj == self.measurement_script

        result = self._measure(group,
                               self.persister.get_data_writer(group),
                               ncounts, starttime, starttime_offset,
                               series,
                               check_conditionals, sc, obj)
        return result

    def py_post_equilibration(self, **kw):
        self.do_post_equilibration(**kw)

    def py_equilibration(self, eqtime=None, inlet=None, outlet=None,
                         do_post_equilibration=True,
                         close_inlet=True,
                         delay=None):
        evt = TEvent()
        if not self._alive:
            evt.set()
            return evt

        self.heading('Equilibration Started')
        t = Thread(name='equilibration', target=self._equilibrate, args=(evt,),
                   kwargs=dict(eqtime=eqtime,
                               inlet=inlet,
                               outlet=outlet,
                               delay=delay,
                               close_inlet=close_inlet,
                               do_post_equilibration=do_post_equilibration))
        t.start()

        return evt

    def py_sniff(self, ncounts, starttime, starttime_offset, series=0, block=True):
        if block:
            return self._sniff(ncounts, starttime, starttime_offset, series)
        else:
            t = Thread(target=self._sniff, args=(ncounts, starttime, starttime_offset, series))
            t.start()
            return True

    def py_baselines(self, ncounts, starttime, starttime_offset, mass, detector,
                     series=0, fit_series=0, settling_time=4):

        if not self._alive:
            return

        gn = 'baseline'
        self.debug('%%%%%%%%%%%%%%%%%%%%%%%%%%%%%%%% Baseline')
        self.persister.build_tables(gn, self._active_detectors)

        ion = self.ion_optics_manager

        if mass:
            if ion is not None:
                if detector is None:
                    detector = self._active_detectors[0].name

                ion.position(mass, detector)

                msg = 'Delaying {}s for detectors to settle'.format(settling_time)
                self.info(msg)
                if self.plot_panel:
                    self.plot_panel.total_counts += settling_time

                self.wait(settling_time, msg)

        if self.plot_panel:
            self.plot_panel._ncounts = ncounts
            self.plot_panel.is_baseline = True

        self.multi_collector.is_baseline = True
        self.multi_collector.fit_series_idx = fit_series
        check_conditionals = True

        self.collector.for_peak_hop = self.plot_panel.is_peak_hop
        self.plot_panel.is_peak_hop = False
        if self.experiment_executor:
            sc = self.experiment_executor.baseline_color
        else:
            sc = 'green'
        result = self._measure(gn,
                               self.persister.get_data_writer(gn),
                               ncounts, starttime,
                               starttime_offset,
                               series,
                               check_conditionals, sc)

        if self.plot_panel:
            bs = dict([(iso.name, iso.baseline.uvalue) for iso in
                       self.isotope_group.isotopes.values()])
            self.set_previous_baselines(bs)
            self.plot_panel.is_baseline = False

        self.multi_collector.is_baseline = False

        return result

    def py_define_hops(self, hopstr):
        """
            set the detector each isotope
            add additional isotopes and associated plots if necessary
        """
        if self.plot_panel is None:
            self.plot_panel = self._new_plot_panel(self.plot_panel, stack_order='top_to_bottom')
        # self.warning('Need to call "define_hops(...)" after "activate_detectors(...)"')
        # return

        self.plot_panel.is_peak_hop = True

        key = lambda x: x[0]
        hops = parse_hops(hopstr, ret='iso,det,is_baseline')
        hops = sorted(hops, key=key)
        a = self.isotope_group
        g = self.plot_panel.isotope_graph

        _, pb = self.get_previous_blanks()
        pbs = self.get_previous_baselines()
        correct_for_blank = (not self.spec.analysis_type.startswith('blank') and
                             not self.spec.analysis_type.startswith('background'))
        for iso, dets in groupby(hops, key=key):
            dets = list(dets)
            # print iso, dets, dets[0][2]
            if dets[0][2]:
                continue

            add_detector = len(dets) > 1

            for _, di, _ in dets:
                self._add_active_detector(di)
                name = iso
                if iso in a.isotopes:
                    ii = a.isotopes[iso]
                    ii.detector = di
                    a.isotopes.pop(iso)
                else:
                    ii = a.isotope_factory(name=iso, detector=di)
                    if correct_for_blank:
                        if iso in pb:
                            b = pb[iso]
                            ii.set_blank(nominal_value(b), std_dev(b))
                    if iso in pbs:
                        b = pbs[iso]
                        ii.set_baseline(nominal_value(b), std_dev(b))

                plot = g.get_plot_by_ytitle(iso) or g.get_plot_by_ytitle('{}{}'.format(iso, di))
                if plot is None:
                    plot = self.plot_panel.new_plot()
                    pid = g.plots.index(plot)
                    # print 'adding', pid
                    g.new_series(type='scatter', fit='linear', plotid=pid)

                if add_detector:
                    name = '{}{}'.format(name, di)

                a.isotopes[name] = ii
                plot.y_axis.title = name

        self.plot_panel.analysis_view.load(self)

    def py_peak_hop(self, cycles, counts, hops, mftable, starttime, starttime_offset,
                    series=0, fit_series=0, group='signal'):

        if not self._alive:
            return

        self.ion_optics_manager.set_mftable(mftable)

        is_baseline = False
        self.peak_hop_collector.is_baseline = is_baseline
        self.peak_hop_collector.fit_series_idx = fit_series

        if self.plot_panel:
            self.plot_panel.trait_set(is_baseline=is_baseline,
                                      _ncycles=cycles,
                                      hops=hops)

        # required for mass spec
        self.persister.save_as_peak_hop = True

        self.is_peak_hop = True

        self.persister.build_peak_hop_tables(group, hops)
        writer = self.persister.get_data_writer(group)

        check_conditionals = True
        self._add_conditionals()

        ret = self._peak_hop(cycles, counts, hops, group, writer,
                             starttime, starttime_offset, series,
                             check_conditionals)

        self.is_peak_hop = False
        self.ion_optics_manager.set_mftable()

        return ret

    def py_peak_center(self, detector=None, save=True, isotope=None, check_intensity=True,
                       directions='Increase', config_name='default', **kw):
        if not self._alive:
            return

        ion = self.ion_optics_manager

        if ion is not None:
            if self.isotope_group and check_intensity and self.use_peak_center_threshold:
                iso = self.isotope_group.get_isotope(isotope)
                v = iso.get_intensity()
                if v < self.peak_center_threshold1:
                    self.debug('peak center: {}={}<{}'.format(isotope, v, self.peak_center_threshold1))
                    ys = iso.ys[-self.peak_center_threshold_window:]
                    ym = ys.mean()
                    self.debug('peak center: mean={} threshold={}'.format(ym, self.peak_center_threshold2))
                    if ym < self.peak_center_threshold2:
                        self.warning(
                            'Skipping peak center. intensities to small. {}<{}'.format(ym, self.peak_center_threshold2))
                        return

            if not self.plot_panel:
                p = self._new_plot_panel(self.plot_panel, stack_order='top_to_bottom')
                self.plot_panel = p

            self.debug('peak center started')

            ad = [di.name for di in self._peak_center_detectors
                  if di.name != detector]

            pc = ion.setup_peak_center(detector=[detector] + ad,
                                       plot_panel=self.plot_panel,
                                       isotope=isotope,
                                       directions=directions,
                                       config_name=config_name,
                                       **kw)
            self.peak_center = pc
            self.debug('do peak center. {}'.format(pc))

            ion.do_peak_center(new_thread=False, save=save, message='automated run peakcenter', timeout=300)
            self._update_persister_spec(peak_center=pc)
            if pc.result:
                self.persister.save_peak_center_to_file(pc)

    def py_coincidence_scan(self):
        pass
        # sm = self.spectrometer_manager
        # obj, t = sm.do_coincidence_scan()
        # self.coincidence_scan = obj
        # t.join()

    # ===============================================================================
    # conditionals
    # ===============================================================================
    def py_add_cancelation(self, **kw):
        """
        cancel experiment if teststr evaluates to true
        """
        self._conditional_appender('cancelation', kw, CancelationConditional)

    def py_add_action(self, **kw):
        """
        attr must be an attribute of arar_age

        perform a specified action if teststr evaluates to true
        """
        self._conditional_appender('action', kw, ActionConditional)

    def py_add_termination(self, **kw):
        """
        attr must be an attribute of arar_age

        terminate run and continue experiment if teststr evaluates to true
        """
        self._conditional_appender('termination', kw, TerminationConditional)

    def py_add_truncation(self, **kw):
        """
        attr must be an attribute of arar_age

        truncate measurement and continue run if teststr evaluates to true
        default kw:
        attr='', comp='',start_count=50, frequency=5,
        abbreviated_count_ratio=1.0
        """
        self._conditional_appender('truncation', kw, TruncationConditional)

    def py_clear_conditionals(self):
        self.debug('$$$$$ Clearing conditionals')
        self.py_clear_terminations()
        self.py_clear_truncations()
        self.py_clear_actions()
        self.py_clear_cancelations()

    def py_clear_cancelations(self):
        self.cancelation_conditionals = []

    def py_clear_terminations(self):
        self.termination_conditionals = []

    def py_clear_truncations(self):
        self.truncation_conditionals = []

    def py_clear_actions(self):
        self.action_conditionals = []

    def py_clear_modifications(self):
        self.modification_conditionals = []

    # ===============================================================================
    # run termination
    # ===============================================================================
    def abort_run(self, do_post_equilibration=True):
        self._aborted = True
        self.debug('Abort run do_post_equilibration={}'.format(do_post_equilibration))
        # self.multi_collector.canceled = True
        # self.collector.canceled = True

        # self.aliquot='##'
        self._persister_action('trait_set', save_enabled=False)

        for s in ('extraction', 'measurement'):
            script = getattr(self, '{}_script'.format(s))
            if script is not None:
                script.abort()

        if self.peak_center:
            self.debug('cancel peak center')
            self.peak_center.cancel()

        self.do_post_termination(do_post_equilibration=do_post_equilibration)

        self.finish()

        if self.spec.state != 'not run':
            self.spec.state = 'aborted'

    def cancel_run(self, state='canceled', do_post_equilibration=True):
        """
        terminate the measurement script immediately

        do post termination
            post_eq and post_meas
        don't save run

        """

        self.debug('Cancel run state={} do_post_equilibration={}'.format(state, do_post_equilibration))
        # self.multi_collector.canceled = True
        self.collector.canceled = True

        # self.aliquot='##'
        self._persister_action('trait_set', save_enabled=False)

        for s in ('extraction', 'measurement'):
            script = getattr(self, '{}_script'.format(s))
            if script is not None:
                script.cancel()

        if self.peak_center:
            self.debug('cancel peak center')
            self.peak_center.cancel()

        self.do_post_termination(do_post_equilibration=do_post_equilibration)

        self.finish()

        if state:
            if self.spec.state != 'not run':
                self.spec.state = state

    def truncate_run(self, style='normal'):
        """
        truncate the measurement script

        style:
            normal- truncate current measure iteration and continue
            quick- truncate current measure iteration use truncated_counts for following
                    measure iterations

        """
        if self.measuring:
            style = style.lower()
            if style == 'normal':
                self.measurement_script.truncate('normal')
            elif style == 'quick':
                self.measurement_script.truncate('quick')

            # self._truncate_signal = True
            # self.multi_collector.set_truncated()
            self.collector.set_truncated()
            self.truncated = True
            self.spec.state = 'truncated'

    # ===============================================================================
    #
    # ===============================================================================
    def show_conditionals(self, tripped=None):

        self.tripped_conditional = tripped

        self.experiment_executor.show_conditionals(active_run=self,
                                                   tripped=tripped,
                                                   kind='live')

    def teardown(self):
        self.debug('tear down')
        if self.measurement_script:
            self.measurement_script.automated_run = None
            self.measurement_script.runner = None
            self.measurement_script._detectors = None
            self.measurement_script = None

        if self.extraction_script:
            self.extraction_script.automated_run = None
            self.extraction_script.runner = None
            self.extraction_script = None

        self.post_equilibration_script = None
        self.post_measurement_script = None

        if self.experiment_executor:
            self.experiment_executor.automated_run = None

        if self.collector:
            self.collector.automated_run = None
            self.collector.data_generator = None
            self.collector.data_writer = None
            self.collector.measurement_script = None
            self.collector.console_display = None

        if self.plot_panel:
            self.plot_panel.info_func = None
            self.plot_panel.automated_run = None
            self.plot_panel.isotope_group = None

        if self.monitor:
            self.monitor.automated_run = None

        if self.isotope_group:
            self.isotope_group = None

        if self.persistence_spec:
            self.persistence_spec.spec = None
            self.persistence_spec.isotope_group = None

        self._persister_action('trait_set', persistence_spec=None, monitor=None)

        self.monitor = None
        self.spec = None

        self.extraction_line_manager = None
        self.spectrometer_manager = None
        # self.persister = None
        # self.dvc_persister = None
        # self.xls_persister = None
        self.ion_optics_manager = None
        self.runner = None
        self.system_health = None
        # self.py_clear_conditionals()

        # self.experiment_executor.tracker.create_snapshot()
        # self.experiment_executor.tracker.stats.print_summary()
        self.experiment_executor = None

        # from pympler.refbrowser import ConsoleBrowser
        #
        # def output_function(o):
        #     return str(type(o))
        #
        # cb = ConsoleBrowser(self, maxdepth=2, str_func=output_function)
        # cb.print_tree()

    def finish(self):
        self.debug('----------------- finish -----------------')

        if self.monitor:
            self.monitor.stop()

        if self.spec.state not in ('not run', 'canceled', 'success', 'truncated', 'aborted'):
            self.spec.state = 'failed'

        self.stop()

    def stop(self):
        self.debug('----------------- stop -----------------')
        self._alive = False
        self.collector.stop()

    def start(self):
        self.debug('----------------- start -----------------')
        self._aborted = False
        self.persistence_spec = PersistenceSpec()
        for p in (self.persister, self.xls_persister, self.dvc_persister):
            if p is not None:
                p.per_spec = self.persistence_spec

        if self.monitor is None:
            return self._start()

        if self.monitor.monitor():
            try:
                return self._start()
            except AttributeError, e:
                self.warning('failed starting run: {}'.format(e))
        else:
            self.warning('failed to start monitor')

    def is_alive(self):
        return self._alive

    def heading(self, msg, color=None, *args, **kw):
        super(AutomatedRun, self).info(msg, *args, **kw)
        if self.experiment_executor:
            if color is None:
                color = self.info_color

            if color is None:
                color = 'light green'

            self.experiment_executor.heading(msg, color=color, log=False)

    def info(self, msg, color=None, *args, **kw):
        super(AutomatedRun, self).info(msg, *args, **kw)
        if self.experiment_executor:
            if color is None:
                color = self.info_color

            if color is None:
                color = 'light green'

            self.experiment_executor.info(msg, color=color, log=False)

    def get_interpolation_value(self, value):
        """
        value is a string in the format of $VALUE. Search for VALUE first in the options file
        then in the extraction scripts metadata

        :param value:
        :return:
        """
        v = None
        if self.extraction_script:
            for vv in (value, value.upper(), value.lower()):
                try:
                    v = getattr(self.extraction_script, vv)
                except AttributeError:
                    v = self._get_extraction_parameter(vv, None)
                    if v is None:
                        continue
                break

        if v is None:
            self.warning('Could not interpolate {}. Make sure value is defined in either the options file'
                         'or embedded in the extraction scripts metadata. Defaulting to 0'.format(value))
            v = 0

        return v

    def get_device_value(self, dev_name):
        return self.extraction_line_manager.get_device_value(dev_name)

    def get_pressure(self, attr):
        controller, name = attr.split('.')
        return self.extraction_line_manager.get_pressure(controller, name)

    def get_deflection(self, det, current=False):
        return self.spectrometer_manager.spectrometer.get_deflection(det, current)

    def get_detector(self, det):
        return self.spectrometer_manager.spectrometer.get_detector(det)

    def set_integration_time(self, v):
        spectrometer = self.spectrometer_manager.spectrometer
        nv = spectrometer.set_integration_time(v, force=True)
        self._integration_seconds = nv

    def set_magnet_position(self, *args, **kw):
        return self._set_magnet_position(*args, **kw)

    def set_deflection(self, det, defl):
        self.py_set_spectrometer_parameter('SetDeflection', '{},{}'.format(det, defl))

    def protect_detector(self, det, protect):
        protect = 'On' if protect else 'Off'
        self.py_set_spectrometer_parameter('ProtectDetector', '{},{}'.format(det, protect))

    def wait(self, t, msg=''):
        if self.experiment_executor:
            self.experiment_executor.wait(t, msg)
        else:
            time.sleep(t / 10.)

    def wait_for_overlap(self):
        """
            by default overlap_evt is set
            after equilibration finished
        """
        self.info('waiting for overlap signal')
        self._alive = True
        self.overlap_evt = evt = TEvent()
        evt.clear()
        i = 1
        st = time.time()
        while self._alive and not evt.is_set():
            time.sleep(1)
            if i % 5 == 0:
                et = time.time() - st
                self.debug('waiting for overlap signal. elapsed time={:0.2f}'.format(et))
                i = 0
            i += 1

        if not self._alive:
            return

        self.info('overlap signal set')

        overlap, mp = self.spec.overlap

        self.info('starting overlap delay {}'.format(overlap))
        starttime = time.time()
        i = 1
        while self._alive:
            et = time.time() - starttime
            if et > overlap:
                break
            time.sleep(1.0)
            if i % 50 == 0:
                self.debug('waiting overlap delay {}. elapsed time={:0.2f}'.format(overlap, et))
                i = 0
            i += 1

    def post_measurement_save(self):
<<<<<<< HEAD
        self.debug('post measurement save measured={}'.format(self._measured))
        if self._measured:
=======
        self.debug('post measurement save measured={} aborted={}'.format(self._measured, self._aborted))
        if self._measured and not self._aborted:
>>>>>>> 2151c87d
            conds = (self.termination_conditionals, self.truncation_conditionals,
                     self.action_conditionals, self.cancelation_conditionals, self.modification_conditionals)

            self._update_persister_spec(active_detectors=self._active_detectors,
                                        conditionals=[c for cond in conds for c in cond],
                                        tripped_conditional=self.tripped_conditional)

            # add a result to the run spec.
            self.spec.new_result(self)

            # save to database
            self._persister_save_action('post_measurement_save')

            if self.plot_panel:
                self.plot_panel.analysis_view.refresh_needed = True

            # save analysis. don't cancel immediately
            # ret = None
            # if self.system_health:
            #     ret = self.system_health.add_analysis(self)

            if self.persister.secondary_database_fail:
                self.experiment_executor.cancel(cancel_run=True,
                                                msg=self.persister.secondary_database_fail)
            else:
                return True
        else:
            return True

    def get_previous_blanks(self):
        blanks = None
        pid = 0
        if self.experiment_executor:
            pid, blanks, runid = self.experiment_executor.get_prev_blanks()

        if not blanks:
            blanks = dict(Ar40=('', ufloat(0, 0)),
                          Ar39=('', ufloat(0, 0)),
                          Ar38=('', ufloat(0, 0)),
                          Ar37=('', ufloat(0, 0)),
                          Ar36=('', ufloat(0, 0)), )

        return pid, blanks

    def set_previous_blanks(self, pb):
        if self.experiment_executor:
            self.experiment_executor._prev_blanks = pb

    def get_previous_baselines(self):
        baselines = None
        if self.experiment_executor:
            baselines = self.experiment_executor.get_prev_baselines()

        if not baselines:
            baselines = dict(Ar40=('', ufloat(0, 0)),
                             Ar39=('', ufloat(0, 0)),
                             Ar38=('', ufloat(0, 0)),
                             Ar37=('', ufloat(0, 0)),
                             Ar36=('', ufloat(0, 0)), )

        return baselines

    def set_previous_baselines(self, pb):
        if self.experiment_executor:
            self.experiment_executor._prev_baselines = pb

    # ===============================================================================
    # setup
    # ===============================================================================
    def setup_persister(self):
        sens = self._get_extraction_parameter('sensitivity_multiplier', default=1)

        # setup persister. mirror a few of AutomatedRunsAttributes
        script_name, script_blob = self._assemble_script_blob()
        eqn, eqb = '', ''
        auto_save_detector_ic = False

        executor = self.experiment_executor
        queue = executor.experiment_queue

        eqn = queue.name
        eqb = executor.experiment_blob()
        pb = executor.get_prev_blanks()
        auto_save_detector_ic = queue.auto_save_detector_ic
        self.debug('$$$$$$$$$$$$$$$ auto_save_detector_ic={}'.format(auto_save_detector_ic))

        ext_name, ext_blob, ext_path = '', '', ''
        if self.extraction_script:
            ext_name = self.extraction_script.name
            ext_blob = self._assemble_extraction_blob()
            # ext_path = self.extraction_script.script_path()

        ms_name, ms_blob, ms_path, sfods, bsfods = '', '', '', {}, {}
        if self.measurement_script:
            ms_name = self.measurement_script.name
            ms_blob = self.measurement_script.toblob()
            # ms_path = self.measurement_script.script_path()
            sfods, bsfods = self._get_default_fods()

        ext_pos = []
        if self.extraction_script:
            ext_pos = self.extraction_script.get_extraction_positions()

        self._update_persister_spec(save_as_peak_hop=False,
                                    run_spec=self.spec,
                                    isotope_group=self.isotope_group,
                                    positions=self.spec.get_position_list(),
                                    auto_save_detector_ic=auto_save_detector_ic,
                                    extraction_positions=ext_pos,
                                    sensitivity_multiplier=sens,
                                    experiment_queue_name=eqn,
                                    experiment_queue_blob=eqb,
                                    extraction_name=ext_name,
                                    extraction_blob=ext_blob,
                                    measurement_name=ms_name,
                                    measurement_blob=ms_blob,
                                    previous_blank_id=pb[0],
                                    previous_blanks=pb[1],
                                    previous_blank_runid=pb[2],
                                    runscript_name=script_name,
                                    runscript_blob=script_blob,
                                    signal_fods=sfods,
                                    baseline_fods=bsfods,
                                    intensity_scalar=self.intensity_scalar)

    # ===============================================================================
    # doers
    # ===============================================================================
    def start_extraction(self):
        return self._start_script('extraction')

    def start_measurement(self):
        return self._start_script('measurement')

    def do_extraction(self):
        self.debug('do extraction')

        self._persister_action('pre_extraction_save')
        # self.persister.pre_extraction_save()

        self.info_color = EXTRACTION_COLOR
        msg = 'Extraction Started {}'.format(self.extraction_script.name)
        self.heading('{}'.format(msg))
        self.spec.state = 'extraction'

        self.debug('DO EXTRACTION {}'.format(self.runner))
        self.extraction_script.runner = self.runner
        self.extraction_script.manager = self.experiment_executor
        self.extraction_script.set_run_identifier(self.runid)

        syn_extractor = None
        if self.extraction_script.syntax_ok(warn=False):
            if self.use_syn_extraction and self.spec.syn_extraction:
                p = os.path.join(paths.scripts_dir, 'syn_extraction', self.spec.syn_extraction)
                p = add_extension(p, '.yaml')

                if os.path.isfile(p):
                    from pychron.experiment.automated_run.syn_extraction import SynExtractionCollector

                    dur = self.extraction_script.calculate_estimated_duration(force=True)
                    syn_extractor = SynExtractionCollector(arun=weakref.ref(self)(),
                                                           path=p,
                                                           extraction_duration=dur)
                    syn_extractor.start()
                else:
                    self.warning(
                        'Cannot start syn extraction collection. Configuration file does not exist. {}'.format(p))
        else:
            self.warning('Invalid script syntax for "{}"'.format(self.extraction_script.name))
            return
        if self.extraction_script.execute():
            if syn_extractor:
                syn_extractor.stop()

            # report the extraction results
            r = self.extraction_script.output_achieved()
            for ri in r:
                self.info(ri)

            rblob = self.extraction_script.get_response_blob()
            oblob = self.extraction_script.get_output_blob()
            snapshots = self.extraction_script.snapshots

            self._persister_save_action('post_extraction_save', rblob, oblob, snapshots)
            # self.persister.post_extraction_save(rblob, oblob, snapshots)
            self.heading('Extraction Finished')
            self.info_color = None

            # if overlapping need to wait for previous runs min mass spec pump time
            self._wait_for_min_ms_pumptime()

            return True
        else:
            if syn_extractor:
                syn_extractor.stop()

            self.do_post_equilibration()
            self.do_post_measurement()

            self.finish()

            self.heading('Extraction Finished unsuccessfully', color='red')
            self.info_color = None
            return False

    def do_measurement(self, script=None, use_post_on_fail=True):
        self.debug('do measurement')
        self.debug('L#={} analysis type={}'.format(self.spec.labnumber,
                                                   self.spec.analysis_type))
        if not self._alive:
            self.warning('run is not alive')
            return

        if script is None:
            script = self.measurement_script

        if script is None:
            self.warning('no measurement script')
            return

        script.trait_set(runner=self.runner,
                         manager=self.experiment_executor)

        # use a measurement_script to explicitly define
        # measurement sequence
        self.info_color = MEASUREMENT_COLOR
        msg = 'Measurement Started {}'.format(script.name)
        self.heading('{}'.format(msg))
        self.spec.state = 'measurement'

        # get current spectrometer values
        if self.spectrometer_manager:
            self.debug('setting spec, defl, and gains')
            self._update_persister_spec(spec_dict=self.spectrometer_manager.make_parameters_dict(),
                                        defl_dict=self.spectrometer_manager.make_deflections_dict(),
                                        gains=self.spectrometer_manager.make_gains_dict())

        self._persister_action('pre_measurement_save')

        self.measuring = True
        self._persister_action('trait_set', save_enabled=True)
        # self.persister.save_enabled = True

        if script.execute():
            # mem_log('post measurement execute')
            self.heading('Measurement Finished')
            self.measuring = False
            self.info_color = None

            self._measured = True
            return self.post_measurement_save()
            # return True
        else:
            if use_post_on_fail:
                self.do_post_equilibration()
                self.do_post_measurement()
            self.finish()

            self.heading('Measurement Finished unsuccessfully. Aborted={}'.format(self._aborted), color='red')
            self.measuring = False
            self.info_color = None
            return self._aborted

    def do_post_measurement(self, script=None):
        if script is None:
            script = self.post_measurement_script

        if not script:
            return True

        if not self._alive:
            return

        msg = 'Post Measurement Started {}'.format(script.name)
        self.heading('{}'.format(msg))
        # self.spec.state = 'extraction'
        script.runner = self.runner
        script.manager = self.experiment_executor

        if script.execute():
            self.debug('setting _ms_pumptime')
            self.experiment_executor.ms_pumptime_start = time.time()

            self.heading('Post Measurement Finished')
            return True
        else:
            self.heading('Post Measurement Finished unsuccessfully')
            return False

    def do_post_equilibration(self, block=False):
        if block:
            self._post_equilibration()
        else:
            t = Thread(target=self._post_equilibration)
            t.start()

    def do_post_termination(self, do_post_equilibration=True):
        oex = self.experiment_executor.executable
        self.experiment_executor.executable = False
        self.heading('Post Termination Started')
        if do_post_equilibration:
            self.do_post_equilibration()

        self.do_post_measurement()

        self.stop()

        self.heading('Post Termination Finished')
        self.experiment_executor.executable = oex

    # ===============================================================================
    # utilities
    # ===============================================================================
    def assemble_report(self):
        signal_string = ''
        signals = self.get_baseline_corrected_signals()
        if signals:
            signal_string = '\n'.join(['{} {} {}'.format(ai.name, ai.isotope,
                                                         signals[ai.isotope])
                                       for ai in self._active_detectors])

        age = ''
        if self.isotope_group:
            age = self.isotope_group.age
        age_string = 'age={}'.format(age)

        return '''runid={} timestamp={} {}
anaylsis_type={}
# ===============================================================================
# signals
# ===============================================================================
{}
{}
'''.format(self.runid, self.persister.rundate, self.persister.runtime,
           self.spec.analysis_type,
           signal_string, age_string)

    def get_baseline_corrected_signals(self):
        if self.isotope_group:
            d = dict()
            for k, iso in self.isotope_group.isotopes.iteritems():
<<<<<<< HEAD
                d[k] = iso.get_baseline_corrected_value()
=======
                d[k] = (iso.detector, iso.get_baseline_corrected_value())
>>>>>>> 2151c87d
            return d

    def setup_context(self, *args, **kw):
        self._setup_context(*args, **kw)

    def refresh_scripts(self):
        self._refresh_scripts()

    # ===============================================================================
    # private
    # ===============================================================================
    def _start(self):
        if self.isotope_group is None:
            # load arar_age object for age calculation
            if self.experiment_type == AR_AR:
                from pychron.processing.arar_age import ArArAge
                klass = ArArAge
            else:
                from pychron.processing.isotope_group import IsotopeGroup
                klass = IsotopeGroup

            self.isotope_group = klass()

        es = self.extraction_script
        if es is not None:
            # get sensitivity multiplier from extraction script
            v = self._get_yaml_parameter(es, 'sensitivity_multiplier', default=1)
            self.isotope_group.sensitivity_multiplier = v

        ln = self.spec.labnumber
        ln = convert_identifier(ln)

        self.debug('**************** Experiment Type: {}, {}'.format(self.experiment_type, AR_AR))
        if self.experiment_type == AR_AR:
            if not self.experiment_executor.datahub.load_analysis_backend(ln, self.isotope_group):
                self.debug('failed load analysis backend')
                return

        self.py_clear_conditionals()
        # setup default/queue conditionals
        # clear the conditionals for good measure.
        # conditionals should be cleared during teardown.

        try:
            self._add_conditionals()
        except BaseException, e:
            self.warning('Failed adding conditionals {}'.format(e))
            return

        # add queue conditionals
        self._add_queue_conditionals()

        # add default conditionals
        self._add_default_conditionals()

        self.info('Start automated run {}'.format(self.runid))
        self.measuring = False
        self.truncated = False

        self._alive = True

        if self.plot_panel:
            self.plot_panel.total_counts = 0
            self.plot_panel.is_peak_hop = False
            self.plot_panel.is_baseline = False
            self.plot_panel.set_analysis_view(self.experiment_type)

            # self.plot_panel.experiment_type = self.experiment_type

        self.multi_collector.canceled = False
        self.multi_collector.is_baseline = False
        self.multi_collector.for_peak_hop = False

        self._equilibration_done = False
        self._refresh_scripts()

        # setup the scripts
        ip = self.spec.script_options
        if ip:
            ip = os.path.join(paths.scripts_dir, 'options', add_extension(ip, '.yaml'))

        if self.measurement_script:
            self.measurement_script.reset(self)
            # set the interpolation path
            self.measurement_script.interpolation_path = ip

        for si in ('extraction', 'post_measurement', 'post_equilibration'):
            script = getattr(self, '{}_script'.format(si))
            if script:
                self._setup_context(script)
                script.interpolation_path = ip

        # load extraction metadata
        self.eqtime = self._get_extraction_parameter('eqtime', 15)
        self.time_zero_offset = self.spec.collection_time_zero_offset

        # setup persister. mirror a few of AutomatedRunsAttributes
        self.setup_persister()

        return True

    def _update_persister_spec(self, **kw):
        self.persistence_spec.trait_set(**kw)

    def _persister_save_action(self, func, *args, **kw):
        self.debug('persistence save...')
        if self.use_db_persistence:
            self.debug('persistence save - db')
            getattr(self.persister, func)(*args, **kw)
        if self.use_dvc_persistence:
            self.debug('persistence save - dvc')
            getattr(self.dvc_persister, func)(*args, **kw)
        if self.use_xls_persistence:
            self.debug('persistence save - xls')
            getattr(self.xls_persister, func)(*args, **kw)

    def _persister_action(self, func, *args, **kw):
        getattr(self.persister, func)(*args, **kw)

        for i, p in enumerate((self.xls_persister, self.dvc_persister)):
            if p is None:
                continue

            try:
                getattr(p, func)(*args, **kw)
            except BaseException, e:
                self.warning('{} persister action failed. {} func={}, excp={}'.format(i, p.__class__.__name__,
                                                                                      func, e))
                import traceback

                traceback.print_exc()

    def _post_equilibration(self):
        if self._equilibration_done:
            return

        self._equilibration_done = True

        if not self._alive:
            return

        if self.post_equilibration_script is None:
            return
        msg = 'Post Equilibration Started {}'.format(self.post_equilibration_script.name)
        self.heading('{}'.format(msg))
        self.post_equilibration_script.runner = self.runner
        self.post_equilibration_script.manager = self.experiment_executor

        if self.post_equilibration_script.execute():
            self.heading('Post Equilibration Finished')
        else:
            self.heading('Post Equilibration Finished unsuccessfully')

    def _generate_ic_mftable(self, detectors, refiso):
        ret = True
        from pychron.experiment.ic_mftable_generator import ICMFTableGenerator

        e = ICMFTableGenerator()
        if not e.make_mftable(self, detectors, refiso):
            ret = False
        return ret

    def _add_default_conditionals(self):
        self.debug('add default conditionals')
        p = get_path(paths.spectrometer_dir, '.*conditionals', ('.yaml', '.yml'))
        if p is not None:
            self.info('adding default conditionals from {}'.format(p))
            self._add_conditionals_from_file(p)
        else:
            self.warning('no Default Conditionals file. {}'.format(p))

    def _add_queue_conditionals(self):
        """
            load queue global conditionals (truncations, actions, terminations)
        """
        self.debug('Add queue conditionals')
        name = self.spec.queue_conditionals_name
        if test_queue_conditionals_name(name):
            p = get_path(paths.queue_conditionals_dir, name, ('.yaml', '.yml'))
            if p is not None:
                self.info('adding queue conditionals from {}'.format(p))
                self._add_conditionals_from_file(p)

            else:
                self.warning('Invalid Conditionals file. {}'.format(p))

    def _add_conditionals_from_file(self, p):
        d = conditionals_from_file(p)
        for k, v in d.items():
            if k in ('actions', 'truncations', 'terminations', 'cancelations'):
                var = getattr(self, '{}_conditionals'.format(k[:-1]))
                var.extend(v)

    def _conditional_appender(self, name, cd, klass, location=None):
        if not self.isotope_group:
            self.warning('No ArArAge to use for conditional testing')
            return

        attr = cd.get('attr')
        if not attr:
            self.debug('no attr for this {} cd={}'.format(name, cd))
            return

        if attr == 'age' and self.spec.analysis_type not in ('unknown', 'cocktail'):
            self.debug('not adding because analysis_type not unknown or cocktail')

        # don't check if isotope_group has the attribute. it may be added to isotope group later
        obj = getattr(self, '{}_conditionals'.format(name))
        con = conditional_from_dict(cd, klass, location)

        if con:
            self.info(
                'adding {} attr="{}" test="{}" start="{}"'.format(name, con.attr, con.teststr, con.start_count))
            obj.append(con)
        else:
            self.warning('Failed adding {}, {}'.format(name, cd))

    def _refresh_scripts(self):
        for name in SCRIPT_KEYS:
            setattr(self, '{}_script'.format(name), self._load_script(name))

    def _get_default_fits_file(self):
        p = self._get_measurement_parameter('default_fits')
        if p:
            dfp = os.path.join(paths.fits_dir, add_extension(p, '.yaml'))
            if os.path.isfile(dfp):
                return dfp
            else:
                self.warning_dialog('Cannot open default fits file: {}'.format(dfp))

    def _get_default_fits(self, is_baseline=False):
        """
            get name of default fits file from measurement docstr
            return dict of iso:fit pairs
        """
        dfp = self._get_default_fits_file()
        if dfp:
            self.debug('using default fits file={}'.format(dfp))
            with open(dfp, 'r') as rfile:
                yd = yaml.load(rfile)
                key = 'baseline' if is_baseline else 'signal'
                fd = {yi['name']: (yi['fit'], yi['error_type']) for yi in yd[key]}
        else:
            self.debug('no default fits file')
            fd = {}

        return fd

    def _get_default_fods(self):
        def extract_fit_dict(fods, yd):
            for yi in yd:
                fod = {'filter_outliers': yi['filter_outliers'],
                       'iterations': yi['filter_iterations'],
                       'std_devs': yi['filter_std_devs']}
                fods[yi['name']] = fod

        sfods, bsfods = {}, {}
        dfp = self._get_default_fits_file()
        if dfp:
            with open(dfp, 'r') as rfile:
                ys = yaml.load(rfile)
                extract_fit_dict(sfods, ys['signal'])
                extract_fit_dict(bsfods, ys['baseline'])

        return sfods, bsfods

    def _start_script(self, name):
        script = getattr(self, '{}_script'.format(name))
        self.debug('start {}'.format(name))
        if not self._alive:
            self.warning('run is not alive')
            return

        if not script:
            self.warning('no {} script'.format(name))
            return

        return True

    def _add_active_detector(self, di):
        spec = self.spectrometer_manager.spectrometer
        det = spec.get_detector(di)
        if not det in self._active_detectors:
            self._active_detectors.append(det)

    def _set_active_detectors(self, dets):
        spec = self.spectrometer_manager.spectrometer
        return [spec.get_detector(n) for n in dets]

    def _define_detectors(self, isotope, det):
        spec = self.spectrometer_manager.spectrometer
        spec.update_isotopes(isotope, det)

    def _activate_detectors(self, dets):
        """
            !!! this is a potential problem !!!
            need more sophisticated way to set up plot panel
            e.g PP has detectors H1, AX but AX, CDD are active.

            need to remove H1 and add CDD.

            or

            if memory leak not a problem simply always "create" new plots
            instead of only clearing data.

            or use both techniques

            if plot panel detectors != active detectors  "create"

        """
        self.debug('activate detectors')

        if self.plot_panel is None:
            create = True
        else:
            cd = set([d.name for d in self.plot_panel.detectors])
            ad = set(dets)
            create = cd - ad or ad - cd

        p = self._new_plot_panel(self.plot_panel, stack_order='top_to_bottom')
        self.plot_panel = p

        self._active_detectors = self._set_active_detectors(dets)

        if create:
            p.create(self._active_detectors)
        else:
            # p.clear_displays()
            p.isotope_graph.clear_plots()

        p.show_isotope_graph()

        self.debug('clear isotope group')

        # for iso in self.arar_age.isotopes:
        self.isotope_group.clear_isotopes()
        self.isotope_group.clear_error_components()
        self.isotope_group.clear_blanks()

        cb = False
        if (not self.spec.analysis_type.startswith('blank')
            and not self.spec.analysis_type.startswith('background')):
            cb = True
<<<<<<< HEAD
            pid, blanks = self.get_previous_blanks()
            self.debug('setting previous blanks')
            for iso, v in blanks.iteritems():
                self.isotope_group.set_blank(iso, v)
=======
>>>>>>> 2151c87d

        for d in self._active_detectors:
            self.debug('setting isotope det={}, iso={}'.format(d.name, d.isotope))
            self.isotope_group.set_isotope(d.isotope, (0, 0),
                                           d.name,
                                           correct_for_blank=cb)

        if (not self.spec.analysis_type.startswith('blank')
            and not self.spec.analysis_type.startswith('background')):
            pid, blanks = self.get_previous_blanks()
            self.debug('setting previous blanks')
            for iso, v in blanks.iteritems():
                self.isotope_group.set_blank(iso, v[0], v[1])

        self.isotope_group.clear_baselines()

        baselines = self.get_previous_baselines()
        for iso, v in baselines.iteritems():
            self.isotope_group.set_baseline(iso, v[0], v[1])

        self.debug('load analysis view')
        p.analysis_view.load(self)

    def _add_conditionals(self):
        klass_dict = {'actions': ActionConditional, 'truncations': TruncationConditional,
                      'terminations': TerminationConditional, 'cancelations': CancelationConditional,
                      'modifications': QueueModificationConditional}

        t = self.spec.conditionals
        self.debug('adding conditionals {}'.format(t))
        if t:
            p = os.path.join(paths.conditionals_dir, add_extension(t, '.yaml'))
            if os.path.isfile(p):
                self.debug('extract conditionals from file. {}'.format(p))
                with open(p, 'r') as rfile:
                    yd = yaml.load(rfile)
                    for kind, items in yd.iteritems():
                        try:
                            klass = klass_dict[kind]
                        except KeyError:
                            self.debug('Invalid conditional kind="{}"'.format(kind))
                            continue
<<<<<<< HEAD

                        for cd in items:
                            try:
                                # trim off s
                                if kind.endswith('s'):
                                    kind = kind[:-1]

=======

                        for cd in items:
                            try:
                                # trim off s
                                if kind.endswith('s'):
                                    kind = kind[:-1]

>>>>>>> 2151c87d
                                self._conditional_appender(kind, cd, klass, p)
                            except BaseException, e:
                                self.debug('Failed adding {}. excp="{}", cd={}'.format(kind, e, cd))
            else:
                try:
                    c, start = t.split(',')
                    pat = '<=|>=|[<>=]'
                    attr = re.split(pat, c)[0]

                    freq = 1
                    acr = 0.5
                except Exception, e:
                    self.debug('conditionals parse failed {} {}'.format(e, t))
                    return

                self.py_add_truncation(attr=attr, teststr=c,
                                       start_count=int(start),
                                       frequency=freq,
                                       abbreviated_count_ratio=acr)

    def _get_measurement_parameter(self, key, default=None):
        return self._get_yaml_parameter(self.measurement_script, key, default)

    def _get_extraction_parameter(self, key, default=None):
        return self._get_yaml_parameter(self.extraction_script, key, default)

    def _new_plot_panel(self, plot_panel, stack_order='bottom_to_top'):

        title = self.runid
        sample, irradiation = self.spec.sample, self.spec.display_irradiation
        if sample:
            title = '{}   {}'.format(title, sample)
        if irradiation:
            title = '{}   {}'.format(title, irradiation)

        if plot_panel is None:
            from pychron.experiment.plot_panel import PlotPanel

            plot_panel = PlotPanel(
                stack_order=stack_order,
                info_func=self.info,
                isotope_group=self.isotope_group)

        self.debug('*************** Set Analysis View {}'.format(self.experiment_type))
        plot_panel.set_analysis_view(self.experiment_type,
                                     analysis_type=self.spec.analysis_type,
                                     analysis_id=self.runid)
        an = plot_panel.analysis_view
        an.load(self)

        plot_panel.trait_set(
            plot_title=title,
            analysis_view=an)

        return plot_panel

    def _convert_valve(self, valve):
        if valve and not isinstance(valve, (tuple, list)):
            if ',' in valve:
                valve = map(str.strip, valve.split(','))
            else:
                valve = (valve,)
        return valve

    def _equilibrate(self, evt, eqtime=15, inlet=None, outlet=None,
                     delay=3,
                     do_post_equilibration=True, close_inlet=True):

        inlet = self._convert_valve(inlet)
        outlet = self._convert_valve(outlet)

        elm = self.extraction_line_manager
        if elm:
            if outlet:
                # close mass spec ion pump
                for o in outlet:
                    elm.close_valve(o, mode='script')

            if inlet:
                self.info('waiting {}s before opening inlet value {}'.format(delay, inlet))
                time.sleep(delay)

                # open inlet
                for i in inlet:
                    elm.open_valve(i, mode='script')

        # set the passed in event
        evt.set()
        # delay for eq time
        self.info('equilibrating for {}sec'.format(eqtime))
        time.sleep(eqtime)

        if self._alive:
            # analyze the equilibration
            self._analyze_equilibration()

            self.heading('Equilibration Finished')
            if elm and inlet and close_inlet:
                for i in inlet:
                    elm.close_valve(i, mode='script')

            if do_post_equilibration:
                self.do_post_equilibration()

            if self.overlap_evt:
                self.debug('setting overlap event. next run ok to start extraction')
                self.overlap_evt.set()

    def _analyze_equilibration(self):
        if self.plot_panel:
            g = self.plot_panel.sniff_graph
            xmi, xma = g.get_x_limits()
            xma *= 1.25
            g.set_x_limits(xmi, xma)

            fxs = linspace(xmi, xma)
            for i, p in enumerate(g.plots):
                xs = g.get_data(i)
                ys = g.get_data(i, axis=1)

                for ni, color, yoff in ((5, 'red', 30), (4, 'green', 10), (3, 'blue', -10), (2, 'orange', -30)):
                    xsi, ysi = xs[-ni:], ys[-ni:]

                    g.new_series(xsi, ysi, type='scatter', plotid=i, color=color,
                                 marker_size=2.5)

                    coeffs = polyfit(xsi, ysi, 1)
                    fys = polyval(coeffs, fxs)
                    g.new_series(fxs, fys, type='line', plotid=i, color=color)
                    txt = 'Slope ({})={:0.3f}'.format(ni, coeffs[0])
                    g.add_plot_label(txt, plotid=i, overlay_position='inside right',
                                     font='modern 14',
                                     bgcolor='white',
                                     color=color,
                                     y_offset=yoff)

            g.redraw()

    def _update_labels(self):
        if self.plot_panel:
            for g in (self.plot_panel.isotope_graph, self.plot_panel.sniff_graph):
                if g:
                    # update the plot_panel labels
                    plots = g.plots
                    n = len(plots)

                    for i, det in enumerate(self._active_detectors):
                        if i < n:
                            plots[i].y_axis.title = det.isotope

    def _update_detectors(self):
        for det in self._active_detectors:
            self.isotope_group.set_isotope_detector(det)

    def _set_magnet_position(self, pos, detector,
                             dac=False, update_detectors=True,
                             update_labels=True, update_isotopes=True,
                             remove_non_active=True):
        change = False
        ion = self.ion_optics_manager
        if ion is not None:
            change = ion.position(pos, detector, dac, update_isotopes=update_isotopes)

        if update_labels:
            self._update_labels()
        if update_detectors:
            self._update_detectors()
        if remove_non_active:
            # remove non active isotopes
            for iso in self.isotope_group.isotopes.keys():
                det = next((di for di in self._active_detectors if di.isotope == iso), None)
                if det is None:
                    self.isotope_group.isotopes.pop(iso)

        if self.plot_panel:
            self.plot_panel.analysis_view.load(self)
            self.plot_panel.analysis_view.refresh_needed = True

        return change

    def _get_data_generator(self):
        def gen():
            cnt = 0
            fcnt = 3
            spec = self.spectrometer_manager.spectrometer
            self._intensities = {}
            while 1:
                k, s = spec.get_intensities(tagged=True)
                if not k:
                    cnt += 1
                    self.info('Failed getting intensity from mass spectrometer {}/{}'.format(cnt, fcnt), color='red')
                    if cnt >= fcnt:
                        self.info('Canceling Run. Failed getting intensity from mass spectrometer',
                                  color='red')

                        # do we need to cancel the experiment or will the subsequent pre run
                        # checks sufficient to catch spectrometer communication errors.
                        self.cancel_run(state='failed')
                        yield None
                else:
                    # reset the counter
                    cnt = 0
                    if self.intensity_scalar:
                        s = [si * self.intensity_scalar for si in s]
<<<<<<< HEAD
=======

                    self._intensities['tags'] = k
                    self._intensities['signals'] = s

>>>>>>> 2151c87d
                    yield k, s

        return gen()

    def _whiff(self, ncounts, conditionals, starttime, starttime_offset, series, fit_series):
        """
        conditionals: list of dicts
        """
        for ci in conditionals:
            if ci.get('start') is None:
                ci['start'] = ncounts

        conds = [conditional_from_dict(ci, ActionConditional) for ci in conditionals]
        self.isotope_group.conditional_modifier = 'whiff'
        self.collector.set_temporary_conditionals(conds)
        self.py_data_collection(None, ncounts, starttime, starttime_offset, series, fit_series, group='whiff')
        self.collector.clear_temporary_conditionals()
        self.isotope_group.conditional_modifier = None

        result = self.collector.measurement_result
        # self.persister.whiff_result = result
        # self._persister_action('set_persistence_spec', whiff_result=result)
        self._update_persister_spec(whiff_result=result)
        self.debug('WHIFF Result={}'.format(result))
        return result

    def _peak_hop(self, ncycles, ncounts, hops, grpname, data_writer,
                  starttime, starttime_offset, series,
                  check_conditionals):
        """
            ncycles: int
            hops: list of tuples

                hop = 'Isotope:Det[,Isotope:Det,...]', Count, Settling Time(s)

                ex.
                hop = 'Ar40:H1,Ar36:CDD', 10, 1
        """
        self.peak_hop_collector.trait_set(ncycles=ncycles,
                                          parent=self)

        self.peak_hop_collector.set_hops(hops)

        if self.experiment_executor:
            sc = self.experiment_executor.signal_color
        else:
            sc = 'red'

        return self._measure(grpname,
                             data_writer,
                             ncounts,
                             starttime, starttime_offset,
                             series, check_conditionals, sc)

    def _sniff(self, ncounts, starttime, starttime_offset, series):
        self.debug('py_sniff')

        if not self._alive:
            return
        p = self.plot_panel
        if p:
            p._ncounts = ncounts
            p.is_baseline = False
            p.isotope_graph.set_x_limits(min_=0, max_=1, plotid=0)

        gn = 'sniff'

        self.persister.build_tables(gn, self._active_detectors)
        # mem_log('build tables')

        check_conditionals = False
        writer = self.persister.get_data_writer(gn)

        if self.experiment_executor:
            sc = self.experiment_executor.sniff_color
        else:
            sc = 'black'

        result = self._measure(gn,
                               writer,
                               ncounts, starttime, starttime_offset,
                               series,
                               check_conditionals, sc)

        return result

    def _measure(self, grpname, data_writer,
                 ncounts, starttime, starttime_offset,
                 series, check_conditionals, color, script=None):

        if script is None:
            script = self.measurement_script

        # mem_log('pre measure')
        if not self.spectrometer_manager:
            self.warning('no spectrometer manager')
            return True

        self.info('measuring {}. ncounts={}'.format(grpname, ncounts),
                  color=MEASUREMENT_COLOR)

        get_data = self._get_data_generator()
        debug = globalv.experiment_debug

        if debug:
            period = 1
        else:
            period = self._integration_seconds

        m = self.collector

        m.trait_set(
            automated_run=self,
            console_display=self.experiment_executor.console_display,
            measurement_script=script,
            detectors=self._active_detectors,
            collection_kind=grpname,
            series_idx=series,
            check_conditionals=check_conditionals,
            ncounts=ncounts,
            period_ms=period * 1000,
            data_generator=get_data,
            data_writer=data_writer,
            starttime=starttime,
            experiment_type=self.experiment_type,
            refresh_age=self.spec.analysis_type in ('unknown', 'cocktail'))

        if self.plot_panel:
            self.plot_panel._ncounts = ncounts
            self.plot_panel.total_counts += ncounts
            from pychron.core.ui.gui import invoke_in_main_thread
            invoke_in_main_thread(self._setup_isotope_graph, starttime_offset, color, grpname)
            if grpname == 'sniff':
                invoke_in_main_thread(self._setup_sniff_graph, starttime_offset, color)

        time.sleep(0.5)
        with self.persister.writer_ctx():
            m.measure()

        # mem_log('post measure')
        if m.terminated:
            self.debug('measurement terminated')
            self.cancel_run()
        if m.canceled:
            self.debug('measurement collection canceled')
            self.cancel_run()
            self.experiment_executor.cancel(confirm=False, err=m.err_message)

        return not m.canceled

    def _setup_sniff_graph(self, starttime_offset, color):
        graph = self.plot_panel.sniff_graph
        mi, ma = graph.get_x_limits()

        max_ = ma
        min_ = mi
        tc = self.plot_panel.total_counts
        if tc > ma or ma == Inf:
            max_ = tc * 1.1

        if starttime_offset > mi:
            min_ = -starttime_offset

        graph.set_x_limits(min_=min_, max_=max_)

        series = self.collector.series_idx
        for k, iso in self.isotope_group.isotopes.iteritems():
            idx = graph.get_plotid_by_ytitle(k)
            if idx is not None:
                try:
                    graph.series[idx][series]
                except IndexError, e:
                    graph.new_series(marker='circle',
                                     color=color,
                                     type='scatter',
                                     marker_size=1.25,
                                     fit=None,
                                     plotid=idx,
                                     add_inspector=False,
                                     add_tools=False)

    def _setup_isotope_graph(self, starttime_offset, color, grpname):
        """
            execute in main thread is necessary.
            set the graph limits and construct the necessary series
            set 0-count fits

        """

        graph = self.plot_panel.isotope_graph
        # update limits
        mi, ma = graph.get_x_limits()

        max_ = ma
        min_ = mi
        tc = self.plot_panel.total_counts
        if tc > ma or ma == Inf:
            max_ = tc * 1.1

        if starttime_offset > mi:
            min_ = -starttime_offset

        graph.set_x_limits(min_=min_, max_=max_)

        series = self.collector.series_idx

        regressing = False
        for k, iso in self.isotope_group.isotopes.iteritems():
            idx = graph.get_plotid_by_ytitle(k)
            if idx is not None:
                try:
                    graph.series[idx][series]
                except IndexError, e:
                    fit = None if grpname == 'sniff' else iso.get_fit(0)
                    regressing = fit or regressing
                    graph.new_series(marker='circle',
                                     color=color,
                                     type='scatter',
                                     marker_size=1.25,
                                     fit=fit,
                                     plotid=idx,
                                     use_error_envelope=False,
                                     add_inspector=False,
                                     add_tools=False)

        scnt, fcnt = (2, 1) if regressing else (1, 0)
        self.measurement_script.increment_series_counts(scnt, fcnt)

    def _wait_for(self, predicate, msg):
        st = time.time()
        i = 0
        while self._alive:
            time.sleep(1.0)
            et = time.time() - st
            if predicate(et):
                break

            if i % 5 == 0:
                self.debug(msg(et))
                i = 0
            i += 1

    def _wait_for_min_ms_pumptime(self):
        overlap, mp = self.spec.overlap

        pt = self.experiment_executor.min_ms_pumptime
        if not overlap:
            self.debug('no overlap. not waiting for min ms pumptime')
            return

        if self.is_first:
            self.debug('this is the first run. not waiting for min ms pumptime')
            return

        if not mp:
            self.debug('using default min ms pumptime={}'.format(pt))
            mp = pt

        # ensure mim mass spectrometer pump time
        # wait until pumping started
        self.debug('wait for mass spec pump out to start')
        self._wait_for(lambda x: not self.experiment_executor.ms_pumptime_start is None,
                       msg=lambda x: 'waiting for mass spec pumptime to start {:0.2f}'.format(x))
        self.debug('mass spec pump out to started')

        # wait for min pump time
        pred = lambda x: self.elapsed_ms_pumptime > mp
        msg = lambda x: 'waiting for min mass spec pumptime {}, elapse={:0.2f}'.format(mp, x)
        self._wait_for(pred, msg)
        self.debug('min pumptime elapsed {} {}'.format(mp, self.elapsed_ms_pumptime))

    # ===============================================================================
    # scripts
    # ===============================================================================
    def _load_script(self, name):
        script = None
        sname = getattr(self.script_info, '{}_script_name'.format(name))
        if sname and sname != NULL_STR:
            sname = self._make_script_name(sname)
            # skey = '{}{}'.format(name, sname)
            # if skey in SCRIPTS:
            #     script = SCRIPTS[skey]
            #     if script.check_for_modifications() or self.is_alive():
            #         self.debug('script {} modified/overlapping. reloading'.format(sname))
            #         script = self._bootstrap_script(sname, name)
            # else:
            script = self._bootstrap_script(sname, name)

        return script

    def _bootstrap_script(self, fname, name):
        # global SCRIPTS
        global WARNED_SCRIPTS

        def warn(fn, e):
            self.spec.executable = False

            if fn not in WARNED_SCRIPTS:
                WARNED_SCRIPTS.append(fn)
                self.warning_dialog('Invalid Script {}\n{}'.format(fn, e))

        self.debug('loading script "{}"'.format(fname))
        func = getattr(self, '_{}_script_factory'.format(name))
        s = func()
        # valid = True
        if s and os.path.isfile(s.filename):
            if s.bootstrap():
                s.set_default_context()
        else:
            # valid = False
            fname = s.filename if s else fname
            e = 'Not a file'
            warn(fname, e)

        # if valid:
        #     SCRIPTS[fname] = s
        return s

    def _measurement_script_factory(self):
        from pychron.pyscripts.measurement_pyscript import MeasurementPyScript

        sname = self.script_info.measurement_script_name
        root = paths.measurement_dir
        sname = self._make_script_name(sname)

        ms = MeasurementPyScript(root=root,
                                 name=sname,
                                 automated_run=self,
                                 runner=self.runner)
        return ms

    def _extraction_script_factory(self, klass=None):
        root = paths.extraction_dir
        ext = self._ext_factory(root, self.script_info.extraction_script_name,
                                klass=klass)
        ext.automated_run = self
        return ext

    def _post_measurement_script_factory(self):
        root = paths.post_measurement_dir
        return self._ext_factory(root, self.script_info.post_measurement_script_name)

    def _post_equilibration_script_factory(self):
        root = paths.post_equilibration_dir
        return self._ext_factory(root, self.script_info.post_equilibration_script_name)

    def _ext_factory(self, root, file_name, klass=None):
        file_name = self._make_script_name(file_name)
        if os.path.isfile(os.path.join(root, file_name)):
            if klass is None:
                from pychron.pyscripts.extraction_line_pyscript import ExtractionPyScript

                klass = ExtractionPyScript

            obj = klass(
                root=root,
                name=file_name,
                runner=self.runner)

            return obj

    def _make_script_name(self, name):
        name = '{}_{}'.format(self.spec.mass_spectrometer.lower(), name)
        return add_extension(name, '.py')

    def _setup_context(self, script):
        """
            setup_context to expose variables to the pyscript
        """
        ctx = self.spec.make_script_context()
        script.setup_context(is_last=self.is_last, **ctx)

    def _get_yaml_parameter(self, script, key, default):
        if not script:
            return default

        m = ast.parse(script.text)
        docstr = ast.get_docstring(m)
        if docstr:
            docstr = docstr.strip()
            # self.debug('{} {} metadata\n{}'.format(script.name, key, docstr))
            try:
                params = yaml.load(docstr)
                return params[key]
            except KeyError:
                self.warning('No value "{}" in metadata'.format(key))
            except TypeError:
                self.warning('Invalid yaml docstring in "{}". Could not retrieve "{}"'.format(script.name, key))
        else:
            self.debug('No metadata section in "{}". Using default "{}" value for "{}"'.format(script.name,
                                                                                               default, key))

        return default

        # def _get_runid(self):
        #     return self.spec.runid
        # return make_runid(self.spec.labnumber,
        # self.spec.aliquot,
        # self.spec.step)

    def _get_collector(self):
        c = self.peak_hop_collector if self.is_peak_hop else self.multi_collector
        return c

    def _assemble_extraction_blob(self):
        _names, txt = self._assemble_script_blob(kinds=('extraction', 'post_equilibration', 'post_measurement'))
        return txt

    def _assemble_script_blob(self, kinds=None):
        if kinds is None:
            kinds = 'extraction', 'measurement', 'post_equilibration', 'post_measurement'
        okinds = []
        bs = []
        for s in kinds:
            sc = getattr(self, '{}_script'.format(s))
            if sc is not None:
                bs.append((sc.name, sc.toblob()))
                okinds.append(s)

        return assemble_script_blob(bs, kinds=okinds)

    # ===============================================================================
    # handlers
    # ===============================================================================
    # def _state_changed(self, old, new):
    #     self.debug('state changed from {} to {}'.format(old, new))
    #     if self.spec:
    #         self.spec.state = self.spec.state

    def _runner_changed(self, new):
        self.debug('Runner runner:{}'.format(new))
        for s in ['measurement', 'extraction', 'post_equilibration', 'post_measurement']:
            sc = getattr(self, '{}_script'.format(s))
            if sc is not None:
                setattr(sc, 'runner', new)

    # ===============================================================================
    # defaults
    # ===============================================================================
    def _peak_hop_collector_default(self):
        from pychron.experiment.automated_run.peak_hop_collector import PeakHopCollector

        c = PeakHopCollector()
        return c

    def _multi_collector_default(self):
        from pychron.experiment.automated_run.multi_collector import MultiCollector

        c = MultiCollector()
        return c

    # ===============================================================================
    # property get/set
    # ===============================================================================
    @property
    def elapsed_ms_pumptime(self):
        return time.time() - self.experiment_executor.ms_pumptime_start

# ============= EOF =============================================<|MERGE_RESOLUTION|>--- conflicted
+++ resolved
@@ -189,10 +189,7 @@
     experiment_type = Str(AR_AR)
 
     intensity_scalar = Float
-<<<<<<< HEAD
-=======
     _intensities = None
->>>>>>> 2151c87d
 
     def set_preferences(self, preferences):
         self.debug('set preferences')
@@ -211,8 +208,6 @@
     # ===============================================================================
     # pyscript interface
     # ===============================================================================
-<<<<<<< HEAD
-=======
     def py_get_intensity(self, detector):
         if self._intensities:
             try:
@@ -222,7 +217,6 @@
 
             return self._intensities['signals'][idx]
 
->>>>>>> 2151c87d
     def py_set_intensity_scalar(self, v):
         self.intensity_scalar = v
         return True
@@ -970,13 +964,8 @@
             i += 1
 
     def post_measurement_save(self):
-<<<<<<< HEAD
-        self.debug('post measurement save measured={}'.format(self._measured))
-        if self._measured:
-=======
         self.debug('post measurement save measured={} aborted={}'.format(self._measured, self._aborted))
         if self._measured and not self._aborted:
->>>>>>> 2151c87d
             conds = (self.termination_conditionals, self.truncation_conditionals,
                      self.action_conditionals, self.cancelation_conditionals, self.modification_conditionals)
 
@@ -1318,11 +1307,7 @@
         if self.isotope_group:
             d = dict()
             for k, iso in self.isotope_group.isotopes.iteritems():
-<<<<<<< HEAD
-                d[k] = iso.get_baseline_corrected_value()
-=======
                 d[k] = (iso.detector, iso.get_baseline_corrected_value())
->>>>>>> 2151c87d
             return d
 
     def setup_context(self, *args, **kw):
@@ -1667,13 +1652,6 @@
         if (not self.spec.analysis_type.startswith('blank')
             and not self.spec.analysis_type.startswith('background')):
             cb = True
-<<<<<<< HEAD
-            pid, blanks = self.get_previous_blanks()
-            self.debug('setting previous blanks')
-            for iso, v in blanks.iteritems():
-                self.isotope_group.set_blank(iso, v)
-=======
->>>>>>> 2151c87d
 
         for d in self._active_detectors:
             self.debug('setting isotope det={}, iso={}'.format(d.name, d.isotope))
@@ -1716,7 +1694,6 @@
                         except KeyError:
                             self.debug('Invalid conditional kind="{}"'.format(kind))
                             continue
-<<<<<<< HEAD
 
                         for cd in items:
                             try:
@@ -1724,15 +1701,6 @@
                                 if kind.endswith('s'):
                                     kind = kind[:-1]
 
-=======
-
-                        for cd in items:
-                            try:
-                                # trim off s
-                                if kind.endswith('s'):
-                                    kind = kind[:-1]
-
->>>>>>> 2151c87d
                                 self._conditional_appender(kind, cd, klass, p)
                             except BaseException, e:
                                 self.debug('Failed adding {}. excp="{}", cd={}'.format(kind, e, cd))
@@ -1937,13 +1905,10 @@
                     cnt = 0
                     if self.intensity_scalar:
                         s = [si * self.intensity_scalar for si in s]
-<<<<<<< HEAD
-=======
 
                     self._intensities['tags'] = k
                     self._intensities['signals'] = s
 
->>>>>>> 2151c87d
                     yield k, s
 
         return gen()
