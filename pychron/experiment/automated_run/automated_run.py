# ===============================================================================
# Copyright 2011 Jake Ross
#
# Licensed under the Apache License, Version 2.0 (the "License");
# you may not use this file except in compliance with the License.
# You may obtain a copy of the License at
#
# http://www.apache.org/licenses/LICENSE-2.0
#
# Unless required by applicable law or agreed to in writing, software
# distributed under the License is distributed on an "AS IS" BASIS,
# WITHOUT WARRANTIES OR CONDITIONS OF ANY KIND, either express or implied.
# See the License for the specific language governing permissions and
# limitations under the License.
# ===============================================================================

# # ============= enthought library imports =======================
from __future__ import absolute_import
from __future__ import print_function
import ast
import os
import re
import time
import weakref
from itertools import groupby
from pprint import pformat
from threading import Thread, Event as TEvent

import yaml
from numpy import Inf, polyfit, linspace, polyval, array
from traits.api import Any, Str, List, Property, \
    Event, Instance, Bool, HasTraits, Float, Int, Long, Tuple, Dict
from uncertainties import ufloat, nominal_value, std_dev

from pychron.core.helpers.color_generators import colornames, colorname_generator
from pychron.core.helpers.filetools import add_extension
from pychron.core.helpers.filetools import get_path
from pychron.core.helpers.strtools import to_bool
from pychron.core.ui.preference_binding import set_preference
from pychron.experiment import ExtractionException
from pychron.experiment.automated_run.hop_util import parse_hops
from pychron.experiment.automated_run.persistence_spec import PersistenceSpec
from pychron.experiment.conditional.conditional import TruncationConditional, \
    ActionConditional, TerminationConditional, conditional_from_dict, CancelationConditional, conditionals_from_file, \
    QueueModificationConditional
from pychron.experiment.utilities.conditionals import test_queue_conditionals_name, QUEUE, SYSTEM, RUN
from pychron.experiment.utilities.environmentals import set_environmentals
from pychron.experiment.utilities.identifier import convert_identifier
from pychron.experiment.utilities.script import assemble_script_blob
from pychron.globals import globalv
from pychron.loggable import Loggable
from pychron.paths import paths
from pychron.pychron_constants import NULL_STR, MEASUREMENT_COLOR, \
    EXTRACTION_COLOR, SCRIPT_KEYS, AR_AR
from pychron.spectrometer.base_spectrometer import NoIntensityChange
import six
from six.moves import map
from six.moves import range
from six.moves import zip

DEBUG = False


class ScriptInfo(HasTraits):
    measurement_script_name = Str
    extraction_script_name = Str
    post_measurement_script_name = Str
    post_equilibration_script_name = Str


SCRIPTS = {}
WARNED_SCRIPTS = []


class AutomatedRun(Loggable):
    """
    The ``AutomatedRun`` object is used to execute automated analyses.

    It mostly delegates responisbility to other objects.
    It provides an interface for ``MeasurementPyscripts``.
    All measurement script commands have a corresponding function defined here.
    A commands corresponding function is defined as py_{function_name}

    for example ``position_magnet`` calls ``AutomatedRun.py_position_magnet``

    data collection is handled by either ``MultiCollector`` or ``PeakHopCollector``

    persistence (saving to file and database) is handled by ``AutomatedRunPersister``

    An automated run is executed in four steps by the ``ExperimentExecutor``.

    #. start
    #. extraction
    #. measurement

       a. equilibration
       b. post_equilibration

    #. post_measurement

    equilibration and post_equilibration are executed concurrently with the measurement script
    this way equilibration gas can be measured.

    four pyscripts (all optional) are used to program analysis execution

    1. extraction
    2. measurement
    3. post_equilibration
    4. post_measurement

    four types of conditionals are available

    1. termination_conditionals
    2. truncation_conditionals
    3. action_conditionals
    4. cancelation_conditionals
    """

    spectrometer_manager = Any
    extraction_line_manager = Any
    experiment_executor = Any
    ion_optics_manager = Any

    multi_collector = Instance('pychron.experiment.automated_run.multi_collector.MultiCollector')
    peak_hop_collector = Instance('pychron.experiment.automated_run.peak_hop_collector.PeakHopCollector')
    persister = Instance('pychron.experiment.automated_run.persistence.AutomatedRunPersister', ())
    dvc_persister = Instance('pychron.dvc.dvc_persister.DVCPersister')
    labspy_client = Instance('pychron.labspy.client.LabspyClient')

    xls_persister = Instance('pychron.experiment.automated_run.persistence.ExcelPersister')
    # system_health = Instance('pychron.experiment.health.series.SystemHealthSeries')

    collector = Property

    script_info = Instance(ScriptInfo, ())

    runner = Any
    monitor = Any
    plot_panel = Any
    isotope_group = Instance('pychron.processing.isotope_group.IsotopeGroup')

    spec = Any
    runid = Str
    uuid = Str
    analysis_id = Long
    fits = List
    eqtime = Float

    use_syn_extraction = Bool(False)
    is_first = Bool(False)
    is_last = Bool(False)
    is_peak_hop = Bool(False)

    truncated = Bool
    measuring = Bool(False)
    dirty = Bool(False)
    update = Event

    use_db_persistence = Bool(True)
    use_dvc_persistence = Bool(False)
    use_xls_persistence = Bool(False)

    measurement_script = Instance('pychron.pyscripts.measurement_pyscript.MeasurementPyScript')
    post_measurement_script = Instance('pychron.pyscripts.extraction_line_pyscript.ExtractionPyScript')
    post_equilibration_script = Instance('pychron.pyscripts.extraction_line_pyscript.ExtractionPyScript')
    extraction_script = Instance('pychron.pyscripts.extraction_line_pyscript.ExtractionPyScript')

    termination_conditionals = List
    truncation_conditionals = List
    action_conditionals = List
    cancelation_conditionals = List
    modification_conditionals = List

    tripped_conditional = Instance('pychron.experiment.conditional.conditional.BaseConditional')

    peak_center = None
    coincidence_scan = None
    info_color = None
    signal_color = None
    baseline_color = None
    executor_event = Event
    ms_pumptime_start = None

    previous_blanks = Tuple
    previous_baselines = Dict

    _active_detectors = List
    _peak_center_detectors = List
    _loaded = False
    _measured = False
    _aborted = False
    _alive = Bool(False)
    _truncate_signal = Bool
    _equilibration_done = False
    _integration_seconds = Float(1.1)

    min_ms_pumptime = Int(60)
    overlap_evt = None

    use_peak_center_threshold = Bool
    peak_center_threshold = Float(3)
    peak_center_threshold_window = Int(10)

    persistence_spec = Instance(PersistenceSpec)

    experiment_type = Str(AR_AR)
    laboratory = Str
    instrument_name = Str

    intensity_scalar = Float
    _intensities = None

    log_path = Str

    failed_intensity_count_threshold = Int(3)

    def set_preferences(self, preferences):
        self.debug('set preferences')

        for attr, cast in (('experiment_type', str),
                           ('laboratory', str),
                           ('instrument_name', str),
                           ('use_peak_center_threshold', to_bool),
                           ('peak_center_threshold', float),
                           ('peak_center_threshold_window', int),
                           ('failed_intensity_count_threshold', int)):
            set_preference(preferences, self, attr, 'pychron.experiment.{}'.format(attr), cast)

        self.persister.set_preferences(preferences)
        self.multi_collector.console_set_preferences(preferences, 'pychron.experiment')
        self.peak_hop_collector.console_set_preferences(preferences, 'pychron.experiment')

    # ===============================================================================
    # pyscript interface
    # ===============================================================================
    def py_get_intensity(self, detector):
        if self._intensities:
            try:
                idx = self._intensities['tags'].index(detector)
            except ValueError:
                return

            return self._intensities['signals'][idx]

    def py_set_intensity_scalar(self, v):
        self.intensity_scalar = v
        return True

    def py_set_isotope_group(self, name):
        if self.plot_panel:
            self.plot_panel.add_isotope_graph(name)

    def py_generate_ic_mftable(self, detectors, refiso, peak_center_config=None, update_existing=True):
        return self._generate_ic_mftable(detectors, refiso, peak_center_config, update_existing)

    def py_whiff(self, ncounts, conditionals, starttime, starttime_offset, series=0, fit_series=0):
        return self._whiff(ncounts, conditionals, starttime, starttime_offset, series, fit_series)

    def py_reset_data(self):
        self.debug('reset data')
        self._persister_action('pre_measurement_save')

    def py_send_spectrometer_configuration(self):
        self.spectrometer_manager.spectrometer.send_configuration()
        self.spectrometer_manager.spectrometer.clear_cached_config()

    def py_reload_mftable(self):
        self.spectrometer_manager.spectrometer.reload_mftable()

    def py_set_integration_time(self, v):
        self.set_integration_time(v)

    def py_is_last_run(self):
        return self.is_last

    def py_define_detectors(self, isotope, det):
        self._define_detectors(isotope, det)

    def py_position_hv(self, pos, detector):
        self._set_hv_position(pos, detector)

    def py_position_magnet(self, pos, detector, use_dac=False):
        if not self._alive:
            return
        self._set_magnet_position(pos, detector, use_dac=use_dac)

    def py_activate_detectors(self, dets, peak_center=False):
        if not self._alive:
            return

        if not self.spectrometer_manager:
            self.warning('no spectrometer manager')
            return

        if peak_center:
            self._peak_center_detectors = self._set_active_detectors(dets)
        else:
            self._activate_detectors(dets)

    def py_set_fits(self, fits):
        isotopes = self.isotope_group.isotopes
        if not fits:
            fits = self._get_default_fits()
        elif len(fits) == 1:
            fits = {i: fits for i in isotopes}
        else:
            fits = dict([f.split(':') for f in fits])

        g = self.plot_panel.isotope_graph
        for k, iso in six.iteritems(isotopes):
            try:
                fi = fits[k]
            except KeyError:
                try:
                    fi = fits[iso.name]
                except KeyError:
                    fi = 'linear'
                    self.warning('No fit for "{}". defaulting to {}. '
                                 'check the measurement script "{}"'.format(k, fi, self.measurement_script.name))

            iso.set_fit_blocks(fi)
            self.debug('set "{}" to "{}"'.format(k, fi))

            idx = self._get_plot_id_by_ytitle(g, iso, k)
            if idx is not None:
                g.set_regressor(iso.regressor, idx)

    def py_set_baseline_fits(self, fits):
        isotopes = self.isotope_group.isotopes

        if not fits:
            fits = self._get_default_fits(is_baseline=True)
        elif len(fits) == 1:
            fits = {i.detector: fits[0] for i in self.isotope_group.values()}
        elif isinstance(fits, str):
            fits = {i.detector: fits for i in self.isotope_group.values()}
        else:
            fits = dict([f.split(':') for f in fits])

        for k, iso in self.isotope_group.items():
            try:
                fi = fits[iso.detector]
            except KeyError:
                fi = ('average', 'SEM')
                self.warning('No fit for "{}". defaulting to {}. '
                             'check the measurement script "{}"'.format(iso.detector, fi, self.measurement_script.name))

            iso.baseline.set_fit_blocks(fi)
            self.debug('set "{}" to "{}"'.format(iso.detector, fi))

    def py_get_spectrometer_parameter(self, name):
        self.info('getting spectrometer parameter {}'.format(name))
        if self.spectrometer_manager:
            return self.spectrometer_manager.spectrometer.get_parameter(name)

    def py_set_spectrometer_parameter(self, name, v):
        self.info('setting spectrometer parameter {} {}'.format(name, v))
        if self.spectrometer_manager:
            self.spectrometer_manager.spectrometer.set_parameter(name, v)

    def py_data_collection(self, obj, ncounts, starttime, starttime_offset, series=0, fit_series=0, group='signal'):
        if not self._alive:
            return

        if self.plot_panel:
            self.plot_panel.is_baseline = False
            self.plot_panel.show_isotope_graph()

        self.persister.build_tables(group, self._active_detectors, ncounts)

        self.multi_collector.is_baseline = False
        self.multi_collector.fit_series_idx = fit_series

        check_conditionals = obj == self.measurement_script

        result = self._measure(group,
                               self.persister.get_data_writer(group),
                               ncounts, starttime, starttime_offset,
                               series,
                               check_conditionals, self.signal_color, obj)
        return result

    def py_post_equilibration(self, **kw):
        self.do_post_equilibration(**kw)

    def py_equilibration(self, eqtime=None, inlet=None, outlet=None,
                         do_post_equilibration=True,
                         close_inlet=True,
                         delay=None):
        evt = TEvent()
        if not self._alive:
            evt.set()
            return evt

        self.heading('Equilibration Started')
        t = Thread(name='equilibration', target=self._equilibrate, args=(evt,),
                   kwargs=dict(eqtime=eqtime,
                               inlet=inlet,
                               outlet=outlet,
                               delay=delay,
                               close_inlet=close_inlet,
                               do_post_equilibration=do_post_equilibration))
        t.setDaemon(True)
        t.start()

        return evt

    def py_sniff(self, ncounts, starttime, starttime_offset, series=0, block=True):
        if block:
            return self._sniff(ncounts, starttime, starttime_offset, series)
        else:
            t = Thread(target=self._sniff,
                       name='sniff',
                       args=(ncounts, starttime, starttime_offset, series))
            t.setDaemon(True)
            t.start()
            return True

    def py_baselines(self, ncounts, starttime, starttime_offset, mass, detector,
                     series=0, fit_series=0, settling_time=4, use_dac=False):

        if not self._alive:
            return

        gn = 'baseline'
        self.debug('%%%%%%%%%%%%%%%%%%%%%%%%%%%%%%%% Baseline')
        self.persister.build_tables(gn, self._active_detectors, ncounts)

        ion = self.ion_optics_manager

        if mass:
            if ion is not None:
                if detector is None:
                    detector = self._active_detectors[0].name

                ion.position(mass, detector, use_dac=use_dac)

                msg = 'Delaying {}s for detectors to settle'.format(settling_time)
                self.info(msg)
                if self.plot_panel:
                    self.plot_panel.total_counts += settling_time

                self.wait(settling_time, msg)

        if self.plot_panel:
            # self.plot_panel.set_ncounts(ncounts)
            self.plot_panel.is_baseline = True
            self.plot_panel.show_baseline_graph()

        self.multi_collector.is_baseline = True
        self.multi_collector.fit_series_idx = fit_series
        check_conditionals = True

        self.collector.for_peak_hop = self.plot_panel.is_peak_hop
        self.plot_panel.is_peak_hop = False

        result = self._measure(gn,
                               self.persister.get_data_writer(gn),
                               ncounts, starttime,
                               starttime_offset,
                               series,
                               check_conditionals, self.baseline_color)

        if self.plot_panel:
            bs = dict([(iso.name, (iso.detector, iso.baseline.uvalue)) for iso in
                       self.isotope_group.values()])
            # self.set_previous_baselines(bs)
            self.executor_event = {'kind': 'baselines', 'baselines': bs}
            self.plot_panel.is_baseline = False

        self.multi_collector.is_baseline = False

        return result

    def py_define_hops(self, hopstr):
        """
            set the detector each isotope
            add additional isotopes and associated plots if necessary
        """
        if self.plot_panel is None:
            self.plot_panel = self._new_plot_panel(self.plot_panel, stack_order='top_to_bottom')

        self.plot_panel.is_peak_hop = True

        a = self.isotope_group
        g = self.plot_panel.isotope_graph
        g.clear()
        self.measurement_script.reset_series()

        # _, pb = self.get_previous_blanks()
        # pbs = self.get_previous_baselines()
        # correct_for_blank = (not self.spec.analysis_type.startswith('blank') and
        #                      not self.spec.analysis_type.startswith('background'))

        key = lambda x: x[0]
        hops = parse_hops(hopstr, ret='iso,det,is_baseline')

        map_mass = self.spectrometer_manager.spectrometer.map_mass
        hops = [(map_mass(hi[0]),) + tuple(hi) for hi in hops]

        hops = sorted(hops, key=key, reverse=True)
        for mass, dets in groupby(hops, key=key):
            dets = list(dets)
            iso = dets[0][1]
            if dets[0][3]:
                continue

            # add_detector = len(dets) > 1
            for _, _, di, _ in dets:
                self._add_active_detector(di)
                name = iso
                diso = '{}{}'.format(iso, di)

                # print(iso, diso)
                # print(a.pairs())
                if iso in a.isotopes:
                    ii = a.isotopes[iso]
                    ii.detector = di
                    a.isotopes.pop(iso)
                elif diso in a.isotopes:
                    name = diso
                    ii = a.isotopes[diso]
                    ii.detector = di
                    a.isotopes.pop(diso)
                else:
                    # print('new isotope', iso, di)
                    ii = a.isotope_factory(name=iso, detector=di)
                    # if correct_for_blank:
                    #     if iso in pb:
                    #         _, b = pb[iso]
                    #         ii.set_blank(nominal_value(b), std_dev(b))
                    # if iso in pbs:
                    #     _, b = pbs[iso]
                    #     ii.set_baseline(nominal_value(b), std_dev(b))

                # plot = g.get_plot_by_ytitle('{}{}'.format(iso, di)) or g.get_plot_by_ytitle(iso)
                pid = self._get_plot_id_by_ytitle(g, ii, di)
                if pid is None:
                    plots = self.plot_panel.new_isotope_plot()
                    plot = plots['isotope']
                    pid = g.plots.index(plot)

                    # this line causes and issue when trying to plot the sniff on the isotope graph
                    # g.new_series(type='scatter', fit='linear', plotid=pid)

                g.set_regressor(ii.regressor, pid)
                # if add_detector:
                #     name = '{}{}'.format(name, di)
                a.isotopes[name] = ii
                plot.y_axis.title = name

        self._load_previous()

        self.plot_panel.analysis_view.load(self)

    def py_peak_hop(self, cycles, counts, hops, mftable, starttime, starttime_offset,
                    series=0, fit_series=0, group='signal'):

        if not self._alive:
            return

        self.ion_optics_manager.set_mftable(mftable)

        is_baseline = False
        self.peak_hop_collector.is_baseline = is_baseline
        self.peak_hop_collector.fit_series_idx = fit_series

        if self.plot_panel:
            self.plot_panel.trait_set(is_baseline=is_baseline, _ncycles=cycles, hops=hops)
            self.plot_panel.show_isotope_graph()

        # required for mass spec
        self.persister.save_as_peak_hop = True

        self.is_peak_hop = True

        check_conditionals = True
        self._add_conditionals()

        ret = self._peak_hop(cycles, counts, hops, group,
                             starttime, starttime_offset, series,
                             check_conditionals)

        self.is_peak_hop = False
        self.ion_optics_manager.set_mftable()

        return ret

    def py_peak_center(self, detector=None, save=True, isotope=None,
                       directions='Increase', config_name='default',
                       check_intensity=None,
                       peak_center_threshold=None,
                       peak_center_threshold_window=None,
                       **kw):
        if not self._alive:
            return

        if check_intensity is None:
            check_intensity = self.use_peak_center_threshold
        if peak_center_threshold is None:
            peak_center_threshold = self.peak_center_threshold
        if peak_center_threshold_window is None:
            peak_center_threshold_window = self.peak_center_threshold_window

        ion = self.ion_optics_manager

        if ion is not None:
            if self.isotope_group and check_intensity:
                iso = self.isotope_group.get_isotope(isotope, detector)
                if iso:
                    # v = iso.get_intensity()
                    # if v < self.peak_center_threshold1:
                    #     self.debug('peak center: {}={}<{}'.format(isotope, v, self.peak_center_threshold1))
                    ys = iso.ys[-peak_center_threshold_window:]
                    ym = ys.mean()
                    self.debug('peak center: mean={} threshold={}'.format(ym, self.peak_center_threshold))
                    if ym < peak_center_threshold:
                        self.warning(
                            'Skipping peak center. intensities to small. {}<{}'.format(ym, self.peak_center_threshold))
                        return
                else:
                    self.debug('No isotope="{}", Det="{}" in isotope group. {}'.format(isotope, detector,
                                                                                       self.isotope_group.isotope_keys))

            if not self.plot_panel:
                p = self._new_plot_panel(self.plot_panel, stack_order='top_to_bottom')
                self.plot_panel = p

            self.debug('peak center started')

            ad = [di.name for di in self._peak_center_detectors
                  if di.name != detector]

            pc = ion.setup_peak_center(detector=[detector] + ad,
                                       plot_panel=self.plot_panel,
                                       isotope=isotope,
                                       directions=directions,
                                       config_name=config_name,
                                       use_configuration_dac=False,
                                       **kw)
            self.peak_center = pc
            self.debug('do peak center. {}'.format(pc))

            ion.do_peak_center(new_thread=False, save=save, message='automated run peakcenter', timeout=300)
            self._update_persister_spec(peak_center=pc)
            if pc.result:
                self.persister.save_peak_center_to_file(pc)

    def py_coincidence_scan(self):
        pass
        # sm = self.spectrometer_manager
        # obj, t = sm.do_coincidence_scan()
        # self.coincidence_scan = obj
        # t.join()

    # ===============================================================================
    # conditionals
    # ===============================================================================
    def py_add_cancelation(self, **kw):
        """
        cancel experiment if teststr evaluates to true
        """
        self._conditional_appender('cancelation', kw, CancelationConditional, level=RUN,
                                   location=self.measurement_script.name)

    def py_add_action(self, **kw):
        """
        attr must be an attribute of arar_age

        perform a specified action if teststr evaluates to true
        """
        self._conditional_appender('action', kw, ActionConditional, level=RUN,
                                   location=self.measurement_script.name)

    def py_add_termination(self, **kw):
        """
        attr must be an attribute of arar_age

        terminate run and continue experiment if teststr evaluates to true
        """
        self._conditional_appender('termination', kw, TerminationConditional, level=RUN,
                                   location=self.measurement_script.name)

    def py_add_truncation(self, **kw):
        """
        attr must be an attribute of arar_age

        truncate measurement and continue run if teststr evaluates to true
        default kw:
        attr='', comp='',start_count=50, frequency=5,
        abbreviated_count_ratio=1.0
        """
        self._conditional_appender('truncation', kw, TruncationConditional, level=RUN,
                                   location=self.measurement_script.name)

    def py_clear_conditionals(self):
        self.debug('$$$$$ Clearing conditionals')
        self.py_clear_terminations()
        self.py_clear_truncations()
        self.py_clear_actions()
        self.py_clear_cancelations()

    def py_clear_cancelations(self):
        self.cancelation_conditionals = []

    def py_clear_terminations(self):
        self.termination_conditionals = []

    def py_clear_truncations(self):
        self.truncation_conditionals = []

    def py_clear_actions(self):
        self.action_conditionals = []

    def py_clear_modifications(self):
        self.modification_conditionals = []

    # ===============================================================================
    # run termination
    # ===============================================================================
    def abort_run(self, do_post_equilibration=True):
        self._aborted = True
        self.debug('Abort run do_post_equilibration={}'.format(do_post_equilibration))
        self._persister_action('trait_set', save_enabled=False)

        for s in ('extraction', 'measurement'):
            script = getattr(self, '{}_script'.format(s))
            if script is not None:
                script.abort()

        if self.peak_center:
            self.debug('cancel peak center')
            self.peak_center.cancel()

        self.do_post_termination(do_post_equilibration=do_post_equilibration)

        self.finish()

        if self.spec.state != 'not run':
            self.spec.state = 'aborted'
            self.experiment_queue.refresh_table_needed = True

    def cancel_run(self, state='canceled', do_post_equilibration=True):
        """
        terminate the measurement script immediately

        do post termination
            post_eq and post_meas
        don't save run

        """

        self.debug('Cancel run state={} do_post_equilibration={}'.format(state, do_post_equilibration))
        self.collector.canceled = True
        self._persister_action('trait_set', save_enabled=False)

        for s in ('extraction', 'measurement'):
            script = getattr(self, '{}_script'.format(s))
            if script is not None:
                script.cancel()

        if self.peak_center:
            self.debug('cancel peak center')
            self.peak_center.cancel()

        self.do_post_termination(do_post_equilibration=do_post_equilibration)

        self.finish()

        if state:
            if self.spec.state != 'not run':
                self.spec.state = state
                self.experiment_queue.refresh_table_needed = True

    def truncate_run(self, style='normal'):
        """
        truncate the measurement script

        style:
            normal- truncate current measure iteration and continue
            quick- truncate current measure iteration use truncated_counts for following
                    measure iterations

        """
        if self.measuring:
            style = style.lower()
            if style == 'normal':
                self.measurement_script.truncate('normal')
            elif style == 'quick':
                self.measurement_script.truncate('quick')

            self.collector.set_truncated()
            self.truncated = True
            self.spec.state = 'truncated'
            self.experiment_queue.refresh_table_needed = True

    # ===============================================================================
    #
    # ===============================================================================
    def show_conditionals(self, tripped=None):

        self.tripped_conditional = tripped

        self.executor_event = {'kind': 'show_conditionals', 'tripped': tripped}

    def teardown(self):
        self.debug('tear down')
        if self.measurement_script:
            self.measurement_script.automated_run = None
            # self.measurement_script.runner = None
            # self.measurement_script._detectors = None
            # self.measurement_script = None

        if self.extraction_script:
            self.extraction_script.automated_run = None
            # self.extraction_script.runner = None
            # self.extraction_script = None

        # self.post_equilibration_script = None
        # self.post_measurement_script = None

        if self.collector:
            self.collector.automated_run = None
            # self.collector.data_generator = None
            # self.collector.data_writer = None
            # self.collector.measurement_script = None
            # self.collector.console_display = None

        if self.plot_panel:
            # self.plot_panel.info_func = None
            self.plot_panel.automated_run = None
            # self.plot_panel.isotope_group = None

        # if self.isotope_group:
        #     self.isotope_group = None
        #
        # if self.persistence_spec:
        #     self.persistence_spec.spec = None
        #     self.persistence_spec.isotope_group = None

        self._persister_action('trait_set', persistence_spec=None, monitor=None)

        # self.monitor = None
        # self.spec = None
        #
        # self.extraction_line_manager = None
        # self.spectrometer_manager = None
        # self.ion_optics_manager = None
        #
    def finish(self):
        self.debug('----------------- finish -----------------')

        if self.monitor:
            self.monitor.stop()

        if self.spec:
            if self.spec.state not in ('not run', 'canceled', 'success', 'truncated', 'aborted'):
                self.spec.state = 'failed'
                self.experiment_queue.refresh_table_needed = True

        self.stop()

    def stop(self):
        self.debug('----------------- stop -----------------')
        self._alive = False
        self.collector.stop()

    def start(self):
        self.debug('----------------- start -----------------')
        self._aborted = False
        self.persistence_spec = PersistenceSpec()

        for p in (self.persister, self.xls_persister, self.dvc_persister):
            if p is not None:
                p.per_spec = self.persistence_spec

        if self.monitor is None:
            return self._start()

        if self.monitor.monitor():
            try:
                return self._start()
            except AttributeError as e:
                self.warning('failed starting run: {}'.format(e))
        else:
            self.warning('failed to start monitor')

    def is_alive(self):
        return self._alive

    def heading(self, msg, color=None, *args, **kw):
        super(AutomatedRun, self).info(msg, *args, **kw)
        if color is None:
            color = self.info_color

        if color is None:
            color = 'light green'

        self.executor_event = {'kind': 'heading', 'message': msg, 'color': color, 'log': False}

    def info(self, msg, color=None, *args, **kw):
        super(AutomatedRun, self).info(msg, *args, **kw)
        if color is None:
            color = self.info_color

        if color is None:
            color = 'light green'

        self.executor_event = {'kind': 'info', 'message': msg, 'color': color, 'log': False}

    def get_interpolation_value(self, value):
        """
        value is a string in the format of $VALUE. Search for VALUE first in the options file
        then in the extraction scripts metadata

        :param value:
        :return:
        """
        v = None
        if self.extraction_script:
            for vv in (value, value.upper(), value.lower()):
                try:
                    v = getattr(self.extraction_script, vv)
                except AttributeError:
                    v = self._get_extraction_parameter(vv, None)
                    if v is None:
                        continue
                break

        if v is None:
            self.warning('Could not interpolate {}. Make sure value is defined in either the options file'
                         'or embedded in the extraction scripts metadata. Defaulting to 0'.format(value))
            v = 0

        return v

    def get_ratio(self, r, non_ic_corr=True):
        if self.isotope_group:
            return self.isotope_group.get_ratio(r, non_ic_corr=non_ic_corr)

    def get_reference_peakcenter_result(self):
        if self.persistence_spec:
            pc = self.persistence_spec.peak_center
            if pc:
                rn = pc.reference_detector.name
                return pc.get_result(rn)

    def get_device_value(self, dev_name):
        return self.extraction_line_manager.get_device_value(dev_name)

    def get_pressure(self, attr):
        controller, name = attr.split('.')
        return self.extraction_line_manager.get_pressure(controller, name)

    def get_deflection(self, det, current=False):
        return self.spectrometer_manager.spectrometer.get_deflection(det, current)

    def get_detector(self, det):
        return self.spectrometer_manager.spectrometer.get_detector(det)

    def set_integration_time(self, v):
        spectrometer = self.spectrometer_manager.spectrometer
        nv = spectrometer.set_integration_time(v, force=True)
        self._integration_seconds = nv

    def set_magnet_position(self, *args, **kw):
        return self._set_magnet_position(*args, **kw)

    def set_deflection(self, det, defl):
        self.spectrometer_manager.set_deflection(det, defl)

    def protect_detector(self, det, protect):
        self.spectrometer_manager.protect_detector(det, protect)

    def wait(self, t, msg=''):
        self.executor_event = {'kind': 'wait', 'duration': t, 'message': msg}

    def wait_for_overlap(self):
        """
            by default overlap_evt is set
            after equilibration finished
        """
        self.info('waiting for overlap signal')
        self._alive = True
        self.overlap_evt = evt = TEvent()
        evt.clear()
        i = 1
        st = time.time()
        while self._alive and not evt.is_set():
            time.sleep(1)
            if i % 5 == 0:
                et = time.time() - st
                self.debug('waiting for overlap signal. elapsed time={:0.2f}'.format(et))
                i = 0
            i += 1

        if not self._alive:
            return

        self.info('overlap signal set')

        overlap, mp = self.spec.overlap

        self.info('starting overlap delay {}'.format(overlap))
        starttime = time.time()
        i = 1
        while self._alive:
            et = time.time() - starttime
            if et > overlap:
                break
            time.sleep(1.0)
            if i % 50 == 0:
                self.debug('waiting overlap delay {}. elapsed time={:0.2f}'.format(overlap, et))
                i = 0
            i += 1

    def post_finish(self):
        if self.use_dvc_persistence:
            if self.log_path:
                self.dvc_persister.save_run_log_file(self.log_path)
            else:
                self.debug('no log path to save')

    def save(self):
        self.debug('post measurement save measured={} aborted={}'.format(self._measured, self._aborted))
        if self._measured and not self._aborted:
            # set filtering
            self._set_filtering()

            conds = (self.termination_conditionals, self.truncation_conditionals,
                     self.action_conditionals, self.cancelation_conditionals, self.modification_conditionals)

            env = self._get_environmentals()
            if env:
                set_environmentals(self.spec, env)

            self._update_persister_spec(active_detectors=self._active_detectors,
                                        conditionals=[c for cond in conds for c in cond],
                                        tripped_conditional=self.tripped_conditional, **env)

            # save to database
            self._persister_save_action('post_measurement_save')

            self.spec.new_result(self)

            if self.plot_panel:
                self.plot_panel.analysis_view.refresh_needed = True

            # save analysis. don't cancel immediately
            # ret = None
            # if self.system_health:
            #     ret = self.system_health.add_analysis(self)

            if self.persister.secondary_database_fail:
                self.executor_event = {'kind': 'cancel', 'cancel_run': True,
                                       'msg': self.persister.secondary_database_fail}

            else:
                return True
        else:
            return True

    # def get_previous_blanks(self):
    #     blanks = None
    #     pid = 0
    #     if self.experiment_executor:
    #         pid, blanks, runid = self.experiment_executor.get_prev_blanks()
    #
    #     if not blanks:
    #         blanks = dict(Ar40=('', ufloat(0, 0)),
    #                       Ar39=('', ufloat(0, 0)),
    #                       Ar38=('', ufloat(0, 0)),
    #                       Ar37=('', ufloat(0, 0)),
    #                       Ar36=('', ufloat(0, 0)), )
    #
    #     return pid, blanks
    #
    # def set_previous_blanks(self, pb):
    #     if self.experiment_executor:
    #         self.experiment_executor._prev_blanks = pb
    #
    # def get_previous_baselines(self):
    #     baselines = None
    #     if self.experiment_executor:
    #         baselines = self.experiment_executor.get_prev_baselines()
    #
    #     if not baselines:
    #         baselines = dict(Ar40=('', ufloat(0, 0)),
    #                          Ar39=('', ufloat(0, 0)),
    #                          Ar38=('', ufloat(0, 0)),
    #                          Ar37=('', ufloat(0, 0)),
    #                          Ar36=('', ufloat(0, 0)), )
    #
    #     return baselines
    #
    # def set_previous_baselines(self, pb):
    #     if self.experiment_executor:
    #         self.experiment_executor._prev_baselines = pb

    # ===============================================================================
    # setup
    # ===============================================================================
    def setup_persister(self):
        sens = self._get_extraction_parameter('sensitivity_multiplier', default=1)

        # setup persister. mirror a few of AutomatedRunsAttributes
        script_name, script_blob = self._assemble_script_blob()
        eqn, eqb = '', ''
        # auto_save_detector_ic = False

        queue = self.experiment_queue

        eqn = queue.name
        # eqb = executor.experiment_blob()
        # pb = executor.get_prev_blanks()

        auto_save_detector_ic = queue.auto_save_detector_ic
        self.debug('$$$$$$$$$$$$$$$ auto_save_detector_ic={}'.format(auto_save_detector_ic))

        ext_name, ext_blob = '', ''
        if self.extraction_script:
            ext_name = self.extraction_script.name
            ext_blob = self._assemble_extraction_blob()

        ms_name, ms_blob, sfods, bsfods = '', '', {}, {}
        if self.measurement_script:
            ms_name = self.measurement_script.name
            ms_blob = self.measurement_script.toblob()
            sfods, bsfods = self._get_default_fods()

        pe_name, pe_blob = '', ''
        if self.post_equilibration_script:
            pe_name = self.post_equilibration_script.name
            pe_blob = self.post_equilibration_script.toblob()

        pm_name, pm_blob = '', ''
        if self.post_measurement_script:
            pm_name = self.post_measurement_script.name
            pm_blob = self.post_measurement_script.toblob()

        ext_pos = []
        if self.extraction_script:
            ext_pos = self.extraction_script.get_extraction_positions()

        self._update_persister_spec(save_as_peak_hop=False,
                                    run_spec=self.spec,
                                    isotope_group=self.isotope_group,
                                    positions=self.spec.get_position_list(),
                                    auto_save_detector_ic=auto_save_detector_ic,
                                    extraction_positions=ext_pos,
                                    sensitivity_multiplier=sens,
                                    experiment_queue_name=eqn,
                                    experiment_queue_blob=eqb,
                                    extraction_name=ext_name,
                                    extraction_blob=ext_blob,
                                    measurement_name=ms_name,
                                    measurement_blob=ms_blob,
                                    post_measurement_name=pm_name,
                                    post_measurement_blob=pm_blob,
                                    post_equilibration_name=pe_name,
                                    post_equilibration_blob=pe_blob,

                                    # previous_blank_id=pb[0],
                                    # previous_blanks=pb[1],
                                    # previous_blank_runid=pb[2],

                                    runscript_name=script_name,
                                    runscript_blob=script_blob,
                                    signal_fods=sfods,
                                    baseline_fods=bsfods,
                                    intensity_scalar=self.intensity_scalar,
                                    laboratory=self.laboratory,
                                    instrument_name=self.instrument_name,
                                    load_name=queue.load_name,
                                    load_holder=queue.tray)

    # ===============================================================================
    # doers
    # ===============================================================================
    def start_extraction(self):
        return self._start_script('extraction')

    def start_measurement(self):
        return self._start_script('measurement')

    def do_extraction(self):
        self.debug('do extraction')

        self._persister_action('pre_extraction_save')

        self.info_color = EXTRACTION_COLOR
        script = self.extraction_script
        msg = 'Extraction Started {}'.format(script.name)
        self.heading('{}'.format(msg))
        self.spec.state = 'extraction'
        self.experiment_queue.refresh_table_needed = True

        self.debug('DO EXTRACTION {}'.format(self.runner))
        script.set_run_identifier(self.runid)

        queue = self.experiment_queue
        script.set_load_identifier(queue.load_name)

        syn_extractor = None
        if script.syntax_ok(warn=False):
            if self.use_syn_extraction and self.spec.syn_extraction:
                p = os.path.join(paths.scripts_dir, 'syn_extraction', self.spec.syn_extraction)
                p = add_extension(p, '.yaml')

                if os.path.isfile(p):
                    from pychron.experiment.automated_run.syn_extraction import SynExtractionCollector

                    dur = script.calculate_estimated_duration(force=True)
                    syn_extractor = SynExtractionCollector(arun=weakref.ref(self)(),
                                                           path=p,
                                                           extraction_duration=dur)
                    syn_extractor.start()
                else:
                    self.warning(
                        'Cannot start syn extraction collection. Configuration file does not exist. {}'.format(p))
        else:
            self.warning('Invalid script syntax for "{}"'.format(script.name))
            return

        try:
            ex_result = script.execute()
        except ExtractionException as e:
            ex_result = False
            self.debug('extraction exception={}'.format(e))

        if ex_result:
            if syn_extractor:
                syn_extractor.stop()

            # report the extraction results
            ach, req = script.output_achieved()
            self.info('Requested Output= {:0.3f}'.format(req))
            self.info('Achieved Output=  {:0.3f}'.format(ach))

            rblob = script.get_response_blob()
            oblob = script.get_output_blob()
            sblob = script.get_setpoint_blob()
            snapshots = script.snapshots
            videos = script.videos
            grain_polygon_blob = script.get_grain_polygons() or []
            self.debug('grain polygon blob n={}'.format(len(grain_polygon_blob)))

            pid = script.get_active_pid_parameters()
            self._update_persister_spec(pid=pid or '',
                                        grain_polygon_blob=grain_polygon_blob,
                                        power_achieved=ach,
                                        response_blob=rblob,
                                        output_blob=oblob,
                                        setpoint_blob=sblob,
                                        snapshots=snapshots,
                                        videos=videos)

            self._persister_save_action('post_extraction_save')

            # env = self._get_environmentals()
            # if env:
            #     set_environmentals(self.spec, env)

            # self.persister.post_extraction_save(rblob, oblob, snapshots)
            self.heading('Extraction Finished')
            self.info_color = None

            # if overlapping need to wait for previous runs min mass spec pump time
            self._wait_for_min_ms_pumptime()

            return True
        else:
            if syn_extractor:
                syn_extractor.stop()

            self.do_post_equilibration()
            self.do_post_measurement()

            self.finish()

            self.heading('Extraction Finished unsuccessfully', color='red')
            self.info_color = None
            return False

    def do_measurement(self, script=None, use_post_on_fail=True):
        self.debug('do measurement')
        self.debug('L#={} analysis type={}'.format(self.spec.labnumber,
                                                   self.spec.analysis_type))
        if not self._alive:
            self.warning('run is not alive')
            return

        if script is None:
            script = self.measurement_script

        if script is None:
            self.warning('no measurement script')
            return

        # use a measurement_script to explicitly define
        # measurement sequence
        self.info_color = MEASUREMENT_COLOR
        msg = 'Measurement Started {}'.format(script.name)
        self.heading('{}'.format(msg))
        self.spec.state = 'measurement'
        self.experiment_queue.refresh_table_needed = True

        # get current spectrometer values
        sm = self.spectrometer_manager
        if sm:
            self.debug('setting trap, emission, spec, defl, and gains')
            self._update_persister_spec(spec_dict=sm.make_configuration_dict(),
                                        defl_dict=sm.make_deflections_dict(),
                                        gains=sm.make_gains_dict(),
                                        trap=sm.read_trap_current(),
                                        emission=sm.read_emission())

        self._persister_action('pre_measurement_save')

        self.measuring = True
        self._persister_action('trait_set', save_enabled=True)
        # self.persister.save_enabled = True

        if script.execute():
            # mem_log('post measurement execute')
            self.heading('Measurement Finished')
            self.measuring = False
            self.info_color = None

            self._measured = True
            return True
            # return True
        else:
            if use_post_on_fail:
                self.do_post_equilibration()
                self.do_post_measurement()
            self.finish()

            self.heading('Measurement Finished unsuccessfully. Aborted={}'.format(self._aborted), color='red')
            self.measuring = False
            self.info_color = None
            return self._aborted

    def do_post_measurement(self, script=None):
        if script is None:
            script = self.post_measurement_script

        if not script:
            return True

        if not self._alive:
            return

        msg = 'Post Measurement Started {}'.format(script.name)
        self.heading('{}'.format(msg))

        if script.execute():
            self.debug('setting _ms_pumptime')
            self.executor_event = {'kind': 'ms_pumptime_start', 'time': time.time()}
            self.heading('Post Measurement Finished')
            return True
        else:
            self.heading('Post Measurement Finished unsuccessfully')
            return False

    def do_post_equilibration(self, block=False):
        if block:
            self._post_equilibration()
        else:
            t = Thread(target=self._post_equilibration,
                       name='post_equil')
            t.setDaemon(True)
            t.start()

    def do_post_termination(self, do_post_equilibration=True):

        self.heading('Post Termination Started')
        if do_post_equilibration:
            self.do_post_equilibration()

        self.do_post_measurement()

        self.stop()

        self.heading('Post Termination Finished')

    # ===============================================================================
    # utilities
    # ===============================================================================
    def get_current_dac(self):
        return self.spectrometer_manager.spectrometer.magnet.dac

    def assemble_report(self):
        signal_string = ''
        signals = self.get_baseline_corrected_signals()
        if signals:
            signal_string = '\n'.join(['{} {} {}'.format(ai.name, ai.isotope,
                                                         signals[ai.isotope])
                                       for ai in self._active_detectors])

        age = ''
        if self.isotope_group:
            age = self.isotope_group.age
        age_string = 'age={}'.format(age)

        return '''runid={} timestamp={} {}
anaylsis_type={}
# ===============================================================================
# signals
# ===============================================================================
{}
{}
'''.format(self.runid, self.persister.rundate, self.persister.runtime,
           self.spec.analysis_type,
           signal_string, age_string)

    def get_baseline_corrected_signals(self):
        if self.isotope_group:
            d = dict()
            for k, iso in six.iteritems(self.isotope_group):
                d[k] = (iso.detector, iso.get_baseline_corrected_value())
            return d

    def setup_context(self, *args, **kw):
        self._setup_context(*args, **kw)

    def refresh_scripts(self):
        self._refresh_scripts()

    # ===============================================================================
    # private
    # ===============================================================================
    def _get_environmentals(self):
        env = {}
        lclient = self.labspy_client
        if lclient:
            if lclient.connect():
                for tag in ('lab_temperatures', 'lab_humiditys', 'lab_pneumatics'):
                    try:
                        env[tag] = getattr(lclient, 'get_latest_{}'.format(tag))()
                    except BaseException as e:
                        self.debug('Get Labspy Environmentals: {}'.format(e))
                        self.debug_exception()
            else:
                self.debug('failed to connect to labspy client. Could not retrieve environmentals')
            self.debug('Enviromentals: {}'.format(pformat(env)))
        else:
            self.debug('LabspyClient not enabled. Could not retrieve enironmentals')
        return env

    def _start(self):

        # for testing only
        self._get_environmentals()

        if self.isotope_group is None:
            # load arar_age object for age calculation
            if self.experiment_type == AR_AR:
                from pychron.processing.arar_age import ArArAge
                klass = ArArAge
            else:
                from pychron.processing.isotope_group import IsotopeGroup
                klass = IsotopeGroup

            self.isotope_group = klass()

        es = self.extraction_script
        if es is not None:
            # get sensitivity multiplier from extraction script
            v = self._get_yaml_parameter(es, 'sensitivity_multiplier', default=1)
            self.isotope_group.sensitivity_multiplier = v

        ln = self.spec.labnumber
        ln = convert_identifier(ln)

        self.debug('**************** Experiment Type: {}, {}'.format(self.experiment_type, AR_AR))
        if self.experiment_type == AR_AR:
            if not self.datahub.load_analysis_backend(ln, self.isotope_group):
                self.debug('failed load analysis backend')
                return
            self.isotope_group.calculate_decay_factors()

        self.py_clear_conditionals()
        # setup default/queue conditionals
        # clear the conditionals for good measure.
        # conditionals should be cleared during teardown.

        try:
            self._add_conditionals()
        except BaseException as e:
            self.warning('Failed adding conditionals {}'.format(e))
            raise e

            return

        # add queue conditionals
        self._add_queue_conditionals()

        # add default conditionals
        self._add_default_conditionals()

        self.info('Start automated run {}'.format(self.runid))
        self.measuring = False
        self.truncated = False

        self._alive = True

        if self.plot_panel:
            self.plot_panel.total_counts = 0
            self.plot_panel.is_peak_hop = False
            self.plot_panel.is_baseline = False
            self.plot_panel.set_analysis_view(self.experiment_type)

            # self.plot_panel.experiment_type = self.experiment_type

        self.multi_collector.canceled = False
        self.multi_collector.is_baseline = False
        self.multi_collector.for_peak_hop = False

        self._equilibration_done = False
        # self._refresh_scripts()

        # setup the scripts
        ip = self.spec.script_options
        if ip:
            ip = os.path.join(paths.scripts_dir, 'options', add_extension(ip, '.yaml'))

        if self.measurement_script:
            self.measurement_script.reset(self)
            # set the interpolation path
            self.measurement_script.interpolation_path = ip

        for si in ('extraction', 'post_measurement', 'post_equilibration'):
            script = getattr(self, '{}_script'.format(si))
            if script:
                self._setup_context(script)
                script.interpolation_path = ip

        # load extraction metadata
        self.eqtime = self._get_extraction_parameter('eqtime', -1)
        self.time_zero_offset = self.spec.collection_time_zero_offset

        # setup persister. mirror a few of AutomatedRunsAttributes
        self.setup_persister()

        return True

    def _set_filtering(self):
        self.debug('Set filtering')

        def _get_filter_outlier_dict(iso, kind):
            if kind == 'baseline':
                fods = self.persistence_spec.baseline_fods
                key = iso.detector
            else:
                fods = self.persistence_spec.signal_fods
                key = iso.name

            try:
                fod = fods[key]
            except KeyError:
                fod = {'filter_outliers': False, 'iterations': 1, 'std_devs': 2}
            return fod

        for i in self.isotope_group.itervalues():
            fod = _get_filter_outlier_dict(i, 'signal')
            self.debug('setting fod for {}= {}'.format(i.name, fod))
            i.set_filtering(fod)

            fod = _get_filter_outlier_dict(i, 'baseline')
            i.baseline.set_filtering(fod)
            self.debug('setting fod for {}= {}'.format(i.detector, fod))

    def _update_persister_spec(self, **kw):
        self.persistence_spec.trait_set(**kw)

    def _persister_save_action(self, func, *args, **kw):
        self.debug('persistence save...')
        if self.use_db_persistence:
            self.debug('persistence save - db')
            getattr(self.persister, func)(*args, **kw)
        if self.use_dvc_persistence:
            self.debug('persistence save - dvc')
            getattr(self.dvc_persister, func)(*args, **kw)
        if self.use_xls_persistence:
            self.debug('persistence save - xls')
            getattr(self.xls_persister, func)(*args, **kw)

    def _persister_action(self, func, *args, **kw):
        getattr(self.persister, func)(*args, **kw)

        for i, p in enumerate((self.xls_persister, self.dvc_persister)):
            if p is None:
                continue

            try:
                getattr(p, func)(*args, **kw)
            except BaseException as e:
                self.warning('{} persister action failed. {} func={}, excp={}'.format(i, p.__class__.__name__,
                                                                                      func, e))
                import traceback

                traceback.print_exc()

    def _post_equilibration(self):
        if self._equilibration_done:
            return

        self._equilibration_done = True

        if not self._alive:
            return

        if self.post_equilibration_script is None:
            return
        msg = 'Post Equilibration Started {}'.format(self.post_equilibration_script.name)
        self.heading('{}'.format(msg))

        if self.post_equilibration_script.execute():
            self.heading('Post Equilibration Finished')
        else:
            self.heading('Post Equilibration Finished unsuccessfully')

    def _generate_ic_mftable(self, detectors, refiso, peak_center_config, update_existing):
        ret = True
        from pychron.experiment.ic_mftable_generator import ICMFTableGenerator

        e = ICMFTableGenerator()
        if not e.make_mftable(self, detectors, refiso, peak_center_config, update_existing):
            ret = False
        return ret

    def _add_default_conditionals(self):
        self.debug('add default conditionals')
        p = get_path(paths.spectrometer_dir, '.*conditionals', ('.yaml', '.yml'))
        if p is not None:
            self.info('adding default conditionals from {}'.format(p))
            self._add_conditionals_from_file(p, level=SYSTEM)
        else:
            self.warning('no Default Conditionals file. {}'.format(p))

    def _add_queue_conditionals(self):
        """
            load queue global conditionals (truncations, actions, terminations)
        """
        self.debug('Add queue conditionals')
        name = self.spec.queue_conditionals_name
        if test_queue_conditionals_name(name):
            p = get_path(paths.queue_conditionals_dir, name, ('.yaml', '.yml'))
            if p is not None:
                self.info('adding queue conditionals from {}'.format(p))
                self._add_conditionals_from_file(p, level=QUEUE)

            else:
                self.warning('Invalid Conditionals file. {}'.format(p))

    def _add_conditionals_from_file(self, p, level=None):
        d = conditionals_from_file(p, level=level)
        for k, v in d.items():
            if k in ('actions', 'truncations', 'terminations', 'cancelations'):
                var = getattr(self, '{}_conditionals'.format(k[:-1]))
                var.extend(v)

    def _conditional_appender(self, name, cd, klass, level=None, location=None):
        if not self.isotope_group:
            self.warning('No ArArAge to use for conditional testing')
            return

        attr = cd.get('attr')
        if not attr:
            self.debug('no attr for this {} cd={}'.format(name, cd))
            return

        if attr == 'age' and self.spec.analysis_type not in ('unknown', 'cocktail'):
            self.debug('not adding because analysis_type not unknown or cocktail')

        # don't check if isotope_group has the attribute. it may be added to isotope group later
        obj = getattr(self, '{}_conditionals'.format(name))
        con = conditional_from_dict(cd, klass, level=level, location=location)

        if con:
            self.info(
                'adding {} attr="{}" test="{}" start="{}"'.format(name, con.attr, con.teststr, con.start_count))
            obj.append(con)
        else:
            self.warning('Failed adding {}, {}'.format(name, cd))

    def _refresh_scripts(self):
        for name in SCRIPT_KEYS:
            setattr(self, '{}_script'.format(name), self._load_script(name))

    def _get_default_fits_file(self):
        p = self._get_measurement_parameter('default_fits')
        if p:
            dfp = os.path.join(paths.fits_dir, add_extension(p, '.yaml'))
            if os.path.isfile(dfp):
                return dfp
            else:
                self.warning_dialog('Cannot open default fits file: {}'.format(dfp))

    def _get_default_fits(self, is_baseline=False):
        """
            get name of default fits file from measurement docstr
            return dict of iso:fit pairs
        """
        dfp = self._get_default_fits_file()
        if dfp:
            self.debug('using default fits file={}'.format(dfp))
            with open(dfp, 'r') as rfile:
                yd = yaml.load(rfile)
                key = 'baseline' if is_baseline else 'signal'
                fd = {yi['name']: (yi['fit'], yi['error_type']) for yi in yd[key]}
        else:
            self.debug('no default fits file')
            fd = {}

        return fd

    def _get_default_fods(self):
        def extract_fit_dict(fods, yd):
            for yi in yd:
                fod = {'filter_outliers': yi.get('filter_outliers', False),
                       'iterations': yi.get('filter_iterations', 0),
                       'std_devs': yi.get('filter_std_devs', 0)}
                fods[yi['name']] = fod

        sfods, bsfods = {}, {}
        dfp = self._get_default_fits_file()
        if dfp:
            with open(dfp, 'r') as rfile:
                ys = yaml.load(rfile)
                extract_fit_dict(sfods, ys['signal'])
                extract_fit_dict(bsfods, ys['baseline'])

        return sfods, bsfods

    def _start_script(self, name):
        script = getattr(self, '{}_script'.format(name))
        self.debug('start {}'.format(name))
        if not self._alive:
            self.warning('run is not alive')
            return

        if not script:
            self.warning('no {} script'.format(name))
            return

        return True

    def _add_active_detector(self, di):
        spec = self.spectrometer_manager.spectrometer
        det = spec.get_detector(di)
        if det not in self._active_detectors:
            self._active_detectors.append(det)

    def _set_active_detectors(self, dets):
        spec = self.spectrometer_manager.spectrometer
        return [spec.get_detector(n) for n in dets]

    def _define_detectors(self, isotope, det):
        if self.spectrometer_manager:
            spec = self.spectrometer_manager.spectrometer
            spec.update_isotopes(isotope, det)

    def _activate_detectors(self, dets):
        """
            !!! this is a potential problem !!!
            need more sophisticated way to set up plot panel
            e.g PP has detectors H1, AX but AX, CDD are active.

            need to remove H1 and add CDD.

            or

            if memory leak not a problem simply always "create" new plots
            instead of only clearing data.

            or use both techniques

            if plot panel detectors != active detectors  "create"

        """
        self.debug('activate detectors')

        if self.plot_panel is None:
            create = True
        else:
            cd = set([d.name for d in self.plot_panel.detectors])
            ad = set(dets)
            create = cd - ad or ad - cd

        p = self._new_plot_panel(self.plot_panel, stack_order='top_to_bottom')
        self.plot_panel = p

        self._active_detectors = self._set_active_detectors(dets)

        if create:
            p.create(self._active_detectors)
        else:
            # p.clear_displays()
            p.isotope_graph.clear_plots()

        p.show_isotope_graph()

        self.debug('clear isotope group')

        # for iso in self.arar_age.isotopes:
        self.isotope_group.clear_isotopes()
        self.isotope_group.clear_error_components()
        self.isotope_group.clear_blanks()

        cb = False
        if (not self.spec.analysis_type.startswith('blank')
                and not self.spec.analysis_type.startswith('background')):
            cb = True

        # g = p.isotope_graph
        for d in self._active_detectors:
            self.debug('setting isotope det={}, iso={}'.format(d.name, d.isotope))
            self.isotope_group.set_isotope(d.isotope, d.name, (0, 0), correct_for_blank=cb)

            # for idx in self._get_plot_id_by_ytitle(g, d.isotope, '{}{}'.format(d.isotope, d.name)):
            #     plot = g.plots[idx]
            #     plot.set_regressor(iso.regressor)

        self._load_previous()

        self.debug('load analysis view')
        p.analysis_view.load(self)

    def _load_previous(self):
        if not self.spec.analysis_type.startswith('blank') and not self.spec.analysis_type.startswith('background'):
            pid, blanks, runid = self.previous_blanks

            self.debug('setting previous blanks')
            for iso, v in blanks.items():
                self.isotope_group.set_blank(iso, v[0], v[1])

            self._update_persister_spec(previous_blank_id=pid,
                                        previous_blanks=blanks,
                                        previous_blank_runid=runid)

        self.isotope_group.clear_baselines()

        baselines = self.previous_baselines
        for iso, v in baselines.items():
            self.isotope_group.set_baseline(iso, v[0], v[1])

    def _add_conditionals(self):
        klass_dict = {'actions': ActionConditional, 'truncations': TruncationConditional,
                      'terminations': TerminationConditional, 'cancelations': CancelationConditional,
                      'modifications': QueueModificationConditional}

        t = self.spec.conditionals
        self.debug('adding conditionals {}'.format(t))
        if t:
            p = os.path.join(paths.conditionals_dir, add_extension(t, '.yaml'))
            if os.path.isfile(p):
                self.debug('extract conditionals from file. {}'.format(p))
                with open(p, 'r') as rfile:
                    yd = yaml.load(rfile)
                    failure = False
                    for kind, items in six.iteritems(yd):
                        try:
                            klass = klass_dict[kind]
                        except KeyError:
                            self.debug('Invalid conditional kind="{}"'.format(kind))
                            continue

                        for cd in items:
                            try:
                                # trim off s
                                if kind.endswith('s'):
                                    kind = kind[:-1]

                                self._conditional_appender(kind, cd, klass, location=p)
                            except BaseException as e:
                                self.debug('Failed adding {}. excp="{}", cd={}'.format(kind, e, cd))
                                failure = True

                    if failure:
                        if not self.confirmation_dialog('Failed to add Conditionals. Would you like to continue?'):
                            self.cancel_run(do_post_equilibration=False)
            else:
                try:
                    c, start = t.split(',')
                    pat = '<=|>=|[<>=]'
                    attr = re.split(pat, c)[0]

                    freq = 1
                    acr = 0.5
                except Exception as e:
                    self.debug('conditionals parse failed {} {}'.format(e, t))
                    return

                self.py_add_truncation(attr=attr, teststr=c,
                                       start_count=int(start),
                                       frequency=freq,
                                       abbreviated_count_ratio=acr)

    def _get_measurement_parameter(self, key, default=None):
        return self._get_yaml_parameter(self.measurement_script, key, default)

    def _get_extraction_parameter(self, key, default=None):
        return self._get_yaml_parameter(self.extraction_script, key, default)

    def _new_plot_panel(self, plot_panel, stack_order='bottom_to_top'):

        title = self.runid
        sample, irradiation = self.spec.sample, self.spec.display_irradiation
        if sample:
            title = '{}   {}'.format(title, sample)
        if irradiation:
            title = '{}   {}'.format(title, irradiation)

        if plot_panel is None:
            from pychron.experiment.plot_panel import PlotPanel

            plot_panel = PlotPanel(
                stack_order=stack_order,
                info_func=self.info,
                isotope_group=self.isotope_group)

        self.debug('*************** Set Analysis View {}'.format(self.experiment_type))
        plot_panel.set_analysis_view(self.experiment_type,
                                     analysis_type=self.spec.analysis_type,
                                     analysis_id=self.runid)
        # an = plot_panel.analysis_view
        # an.load(self)
        plot_panel.trait_set(plot_title=title)

        return plot_panel

    def _convert_valve(self, valve):
        if valve and not isinstance(valve, (tuple, list)):
            if ',' in valve:
                valve = list(map(str.strip, valve.split(',')))
            else:
                valve = (valve,)
        return valve

    def _equilibrate(self, evt, eqtime=15, inlet=None, outlet=None,
                     delay=3,
                     do_post_equilibration=True, close_inlet=True):

        inlet = self._convert_valve(inlet)
        outlet = self._convert_valve(outlet)

        elm = self.extraction_line_manager
        if elm:
            if outlet:
                # close mass spec ion pump
                for o in outlet:
                    for i in range(3):
                        ok, changed = elm.close_valve(o, mode='script')
                        if ok:
                            break
                        else:
                            time.sleep(0.1)
                    else:
                        from pychron.core.ui.gui import invoke_in_main_thread
                        invoke_in_main_thread(self.warning_dialog, 'Equilibration: Failed to Close "{}"'.format(o))
                        self.cancel_run(do_post_equilibration=False)
                        return

            if inlet:
                self.info('waiting {}s before opening inlet value {}'.format(delay, inlet))
                time.sleep(delay)

                # open inlet
                for i in inlet:
                    for j in range(3):
                        ok, changed = elm.open_valve(i, mode='script')
                        if ok:
                            break
                        else:
                            time.sleep(0.1)
                    else:
                        from pychron.core.ui.gui import invoke_in_main_thread
                        invoke_in_main_thread(self.warning_dialog, 'Equilibration: Failed to Open "{}"'.format(i))
                        self.cancel_run(do_post_equilibration=False)
                        return

        # set the passed in event
        evt.set()
        # delay for eq time
        self.info('equilibrating for {}sec'.format(eqtime))
        time.sleep(eqtime)

        if self._alive:
            # analyze the equilibration
            try:
                self._analyze_equilibration()
            except TypeError as e:
                self.debug('AutomatedRun._equilibrate _analyze_equilibration error. TypeError={}'.format(e))

            self.heading('Equilibration Finished')
            if elm and inlet and close_inlet:
                for i in inlet:
                    elm.close_valve(i, mode='script')

            if do_post_equilibration:
                self.do_post_equilibration()

            if self.overlap_evt:
                self.debug('setting overlap event. next run ok to start extraction')
                self.overlap_evt.set()

    def _analyze_equilibration(self):
        if self.plot_panel:
            g = self.plot_panel.sniff_graph
            xmi, xma = g.get_x_limits()
            xma *= 1.25
            g.set_x_limits(xmi, xma)

            fxs = linspace(xmi, xma)
            for i, p in enumerate(g.plots):
                try:
                    xs = g.get_data(i)
                except IndexError:
                    continue

                ys = g.get_data(i, axis=1)
                if ys is None:
                    continue

                for ni, color, yoff in ((5, 'red', 30), (4, 'green', 10), (3, 'blue', -10), (2, 'orange', -30)):
                    xsi, ysi = xs[-ni:], ys[-ni:]

                    g.new_series(xsi, ysi, type='scatter', plotid=i, color=color,
                                 marker_size=2.5)

                    coeffs = polyfit(xsi, ysi, 1)
                    fys = polyval(coeffs, fxs)
                    g.new_series(fxs, fys, type='line', plotid=i, color=color)
                    txt = 'Slope ({})={:0.3f}'.format(ni, coeffs[0])
                    g.add_plot_label(txt, plotid=i, overlay_position='inside right',
                                     font='modern 14',
                                     bgcolor='white',
                                     color=color,
                                     y_offset=yoff)

            g.redraw()

    def _update_labels(self):
        self.debug('update labels {}'.format(self.plot_panel))
        if self.plot_panel:
            for g in (self.plot_panel.isotope_graph, self.plot_panel.sniff_graph):
                if g:
                    self.debug('update labels "{}"'.format(g))
                    # update the plot_panel labels
                    plots = g.plots
                    n = len(plots)

                    names = []
                    multiples = []
                    for i, det in enumerate(self._active_detectors):
                        if i < n:
                            name = det.isotope
                            if name in names:
                                multiples.append(name)
                                name = '{}{}'.format(name, det.name)

                            plots[i].y_axis.title = name
                            self.debug('setting label {} {} {}'.format(i, det.name, name))
                            names.append(name)

                    for i, det in enumerate(self._active_detectors):
                        if i < n:
                            name = det.isotope
                            if name in multiples:
                                self.debug('second setting label {} {} {}'.format(i, det.name, name))
                                plots[i].y_axis.title = '{}{}'.format(name, det.name)
                    g.refresh()

    def _update_detectors(self):
        for det in self._active_detectors:
            self.isotope_group.set_isotope_detector(det)
        # print 'aaaa',self.isotope_group.keys()
        for det in self._active_detectors:
            self.isotope_group.set_isotope_detector(det, add=True)

        self._load_previous()

    def _set_hv_position(self, pos, detector, update_detectors=True,
                         update_labels=True, update_isotopes=True):
        ion = self.ion_optics_manager
        if ion is not None:
            change = ion.hv_position(pos, detector, update_isotopes=update_isotopes)

    def _set_magnet_position(self, pos, detector,
                             use_dac=False, update_detectors=True,
                             update_labels=True, update_isotopes=True,
                             remove_non_active=True):
        change = False
        ion = self.ion_optics_manager
        if ion is not None:
            change = ion.position(pos, detector, use_dac=use_dac, update_isotopes=update_isotopes)

        if update_labels:
            from pychron.core.ui.gui import invoke_in_main_thread
            invoke_in_main_thread(self._update_labels)

        if update_detectors:
            self._update_detectors()

        if remove_non_active:
            for k in self.isotope_group.keys():
                iso = self.isotope_group.isotopes[k]
                det = next((di for di in self._active_detectors if di.isotope == iso.name), None)
                if det is None:
                    self.isotope_group.pop(k)

            def key(v):
                return v[1].name

            def key2(v):
                return v[1].detector

            for name, items in groupby(sorted(list(self.isotope_group.items()), key=key), key=key):
                items = list(items)
                if len(items) > 1:
                    for det, items in groupby(sorted(items, key=key2), key=key2):

                        items = list(items)
                        if len(items) > 1:
                            for k, v in items:
                                if v.name == k:
                                    self.isotope_group.isotopes.pop(k)

            self.debug('cleaned isotoped group {}'.format(list(self.isotope_group.keys())))

        if self.plot_panel:
            self.debug('load analysis view')
            self.plot_panel.analysis_view.load(self)
            self.plot_panel.analysis_view.refresh_needed = True

        return change

    def update_detector_isotope_pairing(self, detectors, isotopes):
        self.debug('update detector isotope pairing')
        self.debug('detectors={}'.format(detectors))
        self.debug('isotopes={}'.format(isotopes))

        for di in self._active_detectors:
            di.isotope = ''

        for di, iso in zip(detectors, isotopes):
            self.debug('updating pairing {} - {}'.format(di, iso))
            det = self.get_detector(di)
            det.isotope = iso

            # self._update_labels()
            # self._update_detectors()

    def _get_data_generator(self):
        def gen():
            cnt = 0
            fcnt = self.failed_intensity_count_threshold

            spec = self.spectrometer_manager.spectrometer
            self._intensities = {}
            while 1:
                try:
                    k, s = spec.get_intensities(tagged=True)
                except NoIntensityChange:
                    self.warning('Canceling Run. Intensity from mass spectrometer not changing')
                    self.cancel_run(state='failed')
                    yield None

                if not k:
                    cnt += 1
                    self.info('Failed getting intensity from mass spectrometer {}/{}'.format(cnt, fcnt))
                    if cnt >= fcnt:
                        self.warning('Canceling Run. Failed getting intensity from mass spectrometer')

                        # do we need to cancel the experiment or will the subsequent pre run
                        # checks sufficient to catch spectrometer communication errors.
                        self.cancel_run(state='failed')
                        yield None
                    else:
                        yield None, None
                else:
                    # reset the counter
                    cnt = 0
                    if self.intensity_scalar:
                        s = [si * self.intensity_scalar for si in s]

                    self._intensities['tags'] = k
                    self._intensities['signals'] = s

                    yield k, s

        return gen()

    def _whiff(self, ncounts, conditionals, starttime, starttime_offset, series, fit_series):
        """
        conditionals: list of dicts
        """
        for ci in conditionals:
            if ci.get('start') is None:
                ci['start'] = ncounts

        conds = [conditional_from_dict(ci, ActionConditional) for ci in conditionals]
        self.isotope_group.conditional_modifier = 'whiff'
        self.collector.set_temporary_conditionals(conds)
        self.py_data_collection(None, ncounts, starttime, starttime_offset, series, fit_series, group='whiff')
        self.collector.clear_temporary_conditionals()
        self.isotope_group.conditional_modifier = None

        result = self.collector.measurement_result
        self._update_persister_spec(whiff_result=result)
        self.debug('WHIFF Result={}'.format(result))
        return result

    def _peak_hop(self, ncycles, ncounts, hops, grpname,
                  starttime, starttime_offset, series,
                  check_conditionals):
        """
            ncycles: int
            hops: list of tuples

                hop = 'Isotope:Det[,Isotope:Det,...]', Count, Settling Time(s)

                ex.
                hop = 'Ar40:H1,Ar36:CDD', 10, 1
        """
        self.peak_hop_collector.trait_set(ncycles=ncycles)

        self.peak_hop_collector.set_hops(hops)

        self.persister.build_peak_hop_tables(grpname, hops)
        data_writer = self.persister.get_data_writer(grpname)

        return self._measure(grpname,
                             data_writer,
                             ncounts,
                             starttime, starttime_offset,
                             series, check_conditionals, self.signal_color)

    def _sniff(self, ncounts, starttime, starttime_offset, series):
        self.debug('py_sniff')

        if not self._alive:
            return
        p = self.plot_panel
        if p:
            p._ncounts = ncounts
            p.is_baseline = False
            # p.isotope_graph.set_x_limits(min_=0, max_=1, plotid=0)
            self.plot_panel.show_sniff_graph()

        gn = 'sniff'

        self.persister.build_tables(gn, self._active_detectors, ncounts)
        # mem_log('build tables')

        check_conditionals = False
        writer = self.persister.get_data_writer(gn)

        result = self._measure(gn,
                               writer,
                               ncounts, starttime, starttime_offset,
                               series,
                               check_conditionals, self.sniff_color)

        return result

    def _measure(self, grpname, data_writer,
                 ncounts, starttime, starttime_offset,
                 series, check_conditionals, color, script=None):

        if script is None:
            script = self.measurement_script

        # mem_log('pre measure')
        if not self.spectrometer_manager:
            self.warning('no spectrometer manager')
            return True

        self.info('measuring {}. ncounts={}'.format(grpname, ncounts),
                  color=MEASUREMENT_COLOR)

        get_data = self._get_data_generator()
        debug = globalv.experiment_debug

        if debug:
            period = 1
        else:
            period = self._integration_seconds

        m = self.collector

        m.trait_set(# automated_run=self,
                    # console_display=self.experiment_executor.console_display,
                    measurement_script=script,
                    detectors=self._active_detectors,
                    collection_kind=grpname,
                    series_idx=series,
                    check_conditionals=check_conditionals,
                    ncounts=ncounts,
                    period_ms=period * 1000,
                    data_generator=get_data,
                    data_writer=data_writer,
<<<<<<< HEAD
                    trigger = self.spectrometer_manager.spectrometer.trigger_acq,
=======
                    trigger=self.spectrometer_manager.spectrometer.trigger_acq,
>>>>>>> b40023d0
                    starttime=starttime,
                    experiment_type=self.experiment_type,
                    refresh_age=self.spec.analysis_type in ('unknown', 'cocktail'))

        if self.plot_panel:
            self.plot_panel.integration_time = period
            self.plot_panel.set_ncounts(ncounts)
            self.plot_panel.total_counts += ncounts

            # from pychron.core.ui.gui import invoke_in_main_thread
            # invoke_in_main_thread(self._setup_isotope_graph, starttime_offset, color, grpname)
            # if grpname == 'sniff':
            #     invoke_in_main_thread(self._setup_sniff_graph, starttime_offset, color)
            # elif grpname == 'baseline':
            #     invoke_in_main_thread(self._setup_baseline_graph, starttime_offset, color)

            if grpname == 'sniff':
                self._setup_isotope_graph(starttime_offset, color, grpname)
                self._setup_sniff_graph(starttime_offset, color)
            elif grpname == 'baseline':
                self._setup_baseline_graph(starttime_offset, color)
            else:
                self._setup_isotope_graph(starttime_offset, color, grpname)

        # time.sleep(0.5)
        with self.persister.writer_ctx():
            m.measure()

        # mem_log('post measure')
        if m.terminated:
            self.debug('measurement terminated')
            self.cancel_run(state='terminated')
        if m.canceled:
            self.debug('measurement collection canceled')
            self.cancel_run()
            self.executor_event = {'kind': 'cancel', 'confirm': False, 'err': m.err_message}

        return not m.canceled

    def _setup_baseline_graph(self, starttime_offset, color):
        graph = self.plot_panel.baseline_graph
        mi, ma = graph.get_x_limits()

        max_ = ma
        min_ = mi
        tc = self.plot_panel.total_counts
        if tc > ma or ma == Inf:
            max_ = tc * self._integration_seconds

        if starttime_offset > mi:
            min_ = -starttime_offset

        graph.set_x_limits(min_=min_, max_=max_ * 1.1)
        series = 0
        # for k, iso in se:
        for det in self._active_detectors:
            idx = graph.get_plotid_by_ytitle(det.name)
            if idx is not None:
                try:
                    graph.series[idx][series]
                except IndexError as e:
                    graph.new_series(marker='circle',
                                     color=color,
                                     type='scatter',
                                     marker_size=1.25,
                                     fit='linear',
                                     plotid=idx,
                                     use_error_envelope=False,
                                     add_inspector=False,
                                     add_tools=False)

    def _setup_sniff_graph(self, starttime_offset, color):
        graph = self.plot_panel.sniff_graph
        mi, ma = graph.get_x_limits()

        max_ = ma
        min_ = mi
        tc = self.plot_panel.total_counts
        if tc > ma or ma == Inf:
            max_ = tc * 1.1

        if starttime_offset > mi:
            min_ = -starttime_offset

        graph.set_x_limits(min_=min_, max_=max_)

        series = self.collector.series_idx
        for k, iso in six.iteritems(self.isotope_group):

            idx = self._get_plot_id_by_ytitle(graph, iso.name, k)

            if idx is not None:
                try:
                    graph.series[idx][series]
                except IndexError as e:
                    graph.new_series(marker='circle',
                                     color=color,
                                     type='scatter',
                                     marker_size=1.25,
                                     fit=None,
                                     plotid=idx,
                                     use_error_envelope=False,
                                     add_inspector=False,
                                     add_tools=False)

    def _get_plot_id_by_ytitle(self, graph, iso, k):
        idx = graph.get_plotid_by_ytitle(k)
        if idx is None:
            if not isinstance(iso, str):
                iso = iso.name
            idx = graph.get_plotid_by_ytitle(iso)
        return idx

    def _setup_isotope_graph(self, starttime_offset, color, grpname):
        """
            execute in main thread is necessary.
            set the graph limits and construct the necessary series
            set 0-count fits

        """

        graph = self.plot_panel.isotope_graph
        # update limits
        mi, ma = graph.get_x_limits()

        max_ = ma
        min_ = mi
        tc = self.plot_panel.total_counts
        if tc > ma or ma == Inf:
            max_ = tc * 1.1

        if starttime_offset > mi:
            min_ = -starttime_offset

        graph.set_x_limits(min_=min_, max_=max_)
        regressing = grpname != 'sniff'
        series = self.collector.series_idx
        for k, iso in self.isotope_group.iteritems():
            idx = self._get_plot_id_by_ytitle(graph, iso.name, k)
            if idx is not None:
                try:
                    graph.series[idx][series]
                except IndexError as e:
                    fit = None if grpname == 'sniff' else iso.get_fit(0)
                    graph.new_series(marker='circle',
                                     color=color,
                                     type='scatter',
                                     marker_size=1.25,
                                     fit=fit,
                                     plotid=idx,
                                     use_error_envelope=False,
                                     add_inspector=False,
                                     add_tools=False)
                if regressing:
                    graph.set_regressor(iso.regressor, idx)

        scnt, fcnt = (2, 1) if regressing else (1, 0)
        self.debug(
            '"{}" increment series count="{}" fit count="{}" regressing="{}"'.format(grpname, scnt, fcnt, regressing))

        self.measurement_script.increment_series_counts(scnt, fcnt)

    def _wait_for(self, predicate, msg):
        st = time.time()
        i = 0
        while self._alive:
            time.sleep(1.0)
            et = time.time() - st
            if predicate(et):
                break

            if i % 5 == 0:
                self.debug(msg(et))
                i = 0
            i += 1

    def _wait_for_min_ms_pumptime(self):
        overlap, mp = self.spec.overlap

        pt = self.min_ms_pumptime
        if not overlap:
            self.debug('no overlap. not waiting for min ms pumptime')
            return

        if self.is_first:
            self.debug('this is the first run. not waiting for min ms pumptime')
            return

        if not mp:
            self.debug('using default min ms pumptime={}'.format(pt))
            mp = pt

        # ensure mim mass spectrometer pump time
        # wait until pumping started
        self.debug('wait for mass spec pump out to start')
        self._wait_for(lambda x: not self.ms_pumptime_start is None,
                       msg=lambda x: 'waiting for mass spec pumptime to start {:0.2f}'.format(x))
        self.debug('mass spec pump out to started')

        # wait for min pump time
        pred = lambda x: self.elapsed_ms_pumptime > mp
        msg = lambda x: 'waiting for min mass spec pumptime {}, elapse={:0.2f}'.format(mp, x)
        self._wait_for(pred, msg)
        self.debug('min pumptime elapsed {} {}'.format(mp, self.elapsed_ms_pumptime))

    # ===============================================================================
    # scripts
    # ===============================================================================
    def _load_script(self, name):
        script = None
        sname = getattr(self.script_info, '{}_script_name'.format(name))
        if sname and sname != NULL_STR:
            sname = self._make_script_name(sname)
            script = self._bootstrap_script(sname, name)

        return script

    def _bootstrap_script(self, fname, name):
        # global SCRIPTS
        global WARNED_SCRIPTS

        def warn(fn, e):
            self.spec.executable = False

            if fn not in WARNED_SCRIPTS:
                WARNED_SCRIPTS.append(fn)
                self.warning_dialog('Invalid Script {}\n{}'.format(fn, e))

        self.debug('loading script "{}"'.format(fname))
        func = getattr(self, '_{}_script_factory'.format(name))
        s = func()
        # valid = True
        if s and os.path.isfile(s.filename):
            if s.bootstrap():
                s.set_default_context()
        else:
            # valid = False
            fname = s.filename if s else fname
            e = 'Not a file'
            warn(fname, e)

        # if valid:
        #     SCRIPTS[fname] = s
        return s

    def _measurement_script_factory(self):
        from pychron.pyscripts.measurement_pyscript import MeasurementPyScript

        sname = self.script_info.measurement_script_name
        root = paths.measurement_dir
        sname = self._make_script_name(sname)

        ms = MeasurementPyScript(root=root,
                                 name=sname,
                                 automated_run=self,
                                 runner=self.runner)
        return ms

    def _extraction_script_factory(self, klass=None):
        root = paths.extraction_dir
        ext = self._ext_factory(root, self.script_info.extraction_script_name,
                                klass=klass)
        if ext is not None:
            ext.automated_run = self
        return ext

    def _post_measurement_script_factory(self):
        root = paths.post_measurement_dir
        return self._ext_factory(root, self.script_info.post_measurement_script_name)

    def _post_equilibration_script_factory(self):
        root = paths.post_equilibration_dir
        return self._ext_factory(root, self.script_info.post_equilibration_script_name)

    def _ext_factory(self, root, file_name, klass=None):
        file_name = self._make_script_name(file_name)
        if os.path.isfile(os.path.join(root, file_name)):
            if klass is None:
                from pychron.pyscripts.extraction_line_pyscript import ExtractionPyScript

                klass = ExtractionPyScript

            obj = klass(
                root=root,
                name=file_name,
                runner=self.runner)

            return obj

    def _make_script_name(self, name):
        name = '{}_{}'.format(self.spec.mass_spectrometer.lower(), name)
        return add_extension(name, '.py')

    def _setup_context(self, script):
        """
            setup_context to expose variables to the pyscript
        """
        ctx = self.spec.make_script_context()
        script.setup_context(is_last=self.is_last, **ctx)

    def _get_yaml_parameter(self, script, key, default):
        if not script:
            return default

        m = ast.parse(script.text)
        docstr = ast.get_docstring(m)
        if docstr:
            docstr = docstr.strip()
            # self.debug('{} {} metadata\n{}'.format(script.name, key, docstr))
            try:
                params = yaml.load(docstr)
                return params[key]
            except KeyError:
                self.warning('No value "{}" in metadata'.format(key))
            except TypeError:
                self.warning('Invalid yaml docstring in "{}". Could not retrieve "{}"'.format(script.name, key))
        else:
            self.debug('No metadata section in "{}". Using default "{}" value for "{}"'.format(script.name,
                                                                                               default, key))

        return default

    def _get_collector(self):
        c = self.peak_hop_collector if self.is_peak_hop else self.multi_collector
        return c

    def _assemble_extraction_blob(self):
        _names, txt = self._assemble_script_blob(kinds=('extraction', 'post_equilibration', 'post_measurement'))
        return txt

    def _assemble_script_blob(self, kinds=None):
        if kinds is None:
            kinds = 'extraction', 'measurement', 'post_equilibration', 'post_measurement'
        okinds = []
        bs = []
        for s in kinds:
            sc = getattr(self, '{}_script'.format(s))
            if sc is not None:
                bs.append((sc.name, sc.toblob()))
                okinds.append(s)

        return assemble_script_blob(bs, kinds=okinds)

    # ===============================================================================
    # handlers
    # ===============================================================================
    def _runner_changed(self, new):
        self.debug('Runner runner:{}'.format(new))
        for s in ['measurement', 'extraction', 'post_equilibration', 'post_measurement']:
            sc = getattr(self, '{}_script'.format(s))
            if sc is not None:
                setattr(sc, 'runner', new)

    # ===============================================================================
    # defaults
    # ===============================================================================
    def _peak_hop_collector_default(self):
        from pychron.experiment.automated_run.peak_hop_collector import PeakHopCollector

        c = PeakHopCollector(console_display=self.console_display,
                             automated_run=self)
        return c

    def _multi_collector_default(self):
        from pychron.experiment.automated_run.multi_collector import MultiCollector

        c = MultiCollector(console_display=self.console_display,
                           automated_run=self)
        return c

    # ===============================================================================
    # property get/set
    # ===============================================================================
    @property
    def elapsed_ms_pumptime(self):
        return time.time() - self.ms_pumptime_start

# ============= EOF =============================================<|MERGE_RESOLUTION|>--- conflicted
+++ resolved
@@ -2302,11 +2302,7 @@
                     period_ms=period * 1000,
                     data_generator=get_data,
                     data_writer=data_writer,
-<<<<<<< HEAD
-                    trigger = self.spectrometer_manager.spectrometer.trigger_acq,
-=======
                     trigger=self.spectrometer_manager.spectrometer.trigger_acq,
->>>>>>> b40023d0
                     starttime=starttime,
                     experiment_type=self.experiment_type,
                     refresh_age=self.spec.analysis_type in ('unknown', 'cocktail'))
