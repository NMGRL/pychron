--- conflicted
+++ resolved
@@ -113,12 +113,9 @@
     multi_collector = Instance('pychron.experiment.automated_run.multi_collector.MultiCollector')
     peak_hop_collector = Instance('pychron.experiment.automated_run.peak_hop_collector.PeakHopCollector')
     persister = Instance('pychron.experiment.automated_run.persistence.AutomatedRunPersister', ())
-<<<<<<< HEAD
     dvc_persister = Instance('pychron.experiment.dvc.Persister', ())
 
-=======
     xls_persister = Instance('pychron.experiment.automated_run.persistence.ExcelPersister')
->>>>>>> 7dfd8fdc
     system_health = Instance('pychron.experiment.health.series.SystemHealthSeries')
 
     collector = Property
@@ -189,24 +186,18 @@
         return self._whiff(ncounts, conditionals, starttime, starttime_offset, series, fit_series)
 
     def py_reset_data(self):
-<<<<<<< HEAD
-        self.persister.pre_measurement_save()
-        if self.use_dvc:
-            self.dvc_persister.pre_measurement_save()
-=======
         # self.persister.pre_measurement_save()
         self._persister_action('pre_measurement_save')
-
+        
     def _persister_action(self, func, *args, **kw):
         getattr(self.persister, func)(*args, **kw)
-        if self.xls_persister:
+        for p in (self.xls_persister, self.dvc_persister):
             try:
-                getattr(self.xls_persister, func)(*args, **kw)
+                getattr(p, func)(*args, **kw)
             except BaseException, e:
                 self.warning('excel persister action failed. func={}, excp={}'.format(func, e))
                 import traceback
                 traceback.print_exc()
->>>>>>> 7dfd8fdc
 
     def py_set_integration_time(self, v):
         self.set_integration_time(v)
@@ -541,14 +532,8 @@
             ion.do_peak_center(new_thread=False, save=save, message='automated run peakcenter', timeout=300)
 
             if pc.result:
-<<<<<<< HEAD
-                self.persister.save_peak_center_to_file(pc)
-                if self.use_dvc:
-                    self.dvc_persister.save_peak_center(pc)
-=======
                 self._persister_action('save_peak_center_to_file', pc)
                 # self.persister.save_peak_center_to_file(pc)
->>>>>>> 7dfd8fdc
 
     def py_coincidence_scan(self):
         pass
@@ -839,23 +824,6 @@
             if self.spectrometer_manager:
                 # get current spectrometer values
                 # maybe this should be done during pre_measurement_save
-<<<<<<< HEAD
-
-                kw = dict(spec_dict=self.spectrometer_manager.make_parameters_dict(),
-                          defl_dict=self.spectrometer_manager.make_deflections_dict(),
-                          gains=self.spectrometer_manager.make_gains_list(),
-                          active_detectors=self._active_detectors)
-
-                if self.use_dvc:
-                    self.dvc_persister.trait_set(**kw)
-
-                self.persister.trait_set(**kw)
-
-            # save to database
-            self.persister.post_measurement_save()
-            if self.use_dvc:
-                self.dvc_persister.post_measurement_save()
-=======
                 # self.persister.trait_set(spec_dict=self.spectrometer_manager.make_parameters_dict(),
                 # defl_dict=self.spectrometer_manager.make_deflections_dict(),
                 # gains=self.spectrometer_manager.make_gains_list(),
@@ -868,7 +836,6 @@
             # save to database
             self._persister_action('post_measurement_save')
             # self.persister.post_measurement_save()
->>>>>>> 7dfd8fdc
 
             # save analysis. don't cancel immediately
             ret = None
@@ -970,38 +937,6 @@
         if self.extraction_script:
             ext_pos = self.extraction_script.get_extraction_positions()
 
-<<<<<<< HEAD
-        params = dict(uuid=self.uuid,
-                      runid=self.runid,
-                      save_as_peak_hop=False,
-                      run_spec=self.spec,
-                      arar_age=self.arar_age,
-                      positions=self.spec.get_position_list(),
-                      auto_save_detector_ic=auto_save_detector_ic,
-                      extraction_positions=ext_pos,
-                      sensitivity_multiplier=sens,
-                      experiment_queue_name=eqn,
-                      experiment_queue_blob=eqb,
-                      extraction_name=ext_name,
-                      extraction_blob=ext_blob,
-                      # extraction_path=ext_path,
-                      measurement_name=ms_name,
-                      measurement_blob=ms_blob,
-                      # measurement_path=ms_path,
-                      previous_blank_id=pb[0],
-                      previous_blanks=pb[1],
-                      previous_blank_runid=pb[2],
-                      runscript_name=script_name,
-                      runscript_blob=script_blob,
-                      signal_fods=sfods,
-                      baseline_fods=bsfods)
-
-        if self.use_dvc:
-            self.dvc_persister.trait_set(**params)
-            self.dvc_persister.initialize()
-
-        self.persister.trait_set(**params)
-=======
         self._persister_action('trait_set', save_as_peak_hop=False,
                                run_spec=self.spec,
                                arar_age=self.arar_age,
@@ -1022,27 +957,6 @@
                                signal_fods=sfods,
                                baseline_fods=bsfods)
 
-        # self.persister.trait_set(save_as_peak_hop=False,
-        # run_spec=self.spec,
-        #                          arar_age=self.arar_age,
-        #                          positions=self.spec.get_position_list(),
-        #                          auto_save_detector_ic=auto_save_detector_ic,
-        #                          extraction_positions=ext_pos,
-        #                          sensitivity_multiplier=sens,
-        #                          experiment_queue_name=eqn,
-        #                          experiment_queue_blob=eqb,
-        #                          extraction_name=ext_name,
-        #                          extraction_blob=ext_blob,
-        #                          measurement_name=ms_name,
-        #                          measurement_blob=ms_blob,
-        #                          previous_blank_id=pb[0],
-        #                          previous_blanks=pb[1],
-        #                          runscript_name=script_name,
-        #                          runscript_blob=script_blob,
-        #                          signal_fods=sfods,
-        #                          baseline_fods=bsfods)
->>>>>>> 7dfd8fdc
-
     # ===============================================================================
     # doers
     # ===============================================================================
@@ -1055,14 +969,8 @@
     def do_extraction(self):
         self.debug('do extraction')
 
-<<<<<<< HEAD
-        self.persister.pre_extraction_save()
-        if self.use_dvc:
-            self.dvc_persister.pre_extraction_save()
-=======
         self._persister_action('pre_extraction_save')
         # self.persister.pre_extraction_save()
->>>>>>> 7dfd8fdc
 
         self.info_color = EXTRACTION_COLOR
         msg = 'Extraction Started {}'.format(self.extraction_script.name)
@@ -1107,14 +1015,8 @@
             oblob = self.extraction_script.get_output_blob()
             snapshots = self.extraction_script.snapshots
 
-<<<<<<< HEAD
-            self.persister.post_extraction_save(rblob, oblob, snapshots)
-            if self.use_dvc:
-                self.dvc_persister.post_extraction_save(rblob, oblob, snapshots)
-=======
             self._persister_action('post_extraction_save', rblob, oblob, snapshots)
             # self.persister.post_extraction_save(rblob, oblob, snapshots)
->>>>>>> 7dfd8fdc
             self.heading('Extraction Finished')
             self.info_color = None
 
