--- conflicted
+++ resolved
@@ -191,17 +191,6 @@
 
     persistence_spec = Instance(PersistenceSpec)
 
-<<<<<<< HEAD
-    intensity_scalar = Float
-    _intensities = None
-
-    def bind_preferences(self):
-        prefid = 'pychron.experiment'
-        bind_preference(self, 'use_peak_center_threshold', '{}.use_peak_center_threshold'.format(prefid))
-        bind_preference(self, 'peak_center_threshold1', '{}.peak_center_threshold1'.format(prefid))
-        bind_preference(self, 'peak_center_threshold2', '{}.peak_center_threshold2'.format(prefid))
-        bind_preference(self, 'peak_center_threshold_window', '{}.peak_center_threshold_window'.format(prefid))
-=======
     experiment_type = Str(AR_AR)
     laboratory = Str
     instrument_name = Str
@@ -228,7 +217,6 @@
         self.persister.set_preferences(preferences)
         self.multi_collector.console_set_preferences(preferences, 'pychron.experiment')
         self.peak_hop_collector.console_set_preferences(preferences, 'pychron.experiment')
->>>>>>> f0dc2fcd
 
     # ===============================================================================
     # pyscript interface
@@ -242,10 +230,6 @@
 
             return self._intensities['signals'][idx]
 
-<<<<<<< HEAD
-    def py_generate_ic_mftable(self, detectors, refiso):
-        return self._generate_ic_mftable(detectors, refiso)
-=======
     def py_set_intensity_scalar(self, v):
         self.intensity_scalar = v
         return True
@@ -256,7 +240,6 @@
 
     def py_generate_ic_mftable(self, detectors, refiso, peak_center_config=None, update_existing=True):
         return self._generate_ic_mftable(detectors, refiso, peak_center_config, update_existing)
->>>>>>> f0dc2fcd
 
     def py_whiff(self, ncounts, conditionals, starttime, starttime_offset, series=0, fit_series=0):
         return self._whiff(ncounts, conditionals, starttime, starttime_offset, series, fit_series)
@@ -2326,9 +2309,6 @@
             self.plot_panel.total_counts += ncounts
             from pychron.core.ui.gui import invoke_in_main_thread
             invoke_in_main_thread(self._setup_isotope_graph, starttime_offset, color, grpname)
-<<<<<<< HEAD
-            time.sleep(0.5)
-=======
             if grpname == 'sniff':
                 invoke_in_main_thread(self._setup_sniff_graph, starttime_offset, color)
             elif grpname == 'baseline':
@@ -2336,7 +2316,6 @@
 
             if self.spec.analysis_type in ('unknown', 'cocktail'):
                 invoke_in_main_thread(self._setup_figure_graph)
->>>>>>> f0dc2fcd
 
         time.sleep(0.5)
         with self.persister.writer_ctx():
