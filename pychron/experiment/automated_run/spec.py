--- conflicted
+++ resolved
@@ -15,28 +15,14 @@
 # ===============================================================================
 
 # ============= enthought library imports =======================
-<<<<<<< HEAD
-import hashlib
-import os
-
 from traits.api import Str, Int, Bool, Float, Property, \
     Enum, on_trait_change, CStr, Long, HasTraits
-
-
-=======
-from traits.api import Str, Int, Bool, Float, Property, \
-    Enum, on_trait_change, CStr, Long, HasTraits
->>>>>>> fa7878ec
 # ============= standard library imports ========================
 import hashlib
 from datetime import datetime
 import uuid
 # ============= local library imports  ==========================
-<<<<<<< HEAD
-from pychron.core.helpers.filetools import add_extension
-=======
 from pychron.core.helpers.filetools import remove_extension
->>>>>>> fa7878ec
 from pychron.core.helpers.logger_setup import new_logger
 from pychron.experiment.utilities.identifier import get_analysis_type, make_rid, make_runid, is_special, \
     convert_extract_device
@@ -501,19 +487,8 @@
     @property
     def script_hash(self):
         ctx = self.make_script_context()
-<<<<<<< HEAD
-        for k, d in (('measurement', paths.measurement_dir), ('extraction', paths.extraction_dir)):
-            s = getattr(self, '{}_script'.format(k))
-            if s:
-                s = '{}_{}'.format(self.mass_spectrometer.lower(), s)
-                p = os.path.join(d, add_extension(s, '.py'))
-                with open(p, 'r') as rfile:
-                    txt = rfile.read()
-                    ctx[k] = txt
-=======
         ctx['measurement'] = self.measurement_script
         ctx['extraction'] = self.extraction_script
->>>>>>> fa7878ec
 
         md5 = hashlib.md5()
         for k, v in sorted(ctx.items()):
