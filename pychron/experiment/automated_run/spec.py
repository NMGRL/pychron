--- conflicted
+++ resolved
@@ -15,10 +15,7 @@
 # ===============================================================================
 
 # ============= enthought library imports =======================
-<<<<<<< HEAD
-=======
 import hashlib
->>>>>>> 1a4c5704
 
 from traits.api import Str, Int, Bool, Float, Property, \
     Enum, on_trait_change, CStr, Long, HasTraits
@@ -274,14 +271,7 @@
             md, klass = '.'.join(args[:-1]), args[-1]
 
             md = __import__(md, fromlist=[klass])
-<<<<<<< HEAD
             run = getattr(md, klass)()
-=======
-            # md = imp.find_module(md)
-            run = getattr(md, klass)()
-
-            # run = self.run_klass()
->>>>>>> 1a4c5704
 
         for si in SCRIPT_KEYS:
             setattr(run.script_info, '{}_script_name'.format(si),
@@ -404,23 +394,6 @@
                 return self.user_defined_aliquot
         return self._aliquot
 
-<<<<<<< HEAD
-=======
-        # return a
-        # # a=self._aliquot
-        # a = self.user_defined_aliquot
-        # if not self.is_special():
-        #     if not a:
-        #         a = self._aliquot
-        #         # a = self.user_defined_aliquot
-        #
-        # return a
-        # a = self.assigned_aliquot
-        # if not a:
-        #    a = self._aliquot
-        # return a
-
->>>>>>> 1a4c5704
     def _get_analysis_type(self):
         return get_analysis_type(self.labnumber)
 
@@ -476,12 +449,7 @@
         return self._overlap, self._min_ms_pumptime
 
     # mirror labnumber for now. deprecate labnumber and replace with identifier
-<<<<<<< HEAD
     def _get_identifier(self):
-=======
-    @property
-    def identifier(self):
->>>>>>> 1a4c5704
         return self.labnumber
 
     def _set_identifier(self, v):
@@ -508,7 +476,6 @@
         return 0
 
     @property
-<<<<<<< HEAD
     def extract_duration(self):
         return self.duration
 
@@ -524,8 +491,7 @@
     def set_duration(self, v):
         self.duration = v
 
-# ============= EOF =============================================
-=======
+    @property
     def script_hash(self):
         ctx = self.make_script_context()
         ctx['measurement'] = self.measurement_script
@@ -537,7 +503,4 @@
             md5.update(str(v))
         return md5.hexdigest()
 
-        # d = script.calculate_estimated_duration(ctx)
-
-        # ============= EOF =============================================
->>>>>>> 1a4c5704
+# ============= EOF =============================================