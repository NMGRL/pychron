# ===============================================================================
# Copyright 2012 Jake Ross
#
# Licensed under the Apache License, Version 2.0 (the "License");
# you may not use this file except in compliance with the License.
# You may obtain a copy of the License at
#
# http://www.apache.org/licenses/LICENSE-2.0
#
# Unless required by applicable law or agreed to in writing, software
# distributed under the License is distributed on an "AS IS" BASIS,
# WITHOUT WARRANTIES OR CONDITIONS OF ANY KIND, either express or implied.
# See the License for the specific language governing permissions and
# limitations under the License.
# ===============================================================================

# ============= enthought library imports =======================
from __future__ import absolute_import
from __future__ import print_function

import hashlib
import uuid
from datetime import datetime

import six
from six.moves import map
from traits.api import Str, Int, Bool, Float, Property, \
    Enum, on_trait_change, CStr, Long, HasTraits, Instance

from pychron.core.helpers.filetools import remove_extension
from pychron.core.helpers.logger_setup import new_logger
from pychron.experiment.automated_run.result import AutomatedRunResult, AirResult, UnknownResult, BlankResult
from pychron.experiment.utilities.identifier import get_analysis_type, make_rid, make_runid, is_special, \
    convert_extract_device
from pychron.experiment.utilities.position_regex import XY_REGEX
from pychron.experiment.utilities.repository_identifier import make_references_repository_identifier
from pychron.pychron_constants import SCRIPT_KEYS, SCRIPT_NAMES, ALPHAS, DETECTOR_IC

logger = new_logger('AutomatedRunSpec')


class AutomatedRunSpec(HasTraits):
    """
        this class is used to as a simple container and factory for
        an AutomatedRun. the AutomatedRun does the actual work. ie extraction and measurement
    """
    run_klass = 'pychron.experiment.automated_run.automated_run.AutomatedRun'
    result = Instance(AutomatedRunResult, ())
    state = Enum('not run', 'extraction',
                 'measurement', 'success',
                 'failed', 'truncated', 'canceled',
                 'invalid', 'test', 'aborted')

    skip = Bool(False)
    end_after = Bool(False)
    collection_version = Str
    delay_after = Float
    # ===========================================================================
    # queue globals
    # ===========================================================================
    mass_spectrometer = Str
    extract_device = Str
    username = Str
    tray = Str
    load_name = Str
    load_holder = Str
    queue_conditionals_name = Str
    sensitivity_units = Str
    # ===========================================================================
    # run id
    # ===========================================================================
    labnumber = Str
    uuid = Str
    user_defined_aliquot = Int
    aliquot = Property(depends_on='_aliquot, user_defined_aliquot')
    _aliquot = Int

    step = Property(depends_on='_step')
    _step = Int(-1)

    analysis_dbid = Long
    analysis_timestamp = None
    # ===========================================================================
    # scripts
    # ===========================================================================
    measurement_script = Str
    post_measurement_script = Str
    post_equilibration_script = Str
    extraction_script = Str
    script_options = Str
    use_cdd_warming = Bool

    # ===========================================================================
    # extraction
    # ===========================================================================
    extract_value = Float
    extract_units = Str
    position = Str
    xyz_position = Str

    duration = Float
    cleanup = Float
    pattern = Str
    beam_diameter = CStr
    ramp_duration = Float
    ramp_rate = Float
    disable_between_positions = Bool(False)
    _overlap = Int
    _min_ms_pumptime = Int
    conditionals = Str
    syn_extraction = Str
    collection_time_zero_offset = Float
    repository_identifier = Str

    frequency_group = 0
    conflicts_checked = False
    identifier_error = Bool(False)

    executable = Property(depends_on='identifier_error, _executable')
    _executable = Bool(True)

    lab_temperature = 0
    lab_humidity = 0
    sensitivity = 0
    sensitivity_units = 'mol/fA'

    # ===========================================================================
    # info
    # ===========================================================================
    weight = Float
    comment = Str

    # ===========================================================================
    # display only
    # ===========================================================================
    project = Str
    principal_investigator = Str
    sample = Str
    irradiation = Str
    irradiation_level = Str
    irradiation_position = Int
    material = Str
    data_reduction_tag = Str
    result_str = ''

    branch = 'master'

    uage = None
    v39 = None

    _estimated_duration = 0
    _changed = False

    _step_heat = False
    _runid = None

    @property
    def acquisition_software(self):
        from pychron.experiment import __version__ as eversion
        from pychron.dvc import __version__ as dversion
        from pychron import __version__
        return 'Pychron{}(Exp{},DVC{})'.format(__version__, eversion, dversion)

    @property
    def data_reduction_software(self):
        from pychron import __version__
        from pychron.dvc import __version__ as dversion
        return 'Pychron{}(DVC{})'.format(__version__, dversion)

    def new_result(self, arun):
        klass = AutomatedRunResult
        if self.analysis_type == 'air':
            klass = AirResult
        elif self.analysis_type == 'unknown':
            klass = UnknownResult
        elif 'blank' in self.analysis_type:
            klass = BlankResult

        result = klass()
        result.runid = self.runid
        result.analysis_timestamp = datetime.now()
        result.isotope_group = arun.isotope_group
        result.tripped_conditional = arun.tripped_conditional

        self.result = result

    def is_detector_ic(self):
        return self.analysis_type == DETECTOR_IC

    def is_step_heat(self):
        return bool(self.user_defined_aliquot) and not self.is_special()

    def is_special(self):
        return is_special(self.labnumber)

    def is_truncated(self):
        return self.state == 'truncated'

    def is_default_repository(self, ms, curtag):
        return make_references_repository_identifier(self.analysis_type, ms, curtag) == self.repository_identifier

    def to_string(self):
        attrs = ['labnumber', 'aliquot', 'step',
                 'extract_value', 'extract_units', 'ramp_duration',
                 'position', 'duration', 'cleanup', 'beam_diameter',
                 'mass_spectrometer', 'extract_device',
                 'extraction_script', 'measurement_script',
                 'post_equilibration_script', 'post_measurement_script']
        return ','.join(map(str, self.to_string_attrs(attrs)))

    def test_scripts(self, script_context=None, warned=None, duration=True):
        if script_context is None:
            script_context = {}
        if warned is None:
            warned = []

        arun = None
        s = 0
        script_oks = []
        for si in SCRIPT_NAMES:
            name = getattr(self, si)
            if name in script_context:
                if name not in warned:
                    logger.debug('{} in script context. using previous estimated duration'.format(name))
                    warned.append(name)

                script, ok = script_context[name]
                if ok and duration:
                    if si in ('measurement_script', 'extraction_script'):
                        # ctx = dict(duration=self.duration,
                        # cleanup=self.cleanup,
                        #            analysis_type=self.analysis_type,
                        #            position=self.position)
                        # arun.setup_context(script)
                        ctx = self.make_script_context()
                        d = script.calculate_estimated_duration(ctx)
                        logger.debug('script duration name:{} seconds:{}'.format(name, d))
                        s += d
                script_oks.append(ok)
            else:
                if arun is None:
                    arun = self.make_run(new_uuid=False)

                arun.refresh_scripts()
                # arun.invalid_script = False
                script = getattr(arun, si)
                if script is not None:
                    # if duration:
                    # arun.setup_context(script)

                    ok = script.syntax_ok()
                    script_oks.append(ok)
                    script_context[name] = script, ok
                    if ok and duration:
                        if si in ('measurement_script', 'extraction_script'):
                            ctx = self.make_script_context()
                            d = script.calculate_estimated_duration(ctx)
                            logger.debug('script duration name:{} seconds:{}'.format(name, d))
                            s += d
        if arun:
            arun.spec = None
            # set executable. if all scripts have OK syntax executable is True

        self._executable = all(script_oks)
        return s

    def get_position_list(self):
        pos = self.position
        if XY_REGEX[0].match(pos):
            ps = XY_REGEX[1](pos)
        elif ',' in pos:
            # interpret as list of hole numbers
            ps = list(pos.split(','))
        else:
            ps = [pos]

        return ps

    def make_script_context(self):
        hdn = convert_extract_device(self.extract_device)

        an = self.analysis_type.split('_')[0]
        ctx = dict(tray=self.tray,
                   position=self.get_position_list(),
                   disable_between_positions=self.disable_between_positions,
                   duration=self.duration,
                   extract_value=self.extract_value,
                   extract_units=self.extract_units,
                   cleanup=self.cleanup,
                   extract_device=hdn,
                   analysis_type=an,
                   ramp_rate=self.ramp_rate,
                   pattern=self.pattern,
                   beam_diameter=self.beam_diameter,
                   ramp_duration=self.ramp_duration)
        return ctx

    def get_estimated_duration(self, script_context=None, warned=None, force=False):
        """
            use the pyscripts to calculate etd

            script_context is a dictionary of already loaded scripts

            this is a good point to set executable as well
        """
        if not self._estimated_duration or self._changed or force:
            s = self.test_scripts(script_context, warned)
            logger.debug('Script duration {}'.format(s))
            db_save_time = 1
            self._estimated_duration = s + db_save_time

        self._changed = False
        logger.debug('Run total estimated duration= {:0.3f}'.format(self._estimated_duration))
        return self._estimated_duration

    def make_run(self, new_uuid=True, run=None):
        if run is None:
            args = self.run_klass.split('.')
            md, klass = '.'.join(args[:-1]), args[-1]

            md = __import__(md, fromlist=[klass])
            run = getattr(md, klass)()

        for si in SCRIPT_KEYS:
            setattr(run.script_info, '{}_script_name'.format(si),
                    getattr(self, '{}_script'.format(si)))

        if new_uuid:
            run.uuid = u = str(uuid.uuid4())
            self.uuid = u

        run.spec = self
        run.runid = self.runid

        return run

    def get_delay_after(self, du, db, da):
        d = self.delay_after
        if not d:
            d = du
            if self.analysis_type == 'air':
                d = da
            elif self.analysis_type.startswith('blank'):
                d = db

                # d = db if self.analysis_type.startswith('blank') else du

        return d

    def load(self, script_info, params):
        for k, v in six.iteritems(script_info):
            k = k if k == 'script_options' else '{}_script'.format(k)
            setattr(self, k, v)

        for k, v in six.iteritems(params):
            # print 'load', hasattr(self, k), k, v
            if hasattr(self, k):
                setattr(self, k, v)

        self._changed = False

    def to_string_attrs(self, attrs):
        def get_attr(attrname):
            if attrname == 'labnumber':
                if self.user_defined_aliquot and not self.is_special():
                    v = make_rid(self.labnumber, self.aliquot)
                else:
                    v = self.labnumber
            elif attrname.endswith('script'):
                # remove mass spectrometer name
                v = getattr(self, attrname)
                # v = self._remove_mass_spectrometer_name(v)
                v = remove_extension(v)

            elif attrname == 'overlap':
                o, m = self.overlap
                if m:
                    v = '{},{}'.format(*self.overlap)
                else:
                    v = o
            else:
                try:
                    v = getattr(self, attrname)
                except AttributeError as e:
                    v = ''

            return v

        return [get_attr(ai) for ai in attrs]

    def reset(self):
        self.clear_step()
        self.conflicts_checked = False

    def clear_step(self):
        self._step = -1

    def tocopy(self, verbose=False):
        traits = ['mass_spectrometer',
                  'extract_device',
                  'username',
                  'tray',
                  'queue_conditionals_name',
                  'labnumber',
                  'user_defined_aliquot',
                  'measurement_script',
                  'post_measurement_script',
                  'post_equilibration_script',
                  'extraction_script',
                  'script_options', 'use_cdd_warming',
                  'extract_value',
                  'extract_units',
                  'position',
                  'xyz_position',
                  'duration',
                  'cleanup',
                  'pattern',
                  'beam_diameter',
                  'ramp_duration',
                  'ramp_rate',
                  'disable_between_positions',
                  '_overlap',
                  '_min_ms_pumptime',
                  'conditionals',
                  'syn_extraction',
                  'collection_time_zero_offset',
                  'weight',
                  'comment',
                  'project',
                  'sample',
                  'irradiation',
                  'irradiation_level',
                  'irradiation_position',
                  'material',
                  'data_reduction_tag',
                  'delay_after']

        if self.is_step_heat():
            traits.append('aliquot')

        if not self.is_special():
            traits.append('repository_identifier')

        if verbose:
            for t in traits:
                print('{} ==> {}'.format(t, getattr(self, t)))

        return self.clone_traits(traits)

    # ===============================================================================
    # handlers
    # ===============================================================================
    @on_trait_change('''measurement_script, post_measurement_script,
post_equilibration_script, extraction_script, script_options, position, duration, cleanup''')
    def _change_handler(self, name, new):
        if new == 'None':
            self.trait_set(**{name: ''})
        else:
            self._changed = True

    def _state_changed(self, old, new):
        logger.debug('state changed from {} to {}'.format(old, new))

    # ===============================================================================
    # property get/set
    # ===============================================================================
    def _set_aliquot(self, v):
        self._aliquot = v

    def _get_aliquot(self):
        if self.is_special():
            return self._aliquot
        else:
            if self.user_defined_aliquot:
                return self.user_defined_aliquot
        return self._aliquot

    def _set_step(self, v):
        if isinstance(v, str):
            v = v.upper()
            if v in ALPHAS:
                self._step = ALPHAS.index(v)
        else:
            self._step = v

    def _get_step(self):
        if self._step < 0:
            return ''
        else:
            return ALPHAS[self._step]

    def _set_executable(self, v):
        self._executable = v

    def _get_executable(self):
        return self._executable and not self.identifier_error

    @property
    def analysis_type(self):
        return get_analysis_type(self.labnumber)

    @property
    def overlap(self):
        return self._overlap, self._min_ms_pumptime

    @overlap.setter
    def overlap(self, v):
        if isinstance(v, (list, tuple)):
            args = v
        else:
            try:
                args = list(map(int, v.split(',')))
            except ValueError:
                logger.debug('Invalid overlap string "{}". Should be of the form "10,60" or "10" '.format(v))
                return

        if len(args) == 1:
            self._overlap = args[0]
        elif len(args) == 2:
            self._overlap, self._min_ms_pumptime = args

    @property
    def runid(self):
        if self._runid:
            return self._runid
        else:
            return make_runid(self.labnumber, self.aliquot, self.step)

    @runid.setter
    def runid(self, v):
        self._runid = v

    @property
    def rundate(self):
        return datetime.now()

    # mirror labnumber for now. deprecate labnumber and replace with identifier
    @property
    def identifier(self):
        return self.labnumber

    @identifier.setter
    def identifier(self, v):
        self.labnumber = v

    @property
    def display_irradiation(self):
        ret = ''
        if self.irradiation:
            ret = '{} {}:{}'.format(self.irradiation, self.irradiation_level, self.irradiation_position)
        return ret

    @property
    def increment(self):
        return None if self._step < 0 else self._step

    @property
    def extraction_script_name(self):
        return self.extraction_script

    @property
    def measurement_script_name(self):
        return self.measurement_script

    @property
<<<<<<< HEAD
    def sensitivity(self):
        return 0

    @property
    def sensitivity_units(self):
        return 'mV/mol'

    @property
=======
>>>>>>> 00d6f3e9
    def extract_duration(self):
        return self.duration

    @property
    def cleanup_duration(self):
        return self.cleanup

    @cleanup_duration.setter
    def cleanup_duration(self, v):
        self.cleanup = v

    @extract_duration.setter
    def extract_duration(self, v):
        self.duration = v

    def make_truncated_script_hash(self):
        h = self._base_script_hash()
        h.update('truncated')
        h.update('True')
        return h.hexdigest()

    @property
    def has_conditionals(self):
        return bool(self.conditionals)

    @property
    def script_hash_truncated(self):
        h = self._base_script_hash()
        h.update('truncated')
        h.update(str(self.is_truncated()))
        return h.hexdigest()

    @property
    def script_hash(self):
        h = self._base_script_hash()
        return h.hexdigest()

    def _base_script_hash(self):
        # ctx should only contain values that affect the length of the analysis
        ctx = dict(nposition=len(self.get_position_list()),
                   disable_between_positions=self.disable_between_positions,
                   duration=self.duration,
                   cleanup=self.cleanup,
                   ramp_rate=self.ramp_rate,
                   pattern=self.pattern,
                   ramp_duration=self.ramp_duration)

        ctx['measurement'] = self.measurement_script
        ctx['extraction'] = self.extraction_script

        md5 = hashlib.md5()
        for k, v in sorted(ctx.items()):
            md5.update(str(k).encode('utf-8'))
            md5.update(str(v).encode('utf-8'))
        return md5

# ============= EOF =============================================<|MERGE_RESOLUTION|>--- conflicted
+++ resolved
@@ -563,7 +563,6 @@
         return self.measurement_script
 
     @property
-<<<<<<< HEAD
     def sensitivity(self):
         return 0
 
@@ -572,8 +571,6 @@
         return 'mV/mol'
 
     @property
-=======
->>>>>>> 00d6f3e9
     def extract_duration(self):
         return self.duration
 
