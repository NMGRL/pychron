--- conflicted
+++ resolved
@@ -442,46 +442,8 @@
 
     @property
     def cancelation_conditionals(self):
-<<<<<<< HEAD
         if self.automated_run:
             return self.automated_run.cancelation_conditionals
-
-            # ============= EOF =============================================
-            # def _iter(self, con, evt, i, prev=0):
-            #
-            #     result = self._check_iteration(evt, i)
-            #
-            #     if not result:
-            #         try:
-            #             if i <= 1:
-            #                 self.automated_run.plot_panel.counts = 1
-            #             else:
-            #                 self.automated_run.plot_panel.counts += 1
-            #         except AttributeError:
-            #             pass
-            #
-            #         if not self._iter_hook(con, i):
-            #             evt.set()
-            #             return
-            #
-            #         ot = time.time()
-            #         p = self.period_ms * 0.001
-            #         t = Timer(max(0, p - prev), self._iter, args=(con, evt, i + 1,
-            #                                                       time.time() - ot))
-            #
-            #         t.name = 'iter_{}'.format(i + 1)
-            #         t.start()
-            #
-            #     else:
-            #         if result == 'cancel':
-            #             self.canceled = True
-            #         elif result == 'terminate':
-            #             self.terminated = True
-            #
-            #         # self.debug('no more iter')
-            #         evt.set()
-=======
-        return self.automated_run.cancelation_conditionals
 
 # ============= EOF =============================================
     # def _iter(self, con, evt, i, prev=0):
@@ -516,5 +478,4 @@
     #             self.terminated = True
     #
     #         # self.debug('no more iter')
-    #         evt.set()
->>>>>>> 1049d48b
+    #         evt.set()