--- conflicted
+++ resolved
@@ -173,26 +173,6 @@
 
         self.debug('measurement finished')
 
-<<<<<<< HEAD
-    def _iter(self, i):
-        if i % 25 == 0:
-            self.info('collecting point {}'.format(i))
-
-        result = self._check_iteration(i)
-
-        if not result:
-            self.automated_run.plot_panel.counts = i
-            if not self._iter_hook(i):
-                return
-
-            self._post_iter_hook(i)
-            return True
-        else:
-            if result == 'cancel':
-                self.canceled = True
-            elif result == 'terminate':
-                self.terminated = True
-=======
     # def _iter(self, i):
     #     # st = time.time()
     #     result = self._check_iteration(i)
@@ -219,7 +199,6 @@
     #         elif result == 'terminate':
     #             self.terminated = True
     #             # evt.set()
->>>>>>> 5a89221d
 
     def _post_iter_hook(self, i):
         if self.experiment_type == AR_AR and self.refresh_age and not i % 5:
