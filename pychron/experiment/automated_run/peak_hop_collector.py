#===============================================================================
# Copyright 2013 Jake Ross
#
# Licensed under the Apache License, Version 2.0 (the "License");
# you may not use this file except in compliance with the License.
# You may obtain a copy of the License at
#
#   http://www.apache.org/licenses/LICENSE-2.0
#
# Unless required by applicable law or agreed to in writing, software
# distributed under the License is distributed on an "AS IS" BASIS,
# WITHOUT WARRANTIES OR CONDITIONS OF ANY KIND, either express or implied.
# See the License for the specific language governing permissions and
# limitations under the License.
#===============================================================================

#============= enthought library imports =======================
import time

from traits.api import List, Int, Instance


#============= standard library imports ========================
#============= local library imports  ==========================
from pychron.experiment.automated_run.data_collector import DataCollector
from pychron.core.ui.gui import invoke_in_main_thread
from pychron.experiment.automated_run.hop_util import generate_hops


class PeakHopCollector(DataCollector):
    hops = List
    settling_time = 0
    ncycles = Int
    parent = Instance('pychron.experiment.automated_run.automated_run.AutomatedRun')
    _was_deflected = False

    def set_hops(self, hops):
        self.hops = hops
        self.debug('make new hop generatior')
        self.hop_generator = generate_hops(self.hops)

    def _iter_hook(self, con, i):
        if i % 50 == 0:
            self.info('collecting point {}'.format(i))

        args = self._do_hop()

        if args:
            is_baseline, dets, isos = args
            if not is_baseline:
                # is_baseline, dets, isos = args
                # dets, isos = args
                # get the data
                # data = self._get_data(None if is_baseline else dets)
                data = self._get_data(dets)
                con.add_consumable((time.time() - self.starttime,
                                    data, dets, isos, i))
            return True

    def _iter_step(self, data):
        x, k_s, dets, isos, i = data
        self._save_data(x, *k_s)
        self.plot_data(i, x, *k_s)

    def _do_hop(self):
        """
            is it time for a magnet move
        """
        # try:
        cycle, is_baselines, dets, isos, defls, settle, count = self.hop_generator.next()

        # except StopIteration:
        #     return

        #update the iso/det in plotpanel
        # self.plot_panel.set_detectors(isos, dets)

        detector = dets[0]
        isotope = isos[0]
<<<<<<< HEAD
        is_baseline = is_baselines[0]
        self.debug('$$$$$$$$$$$$$$$$$ SETTING is_baseline {}'.format(is_baseline))
        if is_baseline:
            self.parent.is_peak_hop = False
            #remember original settings. return to these values after baseline finished
            ocounts = self.measurement_script.ncounts
            self.parent.measurement_script._series_count += 2
            self.parent.measurement_script._fit_series_count += 1
            ocycles = self.plot_panel.ncycles
            pocounts = self.plot_panel.ncounts

            self.debug('START BASELINE MEASUREMENT {} {}'.format(isotope, detector))
            self.parent.measurement_script.baselines(count, mass=isotope, detector=detector)
            self.debug('BASELINE MEASUREMENT COMPLETE')

            self.parent.measurement_script._series_count -= 2
            self.parent.measurement_script._fit_series_count -= 1

            self.plot_panel._ncounts = pocounts
            self.measurement_script.ncounts = ocounts
            self.plot_panel.ncycles = ocycles
            self.parent.plot_panel.is_peak_hop = True
            self.parent.is_peak_hop = True
=======
        # self.debug('c={} pc={} nc={}'.format(cycle, self.plot_panel.ncycles, self.ncycles))
        if self.plot_panel.ncycles!=self.ncycles:
            if cycle >= self.plot_panel.ncycles:
                self.info('user termination. measurement iteration executed {}/{} cycles'.format(cycle, self.ncycles))
                self.stop()
                return
        elif cycle>=self.ncycles:
            return

        if count == 0:
            #set deflections
            # only set deflections deflections were changed or need changing
            deflect = len([d for d in defls if d is not None])
            if deflect or self._was_deflected:
                self._was_deflected = False
                for det, defl in zip(dets, defls):
                    #use the measurement script to set the deflections
                    #this way defaults from the config can be used
                    if defl is None:
                        defl = ''
                    else:
                        self._was_deflected = True

                    self.measurement_script.set_deflection(det, defl)

            change = self.parent.set_magnet_position(isotope, detector,
                                                     update_detectors=False, update_labels=False,
                                            update_isotopes=True,
                                            remove_non_active=False)
            if change:
                msg = 'delaying {} for detectors to settle after peak hop'.format(settle)
                self.parent.wait(settle, msg)
                self.debug(msg)

        d = self.parent.get_detector(detector)
        # self.debug('cycle {} count {} {}'.format(cycle, count, id(self)))
        if self.plot_panel.is_baseline:
            isotope = '{}bs'.format(isotope)

        invoke_in_main_thread(self.plot_panel.trait_set,
                              current_cycle='{} cycle={} count={}'.format(isotope, cycle + 1, count + 1),
                              current_color=d.color)

        return dets, isos

    def _generator_hops(self):
        # for c in xrange(self.ncycles):
        c=0
        while 1:
            for hopstr, counts, settle in self.hops:
                isos, dets, defls = zip(*split_hopstr(hopstr))
                for i in xrange(int(counts)):
                    yield c, dets, isos, defls, settle, i
            c+=1
>>>>>>> 434e15bd


        else:
            # self.debug('c={} pc={} nc={}'.format(cycle, self.plot_panel.ncycles, self.ncycles))
            if self.plot_panel.ncycles != self.ncycles:
                if cycle >= self.plot_panel.ncycles:
                    self.info(
                        'user termination. measurement iteration executed {}/{} cycles'.format(cycle, self.ncycles))
                    self.stop()
                    return
            elif cycle >= self.ncycles:
                return

            if count == 0:
                #set deflections
                # only set deflections deflections were changed or need changing
                deflect = len([d for d in defls if d is not None])
                if deflect or self._was_deflected:
                    self._was_deflected = False
                    for det, defl in zip(dets, defls):
                        #use the measurement script to set the deflections
                        #this way defaults from the config can be used
                        if defl is None:
                            defl = ''
                        else:
                            self._was_deflected = True

                        self.measurement_script.set_deflection(det, defl)

                change = self.parent.set_magnet_position(isotope, detector,
                                                         update_detectors=False, update_labels=False,
                                                update_isotopes=not is_baseline,
                                                remove_non_active=False)
                if change:
                    msg = 'delaying {} for detectors to settle after peak hop'.format(settle)
                    self.parent.wait(settle, msg)
                    self.debug(msg)

            d = self.parent.get_detector(detector)
            # self.debug('cycle {} count {} {}'.format(cycle, count, id(self)))
            if self.plot_panel.is_baseline:
                isotope = '{}bs'.format(isotope)

            invoke_in_main_thread(self.plot_panel.trait_set,
                                  current_cycle='{} cycle={} count={}'.format(isotope, cycle + 1, count + 1),
                                  current_color=d.color)
        return is_baseline, dets, isos

        # def _generator_hops(self):
        #     # for c in xrange(self.ncycles):
        #     c=0
        #     while 1:
        #         for hopstr, counts, settle in self.hops:
        #             is_baselines, isos, dets, defls = zip(*split_hopstr(hopstr))
        #             for i in xrange(int(counts)):
        #                 yield c, is_baselines, dets, isos, defls, settle, i
        #         c+=1


#============= EOF =============================================<|MERGE_RESOLUTION|>--- conflicted
+++ resolved
@@ -77,7 +77,6 @@
 
         detector = dets[0]
         isotope = isos[0]
-<<<<<<< HEAD
         is_baseline = is_baselines[0]
         self.debug('$$$$$$$$$$$$$$$$$ SETTING is_baseline {}'.format(is_baseline))
         if is_baseline:
@@ -96,37 +95,6 @@
             self.parent.measurement_script._series_count -= 2
             self.parent.measurement_script._fit_series_count -= 1
 
-            self.plot_panel._ncounts = pocounts
-            self.measurement_script.ncounts = ocounts
-            self.plot_panel.ncycles = ocycles
-            self.parent.plot_panel.is_peak_hop = True
-            self.parent.is_peak_hop = True
-=======
-        # self.debug('c={} pc={} nc={}'.format(cycle, self.plot_panel.ncycles, self.ncycles))
-        if self.plot_panel.ncycles!=self.ncycles:
-            if cycle >= self.plot_panel.ncycles:
-                self.info('user termination. measurement iteration executed {}/{} cycles'.format(cycle, self.ncycles))
-                self.stop()
-                return
-        elif cycle>=self.ncycles:
-            return
-
-        if count == 0:
-            #set deflections
-            # only set deflections deflections were changed or need changing
-            deflect = len([d for d in defls if d is not None])
-            if deflect or self._was_deflected:
-                self._was_deflected = False
-                for det, defl in zip(dets, defls):
-                    #use the measurement script to set the deflections
-                    #this way defaults from the config can be used
-                    if defl is None:
-                        defl = ''
-                    else:
-                        self._was_deflected = True
-
-                    self.measurement_script.set_deflection(det, defl)
-
             change = self.parent.set_magnet_position(isotope, detector,
                                                      update_detectors=False, update_labels=False,
                                             update_isotopes=True,
@@ -135,28 +103,11 @@
                 msg = 'delaying {} for detectors to settle after peak hop'.format(settle)
                 self.parent.wait(settle, msg)
                 self.debug(msg)
-
-        d = self.parent.get_detector(detector)
-        # self.debug('cycle {} count {} {}'.format(cycle, count, id(self)))
-        if self.plot_panel.is_baseline:
-            isotope = '{}bs'.format(isotope)
-
-        invoke_in_main_thread(self.plot_panel.trait_set,
-                              current_cycle='{} cycle={} count={}'.format(isotope, cycle + 1, count + 1),
-                              current_color=d.color)
-
-        return dets, isos
-
-    def _generator_hops(self):
-        # for c in xrange(self.ncycles):
-        c=0
-        while 1:
-            for hopstr, counts, settle in self.hops:
-                isos, dets, defls = zip(*split_hopstr(hopstr))
-                for i in xrange(int(counts)):
-                    yield c, dets, isos, defls, settle, i
-            c+=1
->>>>>>> 434e15bd
+            self.plot_panel._ncounts = pocounts
+            self.measurement_script.ncounts = ocounts
+            self.plot_panel.ncycles = ocycles
+            self.parent.plot_panel.is_peak_hop = True
+            self.parent.is_peak_hop = True
 
 
         else:
