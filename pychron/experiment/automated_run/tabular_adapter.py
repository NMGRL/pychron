--- conflicted
+++ resolved
@@ -24,131 +24,14 @@
 from pychron.core.configurable_tabular_adapter import ConfigurableMixin
 from pychron.envisage.resources import icon
 from pychron.experiment.utilities.runid import make_aliquot_step
-from pychron.pychron_constants import (
-    EXTRACTION_COLOR,
-    MEASUREMENT_COLOR,
-    SUCCESS_COLOR,
-    SKIP_COLOR,
-    NOT_EXECUTABLE_COLOR,
-    CANCELED_COLOR,
-    TRUNCATED_COLOR,
-    FAILED_COLOR,
-    END_AFTER_COLOR,
-    BLANK_UNKNOWN,
-    DEGAS,
-    UNKNOWN,
-    PRECLEANUP,
-    WEIGHT,
-    POSTCLEANUP,
-    CLEANUP,
-    DURATION,
-    BEAM_DIAMETER,
-    EXTRACT_VALUE,
-    RAMP_DURATION,
-    EXTRACT_UNITS,
-    POSITION,
-    REPOSITORY_IDENTIFIER,
-    MATERIAL,
-    PROJECT,
-    SAMPLE,
-    OVERLAP,
-    PATTERN,
-    USE_CDD_WARMING,
-    DELAY_AFTER,
-    COMMENT,
-    CRYO_TEMP,
-    FAILED,
-    CANCELED,
-    TRUNCATED,
-    SUCCESS,
-    EXTRACTION,
-    MEASUREMENT,
-    INVALID,
-    END_AFTER,
-    ABORTED,
-)
+from pychron.pychron_constants import EXTRACTION_COLOR, MEASUREMENT_COLOR, SUCCESS_COLOR, \
+    SKIP_COLOR, NOT_EXECUTABLE_COLOR, CANCELED_COLOR, TRUNCATED_COLOR, \
+    FAILED_COLOR, END_AFTER_COLOR, BLANK_UNKNOWN, DEGAS, UNKNOWN, PRECLEANUP, WEIGHT, POSTCLEANUP, CLEANUP, DURATION, \
+    BEAM_DIAMETER, EXTRACT_VALUE, RAMP_DURATION, EXTRACT_UNITS, POSITION, REPOSITORY_IDENTIFIER, MATERIAL, PROJECT, \
+    SAMPLE, OVERLAP, PATTERN, USE_CDD_WARMING, DELAY_AFTER, COMMENT, CRYO_TEMP, FAILED, CANCELED, TRUNCATED, SUCCESS, \
+    EXTRACTION, MEASUREMENT, INVALID, END_AFTER, ABORTED
 
 # ============= local library imports  ==========================
-<<<<<<< HEAD
-COLORS = {
-    SUCCESS: SUCCESS_COLOR,
-    EXTRACTION: EXTRACTION_COLOR,
-    MEASUREMENT: MEASUREMENT_COLOR,
-    CANCELED: CANCELED_COLOR,
-    TRUNCATED: TRUNCATED_COLOR,
-    FAILED: FAILED_COLOR,
-    END_AFTER: END_AFTER_COLOR,
-    INVALID: "red",
-    ABORTED: "orange",
-}
-
-GRAY_BALL = icon("gray_ball")
-GREEN_BALL = icon("green_ball")
-ORANGE_BALL = icon("orange_ball")
-
-jump = MenuManager(
-    Action(name="Jump to Start", action="jump_to_start"),
-    Action(name="Jump to End", action="jump_to_end"),
-    name="Jump",
-)
-
-move = MenuManager(
-    Action(name="Move to Start", action="move_to_start"),
-    Action(name="Move to End", action="move_to_end"),
-    Action(name="Move Up", action="move_up"),
-    Action(name="Move Down", action="move_down"),
-    Action(name="Move to ...", action="move_to_row"),
-    name="Move",
-)
-
-copy = MenuManager(
-    Action(name="Copy to Start", action="copy_to_start"),
-    Action(name="Copy to End", action="copy_to_end"),
-    name="Copy",
-)
-
-blocks = MenuManager(
-    Action(name="Make Block", action="make_block"),
-    Action(name="Repeat Block", action="repeat_block"),
-    name="Blocks",
-)
-
-selects = MenuManager(
-    Action(name="Select Unknowns", action="select_unknowns"),
-    Action(name="Select Special", action="select_special"),
-    Action(name="Select Same Identifier", action="select_same"),
-    Action(name="Select Same Attributes...", action="select_same_attr"),
-    name="Select",
-)
-
-group_e = MenuManager(
-    Action(name="AAA,BBB,CCC", action="group_extractions"),
-    Action(name="ABC,ABC,ABC", action="group_extractions2"),
-    name="Group Extractions",
-)
-
-randomize = MenuManager(
-    Action(name="Randomize Unknowns", action="randomize_unknowns"),
-    Action(name="Randomize All", action="randomize_all"),
-    Action(name="Order From File", action="order_from_file"),
-    name="Position Ordering",
-)
-
-EDIT_MENU = MenuManager(
-    move,
-    copy,
-    jump,
-    blocks,
-    selects,
-    group_e,
-    randomize,
-    Action(name="Value Editor", action="open_value_editor"),
-    Action(name="Configure", action="configure_table"),
-    Action(name="Unselect", action="unselect"),
-    Action(name="Toggle End After", action="toggle_end_after"),
-    Action(name="Toggle Skip", action="toggle_skip"),
-)
-=======
 COLORS = {SUCCESS: SUCCESS_COLOR,
           EXTRACTION: EXTRACTION_COLOR,
           MEASUREMENT: MEASUREMENT_COLOR,
@@ -205,51 +88,10 @@
                         Action(name='Unselect', action='unselect'),
                         Action(name='Toggle End After', action='toggle_end_after'),
                         Action(name='Toggle Skip', action='toggle_skip'))
->>>>>>> fe40aa7f
 
 
 class ExecutedAutomatedRunSpecAdapter(TabularAdapter, ConfigurableMixin):
     all_columns = [
-<<<<<<< HEAD
-        ("-", "result_str"),
-        ("Identifier", "labnumber"),
-        ("Aliquot", "aliquot"),
-        ("Sample", SAMPLE),
-        ("Project", PROJECT),
-        ("Material", MATERIAL),
-        ("RepositoryID", REPOSITORY_IDENTIFIER),
-        ("Position", POSITION),
-        ("Extract", EXTRACT_VALUE),
-        ("Units", EXTRACT_UNITS),
-        ("Ramp (s)", RAMP_DURATION),
-        ("Duration (s)", DURATION),
-        ("Cleanup (s)", CLEANUP),
-        ("Pre Cleanup (s)", PRECLEANUP),
-        ("Post Cleanup (s)", POSTCLEANUP),
-        ("Cryo Temp. (K)", CRYO_TEMP),
-        ("Overlap (s)", OVERLAP),
-        ("Beam (mm)", BEAM_DIAMETER),
-        ("Pattern", PATTERN),
-        ("Extraction", "extraction_script"),
-        ("T_o Offset", "collection_time_zero_offset"),
-        ("Measurement", "measurement_script"),
-        ("Conditionals", "conditionals"),
-        ("SynExtraction", "syn_extraction"),
-        ("CDDWarm", USE_CDD_WARMING),
-        ("Post Eq.", "post_equilibration_script"),
-        ("Post Meas.", "post_measurement_script"),
-        ("Options", "script_options"),
-        ("Comment", COMMENT),
-        ("Weight", WEIGHT),
-        ("Delay After", DELAY_AFTER),
-    ]
-
-    columns = [
-        ("Identifier", "labnumber"),
-        ("Aliquot", "aliquot"),
-    ]
-    font = "arial 10"
-=======
         ('-', 'result_str'),
         ('Identifier', 'labnumber'),
         ('Aliquot', 'aliquot'),
@@ -288,7 +130,6 @@
     columns = [('Identifier', 'labnumber'),
                ('Aliquot', 'aliquot'), ]
     font = 'arial 10'
->>>>>>> fe40aa7f
     # all_columns = List
     # all_columns_dict = Dict
     # ===========================================================================
@@ -363,11 +204,11 @@
     def _get_AutomatedRunSpec_tooltip(self):
         name = self.column_id
         item = self.item
-        if name == "result_str":
-            if item.state in ("success", "truncated"):
+        if name == 'result_str':
+            if item.state in ('success', 'truncated'):
                 return item.result.summary
         else:
-            return "{}= {}\nstate= {}".format(name, getattr(item, name), item.state)
+            return '{}= {}\nstate= {}'.format(name, getattr(item, name), item.state)
 
     def _get_AutomatedRunSpec_bg_color(self):
         item = self.item
@@ -384,8 +225,8 @@
             elif self.use_analysis_type_colors:
 
                 atype = item.analysis_type
-                if atype.startswith("blank"):
-                    atype = "blank"
+                if atype.startswith('blank'):
+                    atype = 'blank'
                 color = self.analysis_type_colors.get(atype)
 
             if color is None:
@@ -398,45 +239,31 @@
 
     def _get_AutomatedRunSpec_menu(self):
         item = self.item
-        if item.state in ("success", "truncated"):
-
-            evo_actions = [
-                Action(name="Show All", action="show_evolutions"),
-                Action(name="Show All w/Equilibration", action="show_evolutions_w_eq"),
-                Action(
-                    name="Show All w/Equilibration+Baseline",
-                    action="show_evolutions_w_eq_bs",
-                ),
-                Action(name="Show All w/Baseline", action="show_evolutions_w_bs"),
-            ]
+        if item.state in ('success', 'truncated'):
+
+            evo_actions = [Action(name='Show All', action='show_evolutions'),
+                           Action(name='Show All w/Equilibration', action='show_evolutions_w_eq'),
+                           Action(name='Show All w/Equilibration+Baseline', action='show_evolutions_w_eq_bs'),
+                           Action(name='Show All w/Baseline', action='show_evolutions_w_bs')]
             for iso in item.result.isotope_group.iter_isotopes():
-                actions = [
-                    Action(name="Signal", action="show_evolution_{}".format(iso.name)),
-                    Action(
-                        name="Equilibration/Signal",
-                        action="show_evolution_eq_{}".format(iso.name),
-                    ),
-                    Action(
-                        name="Equilibration/Signal/Baseline",
-                        action="show_evolution_eq_bs_{}".format(iso.name),
-                    ),
-                    Action(
-                        name="Signal/Baseline",
-                        action="show_evolution_bs_{}".format(iso.name),
-                    ),
-                ]
+                actions = [Action(name='Signal', action='show_evolution_{}'.format(iso.name)),
+                           Action(name='Equilibration/Signal', action='show_evolution_eq_{}'.format(iso.name)),
+                           Action(name='Equilibration/Signal/Baseline',
+                                  action='show_evolution_eq_bs_{}'.format(iso.name)),
+                           Action(name='Signal/Baseline', action='show_evolution_bs_{}'.format(iso.name))]
                 m = MenuManager(*actions, name=iso.name)
                 evo_actions.append(m)
 
-            evo = MenuManager(*evo_actions, name="Evolutions")
-
-            success = MenuManager(Action(name="Summary", action="show_summary"), evo)
+            evo = MenuManager(*evo_actions, name='Evolutions')
+
+            success = MenuManager(Action(name='Summary', action='show_summary'),
+                                  evo)
             return success
 
     def _get_result_str_image(self):
-        if self.item.state == "success":
+        if self.item.state == 'success':
             return GREEN_BALL
-        elif self.item.state == "truncated":
+        elif self.item.state == 'truncated':
             return ORANGE_BALL
 
     # ============ non cell editable ============
@@ -445,11 +272,11 @@
         p = self.item.position
 
         if at == BLANK_UNKNOWN:
-            if "," not in p:
-                p = ""
+            if ',' not in p:
+                p = ''
 
         elif at not in (UNKNOWN, DEGAS):
-            p = ""
+            p = ''
 
         return p
 
@@ -458,14 +285,14 @@
     def _get_overlap_text(self):
         o, m = self.item.overlap
         if m:
-            return "{},{}".format(o, m)
+            return '{},{}'.format(o, m)
         else:
             if int(o):
-                return "{}".format(o)
-        return ""
+                return '{}'.format(o)
+        return ''
 
     def _get_aliquot_text(self):
-        al = ""
+        al = ''
         it = self.item
         if it.aliquot != 0:
             al = make_aliquot_step(it.aliquot, it.step)
@@ -473,7 +300,7 @@
         return al
 
     def _get_ramp_duration_text(self):
-        return self._get_number(RAMP_DURATION, fmt="{:n}")
+        return self._get_number(RAMP_DURATION, fmt='{:n}')
 
     def _get_beam_diameter_text(self):
         return self._get_number(BEAM_DIAMETER)
@@ -500,11 +327,11 @@
         return self._get_number(WEIGHT)
 
     def _get_use_cdd_warming_text(self):
-        return "Yes" if self.item.use_cdd_warming else "No"
-
-    def _get_number(self, attr, fmt="{:0.2f}"):
+        return 'Yes' if self.item.use_cdd_warming else 'No'
+
+    def _get_number(self, attr, fmt='{:0.2f}'):
         """
-        dont display 0.0's
+            dont display 0.0's
         """
         v = getattr(self.item, attr)
         if v:
@@ -513,7 +340,7 @@
 
             return fmt.format(v)
         else:
-            return ""
+            return ''
 
 
 class AutomatedRunSpecAdapter(ExecutedAutomatedRunSpecAdapter):
@@ -523,26 +350,28 @@
 
 class RunBlockAdapter(AutomatedRunSpecAdapter):
     columns = [
-        ("Identifier", "labnumber"),
+        ('Identifier', 'labnumber'),
         # ('Aliquot', 'aliquot'),
-        ("Sample", "sample"),
-        ("Position", "position"),
-        ("Extract", "extract_value"),
-        ("Units", "extract_units"),
-        ("Ramp (s)", "ramp_duration"),
-        ("Duration (s)", "duration"),
-        ("Cleanup (s)", "cleanup"),
+        ('Sample', 'sample'),
+        ('Position', 'position'),
+        ('Extract', 'extract_value'),
+        ('Units', 'extract_units'),
+
+        ('Ramp (s)', 'ramp_duration'),
+        ('Duration (s)', 'duration'),
+        ('Cleanup (s)', 'cleanup'),
         # ('Overlap (s)', 'overlap'),
-        ("Beam (mm)", "beam_diameter"),
-        ("Pattern", "pattern"),
-        ("Extraction", "extraction_script"),
+
+        ('Beam (mm)', 'beam_diameter'),
+        ('Pattern', 'pattern'),
+        ('Extraction', 'extraction_script'),
         # ('T_o Offset', 'collection_time_zero_offset'),
-        ("Measurement", "measurement_script"),
-        ("Conditionals", "conditionals"),
+        ('Measurement', 'measurement_script'),
+        ('Conditionals', 'conditionals'),
         # ('SynExtraction', 'syn_extraction'),
-        ("CDDWarm", "use_cdd_warming"),
-        ("Post Eq.", "post_equilibration_script"),
-        ("Post Meas.", "post_measurement_script"),
+        ('CDDWarm', 'use_cdd_warming'),
+        ('Post Eq.', 'post_equilibration_script'),
+        ('Post Meas.', 'post_measurement_script'),
         # ('Options', 'script_options'),
         # ('Comment', 'comment')
     ]
@@ -551,30 +380,29 @@
 class ExecutedUVAutomatedRunSpecAdapter(ExecutedAutomatedRunSpecAdapter):
     columns = [
         # ('', 'state'),
-        ("Identifier", "labnumber"),
-        ("Aliquot", "aliquot"),
-        ("Sample", "sample"),
-        ("Position", "position"),
-        ("Extract", "extract_value"),
-        ("Units", "extract_units"),
-        ("Rep. Rate", "reprate"),
-        ("Mask", "mask"),
-        ("Attenuator", "attenuator"),
-        ("Cleanup (s)", "cleanup"),
-        ("Extraction", "extraction_script"),
-        ("Measurement", "measurement_script"),
-        ("Conditionals", "conditionals"),
-        ("SynExtraction", "syn_extraction"),
-        ("CDDWarm", "use_cdd_warming"),
-        ("Post Eq.", "post_equilibration_script"),
-        ("Post Meas.", "post_measurement_script"),
-        ("Comment", "comment"),
-    ]
+        ('Identifier', 'labnumber'),
+        ('Aliquot', 'aliquot'),
+        ('Sample', 'sample'),
+        ('Position', 'position'),
+
+        ('Extract', 'extract_value'),
+        ('Units', 'extract_units'),
+        ('Rep. Rate', 'reprate'),
+        ('Mask', 'mask'),
+        ('Attenuator', 'attenuator'),
+        ('Cleanup (s)', 'cleanup'),
+        ('Extraction', 'extraction_script'),
+        ('Measurement', 'measurement_script'),
+        ('Conditionals', 'conditionals'),
+        ('SynExtraction', 'syn_extraction'),
+        ('CDDWarm', 'use_cdd_warming'),
+        ('Post Eq.', 'post_equilibration_script'),
+        ('Post Meas.', 'post_measurement_script'),
+        ('Comment', 'comment')]
 
 
 class UVAutomatedRunSpecAdapter(ExecutedUVAutomatedRunSpecAdapter):
     pass
-
 
 # ============= EOF =============================================
 
