# ===============================================================================
# Copyright 2015 Jake Ross
#
# Licensed under the Apache License, Version 2.0 (the "License");
# you may not use this file except in compliance with the License.
# You may obtain a copy of the License at
#
# http://www.apache.org/licenses/LICENSE-2.0
#
# Unless required by applicable law or agreed to in writing, software
# distributed under the License is distributed on an "AS IS" BASIS,
# WITHOUT WARRANTIES OR CONDITIONS OF ANY KIND, either express or implied.
# See the License for the specific language governing permissions and
# limitations under the License.
# ===============================================================================

# ============= enthought library imports =======================
from traits.api import HasTraits, Str, Int, Bool, Any, Float, \
    Dict, Instance, List, Date, Time, Long


# ============= standard library imports ========================
# ============= local library imports  ==========================


class PersistenceSpec(HasTraits):
    run_spec = Instance('pychron.experiment.automated_run.spec.AutomatedRunSpec')
    monitor = Instance('pychron.monitors.automated_run_monitor.AutomatedRunMonitor')
    isotope_group = Instance('pychron.processing.isotope_group.IsotopeGroup')

    auto_save_detector_ic = Bool
    signal_fods = Dict
    baseline_fods = Dict

    save_as_peak_hop = Bool(False)
    experiment_id = Int
    sensitivity_multiplier = Float
    experiment_queue_name = Str
    experiment_queue_blob = Str
    instrument_name = Str
    laboratory = Str

    extraction_name = Str
    extraction_blob = Str
    measurement_name = Str
    measurement_blob = Str

    post_measurement_name = Str
    post_measurement_blob = Str
    post_equilibration_name = Str
    post_equilibration_blob = Str

    positions = List  # list of position names
    extraction_positions = List  # list of x,y or x,y,z tuples

    # for saving to mass spec
    runscript_name = Str
    runscript_blob = Str

    spec_dict = Dict
    defl_dict = Dict
    gains = Dict
    trap = Float
    emission = Float
<<<<<<< HEAD

=======
    
>>>>>>> 507c7832
    active_detectors = List

    previous_blank_runid = Str
    previous_blank_id = Long
    previous_blanks = Dict

    rundate = Date
    runtime = Time
    load_name = Str

    cdd_ic_factor = Any

    whiff_result = None
    timestamp = None
    use_repository_association = True
    tag = 'ok'
    peak_center = None
    intensity_scalar = 1.0

    pid = Str
    response_blob = Str
    output_blob = Str
    setpoint_blob = Str
    snapshots = List
    videos = List

    conditionals = List
    tripped_conditional = None

<<<<<<< HEAD
    grain_mask_blob = Str

=======
>>>>>>> 507c7832
    power_achieved = Float
    lab_temperatures = List
    lab_humiditys = List
    lab_pneumatics = List

    lithographic_unit = Str
    lat_long = Str
    rock_type = Str
    reference = Str
# ============= EOF =============================================<|MERGE_RESOLUTION|>--- conflicted
+++ resolved
@@ -60,13 +60,8 @@
     spec_dict = Dict
     defl_dict = Dict
     gains = Dict
-    trap = Float
+trap = Float
     emission = Float
-<<<<<<< HEAD
-
-=======
-    
->>>>>>> 507c7832
     active_detectors = List
 
     previous_blank_runid = Str
@@ -96,11 +91,8 @@
     conditionals = List
     tripped_conditional = None
 
-<<<<<<< HEAD
     grain_mask_blob = Str
 
-=======
->>>>>>> 507c7832
     power_achieved = Float
     lab_temperatures = List
     lab_humiditys = List
