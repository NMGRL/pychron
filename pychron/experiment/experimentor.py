# ===============================================================================
# Copyright 2013 Jake Ross
#
# Licensed under the Apache License, Version 2.0 (the "License");
# you may not use this file except in compliance with the License.
# You may obtain a copy of the License at
#
# http://www.apache.org/licenses/LICENSE-2.0
#
# Unless required by applicable law or agreed to in writing, software
# distributed under the License is distributed on an "AS IS" BASIS,
# WITHOUT WARRANTIES OR CONDITIONS OF ANY KIND, either express or implied.
# See the License for the specific language governing permissions and
# limitations under the License.
# ===============================================================================

# ============= enthought library imports =======================
from traits.api import Instance, List, on_trait_change, Bool, Event
# ============= standard library imports ========================
from itertools import groupby
# ============= local library imports  ==========================
from pychron.experiment.queue.experiment_queue import ExperimentQueue
from pychron.experiment.factory import ExperimentFactory
from pychron.experiment.utilities.aliquot_numbering import renumber_aliquots
from pychron.experiment.stats import StatsGroup
from pychron.experiment.experiment_executor import ExperimentExecutor
from pychron.loggable import Loggable


class Experimentor(Loggable):
    experiment_factory = Instance(ExperimentFactory)
    experiment_queue = Instance(ExperimentQueue)
    executor = Instance(ExperimentExecutor)
    experiment_queues = List
    stats = Instance(StatsGroup, ())
    dvc = Instance('pychron.dvc.dvc.DVC')

    mode = None
    # unique_executor_db = False

    save_enabled = Bool

    # ===========================================================================
    # permissions
    # ===========================================================================
    # max_allowable_runs = 10000
    #    can_edit_scripts = True
    #    _last_ver_time = None
    #    _ver_timeout = 10

    # ===========================================================================
    # task events
    # ===========================================================================
    execute_event = Event

    activate_editor_event = Event
    save_event = Event

    def load(self):
        self.experiment_factory.queue_factory.db_refresh_needed = True
        self.experiment_factory.run_factory.db_refresh_needed = True

        return True

    def reset_run_generator(self):
        if self.executor.is_alive():
            self.debug('Queue modified. Reset run generator')
            #             self.executor.queue_modified = True
            self.executor.set_queue_modified()

    def refresh_executable(self, qs=None):
        if qs is None:
            qs = self.experiment_queues

        if self.executor.is_alive():
            qs = (self.executor.experiment_queue, )

        self.executor.executable = all([ei.is_executable() for ei in qs])
        self.debug('setting executable {}'.format(self.executor.executable))

    def update_queues(self):
        self._update_queues()

    def update_info(self):
        self._update()

    # ===============================================================================
    # info update
    # ===============================================================================
    def _get_all_runs(self, queues=None):
        if queues is None:
            queues = self.experiment_queues

        return [ai for ei in queues
                for ai in ei.executed_runs + ei.automated_runs
                if ai.executable and not ai.skip]

    def _get_all_automated_runs(self, qs=None):
        if qs is None:
            qs = self.experiment_queues

        return [ai for ei in qs
                for ai in ei.automated_runs
                if ai.executable]

    def _update(self, queues=None):

        self.debug('update runs')
        if queues is None:
            queues = self.experiment_queues

        queues = [qi for qi in queues if qi.is_updateable()]
        if not queues:
            return

        self.debug('updating stats')
        self.stats.calculate()
        self.refresh_executable(queues)

        self.debug('executor executable {}'.format(self.executor.executable))
        self.debug('stats calculated')

        ans = self._get_all_runs(queues)
        self.stats.nruns = len(ans)

        self.debug('get all runs n={}'.format(len(ans)))

        for qi in self.experiment_queues:
            aruns = self._get_all_automated_runs([qi])
            renumber_aliquots(aruns)

        self._set_analysis_metadata()

        self.debug('info updated')
        for qi in queues:
            qi.refresh_table_needed = True

    def _group_analyses(self, ans, exclude=None):
        """
            sort, group and filter by labnumber
        """
        if exclude is None:
            exclude = tuple()
        key = lambda x: x.labnumber

        return ((ln, group) for ln, group in groupby(sorted(ans, key=key), key)
                if ln not in exclude)

    def _get_analysis_info(self, li):
        dbpos = self.dvc.db.get_identifier(li)
        if not dbpos:
            return None
        else:
<<<<<<< HEAD
            project, sample, material, irradiation, level, pos = '', '', '', '', '', ''
=======
            project, sample, material, irradiation = '', '', '', ''
>>>>>>> 70b123a1
            sample = dbpos.sample
            if sample:
                if sample.project:
                    project = sample.project.name

                if sample.material:
                    material = sample.material.name
                sample = sample.name

<<<<<<< HEAD
            level = dbpos.level.name
            pos = dbpos.position
            # irradiation = '{} {}:{}'.format(level.irradiation.name,
            #                                 level.name, dbpos.position)
=======
            level = dbpos.level
            irradiation = '{} {}:{}'.format(level.irradiation.name,
                                            level.name, dbpos.position)
>>>>>>> 70b123a1

        return project, sample, material, irradiation, level, pos

    def _set_analysis_metadata(self):
        cache = dict()
        db = self.dvc.db
        aruns = self._get_all_automated_runs()

        with db.session_ctx():
            for ai in aruns:
                if ai.skip:
                    continue

                ln = ai.labnumber
                if ln == 'dg':
                    continue

                # is run in cache
                if ln not in cache:
                    info = self._get_analysis_info(ln)
                    if not info:
                        cache[ln] = dict(identifier_error=True)
                    else:
                        project, sample, material, irrad, level, pos = info

                        cache[ln] = dict(project=project or '', sample=sample or '',
                                         material=material or '',
                                         irradiation=irrad or '',
                                         irradiation_level=level or '',
                                         irradiation_position=pos or '',
                                         identifier_error=False)

                ai.trait_set(**cache[ln])

    def execute_queues(self, queues):
        self.debug('<{}> setup executor'.format(id(self)))

        names = ','.join([e.name for e in queues])
        self.debug('queues: n={}, names={}'.format(len(queues), names))

        self.executor.trait_set(
            experiment_queues=queues,
            experiment_queue=queues[0],
            stats=self.stats)

        return self.executor.execute()

    def verify_database_connection(self, inform=True):
        db = self.dvc.db
        if db is not None:
            if db.connect(force=True):
                return True
        elif inform:
            self.warning_dialog('Not Database available')

    # ===============================================================================
    # handlers
    # ===============================================================================
    def _experiment_queue_changed(self, eq):
        if eq:
            self.experiment_factory.queue = eq
            self.experiment_factory.sync_queue_meta()

    @on_trait_change('executor:experiment_queue')
    def _activate_editor(self, eq):
        self.activate_editor_event = id(eq)

    @on_trait_change('executor:start_button')
    def _execute(self):
        """
            trigger the experiment task to assemble current queues.
            the queues are then passed back to execute_queues()
        """
        self.info('Start Executor')
        if not self.executor.is_alive():
            self.debug('execute_event fired')
            self.execute_event = True

    @on_trait_change('experiment_queues[]')
    def _update_queues(self):
        qs = self.experiment_queues
        self.stats.experiment_queues = qs

    @on_trait_change('experiment_factory:run_factory:changed')
    def _queue_dirty(self):
        self.experiment_queue.changed = True

    @on_trait_change('experiment_queue:dclicked')
    def _dclicked_changed(self, new):
        self.experiment_factory.run_factory.edit_mode = True
        self._set_factory_runs(self.experiment_queue.selected)

    @on_trait_change('experiment_factory:run_factory:update_info_needed')
    def _refresh3(self):
        self.debug('update info needed fired')
        self.update_info()

    @on_trait_change('executor:queue_modified')
    def _refresh5(self, new):
        if new:
            self.debug('queue modified fired')
            self.update_info()

    @on_trait_change('experiment_factory:run_factory:refresh_table_needed')
    def _refresh4(self):
        for qi in self.experiment_queues:
            qi.refresh_table_needed = True

    @on_trait_change('experiment_factory:save_button')
    def _save_update(self):
        self.save_event = True

    @on_trait_change('experiment_queue:refresh_info_needed')
    def _handle_refresh(self):
        self.update_info()

    @on_trait_change('experiment_queue:selected')
    def _selected_changed(self, new):
        ef = self.experiment_factory
        rf = ef.run_factory
        rf.edit_mode = False
        if new:

            self._set_factory_runs(new)

            if self.executor.is_alive():
                a = new[-1]
                if not a.skip:
                    self.stats.calculate_at(a)
                    # self.stats.calculate()

    @on_trait_change('experiment_factory:queue_factory:delay_between_analyses')
    def handle_delay_between_analyses(self, new):
        if self.executor.is_alive():
            self.executor.experiment_queue.delay_between_analyses = new

    def _set_factory_runs(self, new):
        ef = self.experiment_factory
        rf = ef.run_factory
        # print 'set runs'
        # rf.special_labnumber = 'Special Labnumber'

        rf.suppress_update = True
        rf.set_selected_runs(new)

    def _executor_factory(self):
        e = ExperimentExecutor(
            mode=self.mode,
            application=self.application)
        e.bind_preferences()

        return e

    # ===============================================================================
    # defaults
    # ===============================================================================
    def _executor_default(self):
        return self._executor_factory()

    def _experiment_factory_default(self):
        dms = 'Spectrometer'
        if self.application:
            p2 = 'pychron.spectrometer.base_spectrometer_manager.BaseSpectrometerManager'
            spec = self.application.get_service(p2)
            if spec:
                dms = spec.name.capitalize()

        e = ExperimentFactory(application=self.application,
<<<<<<< HEAD
                              dvc=self.dvc,
                              # db=self.dvc.db,
=======
                              # dvc=self.dvc,
                              db=self.dvc.db,
>>>>>>> 70b123a1
                              default_mass_spectrometer=dms)
        # if self.iso_db_manager:
        #     e.db = self.iso_db_manager.db
        return e

# ============= EOF =============================================<|MERGE_RESOLUTION|>--- conflicted
+++ resolved
@@ -151,11 +151,7 @@
         if not dbpos:
             return None
         else:
-<<<<<<< HEAD
             project, sample, material, irradiation, level, pos = '', '', '', '', '', ''
-=======
-            project, sample, material, irradiation = '', '', '', ''
->>>>>>> 70b123a1
             sample = dbpos.sample
             if sample:
                 if sample.project:
@@ -165,16 +161,10 @@
                     material = sample.material.name
                 sample = sample.name
 
-<<<<<<< HEAD
             level = dbpos.level.name
             pos = dbpos.position
             # irradiation = '{} {}:{}'.format(level.irradiation.name,
             #                                 level.name, dbpos.position)
-=======
-            level = dbpos.level
-            irradiation = '{} {}:{}'.format(level.irradiation.name,
-                                            level.name, dbpos.position)
->>>>>>> 70b123a1
 
         return project, sample, material, irradiation, level, pos
 
@@ -343,13 +333,8 @@
                 dms = spec.name.capitalize()
 
         e = ExperimentFactory(application=self.application,
-<<<<<<< HEAD
                               dvc=self.dvc,
                               # db=self.dvc.db,
-=======
-                              # dvc=self.dvc,
-                              db=self.dvc.db,
->>>>>>> 70b123a1
                               default_mass_spectrometer=dms)
         # if self.iso_db_manager:
         #     e.db = self.iso_db_manager.db
