# ===============================================================================
# Copyright 2013 Jake Ross
#
# Licensed under the Apache License, Version 2.0 (the "License");
# you may not use this file except in compliance with the License.
# You may obtain a copy of the License at
#
# http://www.apache.org/licenses/LICENSE-2.0
#
# Unless required by applicable law or agreed to in writing, software
# distributed under the License is distributed on an "AS IS" BASIS,
# WITHOUT WARRANTIES OR CONDITIONS OF ANY KIND, either express or implied.
# See the License for the specific language governing permissions and
# limitations under the License.
# ===============================================================================

# ============= enthought library imports =======================
from traits.api import Instance, List, on_trait_change, Bool, Event
# ============= standard library imports ========================
from itertools import groupby
# ============= local library imports  ==========================
from pychron.database.isotope_database_manager import IsotopeDatabaseManager
from pychron.experiment.queue.experiment_queue import ExperimentQueue
from pychron.experiment.factory import ExperimentFactory
from pychron.experiment.utilities.aliquot_numbering import renumber_aliquots
from pychron.experiment.stats import StatsGroup
from pychron.experiment.experiment_executor import ExperimentExecutor
from pychron.loggable import Loggable


class Experimentor(Loggable):
<<<<<<< HEAD
    # manager = Any
=======
>>>>>>> a88cc13a
    experiment_factory = Instance(ExperimentFactory)
    experiment_queue = Instance(ExperimentQueue)
    executor = Instance(ExperimentExecutor)
    experiment_queues = List
    stats = Instance(StatsGroup, ())

    mode = None
    # unique_executor_db = False

    save_enabled = Bool

    # ===========================================================================
    # permissions
    # ===========================================================================
    # max_allowable_runs = 10000
    #    can_edit_scripts = True
    #    _last_ver_time = None
    #    _ver_timeout = 10

    # ===========================================================================
    # task events
    # ===========================================================================
    execute_event = Event

    activate_editor_event = Event
    save_event = Event

    def load(self):
<<<<<<< HEAD
        # self.manager.load()
=======
>>>>>>> a88cc13a
        self.experiment_factory.queue_factory.db_refresh_needed = True
        self.experiment_factory.run_factory.db_refresh_needed = True

        return True

    def reset_run_generator(self):
        if self.executor.is_alive():
            self.debug('Queue modified. Reset run generator')
            #             self.executor.queue_modified = True
            self.executor.set_queue_modified()

    def refresh_executable(self, qs=None):
        if qs is None:
            qs = self.experiment_queues

        if self.executor.is_alive():
            qs = (self.executor.experiment_queue, )

        self.executor.executable = all([ei.is_executable() for ei in qs])
        self.debug('setting executable {}'.format(self.executor.executable))

    def update_queues(self):
        self._update_queues()

    def update_info(self):
        self._update()

    # ===============================================================================
    # info update
    # ===============================================================================
    def _get_all_runs(self, queues=None):
        if queues is None:
            queues = self.experiment_queues

        return [ai for ei in queues
                for ai in ei.executed_runs + ei.automated_runs
                if ai.executable and not ai.skip]

    def _get_all_automated_runs(self, qs=None):
        if qs is None:
            qs = self.experiment_queues

        return [ai for ei in qs
                for ai in ei.automated_runs
                if ai.executable]

    def _update(self, queues=None):

        self.debug('update runs')
        if queues is None:
            queues = self.experiment_queues

        queues = [qi for qi in queues if qi.is_updateable()]
        if not queues:
            return

        self.debug('updating stats')
        self.stats.calculate()
        self.refresh_executable(queues)

        self.debug('executor executable {}'.format(self.executor.executable))
        self.debug('stats calculated')

        ans = self._get_all_runs(queues)
        self.stats.nruns = len(ans)

        self.debug('get all runs n={}'.format(len(ans)))

        for qi in self.experiment_queues:
            aruns = self._get_all_automated_runs([qi])
            renumber_aliquots(aruns)

        self._set_analysis_metadata()

        self.debug('info updated')
        for qi in queues:
            qi.refresh_table_needed = True

<<<<<<< HEAD
    # def _get_labnumber(self, ln):
    # """
    # return gen_labtable object
    #     """
    #     # db = self.manager.db
    #
    #     ln = convert_identifier(ln)
    #     dbln = self.dvc.get_labnumber(ln)
    #
    #     return dbln

=======
>>>>>>> a88cc13a
    def _group_analyses(self, ans, exclude=None):
        """
            sort, group and filter by labnumber
        """
        if exclude is None:
            exclude = tuple()
        key = lambda x: x.labnumber

        return ((ln, group) for ln, group in groupby(sorted(ans, key=key), key)
                if ln not in exclude)

    def _get_analysis_info(self, li):
        dbpos = self.dvc.db.get_identifier(li)
        if not dbpos:
            return None
        else:
            project, sample, material, irradiation = '', '', '', ''
            sample = dbpos.sample
            if sample:
                if sample.project:
                    project = sample.project.name

                if sample.material:
                    material = sample.material.name
                sample = sample.name

            level = dbpos.level
            irradiation = '{} {}:{}'.format(level.irradiation.name,
                                            level.name, dbpos.position)

        return project, sample, material, irradiation

    def _set_analysis_metadata(self):
        cache = dict()
        db = self.dvc.db
        aruns = self._get_all_automated_runs()

        with db.session_ctx():
            for ai in aruns:
                if ai.skip:
                    continue

                ln = ai.labnumber
                if ln == 'dg':
                    continue

                # is run in cache
                if ln not in cache:
                    info = self._get_analysis_info(ln)
                    if not info:
                        cache[ln] = dict(identifier_error=True)
                    else:
                        project, sample, material, irrad = info

                        cache[ln] = dict(project=project or '', sample=sample or '',
                                         material=material or '',
                                         irradiation=irrad or '', identifier_error=False)

                ai.trait_set(**cache[ln])

    def execute_queues(self, queues):
        self.debug('setup executor')

        names = ','.join([e.name for e in queues])
        self.debug('queues: n={}, names={}'.format(len(queues), names))

        self.executor.trait_set(
            experiment_queues=queues,
            experiment_queue=queues[0],
            stats=self.stats)

        return self.executor.execute()

    def verify_database_connection(self, inform=True):
        db = self.dvc.db
        if db is not None:
            if db.connect(force=True):
                return True
        elif inform:
            self.warning_dialog('Not Database available')

    # ===============================================================================
    # handlers
    # ===============================================================================
    def _experiment_queue_changed(self, eq):
        if eq:
            self.experiment_factory.queue = eq
            self.experiment_factory.sync_queue_meta()

    @on_trait_change('executor:experiment_queue')
    def _activate_editor(self, eq):
        self.activate_editor_event = id(eq)

    @on_trait_change('executor:start_button')
    def _execute(self):
        """
            trigger the experiment task to assemble current queues.
            the queues are then passed back to execute_queues()
        """
        self.info('Start Executor')
        if not self.executor.is_alive():
            self.debug('execute_event fired')
            self.execute_event = True

    @on_trait_change('experiment_queues[]')
    def _update_queues(self):
        qs = self.experiment_queues
        self.stats.experiment_queues = qs

    @on_trait_change('experiment_factory:run_factory:changed')
    def _queue_dirty(self):
        self.experiment_queue.changed = True

    @on_trait_change('experiment_queue:dclicked')
    def _dclicked_changed(self, new):
        self.experiment_factory.run_factory.edit_mode = True
        self._set_factory_runs(self.experiment_queue.selected)

    @on_trait_change('experiment_factory:run_factory:update_info_needed')
    def _refresh3(self):
        self.debug('update info needed fired')
        self.update_info()

    @on_trait_change('executor:queue_modified')
    def _refresh5(self, new):
        if new:
            self.debug('queue modified fired')
            self.update_info()

    @on_trait_change('experiment_factory:run_factory:refresh_table_needed')
    def _refresh4(self):
        for qi in self.experiment_queues:
            qi.refresh_table_needed = True

    @on_trait_change('experiment_factory:save_button')
    def _save_update(self):
        self.save_event = True

    @on_trait_change('experiment_queue:refresh_info_needed')
    def _handle_refresh(self):
        self.update_info()

    @on_trait_change('experiment_queue:selected')
    def _selected_changed(self, new):
        ef = self.experiment_factory
        rf = ef.run_factory
        rf.edit_mode = False
        if new:

            self._set_factory_runs(new)

            if self.executor.is_alive():
                a = new[-1]
                if not a.skip:
                    self.stats.calculate_at(a)
                    # self.stats.calculate()

    @on_trait_change('experiment_factory:queue_factory:delay_between_analyses')
    def handle_delay_between_analyses(self, new):
        if self.executor.is_alive():
            self.executor.experiment_queue.delay_between_analyses = new

    def _set_factory_runs(self, new):
        ef = self.experiment_factory
        rf = ef.run_factory
        # print 'set runs'
        # rf.special_labnumber = 'Special Labnumber'

        rf.suppress_update = True
        rf.set_selected_runs(new)

    def _executor_factory(self):
        e = ExperimentExecutor(
            mode=self.mode,
            application=self.application)
        e.bind_preferences()

        return e

    # ===============================================================================
    # defaults
    # ===============================================================================
    def _executor_default(self):
        return self._executor_factory()

    def _experiment_factory_default(self):
        dms = 'Spectrometer'
        if self.application:
            p2 = 'pychron.spectrometer.base_spectrometer_manager.BaseSpectrometerManager'
            spec = self.application.get_service(p2)
            if spec:
                dms = spec.name.capitalize()

        e = ExperimentFactory(application=self.application,
                              # dvc=self.dvc,
                              db=self.dvc.db,
                              default_mass_spectrometer=dms)
        if self.iso_db_manager:
            e.db = self.iso_db_manager.db
        return e

# ============= EOF =============================================<|MERGE_RESOLUTION|>--- conflicted
+++ resolved
@@ -29,10 +29,6 @@
 
 
 class Experimentor(Loggable):
-<<<<<<< HEAD
-    # manager = Any
-=======
->>>>>>> a88cc13a
     experiment_factory = Instance(ExperimentFactory)
     experiment_queue = Instance(ExperimentQueue)
     executor = Instance(ExperimentExecutor)
@@ -61,10 +57,6 @@
     save_event = Event
 
     def load(self):
-<<<<<<< HEAD
-        # self.manager.load()
-=======
->>>>>>> a88cc13a
         self.experiment_factory.queue_factory.db_refresh_needed = True
         self.experiment_factory.run_factory.db_refresh_needed = True
 
@@ -143,20 +135,6 @@
         for qi in queues:
             qi.refresh_table_needed = True
 
-<<<<<<< HEAD
-    # def _get_labnumber(self, ln):
-    # """
-    # return gen_labtable object
-    #     """
-    #     # db = self.manager.db
-    #
-    #     ln = convert_identifier(ln)
-    #     dbln = self.dvc.get_labnumber(ln)
-    #
-    #     return dbln
-
-=======
->>>>>>> a88cc13a
     def _group_analyses(self, ans, exclude=None):
         """
             sort, group and filter by labnumber
