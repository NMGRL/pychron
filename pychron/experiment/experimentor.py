# ===============================================================================
# Copyright 2013 Jake Ross
#
# Licensed under the Apache License, Version 2.0 (the "License");
# you may not use this file except in compliance with the License.
# You may obtain a copy of the License at
#
# http://www.apache.org/licenses/LICENSE-2.0
#
# Unless required by applicable law or agreed to in writing, software
# distributed under the License is distributed on an "AS IS" BASIS,
# WITHOUT WARRANTIES OR CONDITIONS OF ANY KIND, either express or implied.
# See the License for the specific language governing permissions and
# limitations under the License.
# ===============================================================================

# ============= enthought library imports =======================
from traits.api import Instance, List, on_trait_change, Bool, Event
# ============= standard library imports ========================
from itertools import groupby
# ============= local library imports  ==========================
from pychron.database.isotope_database_manager import IsotopeDatabaseManager
from pychron.experiment.queue.experiment_queue import ExperimentQueue
from pychron.experiment.factory import ExperimentFactory
from pychron.experiment.utilities.aliquot_numbering import renumber_aliquots
from pychron.experiment.stats import StatsGroup
from pychron.experiment.experiment_executor import ExperimentExecutor
from pychron.loggable import Loggable


class Experimentor(Loggable):
<<<<<<< HEAD
    # manager = Any
=======
    iso_db_manager = Instance(IsotopeDatabaseManager)
>>>>>>> 7dfd8fdc
    experiment_factory = Instance(ExperimentFactory)
    experiment_queue = Instance(ExperimentQueue)
    executor = Instance(ExperimentExecutor)
    experiment_queues = List
    stats = Instance(StatsGroup, ())

    mode = None
    # unique_executor_db = False

    save_enabled = Bool

    # ===========================================================================
    # permissions
    # ===========================================================================
    # max_allowable_runs = 10000
    #    can_edit_scripts = True
    #    _last_ver_time = None
    #    _ver_timeout = 10

    # ===========================================================================
    # task events
    # ===========================================================================
    execute_event = Event

    activate_editor_event = Event
    save_event = Event

    def load(self):
<<<<<<< HEAD
        # self.manager.load()
=======
        self.iso_db_manager.load()
>>>>>>> 7dfd8fdc
        self.experiment_factory.queue_factory.db_refresh_needed = True
        self.experiment_factory.run_factory.db_refresh_needed = True

        return True

    def reset_run_generator(self):
        if self.executor.is_alive():
            self.debug('Queue modified. Reset run generator')
            #             self.executor.queue_modified = True
            self.executor.set_queue_modified()

    def refresh_executable(self, qs=None):
        if qs is None:
            qs = self.experiment_queues

        if self.executor.is_alive():
            qs = (self.executor.experiment_queue, )

        self.executor.executable = all([ei.is_executable() for ei in qs])
        self.debug('setting executable {}'.format(self.executor.executable))

    def update_queues(self):
        self._update_queues()

    def update_info(self):
        self._update()

    # ===============================================================================
    # info update
    # ===============================================================================
    def _get_all_runs(self, queues=None):
        if queues is None:
            queues = self.experiment_queues

        return [ai for ei in queues
                for ai in ei.executed_runs + ei.automated_runs
                if ai.executable and not ai.skip]

    def _get_all_automated_runs(self, qs=None):
        if qs is None:
            qs = self.experiment_queues

        return [ai for ei in qs
                for ai in ei.automated_runs
                if ai.executable]

    def _update(self, queues=None):

        self.debug('update runs')
        if queues is None:
            queues = self.experiment_queues

        queues = [qi for qi in queues if qi.is_updateable()]
        if not queues:
            return

        self.debug('updating stats')
        self.stats.calculate()
        self.refresh_executable(queues)

        self.debug('executor executable {}'.format(self.executor.executable))
        self.debug('stats calculated')

        ans = self._get_all_runs(queues)
        self.stats.nruns = len(ans)

        self.debug('get all runs n={}'.format(len(ans)))

        for qi in self.experiment_queues:
            aruns = self._get_all_automated_runs([qi])
            renumber_aliquots(aruns)

        self._set_analysis_metadata()

        self.debug('info updated')
        for qi in queues:
            qi.refresh_table_needed = True

<<<<<<< HEAD
    # def _get_labnumber(self, ln):
    # """
    # return gen_labtable object
    #     """
    #     # db = self.manager.db
    #
    #     ln = convert_identifier(ln)
    #     dbln = self.dvc.get_labnumber(ln)
    #
    #     return dbln
=======
    def _get_labnumber(self, ln):
        """
           return gen_labtable object
        """
        db = self.iso_db_manager.db
        ln = convert_identifier(ln)
        dbln = db.get_labnumber(ln)

        return dbln
>>>>>>> 7dfd8fdc

    def _group_analyses(self, ans, exclude=None):
        """
            sort, group and filter by labnumber
        """
        if exclude is None:
            exclude = tuple()
        key = lambda x: x.labnumber

        return ((ln, group) for ln, group in groupby(sorted(ans, key=key), key)
                if ln not in exclude)

    def _get_analysis_info(self, li):
<<<<<<< HEAD
        dbpos = self.dvc.db.get_identifier(li)
        if not dbpos:
=======
        dbln = self.iso_db_manager.db.get_labnumber(li)
        if not dbln:
>>>>>>> 7dfd8fdc
            return None
        else:
            project, sample, material, irradiation = '', '', '', ''
            sample = dbpos.sample
            if sample:
                if sample.project:
                    project = sample.project.name

                if sample.material:
                    material = sample.material.name
                sample = sample.name

            level = dbpos.level
            irradiation = '{} {}:{}'.format(level.irradiation.name,
                                            level.name, dbpos.position)

        return project, sample, material, irradiation

    def _set_analysis_metadata(self):
        cache = dict()
<<<<<<< HEAD
        db = self.dvc.db
=======
        db = self.iso_db_manager.db
>>>>>>> 7dfd8fdc
        aruns = self._get_all_automated_runs()

        with db.session_ctx():
            for ai in aruns:
                if ai.skip:
                    continue

                ln = ai.labnumber
                if ln == 'dg':
                    continue

                # is run in cache
                if ln not in cache:
                    info = self._get_analysis_info(ln)
                    if not info:
                        cache[ln] = dict(identifier_error=True)
                    else:
                        project, sample, material, irrad = info

                        cache[ln] = dict(project=project or '', sample=sample or '',
                                         material=material or '',
                                         irradiation=irrad or '', identifier_error=False)

                ai.trait_set(**cache[ln])

    def execute_queues(self, queues):
        self.debug('setup executor')

        names = ','.join([e.name for e in queues])
        self.debug('queues: n={}, names={}'.format(len(queues), names))

        self.executor.trait_set(
            experiment_queues=queues,
            experiment_queue=queues[0],
            stats=self.stats)

        return self.executor.execute()

    def verify_database_connection(self, inform=True):
<<<<<<< HEAD
        db = self.dvc.db
        if db is not None:
            if db.connect(force=True):
                return True
        elif inform:
            self.warning_dialog('Not Database available')

=======
        if self.iso_db_manager:
            return self.iso_db_manager.verify_database_connection(inform)
        else:
            self.warning_dialog('Not connected to a database. Currently cannot use run experiments without a database.'
                                'Make sure the Database plugin is enabled.')
>>>>>>> 7dfd8fdc
    # ===============================================================================
    # handlers
    # ===============================================================================
    def _experiment_queue_changed(self, eq):
        if eq:
            self.experiment_factory.queue = eq
            self.experiment_factory.sync_queue_meta()

    @on_trait_change('executor:experiment_queue')
    def _activate_editor(self, eq):
        self.activate_editor_event = id(eq)

    @on_trait_change('executor:start_button')
    def _execute(self):
        """
            trigger the experiment task to assemble current queues.
            the queues are then passed back to execute_queues()
        """
        self.info('Start Executor')
        if not self.executor.is_alive():
            self.debug('execute_event fired')
            self.execute_event = True

    @on_trait_change('experiment_queues[]')
    def _update_queues(self):
        qs = self.experiment_queues
        self.stats.experiment_queues = qs

    @on_trait_change('experiment_factory:run_factory:changed')
    def _queue_dirty(self):
        self.experiment_queue.changed = True

    @on_trait_change('experiment_queue:dclicked')
    def _dclicked_changed(self, new):
        self.experiment_factory.run_factory.edit_mode = True
        self._set_factory_runs(self.experiment_queue.selected)

    @on_trait_change('experiment_factory:run_factory:update_info_needed')
    def _refresh3(self):
        self.debug('update info needed fired')
        self.update_info()

    @on_trait_change('executor:queue_modified')
    def _refresh5(self, new):
        if new:
            self.debug('queue modified fired')
            self.update_info()

    @on_trait_change('experiment_factory:run_factory:refresh_table_needed')
    def _refresh4(self):
        for qi in self.experiment_queues:
            qi.refresh_table_needed = True

    @on_trait_change('experiment_factory:save_button')
    def _save_update(self):
        self.save_event = True

    @on_trait_change('experiment_queue:refresh_info_needed')
    def _handle_refresh(self):
        self.update_info()

    @on_trait_change('experiment_queue:selected')
    def _selected_changed(self, new):
        ef = self.experiment_factory
        rf = ef.run_factory
        rf.edit_mode = False
        if new:

            self._set_factory_runs(new)

            if self.executor.is_alive():
                a = new[-1]
                if not a.skip:
                    self.stats.calculate_at(a)
                    # self.stats.calculate()

    @on_trait_change('experiment_factory:queue_factory:delay_between_analyses')
    def handle_delay_between_analyses(self, new):
        if self.executor.is_alive():
            self.executor.experiment_queue.delay_between_analyses = new

    def _set_factory_runs(self, new):
        ef = self.experiment_factory
        rf = ef.run_factory
        # print 'set runs'
        # rf.special_labnumber = 'Special Labnumber'

        rf.suppress_update = True
        rf.set_selected_runs(new)

    def _executor_factory(self):
        e = ExperimentExecutor(
            mode=self.mode,
            application=self.application)
        e.bind_preferences()

        return e

    # ===============================================================================
    # defaults
    # ===============================================================================
    def _executor_default(self):
        return self._executor_factory()

    def _experiment_factory_default(self):
        dms = 'Spectrometer'
        if self.application:
            p2 = 'pychron.spectrometer.base_spectrometer_manager.BaseSpectrometerManager'
            spec = self.application.get_service(p2)
            if spec:
                dms = spec.name.capitalize()

        e = ExperimentFactory(application=self.application,
<<<<<<< HEAD
                              # dvc=self.dvc,
                              db=self.dvc.db,
=======
                              # db=self.manager.db,
>>>>>>> 7dfd8fdc
                              default_mass_spectrometer=dms)
        if self.iso_db_manager:
            e.db = self.iso_db_manager.db
        return e

# ============= EOF =============================================<|MERGE_RESOLUTION|>--- conflicted
+++ resolved
@@ -29,11 +29,6 @@
 
 
 class Experimentor(Loggable):
-<<<<<<< HEAD
-    # manager = Any
-=======
-    iso_db_manager = Instance(IsotopeDatabaseManager)
->>>>>>> 7dfd8fdc
     experiment_factory = Instance(ExperimentFactory)
     experiment_queue = Instance(ExperimentQueue)
     executor = Instance(ExperimentExecutor)
@@ -62,11 +57,6 @@
     save_event = Event
 
     def load(self):
-<<<<<<< HEAD
-        # self.manager.load()
-=======
-        self.iso_db_manager.load()
->>>>>>> 7dfd8fdc
         self.experiment_factory.queue_factory.db_refresh_needed = True
         self.experiment_factory.run_factory.db_refresh_needed = True
 
@@ -144,29 +134,6 @@
         self.debug('info updated')
         for qi in queues:
             qi.refresh_table_needed = True
-
-<<<<<<< HEAD
-    # def _get_labnumber(self, ln):
-    # """
-    # return gen_labtable object
-    #     """
-    #     # db = self.manager.db
-    #
-    #     ln = convert_identifier(ln)
-    #     dbln = self.dvc.get_labnumber(ln)
-    #
-    #     return dbln
-=======
-    def _get_labnumber(self, ln):
-        """
-           return gen_labtable object
-        """
-        db = self.iso_db_manager.db
-        ln = convert_identifier(ln)
-        dbln = db.get_labnumber(ln)
-
-        return dbln
->>>>>>> 7dfd8fdc
 
     def _group_analyses(self, ans, exclude=None):
         """
@@ -180,13 +147,8 @@
                 if ln not in exclude)
 
     def _get_analysis_info(self, li):
-<<<<<<< HEAD
         dbpos = self.dvc.db.get_identifier(li)
         if not dbpos:
-=======
-        dbln = self.iso_db_manager.db.get_labnumber(li)
-        if not dbln:
->>>>>>> 7dfd8fdc
             return None
         else:
             project, sample, material, irradiation = '', '', '', ''
@@ -207,11 +169,7 @@
 
     def _set_analysis_metadata(self):
         cache = dict()
-<<<<<<< HEAD
         db = self.dvc.db
-=======
-        db = self.iso_db_manager.db
->>>>>>> 7dfd8fdc
         aruns = self._get_all_automated_runs()
 
         with db.session_ctx():
@@ -251,7 +209,6 @@
         return self.executor.execute()
 
     def verify_database_connection(self, inform=True):
-<<<<<<< HEAD
         db = self.dvc.db
         if db is not None:
             if db.connect(force=True):
@@ -259,13 +216,6 @@
         elif inform:
             self.warning_dialog('Not Database available')
 
-=======
-        if self.iso_db_manager:
-            return self.iso_db_manager.verify_database_connection(inform)
-        else:
-            self.warning_dialog('Not connected to a database. Currently cannot use run experiments without a database.'
-                                'Make sure the Database plugin is enabled.')
->>>>>>> 7dfd8fdc
     # ===============================================================================
     # handlers
     # ===============================================================================
@@ -379,12 +329,8 @@
                 dms = spec.name.capitalize()
 
         e = ExperimentFactory(application=self.application,
-<<<<<<< HEAD
                               # dvc=self.dvc,
                               db=self.dvc.db,
-=======
-                              # db=self.manager.db,
->>>>>>> 7dfd8fdc
                               default_mass_spectrometer=dms)
         if self.iso_db_manager:
             e.db = self.iso_db_manager.db
