--- conflicted
+++ resolved
@@ -5,7 +5,7 @@
 # you may not use this file except in compliance with the License.
 # You may obtain a copy of the License at
 #
-# http://www.apache.org/licenses/LICENSE-2.0
+#   http://www.apache.org/licenses/LICENSE-2.0
 #
 # Unless required by applicable law or agreed to in writing, software
 # distributed under the License is distributed on an "AS IS" BASIS,
@@ -309,23 +309,9 @@
         rf.set_selected_runs(new)
 
     def _executor_factory(self):
-<<<<<<< HEAD
-        p1 = 'pychron.extraction_line.extraction_line_manager.ExtractionLineManager'
-        p2 = 'pychron.spectrometer.base_spectrometer_manager.BaseSpectrometerManager'
-        p3 = 'pychron.spectrometer.ion_optics_manager.IonOpticsManager'
-        kw = dict()
-        if self.application:
-            spec = self.application.get_service(p2)
-            kw = dict(extraction_line_manager=self.application.get_service(p1),
-                      spectrometer_manager=spec,
-                      ion_optics_manager=self.application.get_service(p3), )
-
-        e = ExperimentExecutor(mode=self.mode, application=self.application, **kw)
-=======
         e = ExperimentExecutor(
             mode=self.mode,
             application=self.application)
->>>>>>> 7b063a7c
         e.bind_preferences()
 
         return e
