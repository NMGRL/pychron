# ===============================================================================
# Copyright 2013 Jake Ross
#
# Licensed under the Apache License, Version 2.0 (the "License");
# you may not use this file except in compliance with the License.
# You may obtain a copy of the License at
#
# http://www.apache.org/licenses/LICENSE-2.0
#
# Unless required by applicable law or agreed to in writing, software
# distributed under the License is distributed on an "AS IS" BASIS,
# WITHOUT WARRANTIES OR CONDITIONS OF ANY KIND, either express or implied.
# See the License for the specific language governing permissions and
# limitations under the License.
# ===============================================================================

# ============= enthought library imports =======================
from traits.api import Instance, List, on_trait_change, Bool, Event
# ============= standard library imports ========================
from itertools import groupby
# ============= local library imports  ==========================
from pychron.dvc.dvc_irradiationable import DVCIrradiationable
from pychron.experiment.queue.experiment_queue import ExperimentQueue
from pychron.experiment.factory import ExperimentFactory
from pychron.experiment.stats import StatsGroup
from pychron.experiment.experiment_executor import ExperimentExecutor


class Experimentor(DVCIrradiationable):
    experiment_factory = Instance(ExperimentFactory)
    experiment_queue = Instance(ExperimentQueue)
    executor = Instance(ExperimentExecutor)
    experiment_queues = List
    stats = Instance(StatsGroup, ())
    dvc = Instance('pychron.dvc.dvc.DVC')

    mode = None
    # unique_executor_db = False

    save_enabled = Bool

    # ===========================================================================
    # permissions
    # ===========================================================================
    # max_allowable_runs = 10000
    #    can_edit_scripts = True
    #    _last_ver_time = None
    #    _ver_timeout = 10

    # ===========================================================================
    # task events
    # ===========================================================================
    execute_event = Event

    activate_editor_event = Event
    save_event = Event

    def load(self):
        self.experiment_factory.queue_factory.db_refresh_needed = True
        self.experiment_factory.run_factory.db_refresh_needed = True

        return True

    def reset_run_generator(self):
        if self.executor.is_alive():
            self.debug('Queue modified. Reset run generator')
            #             self.executor.queue_modified = True
            self.executor.set_queue_modified()

    def refresh_executable(self, qs=None):
        if qs is None:
            qs = self.experiment_queues

        if self.executor.is_alive():
            qs = (self.executor.experiment_queue, )

        self.executor.executable = all([ei.is_executable() for ei in qs])
        self.debug('setting executable {}'.format(self.executor.executable))

    def update_queues(self):
        self._update_queues()

    def update_info(self):
        self._update()

    # ===============================================================================
    # info update
    # ===============================================================================
    def _get_all_runs(self, queues=None):
        if queues is None:
            queues = self.experiment_queues

        return [ai for ei in queues
                for ai in ei.executed_runs + ei.automated_runs
                if ai.executable and not ai.skip]

    def _get_all_automated_runs(self, qs=None):
        if qs is None:
            qs = self.experiment_queues

        return [ai for ei in qs
                for ai in ei.automated_runs
                if ai.executable]

    def _update(self, queues=None):

        self.debug('update runs')
        if queues is None:
            queues = self.experiment_queues

        queues = [qi for qi in queues if qi.is_updateable()]
        if not queues:
            return

        self.debug('executor executable {}'.format(self.executor.executable))
        self.debug('stats calculated')

        ans = self._get_all_runs(queues)
        self.stats.nruns = len(ans)

        self.debug('get all runs n={}'.format(len(ans)))

        self.debug('updating stats')
        self.stats.calculate()
        self.refresh_executable(queues)

        # for qi in self.experiment_queues:
        # aruns = self._get_all_automated_runs([qi])
        # renumber_aliquots(aruns)

        self._set_analysis_metadata()

        self.debug('info updated')
        for qi in queues:
            qi.refresh_table_needed = True

    def _group_analyses(self, ans, exclude=None):
        """
            sort, group and filter by labnumber
        """
        if exclude is None:
            exclude = tuple()
        key = lambda x: x.labnumber

        return ((ln, group) for ln, group in groupby(sorted(ans, key=key), key)
                if ln not in exclude)

    def _get_analysis_info(self, li):
<<<<<<< HEAD
        dbln = self.iso_db_manager.db.get_labnumber(li)
        if not dbln:
            return None
        else:
            project, sample, material, irradiation, level, pos = '', '', '', '', '', 0
            sample = dbln.sample
=======
        dbpos = self.dvc.db.get_identifier(li)
        if not dbpos:
            self.warning('{} is not an identifier in the database'.format(li))
            return None
        else:
            project, sample, material, irradiation, level, pos = '', '', '', '', '', ''
            sample = dbpos.sample
>>>>>>> 1049d48b
            if sample:
                if sample.project:
                    project = sample.project.name

                if sample.material:
                    material = sample.material.name
                sample = sample.name

<<<<<<< HEAD
            dbpos = dbln.irradiation_position
            if dbpos:
                level = dbpos.level

                irradiation = level.irradiation.name
                level = level.name
                pos = dbpos.position
=======
            level = dbpos.level.name
            pos = dbpos.position
            irradiation = dbpos.level.irradiation.name
            # irradiation = '{} {}:{}'.format(level.irradiation.name,
            #                                 level.name, dbpos.position)
>>>>>>> 1049d48b

        return project, sample, material, irradiation, level, pos

    def _set_analysis_metadata(self):
        cache = dict()
        db = self.iso_db_manager.db
        aruns = self._get_all_automated_runs()

        with db.session_ctx():
            for ai in aruns:
                if ai.skip:
                    continue

                ln = ai.labnumber
                if ln == 'dg':
                    continue

                # is run in cache
                if ln not in cache:
                    info = self._get_analysis_info(ln)
                    if not info:
                        cache[ln] = dict(identifier_error=True)
                    else:
                        project, sample, material, irrad, level, pos = info

                        cache[ln] = dict(project=project or '', sample=sample or '',
                                         material=material or '',
                                         irradiation=irrad or '',
                                         irradiation_level=level or '',
<<<<<<< HEAD
                                         irradiation_position=pos or 0,
=======
                                         irradiation_position=pos or '',
>>>>>>> 1049d48b
                                         identifier_error=False)

                ai.trait_set(**cache[ln])

    def execute_queues(self, queues):
        self.debug('<{}> setup executor'.format(id(self)))

        names = ','.join([e.name for e in queues])
        self.debug('queues: n={}, names={}'.format(len(queues), names))

        ans = self._get_all_runs(queues)
        self.stats.nruns = len(ans)

        self.executor.trait_set(
            experiment_queues=queues,
            experiment_queue=queues[0],
            stats=self.stats)

        return self.executor.execute()

<<<<<<< HEAD
    def verify_database_connection(self, inform=True):
        db = self.iso_db_manager.db
        if db is not None:
            if db.connect(force=True):
                return True
        elif inform:
            self.warning_dialog('Not Database available')
=======
    # def verify_database_connection(self, inform=True):
    #     db = self.dvc.db
    #     if db is not None:
    #         if db.connect(force=True):
    #             return True
    #     elif inform:
    #         self.warning_dialog('Not Database available')
>>>>>>> 1049d48b

    # ===============================================================================
    # handlers
    # ===============================================================================
    def _experiment_queue_changed(self, eq):
        if eq:
            self.experiment_factory.queue = eq
            self.experiment_factory.sync_queue_meta()

    @on_trait_change('executor:experiment_queue')
    def _activate_editor(self, eq):
        self.activate_editor_event = id(eq)

    @on_trait_change('executor:start_button')
    def _execute(self):
        """
            trigger the experiment task to assemble current queues.
            the queues are then passed back to execute_queues()
        """
        self.info('Start Executor')
        if not self.executor.is_alive():
            self.debug('execute_event fired')
            self.execute_event = True

    @on_trait_change('experiment_queues[]')
    def _update_queues(self):
        qs = self.experiment_queues
        self.stats.experiment_queues = qs

    @on_trait_change('experiment_factory:run_factory:changed')
    def _queue_dirty(self):
        self.experiment_queue.changed = True

    @on_trait_change('experiment_queue:dclicked')
    def _dclicked_changed(self, new):
        self.experiment_factory.run_factory.edit_mode = True
        self._set_factory_runs(self.experiment_queue.selected)

    @on_trait_change('experiment_factory:run_factory:update_info_needed')
    def _refresh3(self):
        self.debug('update info needed fired')
        self.update_info()

    @on_trait_change('executor:queue_modified')
    def _refresh5(self, new):
        if new:
            self.debug('queue modified fired')
            self.update_info()

    @on_trait_change('experiment_factory:run_factory:refresh_table_needed')
    def _refresh4(self):
        for qi in self.experiment_queues:
            qi.refresh_table_needed = True

    @on_trait_change('experiment_factory:save_button')
    def _save_update(self):
        self.save_event = True
        self.update_info()

    @on_trait_change('experiment_queue:refresh_info_needed')
    def _handle_refresh(self):
        self.update_info()

    @on_trait_change('experiment_queue:selected')
    def _selected_changed(self, new):
        ef = self.experiment_factory
        rf = ef.run_factory
        rf.edit_mode = False
        if new:

            self._set_factory_runs(new)

            # if self.executor.is_alive():
            a = new[-1]
            if not a.skip:
                self.stats.calculate_at(a, at_times=self.executor.is_alive())
                    # self.stats.calculate()

    @on_trait_change('experiment_factory:queue_factory:delay_between_analyses')
    def handle_delay_between_analyses(self, new):
        if self.executor.is_alive():
            self.executor.experiment_queue.delay_between_analyses = new

    def _set_factory_runs(self, new):
        ef = self.experiment_factory
        rf = ef.run_factory
        # print 'set runs'
        # rf.special_labnumber = 'Special Labnumber'

        rf.suppress_update = True
        rf.set_selected_runs(new)
        rf.suppress_update = False

    def _executor_factory(self):
        e = ExperimentExecutor(
            mode=self.mode,
            application=self.application)
        e.bind_preferences()

        return e

    # ===============================================================================
    # defaults
    # ===============================================================================
    def _executor_default(self):
        return self._executor_factory()

    def _experiment_factory_default(self):
        dms = 'Spectrometer'
        if self.application:
            p2 = 'pychron.spectrometer.base_spectrometer_manager.BaseSpectrometerManager'
            spec = self.application.get_service(p2)
            if spec:
                dms = spec.name.capitalize()

        e = ExperimentFactory(application=self.application,
                              dvc=self.dvc,
<<<<<<< HEAD
                              # dvc=self.iso_db_manager,
                              # db=self.iso_db_manager.db,
=======
                              # db=self.dvc.db,
>>>>>>> 1049d48b
                              default_mass_spectrometer=dms)
        # if self.iso_db_manager:
        #     e.db = self.iso_db_manager.db
        return e

# ============= EOF =============================================<|MERGE_RESOLUTION|>--- conflicted
+++ resolved
@@ -125,8 +125,8 @@
         self.refresh_executable(queues)
 
         # for qi in self.experiment_queues:
-        # aruns = self._get_all_automated_runs([qi])
-        # renumber_aliquots(aruns)
+            # aruns = self._get_all_automated_runs([qi])
+            # renumber_aliquots(aruns)
 
         self._set_analysis_metadata()
 
@@ -146,14 +146,6 @@
                 if ln not in exclude)
 
     def _get_analysis_info(self, li):
-<<<<<<< HEAD
-        dbln = self.iso_db_manager.db.get_labnumber(li)
-        if not dbln:
-            return None
-        else:
-            project, sample, material, irradiation, level, pos = '', '', '', '', '', 0
-            sample = dbln.sample
-=======
         dbpos = self.dvc.db.get_identifier(li)
         if not dbpos:
             self.warning('{} is not an identifier in the database'.format(li))
@@ -161,7 +153,6 @@
         else:
             project, sample, material, irradiation, level, pos = '', '', '', '', '', ''
             sample = dbpos.sample
->>>>>>> 1049d48b
             if sample:
                 if sample.project:
                     project = sample.project.name
@@ -170,27 +161,17 @@
                     material = sample.material.name
                 sample = sample.name
 
-<<<<<<< HEAD
-            dbpos = dbln.irradiation_position
-            if dbpos:
-                level = dbpos.level
-
-                irradiation = level.irradiation.name
-                level = level.name
-                pos = dbpos.position
-=======
             level = dbpos.level.name
             pos = dbpos.position
             irradiation = dbpos.level.irradiation.name
             # irradiation = '{} {}:{}'.format(level.irradiation.name,
             #                                 level.name, dbpos.position)
->>>>>>> 1049d48b
 
         return project, sample, material, irradiation, level, pos
 
     def _set_analysis_metadata(self):
         cache = dict()
-        db = self.iso_db_manager.db
+        db = self.dvc.db
         aruns = self._get_all_automated_runs()
 
         with db.session_ctx():
@@ -214,11 +195,7 @@
                                          material=material or '',
                                          irradiation=irrad or '',
                                          irradiation_level=level or '',
-<<<<<<< HEAD
-                                         irradiation_position=pos or 0,
-=======
                                          irradiation_position=pos or '',
->>>>>>> 1049d48b
                                          identifier_error=False)
 
                 ai.trait_set(**cache[ln])
@@ -239,23 +216,13 @@
 
         return self.executor.execute()
 
-<<<<<<< HEAD
     def verify_database_connection(self, inform=True):
         db = self.iso_db_manager.db
         if db is not None:
             if db.connect(force=True):
                 return True
         elif inform:
-            self.warning_dialog('Not Database available')
-=======
-    # def verify_database_connection(self, inform=True):
-    #     db = self.dvc.db
-    #     if db is not None:
-    #         if db.connect(force=True):
-    #             return True
-    #     elif inform:
-    #         self.warning_dialog('Not Database available')
->>>>>>> 1049d48b
+            self.warning_dialog('No Database available')
 
     # ===============================================================================
     # handlers
@@ -373,12 +340,7 @@
 
         e = ExperimentFactory(application=self.application,
                               dvc=self.dvc,
-<<<<<<< HEAD
-                              # dvc=self.iso_db_manager,
-                              # db=self.iso_db_manager.db,
-=======
                               # db=self.dvc.db,
->>>>>>> 1049d48b
                               default_mass_spectrometer=dms)
         # if self.iso_db_manager:
         #     e.db = self.iso_db_manager.db
