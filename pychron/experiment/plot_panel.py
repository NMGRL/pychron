# ===============================================================================
# Copyright 2012 Jake Ross
#
# Licensed under the Apache License, Version 2.0 (the "License");
# you may not use this file except in compliance with the License.
# You may obtain a copy of the License at
#
# http://www.apache.org/licenses/LICENSE-2.0
#
# Unless required by applicable law or agreed to in writing, software
# distributed under the License is distributed on an "AS IS" BASIS,
# WITHOUT WARRANTIES OR CONDITIONS OF ANY KIND, either express or implied.
# See the License for the specific language governing permissions and
# limitations under the License.
#===============================================================================

#============= enthought library imports =======================
from traits.api import Instance, Property, List, on_trait_change, Bool, \
    Str, CInt, Tuple, Color, HasTraits, Any
from traitsui.api import View, UItem, VGroup, HGroup, spring, ListEditor
#============= standard library imports ========================
from threading import Event
import time
#============= local library imports  ==========================
from pychron.graph.graph import Graph
from pychron.core.ui.text_table import MultiTextTableAdapter
from pychron.core.ui.custom_label_editor import CustomLabel
from pychron.core.ui.gui import invoke_in_main_thread
from pychron.graph.stacked_regression_graph import StackedRegressionGraph
from pychron.processing.analyses.view.automated_run_view import AutomatedRunAnalysisView
from pychron.processing.arar_age import ArArAge
from pychron.pychron_constants import PLUSMINUS
from pychron.loggable import Loggable

HEIGHT = 250
ERROR_WIDTH = 10
VALUE_WIDTH = 12


class SignalAdapter(MultiTextTableAdapter):
    columns = [[('Iso.', 'isotope', str, 6),
                ('Det.', 'detector', str, 5),
                ('Fit', 'fit', str, 4),
                ('Intercept', 'intercept_value', None, VALUE_WIDTH),
                (u'{}1s'.format(PLUSMINUS), 'intercept_error', None, ERROR_WIDTH),
                (u'{}%'.format(PLUSMINUS), 'intercept_error_percent', str, ERROR_WIDTH - 1),
                ('Raw(fA)', 'raw_value', None, VALUE_WIDTH),
                (u'{}1s'.format(PLUSMINUS), 'raw_error', None, ERROR_WIDTH),
                (u'{}%'.format(PLUSMINUS), 'raw_error_percent', str, ERROR_WIDTH - 1)],
               [('Iso.', 'isotope', str, 6),
                ('Det.', 'detector', str, 5),
                ('Fit', 'baseline_fit', str, 4),
                ('Baseline', 'baseline_value', None, VALUE_WIDTH),
                (u'{}1s'.format(PLUSMINUS), 'baseline_error', None, ERROR_WIDTH),
                (u'{}%'.format(PLUSMINUS), 'baseline_error_percent', str, ERROR_WIDTH - 1),
                ('Blank', 'blank_value', None, VALUE_WIDTH),
                (u'{}1s'.format(PLUSMINUS), 'blank_error', None, ERROR_WIDTH),
                (u'{}%'.format(PLUSMINUS), 'blank_error_percent', str, ERROR_WIDTH - 1)]]


class TraitsContainer(HasTraits):
    model = Any

    def trait_context(self):
        """ Use the model object for the Traits UI context, if appropriate.
        """
        if self.model:
            return {'object': self.model}
        return super(TraitsContainer, self).trait_context()


class GraphContainer(TraitsContainer):
    def traits_view(self):
        v = View(
            VGroup(
                HGroup(spring,
                       CustomLabel('plot_title',
                                   weight='bold',
                                   size=14),
                       spring),
                UItem('graphs',
                      editor=ListEditor(use_notebook=True,
                                        selected='selected_graph',
                                        page_name='.page_name'),
                      style='custom')))
        return v


class PlotPanel(Loggable):
    graph_container = Instance(GraphContainer)
    analysis_view = Instance(AutomatedRunAnalysisView, ())

    arar_age = Instance(ArArAge)

    isotope_graph = Instance(Graph, ())
    peak_center_graph = Instance(Graph, ())
    selected_graph = Any

    graphs = Tuple

    plot_title = Str

    ncounts = Property(CInt(enter_set=True, auto_set=False), depends_on='_ncounts')
    _ncounts = CInt

    ncycles = Property(CInt(enter_set=True, auto_set=False),
                       depends_on='_ncycles')
    _ncycles = CInt

    current_cycle = Str
    current_color = Color

    detectors = List

    stack_order = 'bottom_to_top'
    series_cnt = 0

    total_counts = CInt

    is_baseline = Bool(False)
    is_peak_hop = Bool(False)
    hops = List

    ratios = ['Ar40:Ar36', 'Ar40:Ar39', ]
    info_func = None

<<<<<<< HEAD
    # refresh_age = True
=======
    #refresh_age = True
>>>>>>> 7b3b2aef

    def set_peak_center_graph(self, graph):
        self.peak_center_graph = graph
        self.show_graph(graph)

    def show_graph(self, g):
        invoke_in_main_thread(self.trait_set, selected_graph=g)

    def show_isotope_graph(self):
        self.show_graph(self.isotope_graph)

    def info(self, *args, **kw):
        if self.info_func:
            self.info_func(*args, **kw)
        else:
            super(PlotPanel, self).info(*args, **kw)

    def reset(self):
        self.debug('clearing graphs')
        self.isotope_graph.clear()
        self.peak_center_graph.clear()

    def create(self, dets):
        """
            dets: list of Detector instances
        """

        self.detectors = dets

        evt = Event()
        invoke_in_main_thread(self._create, evt)

        #wait here until _create finishes
        while not evt.is_set():
            time.sleep(0.05)

    def _new_plot(self, **kw):
        g = self.isotope_graph
        plot = g.new_plot(xtitle='time (s)', padding_left=70,
                          padding_right=10,
                          **kw)

        plot.y_axis.title_spacing = 50
        return plot

    #private
    def _create(self, evt):
        self.reset()

        g = self.isotope_graph
        self.selected_graph = g

        for _ in self.detectors:
            self._new_plot()
        evt.set()

    def _get_ncounts(self):
        return self._ncounts

    def _set_ncounts(self, v):

        o = self._ncounts

        self.info('{} set to terminate after {} counts'.format(self.plot_title, v))
        self._ncounts = v

        xmi, xma = self.isotope_graph.get_x_limits()
        xm = max(xma, xma + (v - o) * 1.05)
        self.isotope_graph.set_x_limits(max_=xm)
        #print xma, v, o
        #print 'setting x limits {} '.format(xm)

    def _get_ncycles(self):
        return self._ncycles

    def _set_ncycles(self, v):
        self.info('{} set to terminate after {} ncycles'.format(self.plot_title, v))
        self._ncycles = v

        if self.hops:
            #update ncounts
            integration_time = 1.1
            counts = sum([ci * integration_time + s for _h, ci, s in self.hops]) * v
            self.ncounts = counts

    def _graph_factory(self):
        return StackedRegressionGraph(container_dict=dict(padding=5, bgcolor='gray',
                                                          stack_order=self.stack_order,
                                                          spacing=5),
                                      bind_index=False,
                                      use_data_tool=False,
                                      padding_bottom=35)
    #===============================================================================
    # handlers
    #===============================================================================
    @on_trait_change('isotope_graph, peak_center_graph')
    def _update_graphs(self):
        if self.isotope_graph and self.peak_center_graph:
            g, p = self.isotope_graph, self.peak_center_graph

            g.page_name = 'Isotopes'
            p.page_name = 'Peak Center'
            self.graphs = [g, p]

    def _plot_title_changed(self, new):
        self.graph_container.label = new

    @on_trait_change('isotope_graph:regression_results')
    def _update_display(self, obj, name, old, new):
        if new:
<<<<<<< HEAD
            arar_age = self.arar_age
            for plot, reg in new:
                if reg is None:
                    continue

                iso = plot.y_axis.title
                if isinstance(reg, float):
                    vv, ee = reg, 0
                # else:
                #     vv = reg.predict(0)
                #     ee = reg.predict_error(0)
                #
                    v = vv, ee
                    if self.is_baseline:
                        if self.is_peak_hop:

                            detname = self.arar_age.isotopes[iso].detector
                            for k, ii in self.arar_age.isotopes.iteritems():
                                if ii.detector == detname:
                                    arar_age.set_baseline(k, v)
                        else:
                            arar_age.set_baseline(iso, v)
                    else:
                        arar_age.set_isotope(iso, v)

            # if self.refresh_age:
            #     arar_age.calculate_age(force=True)

            self.analysis_view.load_computed(arar_age, new_list=False)
=======
            self.analysis_view.load_computed(self.arar_age, new_list=False)
>>>>>>> 7b3b2aef
            self.analysis_view.refresh_needed = True

    #===============================================================================
    # defaults
    #===============================================================================
    def _isotope_graph_default(self):
        return self._graph_factory()

    def _graph_container_default(self):
        self.isotope_graph.page_name = 'Isotopes'
        self.peak_center_graph.page_name = 'Peak Center'

        return GraphContainer(model=self)

    def _graphs_default(self):
        return [self.isotope_graph, self.peak_center_graph]

#============= EOF =============================================<|MERGE_RESOLUTION|>--- conflicted
+++ resolved
@@ -124,11 +124,7 @@
     ratios = ['Ar40:Ar36', 'Ar40:Ar39', ]
     info_func = None
 
-<<<<<<< HEAD
     # refresh_age = True
-=======
-    #refresh_age = True
->>>>>>> 7b3b2aef
 
     def set_peak_center_graph(self, graph):
         self.peak_center_graph = graph
@@ -239,39 +235,7 @@
     @on_trait_change('isotope_graph:regression_results')
     def _update_display(self, obj, name, old, new):
         if new:
-<<<<<<< HEAD
-            arar_age = self.arar_age
-            for plot, reg in new:
-                if reg is None:
-                    continue
-
-                iso = plot.y_axis.title
-                if isinstance(reg, float):
-                    vv, ee = reg, 0
-                # else:
-                #     vv = reg.predict(0)
-                #     ee = reg.predict_error(0)
-                #
-                    v = vv, ee
-                    if self.is_baseline:
-                        if self.is_peak_hop:
-
-                            detname = self.arar_age.isotopes[iso].detector
-                            for k, ii in self.arar_age.isotopes.iteritems():
-                                if ii.detector == detname:
-                                    arar_age.set_baseline(k, v)
-                        else:
-                            arar_age.set_baseline(iso, v)
-                    else:
-                        arar_age.set_isotope(iso, v)
-
-            # if self.refresh_age:
-            #     arar_age.calculate_age(force=True)
-
-            self.analysis_view.load_computed(arar_age, new_list=False)
-=======
             self.analysis_view.load_computed(self.arar_age, new_list=False)
->>>>>>> 7b3b2aef
             self.analysis_view.refresh_needed = True
 
     #===============================================================================
