--- conflicted
+++ resolved
@@ -14,12 +14,8 @@
 # limitations under the License.
 # ===============================================================================
 
-<<<<<<< HEAD
 # ============= enthought library imports =======================
-=======
-#============= enthought library imports =======================
 from pyface.timer.do_later import do_later
->>>>>>> 14410f63
 from traits.api import Instance, Button, Bool, Property, \
     on_trait_change, String, Any, DelegatesTo, List, Str
 # ============= standard library imports ========================
@@ -315,4 +311,4 @@
         self.queue_factory.mass_spectrometer = self.default_mass_spectrometer
         self._mass_spectrometer = self.default_mass_spectrometer
 
-        # ============= EOF =============================================+# ============= EOF =============================================