# ===============================================================================
# Copyright 2012 Jake Ross
#
# Licensed under the Apache License, Version 2.0 (the "License");
# you may not use this file except in compliance with the License.
# You may obtain a copy of the License at
#
# http://www.apache.org/licenses/LICENSE-2.0
#
# Unless required by applicable law or agreed to in writing, software
# distributed under the License is distributed on an "AS IS" BASIS,
# WITHOUT WARRANTIES OR CONDITIONS OF ANY KIND, either express or implied.
# See the License for the specific language governing permissions and
# limitations under the License.
# ===============================================================================

# ============= enthought library imports =======================
from pyface.timer.do_later import do_later
from traits.api import Instance, Button, Bool, Property, \
    on_trait_change, DelegatesTo, List, Str
# ============= standard library imports ========================
# ============= local library imports  ==========================
from pychron.core.ui.progress_dialog import myProgressDialog
from pychron.experiment.auto_gen_config import AutoGenConfig
from pychron.experiment.automated_run.uv.factory import UVAutomatedRunFactory
from pychron.experiment.automated_run.factory import AutomatedRunFactory
from pychron.experiment.queue.factory import ExperimentQueueFactory
from pychron.experiment.queue.experiment_queue import ExperimentQueue
from pychron.experiment.undoer import ExperimentUndoer
from pychron.pychron_constants import LINE_STR
from pychron.experiment.utilities.identifier import convert_extract_device
from pychron.loggable import Loggable
from pychron.consumer_mixin import ConsumerMixin
from pychron.lasers.laser_managers.ilaser_manager import ILaserManager


class ExperimentFactory(Loggable, ConsumerMixin):
<<<<<<< HEAD
    db = Any
=======
>>>>>>> 1049d48b
    dvc = Instance('pychron.dvc.dvc.DVC')
    run_factory = Instance(AutomatedRunFactory)
    queue_factory = Instance(ExperimentQueueFactory)

    undoer = Instance(ExperimentUndoer)

    generate_queue_button = Button
    edit_queue_config_button = Button
    auto_gen_config = Instance(AutoGenConfig)

    add_button = Button('Add')
    clear_button = Button('Clear')
    save_button = Button('Save')
    edit_mode_button = Button('Edit')
    edit_enabled = DelegatesTo('run_factory')

    auto_increment_id = Bool(False)
    auto_increment_position = Bool(False)

    queue = Instance(ExperimentQueue, ())

    ok_add = Property(depends_on='mass_spectrometer, extract_device, labnumber, username, load_name')

    labnumber = DelegatesTo('run_factory')
    load_name = DelegatesTo('queue_factory')
    username = DelegatesTo('queue_factory')
    mass_spectrometer = DelegatesTo('queue_factory')
    extract_device = DelegatesTo('queue_factory')

    selected_positions = List
    default_mass_spectrometer = Str

    _load_persistence_flag = False
    # ===========================================================================
    # permisions
    # ===========================================================================
    # max_allowable_runs = Int(10000)
    # can_edit_scripts = Bool(True)

    def __init__(self, *args, **kw):
        super(ExperimentFactory, self).__init__(*args, **kw)
        self.setup_consumer(self._add_run, main=True)

    def undo(self):
        self.info('undo')
        self.undoer.undo()

    def sync_queue_meta(self):
        self.debug('syncing queue meta')
        eq = self.queue
        qf = self.queue_factory
        for a in ('username', 'mass_spectrometer', 'extract_device',
                  'email', 'use_email',
                  'use_group_email',
                  'load_name',
                  'delay_before_analyses', 'delay_between_analyses',
                  'queue_conditionals_name', 'username'):

            if not self._sync_queue_to_factory(eq, qf, a):
                self._sync_factory_to_queue(eq, qf, a)

        self.debug('run factory set mass spec {}'.format(self.mass_spectrometer))
        self.run_factory.set_mass_spectrometer(self.mass_spectrometer)

    def _sync_queue_to_factory(self, eq, qf, a):
        v = getattr(eq, a)
        if isinstance(v, str):
            v = v.strip()

        if v:
            self.debug('sync queue to factory {}>>{}'.format(a, v))
            setattr(qf, a, v)
            return True

    def _sync_factory_to_queue(self, eq, qf, a):
        v = getattr(qf, a)
        if isinstance(v, str):
            v = v.strip()
            if v:
                self.debug('sync factory to queue {}>>{}'.format(a, v))
                setattr(eq, a, v)

    def activate(self, load_persistence=True):
        self.start_consuming()
        self._load_persistence_flag = load_persistence
        self.queue_factory.activate(load_persistence)
        self.run_factory.activate(load_persistence)

    def destroy(self):
        self.stop_consuming()
        self.run_factory.deactivate()
        self.queue_factory.deactivate()

    def set_selected_runs(self, runs):
        self.run_factory.set_selected_runs(runs)

    '''
    uflag = bool(self.username)
        msflag = self.mass_spectrometer not in ('', 'Spectrometer', LINE_STR)
        lflag = True
        if self.extract_device not in ('', 'Extract Device', LINE_STR):
            lflag = bool(self.queue_factory.load_name)

        ret = uflag and msflag and lflag
        if self.run_factory.run_block in ('RunBlock', LINE_STR):
            ret = ret and self.labnumber
        return ret
    '''

    def _add_run(self, *args, **kw):

        if not self.ok_add:
            missing = []
            if not bool(self.username):
                missing.append('"Username"')
            if self.mass_spectrometer in ('', 'Spectrometer', LINE_STR):
                missing.append('"Spectrometer"')
            if self.extract_device not in ('', 'Extact Device', LINE_STR):
                if not bool(self.queue_factory.load_name):
                    missing.append('"Load"')
            if self.run_factory.run_block in ('RunBlock', LINE_STR):
                if not self.labnumber:
                    missing.append('"Labnumber"')

            f = 'a value'
            if len(missing) > 1:
                f = 'values'
            self.warning_dialog('Please set {} for {}'.format(f, ','.join(missing)))
            return

        positions = [str(pi.positions[0]) for pi in self.selected_positions]
        self.debug('add run positions= {}'.format(positions))

        # load_name = self.queue_factory.load_name

        q = self.queue
        rf = self.run_factory
        new_runs, freq = rf.new_runs(q, positions=positions,
                                     auto_increment_position=self.auto_increment_position,
                                     auto_increment_id=self.auto_increment_id)

        if new_runs:
            aruns = q.automated_runs
            if q.selected and q.selected[-1] in aruns:
                idx = aruns.index(q.selected[-1])
            else:
                idx = len(aruns) - 1

            runs = q.add_runs(new_runs, freq,
                              # freq_before=rf.freq_before,
                              # freq_after=rf.freq_after,
                              is_run_block=rf.run_block_enabled)

            self.undoer.push('add runs', runs)

            idx += len(runs)

            with rf.update_selected_ctx():
                q.select_run_idx(idx)

            q.changed = True

    # ===============================================================================
    # handlers
    # ===============================================================================
    def _clear_button_fired(self):
        self.queue.clear_frequency_runs()

    def _add_button_fired(self):
        """
            only allow add button to be fired every 0.5s

            use consumermixin.add_consumable instead of frequency limiting
        """
        self.debug('add run fired')
        self.add_consumable(5)

    def _edit_mode_button_fired(self):
        self.run_factory.edit_mode = not self.run_factory.edit_mode

        # @on_trait_change('run_factory:clear_end_after')
        # def _clear_end_after(self, new):
        # print 'enadfas', new

    def _update_end_after(self, new):
        if new:
            for ai in self.queue.automated_runs:
                ai.end_after = False

        self.run_factory.set_end_after(new)

    def _queue_changed(self, new):
        self.undoer.queue = new

    @on_trait_change('''queue_factory:[mass_spectrometer,
extract_device, delay_+, tray, username, load_name,
email, use_email, use_group_email,
queue_conditionals_name, repository_identifier]''')
    def _update_queue(self, name, new):
        self.debug('update queue {}={}'.format(name, new))
        if self.queue:
            self.queue.trait_set(**{name: new})
            self.queue.changed = True
<<<<<<< HEAD
=======
            if name == 'repository_identifier':
                for a in self.queue.automated_runs:
                    a.repository_identifier = new
>>>>>>> 1049d48b

        if name == 'mass_spectrometer':
            self.debug('_update_queue "{}"'.format(new))
            self.mass_spectrometer = new
            self.run_factory.set_mass_spectrometer(new)

        elif name == 'extract_device':
            # self._set_extract_device(new)
            do_later(self._set_extract_device, new)

            # elif name == 'username':
            # self._username = new
            # elif name=='email':
            # self.email=new
            # self.queue.username = new

        self._auto_save()

    def _auto_save(self):
        self.queue.auto_save()

    # ===============================================================================
    # private
    # ===============================================================================
    def _set_extract_device(self, ed):
        self.debug('setting extract dev="{}" mass spec="{}"'.format(ed, self.mass_spectrometer))
        self.extract_device = ed
        self.run_factory = self._run_factory_factory()

        self.run_factory.remote_patterns = self._get_patterns(ed)
        self.run_factory.setup_files()
        # self.run_factory.set_mass_spectrometer(self.mass_spectrometer)

        if self._load_persistence_flag:
            self.run_factory.load()

        if self.queue:
            self.queue.set_extract_device(ed)
            self.queue.username = self.username
            self.queue.mass_spectrometer = self.mass_spectrometer

    def _get_patterns(self, ed):
        ps = []
        service_name = convert_extract_device(ed)
        # service_name = ed.replace(' ', '_').lower()
        man = self.application.get_service(ILaserManager, 'name=="{}"'.format(service_name))
        if man:
            ps = man.get_pattern_names()
        else:
            self.debug('No remote patterns. {} ({}) not available'.format(ed, service_name))

        return ps

    # ===============================================================================
    # property get/set
    # ===============================================================================
    def _get_ok_add(self):
        """
        """
        uflag = bool(self.username)
        msflag = self.mass_spectrometer not in ('', 'Spectrometer', LINE_STR)
        lflag = True
        if self.extract_device not in ('', 'Extract Device', LINE_STR):
            lflag = bool(self.queue_factory.load_name)

        ret = uflag and msflag and lflag
        if self.run_factory.run_block in ('RunBlock', LINE_STR):
            ret = ret and self.labnumber
        return ret

    # ===============================================================================
    #
    # ===============================================================================
    def _run_factory_factory(self):
        if self.extract_device == 'Fusions UV':
            klass = UVAutomatedRunFactory
        else:
            klass = AutomatedRunFactory

<<<<<<< HEAD
        rf = klass(db=self.db,
                   dvc=self.dvc,
=======
        rf = klass(dvc=self.dvc,
>>>>>>> 1049d48b
                   application=self.application,
                   extract_device=self.extract_device,
                   mass_spectrometer=self.default_mass_spectrometer)

        # rf.activate()
        # rf.on_trait_change(lambda x: self.trait_set(_labnumber=x), 'labnumber')
        rf.on_trait_change(self._update_end_after, 'end_after')
        rf.on_trait_change(self._auto_save, 'auto_save_needed')

        return rf

    # handlers
    def _generate_runs_from_load(self, ):
        def gen():
            dvc = self.dvc
            load_name = self.load_name
            with dvc.session_ctx():
                dbload = dvc.get_loadtable(load_name)
                for poss in dbload.loaded_positions:
                    # print poss
                    ln_id = poss.lab_identifier
                    dbln = dvc.get_labnumber(ln_id, key='id')

                    yield dbln.identifier, dbln.sample.name, str(poss.position)

        return gen

    def _edit_queue_config_button_fired(self):
        self.auto_gen_config.run_blocks = self.run_factory.run_blocks
        self.auto_gen_config.load()
        info = self.auto_gen_config.edit_traits()
        if info.result:
            self.auto_gen_config.dump()

    def _generate_queue_button_fired(self):
        pd = myProgressDialog()
        pd.open()

        ans = list(self._generate_runs_from_load()())
        self._gen_func(pd, ans)
        # t=Thread(target=self._gen_func, args=(pd, ans))
        # t.start()

    def _gen_func(self, pd, ans):
        import time

        pd.max = 100
        self.debug('$$$$$$$$$$$$$$$$$$$$$$$$$$$$$$$$$ generate queue')
        auto_gen_config = self.auto_gen_config

        # gen = self._generate_runs_from_load()
        q = self.queue
        rf = self.run_factory
        rf.suppress_meta = True

        def add_special(ln):
            # tt = time.time()
            pd.change_message('Add special: {}'.format(ln))
            rf.special_labnumber = ln
            new_runs, _ = rf.new_runs(q)
            q.add_runs(new_runs, 0)
            # rf.special_labnumber = ''
            # print 'add special {}, {}'.format(ln, time.time()-tt)

        st = time.time()
        rb = auto_gen_config.end_run_block
        if rb and rb in rf.run_blocks:
            rf.run_block = auto_gen_config.end_run_block
            new_runs, _ = rf.new_runs(q)
            q.add_runs(new_runs, 0, is_run_block=False)

        for ln, tag in (('Air', 'air'),
                        ('Cocktail', 'cocktail'),
                        ('Blank Unknown', 'blank')):

            if getattr(auto_gen_config, 'start_{}'.format(tag)):
                add_special(ln)

        # for i, (labnumber, sample, position) in enumerate(gen()):
        for i, (labnumber, sample, position) in enumerate(ans):
            if i:
                for ln, tag in (('Blank Unknown', 'blank'),
                                ('Air', 'air'),
                                ('Cocktail', 'cocktail')):
                    f = getattr(auto_gen_config, '{}_freq'.format(tag))
                    if f and i % f == 0:
                        add_special(ln)

            pd.change_message('Adding {}. Position: {}'.format(labnumber, position))

            # tt = time.time()
            rf.labnumber = labnumber
            rf.sample = sample
            # print 'set ln/sample {} {}'.format(labnumber, time.time()-tt)

            new_runs, _ = rf.new_runs(q, positions=position)
            # print 'new runs {} {}'.format(labnumber, time.time()-tt)

            q.add_runs(new_runs, 0, is_run_block=False)
            # print 'add runs {} {}'.format(labnumber, time.time()-tt)

        for ln, tag in (('Blank Unknown', 'blank'),
                        ('Air', 'air'),
                        ('Cocktail', 'cocktail')):

            if getattr(auto_gen_config, 'end_{}'.format(tag)):
                add_special(ln)

        rb = auto_gen_config.end_run_block
        if rb and rb in rf.run_blocks:
            rf.run_block = auto_gen_config.end_run_block
            new_runs, _ = rf.new_runs(q)
            q.add_runs(new_runs, 0, is_run_block=False)

        # print 'finished adding', time.time()-st
        q.changed = True
        rf.update_info_needed = True
        rf.suppress_meta = False
        print 'totaltime', time.time() - st
        pd.close()
        rf.labnumber = ''
        rf.sample = ''

    def _dvc_changed(self):
        self.queue_factory.dvc = self.dvc
        self.run_factory.dvc = self.dvc
<<<<<<< HEAD

    def _db_changed(self):
        self.queue_factory.db = self.db
        self.run_factory.db = self.db
=======
>>>>>>> 1049d48b

    def _application_changed(self):
        self.run_factory.application = self.application
        self.queue_factory.application = self.application

    def _default_mass_spectrometer_changed(self):
        self.debug('default mass spec changed "{}"'.format(self.default_mass_spectrometer))
        self.run_factory.set_mass_spectrometer(self.default_mass_spectrometer)
        self.queue_factory.mass_spectrometer = self.default_mass_spectrometer
        self.mass_spectrometer = self.default_mass_spectrometer

    # ===============================================================================
    # defaults
    # ===============================================================================
    def _auto_gen_config_default(self):
        ag = AutoGenConfig()
        ag.load()
        return ag

    def _undoer_default(self):
        return ExperimentUndoer(run_factory=self.run_factory,
                                queue=self.queue)

    def _run_factory_default(self):
        return self._run_factory_factory()

    def _queue_factory_default(self):
<<<<<<< HEAD
        eq = ExperimentQueueFactory(db=self.db,
                                    dvc=self.dvc,
=======
        eq = ExperimentQueueFactory(dvc=self.dvc,
>>>>>>> 1049d48b
                                    application=self.application)
        # eq.activate()
        return eq

# ============= EOF =============================================<|MERGE_RESOLUTION|>--- conflicted
+++ resolved
@@ -35,10 +35,6 @@
 
 
 class ExperimentFactory(Loggable, ConsumerMixin):
-<<<<<<< HEAD
-    db = Any
-=======
->>>>>>> 1049d48b
     dvc = Instance('pychron.dvc.dvc.DVC')
     run_factory = Instance(AutomatedRunFactory)
     queue_factory = Instance(ExperimentQueueFactory)
@@ -242,12 +238,9 @@
         if self.queue:
             self.queue.trait_set(**{name: new})
             self.queue.changed = True
-<<<<<<< HEAD
-=======
             if name == 'repository_identifier':
                 for a in self.queue.automated_runs:
                     a.repository_identifier = new
->>>>>>> 1049d48b
 
         if name == 'mass_spectrometer':
             self.debug('_update_queue "{}"'.format(new))
@@ -327,12 +320,7 @@
         else:
             klass = AutomatedRunFactory
 
-<<<<<<< HEAD
-        rf = klass(db=self.db,
-                   dvc=self.dvc,
-=======
         rf = klass(dvc=self.dvc,
->>>>>>> 1049d48b
                    application=self.application,
                    extract_device=self.extract_device,
                    mass_spectrometer=self.default_mass_spectrometer)
@@ -459,13 +447,6 @@
     def _dvc_changed(self):
         self.queue_factory.dvc = self.dvc
         self.run_factory.dvc = self.dvc
-<<<<<<< HEAD
-
-    def _db_changed(self):
-        self.queue_factory.db = self.db
-        self.run_factory.db = self.db
-=======
->>>>>>> 1049d48b
 
     def _application_changed(self):
         self.run_factory.application = self.application
@@ -493,12 +474,7 @@
         return self._run_factory_factory()
 
     def _queue_factory_default(self):
-<<<<<<< HEAD
-        eq = ExperimentQueueFactory(db=self.db,
-                                    dvc=self.dvc,
-=======
         eq = ExperimentQueueFactory(dvc=self.dvc,
->>>>>>> 1049d48b
                                     application=self.application)
         # eq.activate()
         return eq
