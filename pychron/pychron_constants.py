# ===============================================================================
# Copyright 2012 Jake Ross
#
# Licensed under the Apache License, Version 2.0 (the "License");
# you may not use this file except in compliance with the License.
# You may obtain a copy of the License at
#
#   http://www.apache.org/licenses/LICENSE-2.0
#
# Unless required by applicable law or agreed to in writing, software
# distributed under the License is distributed on an "AS IS" BASIS,
# WITHOUT WARRANTIES OR CONDITIONS OF ANY KIND, either express or implied.
# See the License for the specific language governing permissions and
# limitations under the License.
# ===============================================================================

# ============= enthought library imports =======================
# ============= standard library imports ========================
# ============= local library imports  ==========================
import os
import platform

from pychron.core.helpers.formatting import floatfmt
from pychron.core.yaml import yload
from pychron.paths import paths

IS_WINDOWS = platform.system() == "Windows"

STARTUP_MESSAGE_POSITION = (100, 300)

SPECTROMETER_PROTOCOL = (
    "pychron.spectrometer.base_spectrometer_manager.BaseSpectrometerManager"
)
ION_OPTICS_PROTOCOL = "pychron.spectrometer.ion_optics_manager.IonOpticsManager"
SCAN_PROTOCOL = "pychron.spectrometer.scan_manager.ScanManager"
EL_PROTOCOL = "pychron.extraction_line.extraction_line_manager.ExtractionLineManager"
DVC_PROTOCOL = "pychron.dvc.dvc.DVC"
FURNACE_PROTOCOL = "pychron.furnace.furnace_manager.BaseFurnaceManager"
ILASER_PROTOCOL = "pychron.lasers.laser_managers.ilaser_manager.ILaserManager"
IFURNACE_PROTOCOL = "pychron.furnace.ifurnace_manager.IFurnaceManager"
IPIPETTE_PROTOCOL = "pychron.external_pipette.protocol.IPipetteManager"
CRYO_PROTOCOL = "pychron.extraction_line.cryo_manager.CryoManager"

TTF_FONTS = [
    "Andale Mono",
    "Arial",
    "Arial Black",
    "Arial Unicode MS",
    "Calibri",
    "Cambria",
    "Comic Sans MS",
    "Consolas",
    "Courier New",
    "Georgia",
    "Helvetica",
    "Impact",
    "Trebuchet MS",
    "Verdana",
    "modern",
]
# TTF_FONTS = [t.lower() for t in TTF_FONTS]
FONTS = TTF_FONTS
SIZES = [10, 6, 8, 9, 10, 11, 12, 14, 15, 18, 24, 36]

PLUSMINUS = "\N{Plus-minus sign}"
SIGMA = "\N{Greek Small Letter Sigma}"
LAMBDA = "\u03BB"
DELTA = "\N{Greek Capital Letter Delta}"

PLUSMINUS_NSIGMA = "{}{{}}{}".format(PLUSMINUS, SIGMA)
PLUSMINUS_ONE_SIGMA = PLUSMINUS_NSIGMA.format(1)
PLUSMINUS_TWO_SIGMA = PLUSMINUS_NSIGMA.format(2)
PLUSMINUS_PERCENT = "{}%  ".format(PLUSMINUS)
SPECIAL_IDENTIFIER = "Special Identifier"
NULL_STR = "---"
LINE_STR = "---------"
TOP = "Top"
BOTTOM = "Bottom"
AUTO_SCROLL_KINDS = (NULL_STR, TOP, BOTTOM)

MEASUREMENT = "measurement"
POST_MEASUREMENT = "post_measurement"
POST_EQUILIBRATION = "post_equilibration"
EXTRACTION = "extraction"
EM_SCRIPT_KEYS = (EXTRACTION, MEASUREMENT)
SCRIPT_KEYS = [MEASUREMENT, POST_MEASUREMENT, EXTRACTION, POST_EQUILIBRATION]

SCRIPT_NAMES = ["{}_script".format(si) for si in SCRIPT_KEYS]

SIMPLE = "simple"

SE = "SE"
SD = "SD"
SEM = "SEM"
MSEM = "SEM, but if MSWD>1 use SEM * sqrt(MSWD)"
MSE = "SE but if MSWD>1 use SE * sqrt(MSWD)"

ERROR_TYPES = [MSEM, SEM, SD]
SIG_FIGS = range(0, 15)
STD_SIG_FIGS = ["Std", 1, 2, 3, 4, 5, 6, 7, 8, 9, 10, 11, 12, 13, 14, 15]
SCHAEN2020_1 = "Schaen 2020. (Low MSWD weighted mean)"
SCHAEN2020_2 = "Schaen 2020. (Weighted mean filter)"
SCHAEN2020_3 = "Schaen 2020. (Normality)"
SCHAEN2020_3youngest = "Schaen 2020. (Normality, youngest)"
DEINO = "Deino. Filter Extreme"

CUMULATIVE = "Cumulative"
KERNEL = "Kernel"
WEIGHTED_MEAN = "Weighted Mean"
PLATEAU = "Plateau"
INTEGRATED = "Total Integrated"
DEFAULT_INTEGRATED = "{} else Valid Integrated".format(PLATEAU)
VALID_INTEGRATED = "Valid Integrated"
PLATEAU_INTEGRATED = "{} Integrated".format(PLATEAU)
AUTO_LINEAR_PARABOLIC = "Auto Linear/Parabolic"
AUTO_N = "Auto N"
EXPONENTIAL = "exponential"
FIT_TYPES = [
    "Linear",
    "Parabolic",
    "Cubic",
    "Average",
    EXPONENTIAL.capitalize(),
    WEIGHTED_MEAN,
    "Custom",
    AUTO_LINEAR_PARABOLIC,
]

FIT_ERROR_TYPES = [SD, SEM, MSEM, "CI", "MonteCarlo"]
SERIES_FIT_TYPES = [NULL_STR] + FIT_TYPES
ISOCHRON_ERROR_TYPES = [SE, MSE]
ISOCHRON_METHODS = ["NewYork", "York", "Reed"]
INTERPOLATE_TYPES = [
    "Preceding",
    "Bracketing Interpolate",
    "Bracketing Average",
    "Succeeding",
]
FIT_TYPES_INTERPOLATE = FIT_TYPES + INTERPOLATE_TYPES

ARITHMETIC_MEAN = "Arithmetic Mean"
PLATEAU_ELSE_WEIGHTED_MEAN = "Plateau else Weighted Mean"
ISOCHRON = "Isochron"
ISOCHRON_PLATEAU = "{} of {} Steps".format(ISOCHRON, PLATEAU)

AGE_SUBGROUPINGS = (
    PLATEAU_ELSE_WEIGHTED_MEAN,
    WEIGHTED_MEAN,
    INTEGRATED,
    VALID_INTEGRATED,
    PLATEAU_INTEGRATED,
    DEFAULT_INTEGRATED,
    ARITHMETIC_MEAN,
    PLATEAU,
    ISOCHRON,
    ISOCHRON_PLATEAU,
)
SUBGROUPINGS = [
    WEIGHTED_MEAN,
    INTEGRATED,
    VALID_INTEGRATED,
    PLATEAU_INTEGRATED,
    DEFAULT_INTEGRATED,
    ARITHMETIC_MEAN,
]

SUBGROUPING_ATTRS = ("age", "kca", "kcl", "radiogenic_yield", "moles_k39", "signal_k39")

FLECK_PLATEAU_DEFINITION = (
    "X contiguous Steps, Representing >Y% of the gas, Overlapping at 2 sigma"
)
MAHON_PLATEAU_DEFINITION = (
    "X contiguous Steps, Representing >Y% of the gas, "
    "with all plateau steps yielding a valid MSWD"
)

FLECK = "Fleck 1977"
MAHON = "Mahon 1996"

OMIT = "omit"
INVALID = "invalid"
OUTLIER = "outlier"
SKIP = "skip"
OMIT_ISOCHRON = "omit_isochron"

EXCLUDE_TAGS = (OMIT, INVALID, OUTLIER, SKIP)

WEIGHTINGS = ("None - Iso. Recombination", "Volume", "Variance")

INVALID_MSWD_CHR = "*"


def format_mswd(m, v, n=3, include_tag=False):
    tag = ""
    if include_tag:
        if isinstance(include_tag, str):
            tag = include_tag
        else:
            tag = "MSWD="

    return "{}{}{}".format(tag, "" if v else INVALID_MSWD_CHR, floatfmt(m, n=n))


DELIMITERS = {",": "comma", "\t": "tab", " ": "space"}

# AGE_SCALARS = {'Ga': 1e9, 'Ma': 1e6, 'ka': 1e3, 'a': 1}
# AGE_MA_SCALARS = {'Ma': 1, 'ka': 1e-3, 'a': 1e-6, 'Ga': 1e3}

DESCENDING = "Descending"
ASCENDING = "Ascending"
AGE_SORT_KEYS = (NULL_STR, ASCENDING, DESCENDING)

<<<<<<< HEAD
UNKNOWN = 'unknown'
COCKTAIL = 'cocktail'
BLANK = 'blank'
DETECTOR_IC = 'detector_ic'
PAUSE = 'pause'
DEGAS = 'degas'
AIR = 'air'
BACKGROUND = 'background'

BLANK_UNKNOWN = 'blank_unknown'
BLANK_EXTRACTIONLINE = 'blank_extractionline'
BLANK_TYPES = [BLANK_UNKNOWN, 'blank_air', 'blank_cocktail']

SNIFF = 'sniff'
SIGNAL = 'signal'
BASELINE = 'baseline'
WHIFF = 'whiff'

EXTRACT_DEVICE = 'Extract Device'
NO_EXTRACT_DEVICE = 'No Extract Device'
NULL_EXTRACT_DEVICES = [EXTRACT_DEVICE, LINE_STR, NO_EXTRACT_DEVICE, None, '']
CRYO = 'Cryo'
FUSIONS_UV = 'Fusions UV'
FUSIONS_DIODE = 'Fusions Diode'
OSTECH_DIODE = 'OsTech Diode'
FUSIONS_CO2 = 'Fusions CO2'
CHROMIUM_CO2 = 'Chromium CO2'
ABLATION_CO2 = 'Ablation CO2'
=======
UNKNOWN = "unknown"
COCKTAIL = "cocktail"
BLANK = "blank"
DETECTOR_IC = "detector_ic"
PAUSE = "pause"
DEGAS = "degas"
AIR = "air"
BACKGROUND = "background"

BLANK_UNKNOWN = "blank_unknown"
BLANK_EXTRACTIONLINE = "blank_extractionline"
BLANK_TYPES = [BLANK_UNKNOWN, "blank_air", "blank_cocktail"]

SNIFF = "sniff"
SIGNAL = "signal"
BASELINE = "baseline"
WHIFF = "whiff"

EXTRACT_DEVICE = "Extract Device"
NO_EXTRACT_DEVICE = "No Extract Device"
NULL_EXTRACT_DEVICES = [EXTRACT_DEVICE, LINE_STR, NO_EXTRACT_DEVICE, None, ""]
CRYO = "Cryo"
FUSIONS_UV = "Fusions UV"
FUSIONS_DIODE = "Fusions Diode"
FUSIONS_CO2 = "Fusions CO2"
>>>>>>> 2d070084
FUSIONS = [FUSIONS_CO2, FUSIONS_DIODE, FUSIONS_UV]
LASER_PLUGINS = [a.replace(' ', '') for a in (FUSIONS_CO2, FUSIONS_DIODE, CHROMIUM_CO2, ABLATION_CO2, OSTECH_DIODE)]

NO_BLANK_CORRECT = (BLANK, DETECTOR_IC, BACKGROUND)

MAIN = "Main"
APPEARANCE = "Appearance"
SPECTRUM = "Spectrum"
ISOCHRON = "Isochron"
IDEOGRAM = "Ideogram"
DISPLAY = "Display"
GROUPS = "Groups"
CALCULATIONS = "Calculations"
INSET = "Inset"

INTERFERENCE_KEYS = ("K4039", "K3839", "K3739", "Ca3937", "Ca3837", "Ca3637", "Cl3638")
RATIO_KEYS = ("Ca_K", "Cl_K")

AR40 = "Ar40"
AR39 = "Ar39"
AR38 = "Ar38"
AR37 = "Ar37"
AR36 = "Ar36"

ARGON_KEYS = (AR40, AR39, AR38, AR37, AR36)

ARAR_MAPPING = dict({k: v for k, v in zip(ARGON_KEYS, ARGON_KEYS)})

IRRADIATION_KEYS = [
    ("k4039", "K_40_Over_39"),
    ("k3839", "K_38_Over_39"),
    ("k3739", "K_37_Over_39"),
    ("ca3937", "Ca_39_Over_37"),
    ("ca3837", "Ca_38_Over_37"),
    ("ca3637", "Ca_36_Over_37"),
    ("cl3638", "P36Cl_Over_38Cl"),
]

DECAY_KEYS = [("a37decayfactor", "37_Decay"), ("a39decayfactor", "39_Decay")]

MEASUREMENT_COLOR = "#FF7EDF"  # magenta
EXTRACTION_COLOR = "#FFFF66"
SUCCESS_COLOR = "#66FF33"  # light green
SKIP_COLOR = "#33CCFF"
CANCELED_COLOR = "#FF9999"
TRUNCATED_COLOR = "orange"
FAILED_COLOR = "red"
END_AFTER_COLOR = "gray"
NOT_EXECUTABLE_COLOR = "red"

LIGHT_RED = "#FF7373"
LIGHT_YELLOW = "#F7F6D0"
LIGHT_GREEN = "#99FF99"

DETECTOR_ORDER = ["H2", "H1", "AX", "L1", "L2", "CDD"]
DETECTOR_MAP = {o: i for i, o in enumerate(DETECTOR_ORDER)}

IC_ANALYSIS_TYPE_MAP = {"air": 0, "cocktail": 1}

QTEGRA_INTEGRATION_TIMES = [
    0.065536,
    0.131072,
    0.262144,
    0.524288,
    1.048576,
    2.097152,
    4.194304,
    8.388608,
    16.777216,
    33.554432,
    67.108864,
]

QTEGRA_DEFAULT_INTEGRATION_TIME = 1.048576
ISOTOPX_INTEGRATION_TIMES = [1.0, 2.0, 3.0, 4.0, 5.0, 10.0, 20.0, 100.0]
QUADERA_INTEGRATION_TIMES = [1.0, ]
ISOTOPX_DEFAULT_INTEGRATION_TIME = 1
ATONA = 'ATONA'
QUADERA_DEFAULT_INTEGRATION_TIME = 1
DEFAULT_INTEGRATION_TIME = 1

K_DECAY_CONSTANTS = {
    "Min et al., 2000": (5.80e-11, 0.099e-10, 4.883e-10, 0.014e-10),
    "Steiger & Jager 1977": (5.81e-11, 0, 4.962e-10, 0),
}

FLUX_CONSTANTS = {
    "FC Min": {
        "lambda_ec": [5.80e-11, 0.099e-10],
        "lambda_b": [4.883e-10, 0.014e-10],
        "monitor_name": "FC-2",
        "monitor_material": "Sanidine",
        "monitor_age": 28.201,
    },
    "FC SJ": {
        "lambda_ec": [5.81e-11, 0],
        "lambda_b": [4.962e-10, 0],
        "monitor_name": "FC-2",
        "monitor_material": "Sanidine",
        "monitor_age": 28.02,
    },
}

LEAST_SQUARES_1D = "LeastSquares1D"
WEIGHTED_MEAN_1D = "WeightedMean1D"
MATCHING = "Matching"
BRACKETING = "Bracketing"
NN = "Nearest Neighbors"
PLANE = "Plane"
BOWL = "Bowl"
BSPLINE = "BSpline"
RBF = "RBF"
GRIDDATA = "GridData"
IDW = "IDW"
FLUX_MODEL_KINDS = (
    PLANE,
    BOWL,
    WEIGHTED_MEAN,
    MATCHING,
    NN,
    BRACKETING,
    LEAST_SQUARES_1D,
    WEIGHTED_MEAN_1D,
)

if paths.setup_dir:
    flux_constants = os.path.join(paths.setup_dir, "flux_constants.yaml")
    if os.path.isfile(flux_constants):
        with open(flux_constants, "r") as rf:
            obj = yload(rf)
            try:
                FLUX_CONSTANTS.update(obj)
            except BaseException:
                pass

AR_AR = "Ar/Ar"
HE = "He"
NE = "Ne"
KR = "Kr"
XE = "Xe"
GENERIC = "Generic"

QTEGRA_SOURCE_KEYS = ("extraction_lens", "ysymmetry", "zsymmetry", "zfocus")
QTEGRA_SOURCE_NAMES = ("ExtractionLens", "Y-Symmetry", "Z-Symmetry", "Z-Focus")

BLANKS = ["Blank Unknown", "Blank Air", "Blank Cocktail", "Blank"]
REFERENCE_ANALYSIS_TYPES = ["Air", "Cocktail", "IC"]
ANALYSIS_TYPES = ["Unknown"] + REFERENCE_ANALYSIS_TYPES + BLANKS

DEFAULT_MONITOR_NAME = "FC-2"

ELLIPSE_KINDS = ("1" + SIGMA, "2" + SIGMA, "95%")
ELLIPSE_KIND_SCALE_FACTORS = dict(zip(ELLIPSE_KINDS, (1, 2, 2.4477)))

DATE_FORMAT = "%Y-%m-%d %H:%M:%S"

DEFAULT_PIPELINE_ROOTS = (
    "Fit",
    "Edit",
    "Plot",
    "Table",
    "History",
    "Share",
    "Transfer",
    "MDD",
    "User",
)

# SAMPLE PREP ===================================================
INITIAL_STEPS = ("crush", "sieve", "wash")
HIGH_GRADE_STEPS = ("frantz", "heavy_liquid", "gold_table", "acid", "pick")
IMAGE_STEPS = ("mount", "us_wand", "eds", "cl", "bse", "se")

SAMPLE_PREP_STEPS = INITIAL_STEPS + HIGH_GRADE_STEPS + IMAGE_STEPS

PROJECT = "project"
SAMPLE = "sample"
MATERIAL = "material"

SAMPLE_METADATA = (
    SAMPLE,
    MATERIAL,
    "grainsize",
    PROJECT,
    "note",
    "principal_investigator",
    "latitude",
    "longitude",
    "unit",
    "lithology",
    "lithology_class",
    "lithology_group",
    "lithology_type",
    "rlocation",
    "irradiation",
    "irradiation_level",
    "irradiation_position",
)

CLEANUP = "cleanup"
PRECLEANUP = "pre_cleanup"
POSTCLEANUP = "post_cleanup"
CRYO_TEMP = "cryo_temperature"
EXTRACT_VALUE = "extract_value"
EXTRACT_UNITS = "extract_units"
EXTRACT_DEVICE = "extract_device"
EXTRACT = "extract"
MASS_SPECTROMETER = "mass_spectrometer"
COLLECTION_TIME_ZERO_OFFSET = "collection_time_zero_offset"
DURATION = "duration"
WEIGHT = "weight"
POSITION = "position"
LIGHT_VALUE = "light_value"
PATTERN = "pattern"
BEAM_DIAMETER = "beam_diameter"
COMMENT = "comment"
DELAY_AFTER = "delay_after"
OVERLAP = "overlap"
REPOSITORY_IDENTIFIER = "repository_identifier"
USE_CDD_WARMING = "use_cdd_warming"
RAMP_DURATION = "ramp_duration"
RAMP_RATE = "ramp_rate"
TRAY = "tray"
USERNAME = "username"
TEMPLATE = "template"
DISABLE_BETWEEN_POSITIONS = "disable_between_positions"


def duration(k):
    return "{}_duration".format(k)


EXTRACTION_ATTRS = (
    WEIGHT,
    EXTRACT_DEVICE,
    TRAY,
    EXTRACT_VALUE,
    EXTRACT_UNITS,
    "load_name",
    "load_holder",
    duration(EXTRACT),
    duration(CLEANUP),
    duration(PRECLEANUP),
    duration(POSTCLEANUP),
    CRYO_TEMP,
    LIGHT_VALUE,
    PATTERN,
    BEAM_DIAMETER,
    RAMP_DURATION,
    RAMP_RATE,
)

LABORATORY = "laboratory"
INSTRUMENT_NAME = "instrument_name"
EXPERIMENT_TYPE = "experiment_type"
ALIQUOT = "aliquot"
INCREMENT = "increment"

META_ATTRS = (
    "analysis_type",
    "uuid",
    "identifier",
    ALIQUOT,
    INCREMENT,
    COMMENT,
    MASS_SPECTROMETER,
    "username",
    "queue_conditionals_name",
    REPOSITORY_IDENTIFIER,
    "acquisition_software",
    "data_reduction_software",
    INSTRUMENT_NAME,
    LABORATORY,
    "experiment_queue_name",
    EXPERIMENT_TYPE,
) + SAMPLE_METADATA

FAILED = 'failed'
TRUNCATED = 'truncated'
CANCELED = 'canceled'
SUCCESS = 'success'
END_AFTER = 'end_after'
ABORTED = 'aborted'
NOT_RUN = 'not run'

EQUILIBRATION = 'equilibration'
ACTION = 'action'
TRUNCATION = 'truncation'
TERMINATION = 'termination'
CANCELATION = 'cancelation'
MODIFICATION = 'modification'
POST_RUN_TERMINATION = 'post_run_termination'
PRE_RUN_TERMINATION = 'pre_run_termination'
POST_RUN_ACTION = 'post_run_action'

CONDITIONAL_GROUP_NAMES = ['{}s'.format(t) for t in (ACTION, EQUILIBRATION, TRUNCATION, CANCELATION, TERMINATION,
                                                     POST_RUN_TERMINATION, PRE_RUN_TERMINATION, MODIFICATION)]
EDITABLE_RUN_CONDITIONALS = ['{}s'.format(t) for t in (ACTION, CANCELATION, TERMINATION, TRUNCATION, EQUILIBRATION)]

# ============= EOF =============================================<|MERGE_RESOLUTION|>--- conflicted
+++ resolved
@@ -210,24 +210,23 @@
 ASCENDING = "Ascending"
 AGE_SORT_KEYS = (NULL_STR, ASCENDING, DESCENDING)
 
-<<<<<<< HEAD
-UNKNOWN = 'unknown'
-COCKTAIL = 'cocktail'
-BLANK = 'blank'
-DETECTOR_IC = 'detector_ic'
-PAUSE = 'pause'
-DEGAS = 'degas'
-AIR = 'air'
-BACKGROUND = 'background'
-
-BLANK_UNKNOWN = 'blank_unknown'
-BLANK_EXTRACTIONLINE = 'blank_extractionline'
-BLANK_TYPES = [BLANK_UNKNOWN, 'blank_air', 'blank_cocktail']
-
-SNIFF = 'sniff'
-SIGNAL = 'signal'
-BASELINE = 'baseline'
-WHIFF = 'whiff'
+UNKNOWN = "unknown"
+COCKTAIL = "cocktail"
+BLANK = "blank"
+DETECTOR_IC = "detector_ic"
+PAUSE = "pause"
+DEGAS = "degas"
+AIR = "air"
+BACKGROUND = "background"
+
+BLANK_UNKNOWN = "blank_unknown"
+BLANK_EXTRACTIONLINE = "blank_extractionline"
+BLANK_TYPES = [BLANK_UNKNOWN, "blank_air", "blank_cocktail"]
+
+SNIFF = "sniff"
+SIGNAL = "signal"
+BASELINE = "baseline"
+WHIFF = "whiff"
 
 EXTRACT_DEVICE = 'Extract Device'
 NO_EXTRACT_DEVICE = 'No Extract Device'
@@ -239,33 +238,6 @@
 FUSIONS_CO2 = 'Fusions CO2'
 CHROMIUM_CO2 = 'Chromium CO2'
 ABLATION_CO2 = 'Ablation CO2'
-=======
-UNKNOWN = "unknown"
-COCKTAIL = "cocktail"
-BLANK = "blank"
-DETECTOR_IC = "detector_ic"
-PAUSE = "pause"
-DEGAS = "degas"
-AIR = "air"
-BACKGROUND = "background"
-
-BLANK_UNKNOWN = "blank_unknown"
-BLANK_EXTRACTIONLINE = "blank_extractionline"
-BLANK_TYPES = [BLANK_UNKNOWN, "blank_air", "blank_cocktail"]
-
-SNIFF = "sniff"
-SIGNAL = "signal"
-BASELINE = "baseline"
-WHIFF = "whiff"
-
-EXTRACT_DEVICE = "Extract Device"
-NO_EXTRACT_DEVICE = "No Extract Device"
-NULL_EXTRACT_DEVICES = [EXTRACT_DEVICE, LINE_STR, NO_EXTRACT_DEVICE, None, ""]
-CRYO = "Cryo"
-FUSIONS_UV = "Fusions UV"
-FUSIONS_DIODE = "Fusions Diode"
-FUSIONS_CO2 = "Fusions CO2"
->>>>>>> 2d070084
 FUSIONS = [FUSIONS_CO2, FUSIONS_DIODE, FUSIONS_UV]
 LASER_PLUGINS = [a.replace(' ', '') for a in (FUSIONS_CO2, FUSIONS_DIODE, CHROMIUM_CO2, ABLATION_CO2, OSTECH_DIODE)]
 
