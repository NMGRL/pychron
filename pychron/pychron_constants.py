# ===============================================================================
# Copyright 2012 Jake Ross
#
# Licensed under the Apache License, Version 2.0 (the "License");
# you may not use this file except in compliance with the License.
# You may obtain a copy of the License at
#
#   http://www.apache.org/licenses/LICENSE-2.0
#
# Unless required by applicable law or agreed to in writing, software
# distributed under the License is distributed on an "AS IS" BASIS,
# WITHOUT WARRANTIES OR CONDITIONS OF ANY KIND, either express or implied.
# See the License for the specific language governing permissions and
# limitations under the License.
# ===============================================================================

# ============= enthought library imports =======================
# ============= standard library imports ========================
# ============= local library imports  ==========================
import os
import platform

from pychron.core.helpers.formatting import floatfmt
from pychron.core.yaml import yload
from pychron.paths import paths

IS_WINDOWS = platform.system() == 'Windows'

STARTUP_MESSAGE_POSITION = (100, 300)

SPECTROMETER_PROTOCOL = 'pychron.spectrometer.base_spectrometer_manager.BaseSpectrometerManager'
ION_OPTICS_PROTOCOL = 'pychron.spectrometer.ion_optics_manager.IonOpticsManager'
SCAN_PROTOCOL = 'pychron.spectrometer.scan_manager.ScanManager'
EL_PROTOCOL = 'pychron.extraction_line.extraction_line_manager.ExtractionLineManager'
DVC_PROTOCOL = 'pychron.dvc.dvc.DVC'
FURNACE_PROTOCOL = 'pychron.furnace.furnace_manager.BaseFurnaceManager'
ILASER_PROTOCOL = 'pychron.lasers.laser_managers.ilaser_manager.ILaserManager'
IFURNACE_PROTOCOL = 'pychron.furnace.ifurnace_manager.IFurnaceManager'
IPIPETTE_PROTOCOL = 'pychron.external_pipette.protocol.IPipetteManager'
CRYO_PROTOCOL = 'pychron.extraction_line.cryo_manager.CryoManager'

TTF_FONTS = ['Andale Mono', 'Arial', 'Arial Black',
             'Calibri', 'Cambria', 'Comic Sans MS', 'Consolas', 'Courier New',
             'Georgia',
             'Helvetica',
             'Impact',
             'Trebuchet MS',
             'Verdana']

FONTS = TTF_FONTS
SIZES = [10, 6, 8, 9, 10, 11, 12, 14, 15, 18, 24, 36]

PLUSMINUS = '\N{Plus-minus sign}'
SIGMA = '\N{Greek Small Letter Sigma}'
LAMBDA = '\u03BB'
DELTA = '\N{Greek Capital Letter Delta}'

PLUSMINUS_NSIGMA = '{}{{}}{}'.format(PLUSMINUS, SIGMA)
PLUSMINUS_ONE_SIGMA = PLUSMINUS_NSIGMA.format(1)
PLUSMINUS_TWO_SIGMA = PLUSMINUS_NSIGMA.format(2)
PLUSMINUS_PERCENT = '{}%  '.format(PLUSMINUS)
SPECIAL_IDENTIFIER = 'Special Identifier'
NULL_STR = '---'
LINE_STR = '---------'
TOP = 'Top'
BOTTOM = 'Bottom'
AUTO_SCROLL_KINDS = (NULL_STR, TOP, BOTTOM)

MEASUREMENT = 'measurement'
POST_MEASUREMENT = 'post_measurement'
POST_EQUILIBRATION = 'post_equilibration'
EXTRACTION = 'extraction'
EM_SCRIPT_KEYS = (EXTRACTION, MEASUREMENT)
SCRIPT_KEYS = [MEASUREMENT, POST_MEASUREMENT, EXTRACTION, POST_EQUILIBRATION]

SCRIPT_NAMES = ['{}_script'.format(si) for si in SCRIPT_KEYS]

SIMPLE = 'simple'

SE = 'SE'
SD = 'SD'
SEM = 'SEM'
MSEM = 'SEM, but if MSWD>1 use SEM * sqrt(MSWD)'
MSE = 'SE but if MSWD>1 use SE * sqrt(MSWD)'

ERROR_TYPES = [MSEM, SEM, SD]
SIG_FIGS = range(0, 15)
STD_SIG_FIGS = ['Std', 1, 2, 3, 4, 5, 6, 7, 8, 9, 10, 11, 12, 13, 14, 15]
SCHAEN2020_1 = 'Schaen 2020. (Low MSWD weighted mean)'
SCHAEN2020_2 = 'Schaen 2020. (Weighted mean filter)'
SCHAEN2020_3 = 'Schaen 2020. (Normality)'
SCHAEN2020_3youngest = 'Schaen 2020. (Normality, youngest)'
DEINO = 'Deino. Filter Extreme'

CUMULATIVE = 'Cumulative'
KERNEL = 'Kernel'
WEIGHTED_MEAN = 'Weighted Mean'
PLATEAU = 'Plateau'
INTEGRATED = 'Total Integrated'
DEFAULT_INTEGRATED = '{} else Valid Integrated'.format(PLATEAU)
VALID_INTEGRATED = 'Valid Integrated'
PLATEAU_INTEGRATED = '{} Integrated'.format(PLATEAU)
AUTO_LINEAR_PARABOLIC = 'Auto Linear/Parabolic'
AUTO_N = 'Auto N'
<<<<<<< HEAD
FIT_TYPES = ['Linear', 'Parabolic', 'Cubic',
             'Average', 'Exponential', WEIGHTED_MEAN, 'Custom', AUTO_LINEAR_PARABOLIC]
=======
EXPONENTIAL = 'exponential'
FIT_TYPES = ['Linear', 'Parabolic', 'Cubic',
             'Average', EXPONENTIAL.capitalize(), WEIGHTED_MEAN, 'Custom', AUTO_LINEAR_PARABOLIC]
>>>>>>> 3f936ab5

FIT_ERROR_TYPES = [SD, SEM, MSEM, 'CI', 'MonteCarlo']
SERIES_FIT_TYPES = [NULL_STR] + FIT_TYPES
ISOCHRON_ERROR_TYPES = [SE, MSE]

INTERPOLATE_TYPES = ['Preceding', 'Bracketing Interpolate', 'Bracketing Average', 'Succeeding']
FIT_TYPES_INTERPOLATE = FIT_TYPES + INTERPOLATE_TYPES

ARITHMETIC_MEAN = 'Arithmetic Mean'
PLATEAU_ELSE_WEIGHTED_MEAN = 'Plateau else Weighted Mean'
ISOCHRON = 'Isochron'
ISOCHRON_PLATEAU = '{} of {} Steps'.format(ISOCHRON, PLATEAU)

AGE_SUBGROUPINGS = (PLATEAU_ELSE_WEIGHTED_MEAN, WEIGHTED_MEAN,
                    INTEGRATED, VALID_INTEGRATED, PLATEAU_INTEGRATED, DEFAULT_INTEGRATED,
                    ARITHMETIC_MEAN, PLATEAU, ISOCHRON, ISOCHRON_PLATEAU)
SUBGROUPINGS = [WEIGHTED_MEAN,
                INTEGRATED, VALID_INTEGRATED, PLATEAU_INTEGRATED, DEFAULT_INTEGRATED,
                ARITHMETIC_MEAN]

SUBGROUPING_ATTRS = ('age', 'kca', 'kcl', 'radiogenic_yield', 'moles_k39', 'signal_k39')

FLECK_PLATEAU_DEFINITION = 'X contiguous Steps, Representing >Y% of the gas, Overlapping at 2 sigma'
MAHON_PLATEAU_DEFINITION = 'X contiguous Steps, Representing >Y% of the gas, ' \
                           'with all plateau steps yielding a valid MSWD'

FLECK = 'Fleck 1977'
MAHON = 'Mahon 1996'

OMIT = 'omit'
INVALID = 'invalid'
OUTLIER = 'outlier'
SKIP = 'skip'
OMIT_ISOCHRON = 'omit_isochron'

EXCLUDE_TAGS = (OMIT, INVALID, OUTLIER, SKIP)

WEIGHTINGS = ('None - Iso. Recombination', 'Volume', 'Variance')

INVALID_MSWD_CHR = '*'


def format_mswd(m, v, n=3, include_tag=False):
    tag = ''
    if include_tag:
        if isinstance(include_tag, str):
            tag = include_tag
        else:
            tag = 'MSWD='

    return '{}{}{}'.format(tag, '' if v else INVALID_MSWD_CHR, floatfmt(m, n=n))


DELIMITERS = {',': 'comma', '\t': 'tab', ' ': 'space'}

# AGE_SCALARS = {'Ga': 1e9, 'Ma': 1e6, 'ka': 1e3, 'a': 1}
# AGE_MA_SCALARS = {'Ma': 1, 'ka': 1e-3, 'a': 1e-6, 'Ga': 1e3}

DESCENDING = 'Descending'
ASCENDING = 'Ascending'
AGE_SORT_KEYS = (NULL_STR, ASCENDING, DESCENDING)

UNKNOWN = 'unknown'
COCKTAIL = 'cocktail'
BLANK = 'blank'
DETECTOR_IC = 'detector_ic'
PAUSE = 'pause'
DEGAS = 'degas'
AIR = 'air'
BACKGROUND = 'background'

BLANK_UNKNOWN = 'blank_unknown'
BLANK_EXTRACTIONLINE = 'blank_extractionline'
BLANK_TYPES = [BLANK_UNKNOWN, 'blank_air', 'blank_cocktail']

SNIFF = 'sniff'
SIGNAL = 'signal'
BASELINE = 'baseline'
WHIFF = 'whiff'

EXTRACT_DEVICE = 'Extract Device'
NO_EXTRACT_DEVICE = 'No Extract Device'
NULL_EXTRACT_DEVICES = [EXTRACT_DEVICE, LINE_STR, NO_EXTRACT_DEVICE, None, '']
CRYO = 'Cryo'
FUSIONS_UV = 'Fusions UV'
FUSIONS_DIODE = 'Fusions Diode'
OSTECH_DIODE = 'OsTech Diode'
FUSIONS_CO2 = 'Fusions CO2'
CHROMIUM_CO2 = 'Chromium CO2'
ABLATION_CO2 = 'Ablation CO2'
FUSIONS = [FUSIONS_CO2, FUSIONS_DIODE, FUSIONS_UV]
LASER_PLUGINS = [a.replace(' ', '') for a in (FUSIONS_CO2, FUSIONS_DIODE, CHROMIUM_CO2, ABLATION_CO2, OSTECH_DIODE)]

NO_BLANK_CORRECT = (BLANK, DETECTOR_IC, BACKGROUND)

MAIN = 'Main'
APPEARANCE = 'Appearance'
SPECTRUM = 'Spectrum'
ISOCHRON = 'Isochron'
IDEOGRAM = 'Ideogram'
DISPLAY = 'Display'
GROUPS = 'Groups'
CALCULATIONS = 'Calculations'
INSET = 'Inset'

INTERFERENCE_KEYS = ('K4039', 'K3839', 'K3739', 'Ca3937', 'Ca3837', 'Ca3637', 'Cl3638')
RATIO_KEYS = ('Ca_K', 'Cl_K')

AR40 = 'Ar40'
AR39 = 'Ar39'
AR38 = 'Ar38'
AR37 = 'Ar37'
AR36 = 'Ar36'

ARGON_KEYS = (AR40, AR39, AR38, AR37, AR36)

ARAR_MAPPING = dict({k: v for k, v in zip(ARGON_KEYS, ARGON_KEYS)})

IRRADIATION_KEYS = [('k4039', 'K_40_Over_39'),
                    ('k3839', 'K_38_Over_39'),
                    ('k3739', 'K_37_Over_39'),
                    ('ca3937', 'Ca_39_Over_37'),
                    ('ca3837', 'Ca_38_Over_37'),
                    ('ca3637', 'Ca_36_Over_37'),
                    ('cl3638', 'P36Cl_Over_38Cl')]

DECAY_KEYS = [('a37decayfactor', '37_Decay'),
              ('a39decayfactor', '39_Decay')]

MEASUREMENT_COLOR = '#FF7EDF'  # magenta
EXTRACTION_COLOR = '#FFFF66'
SUCCESS_COLOR = '#66FF33'  # light green
SKIP_COLOR = '#33CCFF'
CANCELED_COLOR = '#FF9999'
TRUNCATED_COLOR = 'orange'
FAILED_COLOR = 'red'
END_AFTER_COLOR = 'gray'
NOT_EXECUTABLE_COLOR = 'red'

LIGHT_RED = '#FF7373'
LIGHT_YELLOW = '#F7F6D0'
LIGHT_GREEN = '#99FF99'

DETECTOR_ORDER = ['H2', 'H1', 'AX', 'L1', 'L2', 'CDD']
DETECTOR_MAP = {o: i for i, o in enumerate(DETECTOR_ORDER)}

IC_ANALYSIS_TYPE_MAP = {'air': 0, 'cocktail': 1}

QTEGRA_INTEGRATION_TIMES = [0.065536, 0.131072, 0.262144, 0.524288,
                            1.048576, 2.097152, 4.194304, 8.388608,
                            16.777216, 33.554432, 67.108864]

QTEGRA_DEFAULT_INTEGRATION_TIME = 1.048576
ISOTOPX_INTEGRATION_TIMES = [1.0, 2.0, 3.0, 4.0, 5.0, 10.0, 20.0, 100.0]
QUADERA_INTEGRATION_TIMES = [1.0, ]
ISOTOPX_DEFAULT_INTEGRATION_TIME = 1
ATONA = 'ATONA'
QUADERA_DEFAULT_INTEGRATION_TIME = 1
DEFAULT_INTEGRATION_TIME = 1

K_DECAY_CONSTANTS = {'Min et al., 2000': (5.80e-11, 0.099e-10, 4.883e-10, 0.014e-10),
                     'Steiger & Jager 1977': (5.81e-11, 0, 4.962e-10, 0)}

FLUX_CONSTANTS = {'FC Min': {'lambda_ec': [5.80e-11, 0.099e-10], 'lambda_b': [4.883e-10, 0.014e-10],
                             'monitor_name': 'FC-2',
                             'monitor_material': 'Sanidine',
                             'monitor_age': 28.201},
                  'FC SJ': {'lambda_ec': [5.81e-11, 0],
                            'lambda_b': [4.962e-10, 0],
                            'monitor_name': 'FC-2',
                            'monitor_material': 'Sanidine',
                            'monitor_age': 28.02}}

LEAST_SQUARES_1D = 'LeastSquares1D'
WEIGHTED_MEAN_1D = 'WeightedMean1D'
MATCHING = 'Matching'
BRACKETING = 'Bracketing'
NN = 'Nearest Neighbors'
PLANE = 'Plane'
BOWL = 'Bowl'
BSPLINE = 'BSpline'
RBF = 'RBF'
GRIDDATA = 'GridData'
IDW = 'IDW'
FLUX_MODEL_KINDS = PLANE, BOWL, WEIGHTED_MEAN, MATCHING, NN, BRACKETING, LEAST_SQUARES_1D, \
                   WEIGHTED_MEAN_1D

if paths.setup_dir:
    flux_constants = os.path.join(paths.setup_dir, 'flux_constants.yaml')
    if os.path.isfile(flux_constants):
        with open(flux_constants, 'r') as rf:
            obj = yload(rf)
            try:
                FLUX_CONSTANTS.update(obj)
            except BaseException:
                pass

AR_AR = 'Ar/Ar'
HE = 'He'
NE = 'Ne'
KR = 'Kr'
XE = 'Xe'
GENERIC = 'Generic'

QTEGRA_SOURCE_KEYS = ('extraction_lens', 'ysymmetry', 'zsymmetry', 'zfocus')
QTEGRA_SOURCE_NAMES = ('ExtractionLens', 'Y-Symmetry', 'Z-Symmetry', 'Z-Focus')

BLANKS = ['Blank Unknown', 'Blank Air', 'Blank Cocktail', 'Blank']
REFERENCE_ANALYSIS_TYPES = ['Air', 'Cocktail', 'IC']
ANALYSIS_TYPES = ['Unknown'] + REFERENCE_ANALYSIS_TYPES + BLANKS

DEFAULT_MONITOR_NAME = 'FC-2'

ELLIPSE_KINDS = ('1' + SIGMA, '2' + SIGMA, '95%')
ELLIPSE_KIND_SCALE_FACTORS = dict(zip(ELLIPSE_KINDS, (1, 2, 2.4477)))

DATE_FORMAT = '%Y-%m-%d %H:%M:%S'

DEFAULT_PIPELINE_ROOTS = ('Fit', 'Edit', 'Plot', 'Table', 'History', 'Share', 'Transfer', 'MDD', 'User')

# SAMPLE PREP ===================================================
INITIAL_STEPS = ('crush', 'sieve', 'wash')
HIGH_GRADE_STEPS = ('frantz', 'heavy_liquid', 'gold_table', 'acid', 'pick')
IMAGE_STEPS = ('mount', 'us_wand', 'eds', 'cl', 'bse', 'se')

SAMPLE_PREP_STEPS = INITIAL_STEPS + HIGH_GRADE_STEPS + IMAGE_STEPS

PROJECT = 'project'
SAMPLE = 'sample'
MATERIAL = 'material'

SAMPLE_METADATA = (SAMPLE,
                   MATERIAL,
                   'grainsize',
                   PROJECT,
                   'principal_investigator',
                   'latitude',
                   'longitude',
                   'unit',
                   'lithology',
                   'lithology_class',
                   'lithology_group',
                   'lithology_type',
                   'rlocation',
                   'irradiation',
                   'irradiation_level',
                   'irradiation_position')

CLEANUP = 'cleanup'
PRECLEANUP = 'pre_cleanup'
POSTCLEANUP = 'post_cleanup'
CRYO_TEMP = 'cryo_temperature'
EXTRACT_VALUE = 'extract_value'
EXTRACT_UNITS = 'extract_units'
EXTRACT_DEVICE = 'extract_device'
EXTRACT = 'extract'
MASS_SPECTROMETER = 'mass_spectrometer'
COLLECTION_TIME_ZERO_OFFSET = 'collection_time_zero_offset'
DURATION = 'duration'
WEIGHT = 'weight'
POSITION = 'position'
LIGHT_VALUE = 'light_value'
PATTERN = 'pattern'
BEAM_DIAMETER = 'beam_diameter'
COMMENT = 'comment'
DELAY_AFTER = 'delay_after'
OVERLAP = 'overlap'
REPOSITORY_IDENTIFIER = 'repository_identifier'
USE_CDD_WARMING = 'use_cdd_warming'
RAMP_DURATION = 'ramp_duration'
RAMP_RATE = 'ramp_rate'
TRAY = 'tray'
USERNAME = 'username'
TEMPLATE = 'template'
DISABLE_BETWEEN_POSITIONS = 'disable_between_positions'


def duration(k):
    return '{}_duration'.format(k)


EXTRACTION_ATTRS = (WEIGHT, EXTRACT_DEVICE, TRAY,
                    EXTRACT_VALUE, EXTRACT_UNITS,
                    'load_name',
                    'load_holder',
                    duration(EXTRACT),
                    duration(CLEANUP),
                    duration(PRECLEANUP),
                    duration(POSTCLEANUP),
                    CRYO_TEMP,
                    LIGHT_VALUE,
                    PATTERN, BEAM_DIAMETER, RAMP_DURATION, RAMP_RATE)

LABORATORY = 'laboratory'
INSTRUMENT_NAME = 'instrument_name'
EXPERIMENT_TYPE = 'experiment_type'
ALIQUOT = 'aliquot'
INCREMENT = 'increment'

META_ATTRS = ('analysis_type', 'uuid', 'identifier', ALIQUOT, INCREMENT,
              COMMENT, MASS_SPECTROMETER,
              'username', 'queue_conditionals_name',
              REPOSITORY_IDENTIFIER,
              'acquisition_software',
              'data_reduction_software', INSTRUMENT_NAME, LABORATORY,
              'experiment_queue_name', EXPERIMENT_TYPE) + SAMPLE_METADATA

FAILED = 'failed'
TRUNCATED = 'truncated'
CANCELED = 'canceled'
SUCCESS = 'success'
END_AFTER = 'end_after'
ABORTED = 'aborted'
NOT_RUN = 'not run'

EQUILIBRATION = 'equilibration'
ACTION = 'action'
TRUNCATION = 'truncation'
TERMINATION = 'termination'
CANCELATION = 'cancelation'
MODIFICATION = 'modification'
POST_RUN_TERMINATION = 'post_run_termination'
PRE_RUN_TERMINATION = 'pre_run_termination'
POST_RUN_ACTION = 'post_run_action'

CONDITIONAL_GROUP_NAMES = ['{}s'.format(t) for t in (ACTION, EQUILIBRATION, TRUNCATION, CANCELATION, TERMINATION,
                                                     POST_RUN_TERMINATION, PRE_RUN_TERMINATION, MODIFICATION)]
EDITABLE_RUN_CONDITIONALS = ['{}s'.format(t) for t in (ACTION, CANCELATION, TERMINATION, TRUNCATION, EQUILIBRATION)]

# ============= EOF =============================================<|MERGE_RESOLUTION|>--- conflicted
+++ resolved
@@ -102,14 +102,9 @@
 PLATEAU_INTEGRATED = '{} Integrated'.format(PLATEAU)
 AUTO_LINEAR_PARABOLIC = 'Auto Linear/Parabolic'
 AUTO_N = 'Auto N'
-<<<<<<< HEAD
-FIT_TYPES = ['Linear', 'Parabolic', 'Cubic',
-             'Average', 'Exponential', WEIGHTED_MEAN, 'Custom', AUTO_LINEAR_PARABOLIC]
-=======
 EXPONENTIAL = 'exponential'
 FIT_TYPES = ['Linear', 'Parabolic', 'Cubic',
              'Average', EXPONENTIAL.capitalize(), WEIGHTED_MEAN, 'Custom', AUTO_LINEAR_PARABOLIC]
->>>>>>> 3f936ab5
 
 FIT_ERROR_TYPES = [SD, SEM, MSEM, 'CI', 'MonteCarlo']
 SERIES_FIT_TYPES = [NULL_STR] + FIT_TYPES
