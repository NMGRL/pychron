# ===============================================================================
# Copyright 2011 Jake Ross
#
# Licensed under the Apache License, Version 2.0 (the "License");
# you may not use this file except in compliance with the License.
# You may obtain a copy of the License at
#
# http://www.apache.org/licenses/LICENSE-2.0
#
# Unless required by applicable law or agreed to in writing, software
# distributed under the License is distributed on an "AS IS" BASIS,
# WITHOUT WARRANTIES OR CONDITIONS OF ANY KIND, either express or implied.
# See the License for the specific language governing permissions and
# limitations under the License.
# ===============================================================================

# =============enthought library imports=======================
# =============standard library imports ========================
import logging
import os
import shutil
from logging.handlers import RotatingFileHandler

# =============local library imports  =========================
from pychron.paths import paths
from pychron.core.helpers.filetools import list_directory
from filetools import unique_path2

NAME_WIDTH = 40
gFORMAT = '%(name)-{}s: %(asctime)s %(levelname)-9s (%(threadName)-10s) %(message)s'.format(NAME_WIDTH)
gLEVEL = logging.DEBUG


def simple_logger(name):
    logger = logging.getLogger(name)
    logger.setLevel(logging.DEBUG)
    h = logging.StreamHandler()
    h.setFormatter(logging.Formatter(gFORMAT))
    logger.addHandler(h)
    return logger


def get_log_text(n):
    root = logging.getLogger()
    for h in root.handlers:
        if isinstance(h, RotatingFileHandler):
            with open(h.baseFilename) as rfile:
                return tail(rfile, n)


def tail(f, lines=20):
    """
    http://stackoverflow.com/questions/136168/get-last-n-lines-of-a-file-with-python-similar-to-tail
    """
    total_lines_wanted = lines

    BLOCK_SIZE = 1024
    f.seek(0, 2)
    block_end_byte = f.tell()
    lines_to_go = total_lines_wanted
    block_number = -1
    blocks = []  # blocks of size BLOCK_SIZE, in reverse order starting
    # from the end of the file
    while lines_to_go > 0 and block_end_byte > 0:
        if (block_end_byte - BLOCK_SIZE > 0):
            # read the last block we haven't yet read
            f.seek(block_number * BLOCK_SIZE, 2)
            blocks.append(f.read(BLOCK_SIZE))
        else:
            # file too small, start from begining
            f.seek(0, 0)
            # only read what was not read
            blocks.append(f.read(block_end_byte))
        lines_found = blocks[-1].count('\n')
        lines_to_go -= lines_found
        block_end_byte -= BLOCK_SIZE
        block_number -= 1
    all_read_text = ''.join(reversed(blocks))
    return '\n'.join(all_read_text.splitlines()[-total_lines_wanted:])


# def anomaly_setup(name):
#     ld = logging.Logger.manager.loggerDict
#     print 'anomaly setup ld={}'.format(ld)
#     if name not in ld:
#         bdir = paths.log_dir
#         name = add_extension(name, '.anomaly')
#         apath, _cnt = unique_path2(bdir, name, delimiter='-', extension='.log')
#         logger = logging.getLogger('anomalizer')
#         h = logging.FileHandler(apath)
#         logger.addHandler(h)


<<<<<<< HEAD
def logging_setup(name, use_archiver=True, use_file=True, **kw):
=======
def logging_setup(name, use_archiver=True, root=None, use_file=True, **kw):
>>>>>>> 1049d48b
    """
    """
    # set up deprecation warnings
    # import warnings
    #     warnings.simplefilter('default')
    bdir = paths.log_dir if root is None else root


    # make sure we have a log directory
    # if not os.path.isdir(bdir):
    #     os.mkdir(bdir)

    if use_archiver:
        # archive logs older than 1 month
        # lazy load Archive because of circular dependency
        from pychron.core.helpers.archiver import Archiver

        a = Archiver(archive_days=14,
                     archive_months=1,
                     root=bdir)
        a.clean()

    if use_file:
        # create a new logging file
        logname = '{}.current.log'.format(name)
        logpath = os.path.join(bdir, logname)

        if os.path.isfile(logpath):
            backup_logpath, _cnt = unique_path2(bdir, name, delimiter='-', extension='.log', width=5)

            shutil.copyfile(logpath, backup_logpath)
            os.remove(logpath)

            ps = list_directory(bdir, filtername=logname, remove_extension=False)
            for pi in ps:
                _h, t = os.path.splitext(pi)
                v = os.path.join(bdir, pi)
                shutil.copyfile(v, '{}{}'.format(backup_logpath, t))
                os.remove(v)

    root = logging.getLogger()
    root.setLevel(gLEVEL)
    shandler = logging.StreamHandler()

    handlers = [shandler]
    if use_file:
        rhandler = RotatingFileHandler(
<<<<<<< HEAD
            logpath, maxBytes=1e7, backupCount=5)
=======
                logpath, maxBytes=1e7, backupCount=5)
>>>>>>> 1049d48b
        handlers.append(rhandler)

    for hi in handlers:
        hi.setLevel(gLEVEL)
        hi.setFormatter(logging.Formatter(gFORMAT))
        root.addHandler(hi)


def new_logger(name):
    name = '{:<{}}'.format(name, NAME_WIDTH)
    l = logging.getLogger(name)
    l.setLevel(gLEVEL)

    return l


def wrap(items, width=40, indent=90, delimiter=','):
    """
        wrap a list
    """
    if isinstance(items, str):
        items = items.split(delimiter)

    gcols = iter(items)
    t = 0
    rs = []
    r = []

    while 1:
        try:
            c = gcols.next()
            t += 1 + len(c)
            if t < width:
                r.append(c)
            else:
                rs.append(','.join(r))
                r = [c]
                t = len(c)

        except StopIteration:
            rs.append(','.join(r))
            break

    return ',\n{}'.format(' ' * indent).join(rs)

    # ============================== EOF ===================================<|MERGE_RESOLUTION|>--- conflicted
+++ resolved
@@ -91,11 +91,7 @@
 #         logger.addHandler(h)
 
 
-<<<<<<< HEAD
-def logging_setup(name, use_archiver=True, use_file=True, **kw):
-=======
 def logging_setup(name, use_archiver=True, root=None, use_file=True, **kw):
->>>>>>> 1049d48b
     """
     """
     # set up deprecation warnings
@@ -143,11 +139,7 @@
     handlers = [shandler]
     if use_file:
         rhandler = RotatingFileHandler(
-<<<<<<< HEAD
-            logpath, maxBytes=1e7, backupCount=5)
-=======
                 logpath, maxBytes=1e7, backupCount=5)
->>>>>>> 1049d48b
         handlers.append(rhandler)
 
     for hi in handlers:
