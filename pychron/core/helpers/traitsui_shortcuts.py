# ===============================================================================
# Copyright 2012 Jake Ross
#
# Licensed under the Apache License, Version 2.0 (the "License");
# you may not use this file except in compliance with the License.
# You may obtain a copy of the License at
#
#   http://www.apache.org/licenses/LICENSE-2.0
#
# Unless required by applicable law or agreed to in writing, software
# distributed under the License is distributed on an "AS IS" BASIS,
# WITHOUT WARRANTIES OR CONDITIONS OF ANY KIND, either express or implied.
# See the License for the specific language governing permissions and
# limitations under the License.
# ===============================================================================

# ============= enthought library imports =======================
<<<<<<< HEAD
from traitsui.api import Item, ListEditor, InstanceEditor, View
=======
from __future__ import absolute_import

from traitsui.api import Item, ListEditor, InstanceEditor

>>>>>>> bc5cd374

# ============= standard library imports ========================
# ============= local library imports  ==========================
from traitsui.menu import OKButton


def instance_item(name, **kw):
    return Item(name, style='custom', show_label=False, **kw)


def listeditor(name, **kw):
    return Item(name,
                show_label=False,
                editor=ListEditor(mutable=False, style='custom', editor=InstanceEditor()),
                **kw)


<<<<<<< HEAD
def okcancel_view(*args, **kw):
    if 'kind' not in kw:
        kw['kind'] = 'livemodal'
    if 'default_button' not in kw:
        kw['default_button'] = OKButton
    if 'resizable' not in kw:
        kw['resizable'] = True
    if 'buttons' not in kw:
        kw['buttons'] = ['OK', 'Cancel']

    return View(*args, **kw)
=======
def rfloatitem(*args, **kw):
    kw['style'] = 'readonly'
    return floatitem(*args, **kw)


def floatitem(name, sigfigs=3, **kw):
    return Item(name, format_str='%0.{}f'.format(sigfigs), **kw)
>>>>>>> bc5cd374
# ============= EOF =============================================<|MERGE_RESOLUTION|>--- conflicted
+++ resolved
@@ -15,14 +15,7 @@
 # ===============================================================================
 
 # ============= enthought library imports =======================
-<<<<<<< HEAD
 from traitsui.api import Item, ListEditor, InstanceEditor, View
-=======
-from __future__ import absolute_import
-
-from traitsui.api import Item, ListEditor, InstanceEditor
-
->>>>>>> bc5cd374
 
 # ============= standard library imports ========================
 # ============= local library imports  ==========================
@@ -40,7 +33,6 @@
                 **kw)
 
 
-<<<<<<< HEAD
 def okcancel_view(*args, **kw):
     if 'kind' not in kw:
         kw['kind'] = 'livemodal'
@@ -52,7 +44,9 @@
         kw['buttons'] = ['OK', 'Cancel']
 
     return View(*args, **kw)
-=======
+                **kw)
+
+
 def rfloatitem(*args, **kw):
     kw['style'] = 'readonly'
     return floatitem(*args, **kw)
@@ -60,5 +54,4 @@
 
 def floatitem(name, sigfigs=3, **kw):
     return Item(name, format_str='%0.{}f'.format(sigfigs), **kw)
->>>>>>> bc5cd374
 # ============= EOF =============================================