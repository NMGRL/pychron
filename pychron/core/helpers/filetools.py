# ===============================================================================
# Copyright 2011 Jake Ross
#
# Licensed under the Apache License, Version 2.0 (the "License");
# you may not use this file except in compliance with the License.
# You may obtain a copy of the License at
#
# http://www.apache.org/licenses/LICENSE-2.0
#
# Unless required by applicable law or agreed to in writing, software
# distributed under the License is distributed on an "AS IS" BASIS,
# WITHOUT WARRANTIES OR CONDITIONS OF ANY KIND, either express or implied.
# See the License for the specific language governing permissions and
# limitations under the License.
# ===============================================================================

# ========== standard library imports ==========
import glob
import os
import subprocess
from datetime import datetime
import shutil
import re


def subdirize(root, name, n=1, l=2, mode='r'):
    for i in xrange(n):

        n, name = name[:l], name[l:]
        path = os.path.join(root, n)
        if not os.path.isdir(path):
            if mode == 'r':
                return

            os.mkdir(path)

        root = path

    return root, name


def backup(p, backupdir, **kw):
    """

    :param p: file to backup
    :param backupdir: directory to add backed up file
    :param kw: keyword args for unique_date_path
    :return:
    """
    bp, _ = os.path.splitext(os.path.basename(p))
    pp = unique_date_path(backupdir, bp, **kw)
    shutil.copyfile(p, pp)
    return bp, pp


def modified_datetime(path, strformat='%m-%d-%Y %H:%M:%S'):
    dt = datetime.fromtimestamp(os.path.getmtime(path))
    if strformat:
        dt = dt.strftime(strformat)
    return dt


def created_datetime(path, strformat='%m-%d-%Y %H:%M:%S'):
    dt = datetime.fromtimestamp(os.path.getctime(path))
    if strformat:
        dt = dt.strftime(strformat)
    return dt


def view_file(p, application='Preview', logger=None):
    app_path = '/Applications/{}.app'.format(application)
    if not os.path.exists(app_path):
        app_path = '/Applications/Preview.app'

    try:
        subprocess.call(['open', '-a', app_path, p])
    except OSError:
        if logger:
            logger.debug('failed opening {} using {}'.format(p, app_path))
        subprocess.call(['open', p])


def ilist_directory2(root, extension=None, filtername=None, remove_extension=False):
    """
        uses glob
        root: directory to list
        extension: only return files of this file type e.g .txt or txt
                extension can be list, tuple or str

        return iterator
    """
    if filtername is None:
        filtername = ''

    def gen(gf):
        for p in glob.iglob(gf):
            p = os.path.basename(p)
            if remove_extension:
                p, _ = os.path.splitext(p)
            yield p

    gfilter = root
    if extension:
        if not isinstance(extension, (list, tuple)):
            extension = (extension,)

        for ext in extension:
            if not ext.startswith('.'):
                ext = '.{}'.format(ext)
            gfilter = '{}/{}*{}'.format(root, filtername, ext)
            # print gfilter
            for yi in gen(gfilter):
                yield yi
    else:
        for yi in gen('{}/*'.format(gfilter)):
            yield yi


def list_directory2(root, extension=None, filtername=None, remove_extension=False):
    return list(ilist_directory2(root, extension, filtername, remove_extension))


def list_directory(p, extension=None, filtername=None, remove_extension=False):
    ds = []
    # if extension:

    # return any([path.endswith(ext) for ext in extension.split(',')])
    # else:
    #    def test(path):
    #        return True

    if os.path.isdir(p):
        ds = os.listdir(p)
        if extension is not None:
            def test(path):
                for ext in extension.split(','):
                    if path.endswith(ext):
                        return True

            ds = [pi for pi in ds
                  if test(pi)]
        if filtername:
            ds = [pi for pi in ds if pi.startswith(filtername)]

    if remove_extension:
        ds = [os.path.splitext(pi)[0] for pi in ds]
    return ds


def replace_extension(p, ext='.txt'):
    head, _ = os.path.splitext(p)
    return add_extension(head, ext)


def add_extension(p, ext='.txt'):
    if not p.endswith(ext):
        # p += ext
        p = '{}{}'.format(p, ext)
    return p


def remove_extension(p):
    h, _ = os.path.splitext(p)
    return h


def unique_dir(root, base):
    p = os.path.join(root, '{}001'.format(base))
    i = 2
    while os.path.exists(p):
        p = os.path.join(root, '{}{:03d}'.format(base, i))
        i += 1

    os.mkdir(p)

    return p


def unique_date_path(root, base, extension='.txt'):
    """
        make a unique path with the a timestamp appended
        e.g foo_11-01-2012-001
    """
    base = '{}_{}'.format(base, datetime.now().strftime('%m-%d-%Y'))
    p, _ = unique_path2(root, base, extension=extension)
    return p


def unique_path2(root, base, delimiter='-', extension='.txt', width=3):
    """
        unique_path suffers from the fact that it starts at 001.
        this is a problem for log files because the logs are periodically archived which means
        low paths are removed.

        unique_path2 solves this by finding the max path then incrementing by 1
    """
    # find the max path in the root directory
    # basename = '{}-*{}'.format(base, extension)
    # cnt = 0
    # for p in glob.iglob(os.path.join(root, basename)):
    #     p = os.path.basename(p)
    #     head, tail = os.path.splitext(p)
    #     cnt = max(int(head.split('-')[1]), cnt)
    #
    # cnt += 1
    cnt = max_path_cnt(root, '{}-'.format(base), delimiter=delimiter, extension=extension)
    p = os.path.join(root, '{{}}-{{:0{}d}}{{}}'.format(width).format(base, cnt, extension))
    return p, cnt


def max_file_cnt(root, excludes=None):
    def test(p):
        if excludes and p in excludes:
            return

        if os.path.isfile(os.path.join(root, p)):
            return True

    ps = [p for p in os.listdir(root) if test(p)]

    return len(ps) + 1


def max_path_cnt(root, base, delimiter='-', extension='.txt'):
    """

    :param root:
    :param base:
    :param extension:
    :return: int max+1
    """
    basename = '{}*{}'.format(base, extension)
    cnt = 0

    for p in glob.iglob(os.path.join(root, basename)):
        p = os.path.basename(p)
        head, tail = os.path.splitext(p)

        cnt = max(int(head.split(delimiter)[-1]), cnt)

    cnt += 1
    return cnt


def unique_path(root, base, extension='.txt'):
    """

    """
    if extension:
        if '.' not in extension:
            extension = '.{}'.format(extension)
    else:
        extension = ''

    p = os.path.join(root, '{}-001{}'.format(base, extension))
    cnt = 1
    i = 2
    while os.path.isfile(p):
        p = os.path.join(root, '{}-{:03d}{}'.format(base, i, extension))
        i += 1
        cnt += 1

    return p, cnt


def parse_xy(p, delimiter=','):
    """
    """
    data = parse_file(p)
    if data:
        func = lambda i, data: [float(l.split(delimiter)[i]) for l in data]

        return func(0, data), func(1, data)


def commented_line(l):
    """
    """
    if l[:1] == '#':
        return True
    else:
        return False


def parse_file(p, delimiter=None, cast=None):
    """
        p: absolute path
        delimiter: str
        cast: callable. applied to each delimited field

    """
    if os.path.exists(p) and os.path.isfile(p):
        with open(p, 'U') as rfile:
            r = filetolist(rfile)
            if delimiter:
                if cast is None:
                    cast = str
                r = [map(cast, ri.split(delimiter)) for ri in r]

            return r


def parse_setupfile(p):
    """
    """

    rfile = parse_file(p)
    if rfile:
        return [line.split(',') for line in file]


def parse_canvasfile(p, kw):
    '''
    
    '''
    # kw=['origin','valvexy','valvewh','opencolor','closecolor']

    if os.path.exists(p) and os.path.isfile(p):
        with open(p, 'r') as rfile:
            indices = {}
            i = 0
            f = filetolist(rfile)
            count = 1
            for i in range(len(f)):
                if f[i][:1] == '!':
                    for k in kw:
                        if f[i][1:] == k:
                            i += 1
                            if k in indices:
                                k = k + str(count)
                                count += 1

                            indices[k] = f[i].split(',')

                            i += 1
                            break

            return indices


def pathtolist(p, **kw):
    """
        p: absolute path to file

        kw: same keyword arguments accepted by filetolist
        return: list
    """
    with open(p, 'r') as rfile:
        return filetolist(rfile, **kw)


def filetolist(f, commentchar='#'):
    """
        f: file-like object
        return list
    """

    def isNewLine(c):
        return c == chr(10) or c == chr(13)

    def test(li):
        cc = li[:1]
        return not (cc == commentchar or isNewLine(cc))

    r = (line for line in f if test(line))
    r = [line.split(commentchar)[0].strip() for line in r]
    # r = []
    #
    # for line in f:
    #     cc = line[:1]
    #     if not cc == commentchar and not isNewLine(cc):
    #         # l = line[:-1] if line[-1:] == '\n' else line
    #         # remove inline comments
    #         line = line.split('#')[0]
    #         r.append(line.strip())
    return r


def fileiter(rfile, commentchar='#', strip=False):
    def isNewLine(c):
        return c in ('\r', '\n')

    def test(li):
        cc = li[:1]
        return not (cc == commentchar or isNewLine(cc))

    for line in rfile:
        if test(line):
            if strip:
                line = line.strip()
            yield line


def get_path(root, name, extensions):
    """
        return a valid file path ``p``
        where ``p`` == root/name.extension

        root: str. directory path
        name: str. basename for file
        extensions: list or tuple. list of file extensions to try e.g. ('.yml','.yaml')

    """
    for ext in extensions:
        for f in os.listdir(root):
            name = add_extension(name, ext)
<<<<<<< HEAD
            print 'ger pah', name, re.match(name, f)
=======
>>>>>>> 70b123a1
            if re.match(name, f):
                return os.path.join(root, f)

                # p = os.path.join(root, add_extension(name, ext))
                # if os.path.isfile(p):
                #     return p

# if __name__ == '__main__':
#     name = 'b60a449a-0f15-4554-a517-e0b421aaca97.h5'
#     print name
#     print subdirize('/Users/ross/.dvc/experiments', name)<|MERGE_RESOLUTION|>--- conflicted
+++ resolved
@@ -404,10 +404,6 @@
     for ext in extensions:
         for f in os.listdir(root):
             name = add_extension(name, ext)
-<<<<<<< HEAD
-            print 'ger pah', name, re.match(name, f)
-=======
->>>>>>> 70b123a1
             if re.match(name, f):
                 return os.path.join(root, f)
 
