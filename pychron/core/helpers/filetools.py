--- conflicted
+++ resolved
@@ -269,11 +269,7 @@
     return len(ps) + 1
 
 
-<<<<<<< HEAD
 def max_path_cnt(root, base, delimiter='-', extension='.txt', ndigits=5):
-=======
-def max_path_cnt(root, base, delimiter="-", extension=".txt"):
->>>>>>> 2d070084
     """
 
     :param root:
@@ -281,15 +277,9 @@
     :param extension:
     :return: int max+1
     """
-<<<<<<< HEAD
 
     ndigits = '[0-9]'*ndigits
     basename = '{}{}{}{}'.format(base, delimiter, ndigits, extension)
-=======
-    basename = "{}{}[0123456789][0123456789][0123456789]{}".format(
-        base, delimiter, extension
-    )
->>>>>>> 2d070084
     cnt = 0
     for p in glob.glob(os.path.join(root, basename)):
         p = os.path.basename(p)
