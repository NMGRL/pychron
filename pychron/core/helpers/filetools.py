--- conflicted
+++ resolved
@@ -388,10 +388,6 @@
     for ext in extensions:
         for f in os.listdir(root):
             name = add_extension(name, ext)
-<<<<<<< HEAD
-            print 'ger pah', name, re.match(name, f)
-=======
->>>>>>> 3da9034e
             if re.match(name, f):
                 return os.path.join(root, f)
 
