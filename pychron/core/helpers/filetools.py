--- conflicted
+++ resolved
@@ -30,10 +30,6 @@
         n, name = name[:l], name[l:]
         path = os.path.join(root, n)
         if not os.path.isdir(path):
-<<<<<<< HEAD
-=======
-            # print 'subdirize {}'.format(path)
->>>>>>> 1049d48b
             if mode == 'r':
                 return
 
