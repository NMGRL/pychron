# ===============================================================================
# Copyright 2011 Jake Ross
#
# Licensed under the Apache License, Version 2.0 (the "License");
# you may not use this file except in compliance with the License.
# You may obtain a copy of the License at
#
# http://www.apache.org/licenses/LICENSE-2.0
#
# Unless required by applicable law or agreed to in writing, software
# distributed under the License is distributed on an "AS IS" BASIS,
# WITHOUT WARRANTIES OR CONDITIONS OF ANY KIND, either express or implied.
# See the License for the specific language governing permissions and
# limitations under the License.
# ===============================================================================

# ========== standard library imports ==========
import glob
import os
import re
import shutil
import subprocess
import sys
from datetime import datetime

import yaml

from pychron.core.yaml import yload


def subdirize(root, name, sublen=2, mode='r'):
    if not isinstance(sublen,  (tuple, list)):
        sublen = (sublen, )

    oroot = root
    for si in sublen:
        d, nname = name[:si], name[si:]
        path = os.path.join(oroot, d)
        if not os.path.isdir(path):
            if mode == 'r':
                root = None
                continue

            os.mkdir(path)

        root = path
        # use the first sublen if in write mode
        # if in read mode need to continue checking other sublens
        if mode != 'r' or os.path.isdir(root):
            break

    if root:
        return root, nname


def backup(p, backupdir, **kw):
    """

    :param p: file to backup
    :param backupdir: directory to add backed up file
    :param kw: keyword args for unique_date_path
    :return:
    """
    bp, _ = os.path.splitext(os.path.basename(p))
    if not os.path.isdir(backupdir):
        os.mkdir(backupdir)

    pp = unique_date_path(backupdir, bp, **kw)
    shutil.copyfile(p, pp)
    return bp, pp


def modified_datetime(path, strformat='%m-%d-%Y %H:%M:%S'):
    dt = datetime.fromtimestamp(os.path.getmtime(path))
    if strformat:
        dt = dt.strftime(strformat)
    return dt


def created_datetime(path, strformat='%m-%d-%Y %H:%M:%S'):
    dt = datetime.fromtimestamp(os.path.getctime(path))
    if strformat:
        dt = dt.strftime(strformat)
    return dt


def view_file(p, application='Preview', logger=None):
    if sys.platform == 'darwin':
        if application == 'Excel':
            application = 'Microsoft Office 2011/Microsoft Excel'

        app_path = '/Applications/{}.app'.format(application)
        if not os.path.exists(app_path):
            app_path = '/Applications/Preview.app'

        try:
            subprocess.call(['open', '-a', app_path, p])
        except OSError:
            if logger:
                logger.debug('failed opening {} using {}'.format(p, app_path))
            subprocess.call(['open', p])


def ilist_directory(root, extension=None, filtername=None, remove_extension=False):
    """
        uses glob
        root: directory to list
        extension: only return files of this file type e.g .txt or txt
                extension can be list, tuple or str

        return iterator
    """
    if filtername is None:
        filtername = ''

    def gen(gf):
        for p in glob.iglob(gf):
            p = os.path.basename(p)
            if remove_extension:
                p, _ = os.path.splitext(p)
            yield p

    gfilter = root
    if extension:
        if not isinstance(extension, (list, tuple)):
            extension = (extension,)

        for ext in extension:
            if not ext.startswith('.'):
                ext = '.{}'.format(ext)
            gfilter = '{}/{}*{}'.format(root, filtername, ext)
            # print gfilter
            for yi in gen(gfilter):
                yield yi
    else:
        for yi in gen('{}/*'.format(gfilter)):
            yield yi


def list_subdirectories(root):
    return [di for di in os.listdir(root) if os.path.isdir(os.path.join(root, di)) and not di.startswith('.')]


def glob_list_directory(root, extension=None, filtername=None, remove_extension=False):
    if os.path.isdir(root):
        ret = list(ilist_directory(root, extension, filtername, remove_extension))
    else:
        ret = []
    return ret


def ilist_gits(root):
    for p in os.listdir(root):
        pp = os.path.join(root, p, '.git')
        if os.path.isdir(pp):
            yield p


def list_gits(root):
    return list(ilist_gits(root))


def list_directory(p, extension=None, filtername=None, remove_extension=False):
    ds = []

    if os.path.isdir(p):
        ds = os.listdir(p)
        if extension is not None:
            extension = extension.lower()

            def test(path):
                for ext in extension.split(','):
                    if path.lower().endswith(ext):
                        return True

            ds = [pi for pi in ds if test(pi)]

        if filtername:
            ds = [pi for pi in ds if pi.startswith(filtername)]

    if remove_extension:
        ds = [os.path.splitext(pi)[0] for pi in ds]
    return ds


def replace_extension(p, ext='.txt'):
    head, _ = os.path.splitext(p)
    return add_extension(head, ext)


def add_extension(p, ext='.txt'):
    if not isinstance(ext, (list, tuple)):
        ext = (ext,)

    for ei in ext:
        if p.endswith(ei):
            break
        # if not p.endswith(ext):
        #     p = '{}{}'.format(p, ext)

    else:
        p = '{}{}'.format(p, ext[0])

    return p


def remove_extension(p):
    h, _ = os.path.splitext(p)
    return h


def unique_dir(root, base, make=True):
    p = os.path.join(root, '{}001'.format(base))
    i = 2
    while os.path.exists(p):
        p = os.path.join(root, '{}{:03d}'.format(base, i))
        i += 1

    if make:
        os.mkdir(p)

    return p


def unique_date_path(root, base, extension='.txt'):
    """
        make a unique path with the a timestamp appended
        e.g foo_11-01-2012-001
    """
    base = '{}_{}'.format(base, datetime.now().strftime('%m-%d-%Y'))
    p, _ = unique_path2(root, base, extension=extension)
    return p


def unique_path2(root, base, delimiter='-', extension='.txt', width=3):
    """
        unique_path suffers from the fact that it starts at 001.
        this is a problem for log files because the logs are periodically archived which means
        low paths are removed.

        unique_path2 solves this by finding the max path then incrementing by 1
    """
    if not extension.startswith('.'):
        extension = '.{}'.format(extension)

    cnt = max_path_cnt(root, base, delimiter=delimiter, extension=extension)
    p = os.path.join(root, '{{}}-{{:0{}d}}{{}}'.format(width).format(base, cnt, extension))
    return p, cnt


def max_file_cnt(root, excludes=None):
    def test(p):
        if excludes and p in excludes:
            return

        if os.path.isfile(os.path.join(root, p)):
            return True

    ps = [p for p in os.listdir(root) if test(p)]

    return len(ps) + 1


def max_path_cnt(root, base, delimiter='-', extension='.txt', ndigits=5):
    """

    :param root:
    :param base:
    :param extension:
    :return: int max+1
    """
<<<<<<< HEAD
    ndigits = '[0-9]' * ndigits
=======
    ndigits = '[0-9]'*ndigits
>>>>>>> 4943eaae
    basename = '{}{}{}{}'.format(base, delimiter, ndigits, extension)
    cnt = 0
    for p in glob.glob(os.path.join(root, basename)):
        p = os.path.basename(p)
        head, tail = os.path.splitext(p)

        cnt = max(int(head.split(delimiter)[-1]), cnt)
    cnt += 1
    return cnt


def unique_path(root, base, extension='.txt'):
    """

    """
    if extension:
        if not extension.startswith('.'):
            extension = '.{}'.format(extension)
    else:
        extension = ''

    p = os.path.join(root, '{}-001{}'.format(base, extension))
    cnt = 1
    i = 2
    while os.path.isfile(p):
        p = os.path.join(root, '{}-{:03d}{}'.format(base, i, extension))
        i += 1
        cnt += 1

    return p, cnt


def unique_path_from_manifest(root, base, extension='.txt'):
    if not extension.startswith('.'):
        extension = '.{}'.format(extension)
    p = None
    mp = os.path.join(root, 'manifest.yaml')
    yd = {}
    if os.path.isfile(mp):
        yd = yload(mp)
        # with open(mp, 'r') as rfile:
        #     yd = yaml.load(rfile)

        if yd:
            v = yd.get(base, None)
            if v:
                cnt = v + 1
                p = os.path.join(root, '{}-{:03d}{}'.format(base, cnt, extension))
                yd[base] = cnt

    if not p:
        p, cnt = unique_path2(root, base, extension=extension)
        yd[base] = cnt

    with open(mp, 'w') as wfile:
        yaml.dump(yd, wfile)

    return p


def parse_xy(p, delimiter=','):
    """
    """
    data = parse_file(p)
    if data:
        func = lambda i, data: [float(l.split(delimiter)[i]) for l in data]

        return func(0, data), func(1, data)


def commented_line(l):
    """
    """
    if l[:1] == '#':
        return True
    else:
        return False


def parse_file(p, delimiter=None, cast=None):
    """
        p: absolute path
        delimiter: str
        cast: callable. applied to each delimited field

    """
    if os.path.exists(p) and os.path.isfile(p):
        with open(p, 'U') as rfile:
            r = filetolist(rfile)
            if delimiter:
                if cast is None:
                    cast = str
                r = [[cast(rii) for rii in ri.split(delimiter)] for ri in r]

            return r


# def parse_setupfile(p):
#     """
#     """
#
#     rfile = parse_file(p)
#     if rfile:
#         return [line.split(',') for line in file]
#
#
# def parse_canvasfile(p, kw):
#     """
#
#     """
#     # kw=['origin','valvexy','valvewh','opencolor','closecolor']
#
#     if os.path.exists(p) and os.path.isfile(p):
#         with open(p, 'r') as rfile:
#             indices = {}
#             i = 0
#             f = filetolist(rfile)
#             count = 1
#             for i in range(len(f)):
#                 if f[i][:1] == '!':
#                     for k in kw:
#                         if f[i][1:] == k:
#                             i += 1
#                             if k in indices:
#                                 k = k + str(count)
#                                 count += 1
#
#                             indices[k] = f[i].split(',')
#
#                             i += 1
#                             break
#
#             return indices
#

def pathtolist(p, **kw):
    """
        p: absolute path to file

        kw: same keyword arguments accepted by filetolist
        return: list
    """
    with open(p, 'r') as rfile:
        return filetolist(rfile, **kw)


def filetolist(f, commentchar='#'):
    """
        f: file-like object
        return list
    """

    def isNewLine(c):
        return c == chr(10) or c == chr(13)

    def test(li):
        cc = li[:1]
        return not (cc == commentchar or isNewLine(cc))

    r = (line for line in f if test(line))
    r = [line.split(commentchar)[0].strip() for line in r]
    # r = []
    #
    # for line in f:
    #     cc = line[:1]
    #     if not cc == commentchar and not isNewLine(cc):
    #         # l = line[:-1] if line[-1:] == '\n' else line
    #         # remove inline comments
    #         line = line.split('#')[0]
    #         r.append(line.strip())
    return r


def fileiter(rfile, commentchar='#', strip=False):
    def isNewLine(c):
        return c in ('\r', '\n')

    def test(li):
        cc = li[:1]
        return not (cc == commentchar or isNewLine(cc))

    for line in rfile:
        if test(line):
            if strip:
                line = line.strip()
            yield line


def get_path(root, name, extensions):
    """
        return a valid file path ``p``
        where ``p`` == root/name.extension

        root: str. directory path
        name: str. basename for file
        extensions: list or tuple. list of file extensions to try e.g. ('.yml','.yaml')

    """
    for ext in extensions:
        for f in os.listdir(root):
            ni = add_extension(name, ext)
            if re.match(ni, f):
                return os.path.join(root, f)

# if __name__ == '__main__':
#     name = 'b60a449a-0f15-4554-a517-e0b421aaca97.h5'
#     print name
#     print subdirize('/Users/ross/.dvc/experiments', name)<|MERGE_RESOLUTION|>--- conflicted
+++ resolved
@@ -269,11 +269,8 @@
     :param extension:
     :return: int max+1
     """
-<<<<<<< HEAD
-    ndigits = '[0-9]' * ndigits
-=======
+
     ndigits = '[0-9]'*ndigits
->>>>>>> 4943eaae
     basename = '{}{}{}{}'.format(base, delimiter, ndigits, extension)
     cnt = 0
     for p in glob.glob(os.path.join(root, basename)):
