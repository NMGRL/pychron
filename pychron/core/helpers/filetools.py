# ===============================================================================
# Copyright 2011 Jake Ross
#
# Licensed under the Apache License, Version 2.0 (the "License");
# you may not use this file except in compliance with the License.
# You may obtain a copy of the License at
#
# http://www.apache.org/licenses/LICENSE-2.0
#
# Unless required by applicable law or agreed to in writing, software
# distributed under the License is distributed on an "AS IS" BASIS,
# WITHOUT WARRANTIES OR CONDITIONS OF ANY KIND, either express or implied.
# See the License for the specific language governing permissions and
# limitations under the License.
# ===============================================================================

# ========== standard library imports ==========
import glob
import os
import re
import shutil
import subprocess
import sys
from datetime import datetime

import yaml


def subdirize(root, name, n=1, sublen=2, mode='r'):
    for i in range(n):

        d, name = name[:sublen], name[sublen:]
        path = os.path.join(root, d)
        if not os.path.isdir(path):
            if mode == 'r':
                return

            os.mkdir(path)

        root = path

    return root, name


def backup(p, backupdir, **kw):
    """

    :param p: file to backup
    :param backupdir: directory to add backed up file
    :param kw: keyword args for unique_date_path
    :return:
    """
    bp, _ = os.path.splitext(os.path.basename(p))
    if not os.path.isdir(backupdir):
        os.mkdir(backupdir)

    pp = unique_date_path(backupdir, bp, **kw)
    shutil.copyfile(p, pp)
    return bp, pp


def modified_datetime(path, strformat='%m-%d-%Y %H:%M:%S'):
    dt = datetime.fromtimestamp(os.path.getmtime(path))
    if strformat:
        dt = dt.strftime(strformat)
    return dt


def created_datetime(path, strformat='%m-%d-%Y %H:%M:%S'):
    dt = datetime.fromtimestamp(os.path.getctime(path))
    if strformat:
        dt = dt.strftime(strformat)
    return dt


def view_file(p, application='Preview', logger=None):
    if sys.platform == 'darwin':
        if application == 'Excel':
            application = 'Microsoft Office 2011/Microsoft Excel'

        app_path = '/Applications/{}.app'.format(application)
        if not os.path.exists(app_path):
            app_path = '/Applications/Preview.app'

        try:
            subprocess.call(['open', '-a', app_path, p])
        except OSError:
            if logger:
                logger.debug('failed opening {} using {}'.format(p, app_path))
            subprocess.call(['open', p])


def ilist_directory(root, extension=None, filtername=None, remove_extension=False):
    """
        uses glob
        root: directory to list
        extension: only return files of this file type e.g .txt or txt
                extension can be list, tuple or str

        return iterator
    """
    if filtername is None:
        filtername = ''

    def gen(gf):
        for p in glob.iglob(gf):
            p = os.path.basename(p)
            if remove_extension:
                p, _ = os.path.splitext(p)
            yield p

    gfilter = root
    if extension:
        if not isinstance(extension, (list, tuple)):
            extension = (extension,)

        for ext in extension:
            if not ext.startswith('.'):
                ext = '.{}'.format(ext)
            gfilter = '{}/{}*{}'.format(root, filtername, ext)
            # print gfilter
            for yi in gen(gfilter):
                yield yi
    else:
        for yi in gen('{}/*'.format(gfilter)):
            yield yi


def list_subdirectories(root):
    return [di for di in os.listdir(root) if os.path.isdir(os.path.join(root, di)) and not di.startswith('.')]


def glob_list_directory(root, extension=None, filtername=None, remove_extension=False):
    if os.path.isdir(root):
        ret = list(ilist_directory(root, extension, filtername, remove_extension))
    else:
        ret = []
    return ret


def ilist_gits(root):
    for p in os.listdir(root):
        pp = os.path.join(root, p, '.git')
        if os.path.isdir(pp):
            yield p


def list_gits(root):
    return list(ilist_gits(root))


def list_directory(p, extension=None, filtername=None, remove_extension=False):
    ds = []

    if os.path.isdir(p):
        ds = os.listdir(p)
        if extension is not None:
            extension = extension.lower()

            def test(path):
                for ext in extension.split(','):
                    if path.lower().endswith(ext):
                        return True

            ds = [pi for pi in ds if test(pi)]

        if filtername:
            ds = [pi for pi in ds if pi.startswith(filtername)]

    if remove_extension:
        ds = [os.path.splitext(pi)[0] for pi in ds]
    return ds


def replace_extension(p, ext='.txt'):
    head, _ = os.path.splitext(p)
    return add_extension(head, ext)


def add_extension(p, ext='.txt'):
    if not isinstance(ext, (list, tuple)):
        ext = (ext,)

    for ei in ext:
        if p.endswith(ei):
            break
        # if not p.endswith(ext):
        #     p = '{}{}'.format(p, ext)

    else:
        p = '{}{}'.format(p, ext[0])

    return p


def remove_extension(p):
    h, _ = os.path.splitext(p)
    return h


def unique_dir(root, base, make=True):
    p = os.path.join(root, '{}001'.format(base))
    i = 2
    while os.path.exists(p):
        p = os.path.join(root, '{}{:03d}'.format(base, i))
        i += 1

    if make:
        os.mkdir(p)

    return p


def unique_date_path(root, base, extension='.txt'):
    """
        make a unique path with the a timestamp appended
        e.g foo_11-01-2012-001
    """
    base = '{}_{}'.format(base, datetime.now().strftime('%m-%d-%Y'))
    p, _ = unique_path2(root, base, extension=extension)
    return p


def unique_path2(root, base, delimiter='-', extension='.txt', width=3):
    """
        unique_path suffers from the fact that it starts at 001.
        this is a problem for log files because the logs are periodically archived which means
        low paths are removed.

        unique_path2 solves this by finding the max path then incrementing by 1
    """
    if not extension.startswith('.'):
        extension = '.{}'.format(extension)

    cnt = max_path_cnt(root, base, delimiter=delimiter, extension=extension)
    p = os.path.join(root, '{{}}-{{:0{}d}}{{}}'.format(width).format(base, cnt, extension))
    return p, cnt


def max_file_cnt(root, excludes=None):
    def test(p):
        if excludes and p in excludes:
            return

        if os.path.isfile(os.path.join(root, p)):
            return True

    ps = [p for p in os.listdir(root) if test(p)]

    return len(ps) + 1


def max_path_cnt(root, base, delimiter='-', extension='.txt'):
    """

    :param root:
    :param base:
    :param extension:
    :return: int max+1
    """
    basename = '{}{}[0123456789][0123456789][0123456789]{}'.format(base, delimiter, extension)
    cnt = 0
    for p in glob.iglob(os.path.join(root, basename)):
        p = os.path.basename(p)
        head, tail = os.path.splitext(p)

        cnt = max(int(head.split(delimiter)[-1]), cnt)

    cnt += 1
    return cnt


def unique_path(root, base, extension='.txt'):
    """

    """
    if extension:
        if not extension.startswith('.'):
            extension = '.{}'.format(extension)
    else:
        extension = ''

    p = os.path.join(root, '{}-001{}'.format(base, extension))
    cnt = 1
    i = 2
    while os.path.isfile(p):
        p = os.path.join(root, '{}-{:03d}{}'.format(base, i, extension))
        i += 1
        cnt += 1

    return p, cnt


def unique_path_from_manifest(root, base, extension='.txt'):
    if not extension.startswith('.'):
        extension = '.{}'.format(extension)
    p = None
    mp = os.path.join(root, 'manifest.yaml')
    yd = {}
    if os.path.isfile(mp):
        with open(mp, 'r') as rfile:
            yd = yaml.load(rfile)

        if yd:
            v = yd.get(base, None)
            if v:
                cnt = v + 1
                p = os.path.join(root, '{}-{:03d}{}'.format(base, cnt, extension))
                yd[base] = cnt

    if not p:
        p, cnt = unique_path2(root, base, extension=extension)
        yd[base] = cnt

    with open(mp, 'w') as wfile:
        yaml.dump(yd, wfile)

    return p


def parse_xy(p, delimiter=','):
    """
    """
    data = parse_file(p)
    if data:
        func = lambda i, data: [float(l.split(delimiter)[i]) for l in data]

        return func(0, data), func(1, data)


def commented_line(l):
    """
    """
    if l[:1] == '#':
        return True
    else:
        return False


def parse_file(p, delimiter=None, cast=None):
    """
        p: absolute path
        delimiter: str
        cast: callable. applied to each delimited field

    """
    if os.path.exists(p) and os.path.isfile(p):
        with open(p, 'U') as rfile:
            r = filetolist(rfile)
            if delimiter:
                if cast is None:
                    cast = str
                r = [[cast(rii) for rii in ri.split(delimiter)] for ri in r]

            return r


<<<<<<< HEAD
# def parse_setupfile(p):
#     """
#     """
#
#     rfile = parse_file(p)
#     if rfile:
#         return [line.split(',') for line in file]
#
#
# def parse_canvasfile(p, kw):
#     """
#
#     """
#     # kw=['origin','valvexy','valvewh','opencolor','closecolor']
#
#     if os.path.exists(p) and os.path.isfile(p):
#         with open(p, 'r') as rfile:
#             indices = {}
#             i = 0
#             f = filetolist(rfile)
#             count = 1
#             for i in range(len(f)):
#                 if f[i][:1] == '!':
#                     for k in kw:
#                         if f[i][1:] == k:
#                             i += 1
#                             if k in indices:
#                                 k = k + str(count)
#                                 count += 1
#
#                             indices[k] = f[i].split(',')
#
#                             i += 1
#                             break
#
#             return indices
#
=======
def parse_setupfile(p):
    """
    """

    rfile = parse_file(p)
    if rfile:
        return [line.split(',') for line in rfile]


def parse_canvasfile(p, kw):
    '''
    
    '''
    # kw=['origin','valvexy','valvewh','opencolor','closecolor']

    if os.path.exists(p) and os.path.isfile(p):
        with open(p, 'r') as rfile:
            indices = {}
            i = 0
            f = filetolist(rfile)
            count = 1
            for i in range(len(f)):
                if f[i][:1] == '!':
                    for k in kw:
                        if f[i][1:] == k:
                            i += 1
                            if k in indices:
                                k = k + str(count)
                                count += 1

                            indices[k] = f[i].split(',')

                            i += 1
                            break

            return indices

>>>>>>> bc5cd374

def pathtolist(p, **kw):
    """
        p: absolute path to file

        kw: same keyword arguments accepted by filetolist
        return: list
    """
    with open(p, 'r') as rfile:
        return filetolist(rfile, **kw)


def filetolist(f, commentchar='#'):
    """
        f: file-like object
        return list
    """

    def isNewLine(c):
        return c == chr(10) or c == chr(13)

    def test(li):
        cc = li[:1]
        return not (cc == commentchar or isNewLine(cc))

    r = (line for line in f if test(line))
    r = [line.split(commentchar)[0].strip() for line in r]
    # r = []
    #
    # for line in f:
    #     cc = line[:1]
    #     if not cc == commentchar and not isNewLine(cc):
    #         # l = line[:-1] if line[-1:] == '\n' else line
    #         # remove inline comments
    #         line = line.split('#')[0]
    #         r.append(line.strip())
    return r


def fileiter(rfile, commentchar='#', strip=False):
    def isNewLine(c):
        return c in ('\r', '\n')

    def test(li):
        cc = li[:1]
        return not (cc == commentchar or isNewLine(cc))

    for line in rfile:
        if test(line):
            if strip:
                line = line.strip()
            yield line


def get_path(root, name, extensions):
    """
        return a valid file path ``p``
        where ``p`` == root/name.extension

        root: str. directory path
        name: str. basename for file
        extensions: list or tuple. list of file extensions to try e.g. ('.yml','.yaml')

    """
    for ext in extensions:
        for f in os.listdir(root):
            ni = add_extension(name, ext)
            if re.match(ni, f):
                return os.path.join(root, f)

# if __name__ == '__main__':
#     name = 'b60a449a-0f15-4554-a517-e0b421aaca97.h5'
#     print name
#     print subdirize('/Users/ross/.dvc/experiments', name)<|MERGE_RESOLUTION|>--- conflicted
+++ resolved
@@ -355,7 +355,6 @@
             return r
 
 
-<<<<<<< HEAD
 # def parse_setupfile(p):
 #     """
 #     """
@@ -393,45 +392,6 @@
 #
 #             return indices
 #
-=======
-def parse_setupfile(p):
-    """
-    """
-
-    rfile = parse_file(p)
-    if rfile:
-        return [line.split(',') for line in rfile]
-
-
-def parse_canvasfile(p, kw):
-    '''
-    
-    '''
-    # kw=['origin','valvexy','valvewh','opencolor','closecolor']
-
-    if os.path.exists(p) and os.path.isfile(p):
-        with open(p, 'r') as rfile:
-            indices = {}
-            i = 0
-            f = filetolist(rfile)
-            count = 1
-            for i in range(len(f)):
-                if f[i][:1] == '!':
-                    for k in kw:
-                        if f[i][1:] == k:
-                            i += 1
-                            if k in indices:
-                                k = k + str(count)
-                                count += 1
-
-                            indices[k] = f[i].split(',')
-
-                            i += 1
-                            break
-
-            return indices
-
->>>>>>> bc5cd374
 
 def pathtolist(p, **kw):
     """
