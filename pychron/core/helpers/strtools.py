# ===============================================================================
# Copyright 2015 Jake Ross
#
# Licensed under the Apache License, Version 2.0 (the "License");
# you may not use this file except in compliance with the License.
# You may obtain a copy of the License at
#
# http://www.apache.org/licenses/LICENSE-2.0
#
# Unless required by applicable law or agreed to in writing, software
# distributed under the License is distributed on an "AS IS" BASIS,
# WITHOUT WARRANTIES OR CONDITIONS OF ANY KIND, either express or implied.
# See the License for the specific language governing permissions and
# limitations under the License.
# ===============================================================================


# ============= enthought library imports =======================
# ============= standard library imports ========================
# ============= local library imports  ==========================
def ps(t):
    return "{}s".format(t)


def camel_case(name, delimiters=None):
    if delimiters is None:
        delimiters = ("_", "/", " ")

    name = "{}{}".format(name[0].upper(), name[1:])
    for d in delimiters:
        if d in name:
            name = "".join(a.title() for a in name.split(d))

    return name


def to_list(a, delimiter=",", mapping=None):
    if a is not None:
        la = a.split(delimiter)
        if mapping:
            la = [mapping[li] for li in la]

        return la


def to_terminator(t):
    if t == "\n" or "\\n" or t == "chr(10)":
        t = chr(10)
    elif t == "\r" or t == "\\r" or t == "char(13)":
        t = chr(13)

    return t


def to_bool(a):
    """
    a: a str or bool object

    if a is string
        'true', 't', 'yes', 'y', '1', 'ok' ==> True
        'false', 'f', 'no', 'n', '0' ==> False
    """

    if isinstance(a, bool):
        return a
    elif a is None:
        return False
    elif isinstance(a, (int, float)):
        return bool(a)

    tks = ["true", "t", "yes", "y", "1", "ok", "open"]
    fks = ["false", "f", "no", "n", "0", "closed"]

    # if a is not None:
    #     a = str(a).strip().lower()

    a = str(a).strip().lower()
    if a in tks:
        return True
    elif a in fks:
        return False
    else:
        return False


def csv_to_floats(*args, **kw):
    return csv_to_cast(float, *args, **kw)


def csv_to_ints(*args, **kw):
    return csv_to_cast(int, *args, **kw)


def csv_to_cast(cast, a, delimiter=","):
    return [cast(ai) for ai in a.split(delimiter)]


def to_csv_str(iterable, delimiter=","):
    return delimiter.join([str(v) for v in iterable])


def ratio(xs, ys=None, invert=False):
    def r(a, b):
        return "{}/{}".format(a, b)

    if ys is None:
        ys = xs

    if invert:
        xs = xs[::-1]
        ys = ys[::-1]

    ret = []
    for iso in xs:
        for jiso in ys:
            if iso == jiso:
                continue
            if r(jiso, iso) not in ret:
                ret.append(r(iso, jiso))

    return ret


def get_case_insensitive(d, key, default=None):
    v = None
    for k in (key, key.lower(), key.upper(), key.capitalize()):
        try:
            v = d[k]
            break
        except KeyError:
            continue

    if v is None:
        v = default
    return v


def to_int(i):
    try:
        i = int(i)
    except ValueError:
        pass
    return i


def streq(a, b):
<<<<<<< HEAD
    return a and b and a.lower() == b.lower()
=======
    return a and b and a.casefold() == b.casefold()
>>>>>>> 73f20392


if __name__ == "__main__":
    for ret in ratio("abc"):
        print(ret)
# ============= EOF =============================================<|MERGE_RESOLUTION|>--- conflicted
+++ resolved
@@ -144,11 +144,8 @@
 
 
 def streq(a, b):
-<<<<<<< HEAD
-    return a and b and a.lower() == b.lower()
-=======
     return a and b and a.casefold() == b.casefold()
->>>>>>> 73f20392
+
 
 
 if __name__ == "__main__":
