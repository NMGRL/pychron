--- conflicted
+++ resolved
@@ -39,15 +39,9 @@
         if f in fits:
             f = fits.index(f) + 1
         elif f.startswith('average'):
-<<<<<<< HEAD
-            f='average'
-            if not err:
-                err='SEM' if 'sem' in f else 'SD'
-=======
             f = 'average'
             if not err:
                 err = 'SEM' if 'sem' in f else 'SD'
->>>>>>> 7cdace9f
         elif f.startswith('weightedmean'):
             f = 'weightedmean'
             if not err:
