# ===============================================================================
# Copyright 2015 Jake Ross
#
# Licensed under the Apache License, Version 2.0 (the "License");
# you may not use this file except in compliance with the License.
# You may obtain a copy of the License at
#
# http://www.apache.org/licenses/LICENSE-2.0
#
# Unless required by applicable law or agreed to in writing, software
# distributed under the License is distributed on an "AS IS" BASIS,
# WITHOUT WARRANTIES OR CONDITIONS OF ANY KIND, either express or implied.
# See the License for the specific language governing permissions and
# limitations under the License.
# ===============================================================================

# ============= enthought library imports =======================
import os
from traits.api import HasTraits, Range, Float
from traitsui.api import View, UItem, Item, HGroup, VGroup
# ============= standard library imports ========================
# ============= local library imports  ==========================
import json

<<<<<<< HEAD

class PID(object):

    def __init__(self, kp=0.25, ki=0, kd=0, min_output=0, max_output=100):
        self._integral_err = 0
        self._prev_err = 0

=======
from pychron.paths import paths

ATTRS = ('kp', 'ki', 'kd', 'kdt')


class PID(HasTraits):
    _integral_err = 0
    _prev_err = 0

    kp = Range(0.0, 10.0, 1.25)
    ki = Range(0.0, 2.0, 0.25)
    kd = Range(0.0, 2.0, 0.25)
    dt = Float(0.5)
    max_output = Float
    min_output = Float

    def __init__(self, kp=0.25, ki=0, kd=0, dt=1, min_output=0, max_output=100):
>>>>>>> 0257edd7
        self.max_output = max_output
        self.min_output = min_output
        self.kd = kd
        self.ki = ki
        self.kp = kp
        self.kdt = dt

    def load_from_obj(self, jd):
        for a in ATTRS:
            setattr(self, a, jd.get(a))

    def get_dump_obj(self):
        obj = {a: getattr(self, a) for a in ATTRS}
        return obj

    def load(self):
        p = self.persistence_path
        with open(p, 'r') as rfile:
            jd = json.load(rfile)
            self.load_from_obj(jd)

    def dump(self):
        p = self.persistence_path
        with open(p, 'w') as wfile:
            obj = self.get_dump_obj()
            json.dump(obj, wfile)

    @property
    def persistence_path(self):
        return os.path.join(paths.setup_dir, 'pid.json')

    def reset(self):
        self._integral_err = 0
        self._prev_err = 0

<<<<<<< HEAD
    def __call__(self, error, dt):
=======
    def get_value(self, error):
        dt = self.kdt
>>>>>>> 0257edd7
        self._integral_err += (error * dt)
        derivative = (error - self._prev_err) / dt
        output = (self.kp * error) + (self.ki * self._integral_err) + (self.kd * derivative)
        self._prev_err = error
        return min(self.max_output, max(self.min_output, output))

    def traits_view(self):
        v = View(VGroup(HGroup(Item('kp', label='P'),
                        Item('ki', label='I'),
                        Item('kd', label='D'),
                        Item('kdt', label='Dt')),
                        HGroup(Item('min_output'),
                               Item('max_output'))))
        return v
# ============= EOF =============================================<|MERGE_RESOLUTION|>--- conflicted
+++ resolved
@@ -15,30 +15,18 @@
 # ===============================================================================
 
 # ============= enthought library imports =======================
-import os
 from traits.api import HasTraits, Range, Float
 from traitsui.api import View, UItem, Item, HGroup, VGroup
 # ============= standard library imports ========================
+import os
+import json
 # ============= local library imports  ==========================
-import json
-
-<<<<<<< HEAD
-
-class PID(object):
-
-    def __init__(self, kp=0.25, ki=0, kd=0, min_output=0, max_output=100):
-        self._integral_err = 0
-        self._prev_err = 0
-
-=======
 from pychron.paths import paths
 
 ATTRS = ('kp', 'ki', 'kd', 'kdt')
 
 
 class PID(HasTraits):
-    _integral_err = 0
-    _prev_err = 0
 
     kp = Range(0.0, 10.0, 1.25)
     ki = Range(0.0, 2.0, 0.25)
@@ -48,13 +36,15 @@
     min_output = Float
 
     def __init__(self, kp=0.25, ki=0, kd=0, dt=1, min_output=0, max_output=100):
->>>>>>> 0257edd7
         self.max_output = max_output
         self.min_output = min_output
         self.kd = kd
         self.ki = ki
         self.kp = kp
         self.kdt = dt
+
+        self._integral_err = 0
+        self._prev_err = 0
 
     def load_from_obj(self, jd):
         for a in ATTRS:
@@ -84,12 +74,8 @@
         self._integral_err = 0
         self._prev_err = 0
 
-<<<<<<< HEAD
-    def __call__(self, error, dt):
-=======
     def get_value(self, error):
         dt = self.kdt
->>>>>>> 0257edd7
         self._integral_err += (error * dt)
         derivative = (error - self._prev_err) / dt
         output = (self.kp * error) + (self.ki * self._integral_err) + (self.kd * derivative)
