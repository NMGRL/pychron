--- conflicted
+++ resolved
@@ -18,15 +18,9 @@
 from traits.api import HasTraits, Range, Float
 from traitsui.api import View, UItem, Item, HGroup, VGroup
 # ============= standard library imports ========================
-<<<<<<< HEAD
 import os
-import json
+import yaml
 # ============= local library imports  ==========================
-=======
-# ============= local library imports  ==========================
-import yaml
-
->>>>>>> 873d687e
 from pychron.paths import paths
 
 ATTRS = ('kp', 'ki', 'kd', 'kdt')
