--- conflicted
+++ resolved
@@ -18,12 +18,7 @@
 # ============= standard library imports ========================
 import math
 
-<<<<<<< HEAD
-from numpy import array, vstack, mean, average, hstack, zeros, gradient
-
-=======
 from numpy import array, vstack, mean, average, hstack, zeros, gradient, asarray, ones_like, column_stack, ones
->>>>>>> faeb3ead
 # ============= local library imports  ==========================
 from numpy.linalg import norm
 
@@ -185,15 +180,9 @@
     """
 
     from scipy.optimize import fsolve
-<<<<<<< HEAD
-
-    cx, cy = fsolve(arc_cost_func, [0, 0], args=(p1, p2, r))
-    return cx, cy
-=======
     x, info, status, message = fsolve(arc_cost_func, [0, 0], args=(p1, p2, r), full_output=True)
     if status == 1:
         return x
->>>>>>> faeb3ead
 
 
 def approximage_polygon_center2(pts, r, weight=True):
