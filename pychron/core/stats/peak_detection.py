--- conflicted
+++ resolved
@@ -22,11 +22,7 @@
 """
     https://gist.github.com/sixtenbe/1178136
 """
-<<<<<<< HEAD
-from numpy import Inf, isscalar, array, argmax, polyfit, vstack, argsort
-=======
 from numpy import Inf, isscalar, array, argmax, polyfit, asarray
->>>>>>> 1049d48b
 
 
 def _datacheck_peakdetect(x_axis, y_axis):
@@ -233,45 +229,6 @@
 
     return [lx, cx, hx], [ly, cy, hy], mx, my
 
-<<<<<<< HEAD
-# def find_peaks(v, delta, x=None):
-#    '''
-#     Eli Billauer, 3.4.05 (Explicitly not copyrighted).
-#
-#     This function is released to the public domain; Any use is allowed.
-#    '''
-#    if x is None:
-#        x = arange(len(v))
-#
-#    v = asarray(v)
-#
-#    mn, mx = Inf, -Inf
-#    mnpos, mxpos = NaN, NaN
-#    lookformax = True
-#    maxs = []
-#    mins = []
-#    for vi, xi in zip(v, x):
-#        if vi > mx:
-#            mx = vi
-#            mxpos = xi
-#        elif vi < mn:
-#            mn = vi
-#            mnpos = xi
-#
-#        if lookformax:
-#            if vi < mx - delta:
-#                maxs.append((mxpos, mx))
-#                mn = vi
-#                mnpos = xi
-#                lookformax = False
-#        else:
-#            if vi > mn + delta:
-#                mins.append((mnpos, mn))
-#                mx = vi
-#                mxpos = xi
-#                lookformax = False
-#    return array(maxs), array(mins)
-=======
 
 def fast_find_peaks(ys, xs, **kw):
     try:
@@ -281,7 +238,6 @@
         warning(None, 'PeakUtils required to identify and label peaks.\n\n'
                       'Please install PeakUtils. From commandline use "pip install peakutils"')
         return [], []
->>>>>>> 1049d48b
 
     ys, xs = asarray(ys), asarray(xs)
     indexes = indexes(ys, **kw)
