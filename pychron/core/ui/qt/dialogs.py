# ===============================================================================
# Copyright 2012 Jake Ross
#
# Licensed under the Apache License, Version 2.0 (the "License");
# you may not use this file except in compliance with the License.
# You may obtain a copy of the License at
#
#   http://www.apache.org/licenses/LICENSE-2.0
#
# Unless required by applicable law or agreed to in writing, software
# distributed under the License is distributed on an "AS IS" BASIS,
# WITHOUT WARRANTIES OR CONDITIONS OF ANY KIND, either express or implied.
# See the License for the specific language governing permissions and
# limitations under the License.
# ===============================================================================
# ============= enthought library imports =======================
from PySide.QtGui import QMessageBox

from PySide.QtCore import Qt
from PySide.QtGui import QSizePolicy, QCheckBox
from pyface.api import OK, YES
from pyface.ui.qt4.confirmation_dialog import ConfirmationDialog
from pyface.message_dialog import MessageDialog

# ============= standard library imports ========================
import time
from threading import Event, currentThread, _MainThread, Thread
# ============= local library imports  ==========================
from pychron.core.ui.gui import invoke_in_main_thread


class myMessageMixin(object):
    """
        makes  message dialogs thread save.
    """
    timeout_return_code = YES
    _closed_evt = None

    def open(self, timeout=0):
        """
            open the confirmation dialog on the GUI thread but wait for return
        """

        evt = Event()
        ct = currentThread()
        if isinstance(ct, _MainThread):
            if timeout:
                t = Thread(target=self._timeout_loop, args=(timeout, evt))
                t.start()
            self._open(evt)
        else:
            invoke_in_main_thread(self._open, evt)
            self._timeout_loop(timeout, evt)

        return self.return_code

    def _timeout_loop(self, timeout, evt):
        st = time.time()
        while not evt.is_set():
            time.sleep(0.25)
            if timeout:
                et = time.time() - st - 1
                if et > timeout - 1:
                    invoke_in_main_thread(self.destroy)
                    return self.timeout_return_code
                if self.control:
                    t = '{}\n\nTimeout in {:n}s'.format(self.message, int(timeout - et))
                    invoke_in_main_thread(self.control.setText, t)

    def _open(self, evt):
        if self.control is None:
            self._create()

        if self.style == 'modal':
            try:
                self.return_code = self._show_modal()
            except AttributeError:
                pass
            finally:
                self.close()

        else:
            self.show(True)
            self.return_code = OK

        evt.set()
        return self.return_code


class myMessageDialog(myMessageMixin, MessageDialog):
    pass


<<<<<<< HEAD
class _ConfirmationDialog(ConfirmationDialog):

    default_button = 'yes'

    def _create_control(self, parent):
        dlg = super(_ConfirmationDialog, self)._create_control(parent)
=======
class myConfirmationDialog(myMessageMixin, ConfirmationDialog):
    def _create_control(self, parent):
        dlg = super(myConfirmationDialog, self)._create_control(parent)
        dlg.setSizePolicy(QSizePolicy.Expanding, QSizePolicy.Expanding)
>>>>>>> 1049d48b

        if self.size != (-1, -1):
            dlg.resize(*self.size)

        dlg.buttonClicked.connect(self._handle_button)
<<<<<<< HEAD
        if self.default_button == 'yes':
            dlg.setDefaultButton(QMessageBox.Yes)
        else:
            dlg.setDefaultButton(QMessageBox.No)
=======
>>>>>>> 1049d48b

        return dlg

    def _handle_button(self, evt):
        if self._closed_evt:
            self._closed_evt.set()

<<<<<<< HEAD
=======
    # def _handle_evt(self, evt):
    #     return True

    # def _show_modal(self):
    #     self.control.setWindowTitle('asdfasdfasdfasdf')
    #     self.control.resize(600,200)
    #
    #     # self.control.setModal(True)
    #     # self.control.setWindowModality(QtCore.Qt.ApplicationModal)
    #     retval = self.control.exec_()
    #     clicked_button = self.control.clickedButton()
    #     if clicked_button in self._button_result_map:
    #         retval = self._button_result_map[clicked_button]
    #         # else:
    #         #     retva
    #         # retval = _RESULT_MAP[retval]
    #     return retval

class RememberConfirmationDialog(myConfirmationDialog):
    def _create_control(self, parent):
        dlg = super(RememberConfirmationDialog, self)._create_control(parent)
>>>>>>> 1049d48b

        dlg.setSizePolicy(QSizePolicy.Expanding, QSizePolicy.Expanding)

        if self.size != (-1, -1):
            dlg.resize(*self.size)
            dlg.event = self._handle_evt

        # dlg.buttonClicked.connect(self._handle_button)

        cb = QCheckBox('Remember this choice')
        lay = dlg.layout()
        lay.addWidget(cb)
        self.cb = cb
        return dlg

    @property
    def remember(self):
        return self.cb.checkState() == Qt.Checked

# ============= EOF =============================================<|MERGE_RESOLUTION|>--- conflicted
+++ resolved
@@ -91,31 +91,21 @@
     pass
 
 
-<<<<<<< HEAD
-class _ConfirmationDialog(ConfirmationDialog):
+class myConfirmationDialog(myMessageMixin, ConfirmationDialog):
 
     default_button = 'yes'
 
     def _create_control(self, parent):
-        dlg = super(_ConfirmationDialog, self)._create_control(parent)
-=======
-class myConfirmationDialog(myMessageMixin, ConfirmationDialog):
-    def _create_control(self, parent):
         dlg = super(myConfirmationDialog, self)._create_control(parent)
-        dlg.setSizePolicy(QSizePolicy.Expanding, QSizePolicy.Expanding)
->>>>>>> 1049d48b
 
         if self.size != (-1, -1):
             dlg.resize(*self.size)
 
         dlg.buttonClicked.connect(self._handle_button)
-<<<<<<< HEAD
         if self.default_button == 'yes':
             dlg.setDefaultButton(QMessageBox.Yes)
         else:
             dlg.setDefaultButton(QMessageBox.No)
-=======
->>>>>>> 1049d48b
 
         return dlg
 
@@ -123,30 +113,10 @@
         if self._closed_evt:
             self._closed_evt.set()
 
-<<<<<<< HEAD
-=======
-    # def _handle_evt(self, evt):
-    #     return True
-
-    # def _show_modal(self):
-    #     self.control.setWindowTitle('asdfasdfasdfasdf')
-    #     self.control.resize(600,200)
-    #
-    #     # self.control.setModal(True)
-    #     # self.control.setWindowModality(QtCore.Qt.ApplicationModal)
-    #     retval = self.control.exec_()
-    #     clicked_button = self.control.clickedButton()
-    #     if clicked_button in self._button_result_map:
-    #         retval = self._button_result_map[clicked_button]
-    #         # else:
-    #         #     retva
-    #         # retval = _RESULT_MAP[retval]
-    #     return retval
 
 class RememberConfirmationDialog(myConfirmationDialog):
     def _create_control(self, parent):
         dlg = super(RememberConfirmationDialog, self)._create_control(parent)
->>>>>>> 1049d48b
 
         dlg.setSizePolicy(QSizePolicy.Expanding, QSizePolicy.Expanding)
 
