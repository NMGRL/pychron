# ===============================================================================
# Copyright 2014 Jake Ross
#
# Licensed under the Apache License, Version 2.0 (the "License");
# you may not use this file except in compliance with the License.
# You may obtain a copy of the License at
#
# http://www.apache.org/licenses/LICENSE-2.0
#
# Unless required by applicable law or agreed to in writing, software
# distributed under the License is distributed on an "AS IS" BASIS,
# WITHOUT WARRANTIES OR CONDITIONS OF ANY KIND, either express or implied.
# See the License for the specific language governing permissions and
# limitations under the License.
# ===============================================================================

# ============= enthought library imports =======================
from PySide import QtGui, QtCore
from PySide.QtGui import QCompleter, QSizePolicy, QComboBox, QHBoxLayout, QPushButton, QWidget
from traits.api import Str, Bool, Event
from traits.trait_errors import TraitError
from traitsui.basic_editor_factory import BasicEditorFactory
from traitsui.qt4.constants import OKColor, ErrorColor
from traitsui.qt4.enum_editor import SimpleEditor
# ============= standard library imports ========================
# ============= local library imports  ==========================
from pychron.envisage.resources import icon


class ComboBoxWidget(QWidget):
    def __init__(self, *args, **kw):
        super(ComboBoxWidget, self).__init__(*args, **kw)

        layout = QHBoxLayout()
        layout.setSpacing(2)
        self.combo = combo = QComboBox()
        combo.setSizeAdjustPolicy(QComboBox.AdjustToContents)
        combo.setSizePolicy(QSizePolicy.Maximum,
                            QSizePolicy.Fixed)

        self.button = button = QPushButton()
        button.setEnabled(False)
        button.setIcon(icon('add').create_icon())
        button.setSizePolicy(QSizePolicy.Fixed,
                             QSizePolicy.Fixed)
        button.setFixedWidth(20)
        button.setFixedHeight(20)

        layout.addWidget(combo)
        layout.addSpacing(10)
        layout.addWidget(button)
        self.setLayout(layout)

    def setSizePolicy(self, *args, **kwargs):
        self.combo.setSizePolicy(*args, **kwargs)

    def __getattr__(self, item):
        return getattr(self.combo, item)


class _ComboboxEditor(SimpleEditor):
    # _no_enum_update = 0
    refresh = Event

    def init(self, parent):
        super(_ComboboxEditor, self).init(parent)

        self.control = control = self.create_combo_box()
        if self.factory.addable:
            control = control.combo

        control.addItems(self.names)

        QtCore.QObject.connect(control,
                               QtCore.SIGNAL('currentIndexChanged(QString)'),
                               self.update_object)

        if self.factory.evaluate is not None:
            control.setEditable(True)
            if self.factory.auto_set:
                QtCore.QObject.connect(control,
                                       QtCore.SIGNAL('editTextChanged(QString)'),
                                       self.update_text_object)
            else:
                QtCore.QObject.connect(control.lineEdit(),
                                       QtCore.SIGNAL('editingFinished()'),
                                       self.update_autoset_text_object)
            control.setInsertPolicy(QtGui.QComboBox.NoInsert)

        # self._no_enum_update = 0
        self.set_tooltip()
        control.setCompleter(QCompleter(control))
        self.sync_value(self.factory.refresh,
                        'refresh',
                        'from')

        if self.factory.addable:
            self.control.button.clicked.connect(self.update_add)

    def _refresh_fired(self):
        self.update_editor()

    def create_combo_box(self):
        if self.factory.addable:
            return ComboBoxWidget()
        else:
            return super(_ComboboxEditor, self).create_combo_box()

    def update_add(self):
        v = self.control.combo.currentText()
        if v and v not in self._names:
            self._names.append(v)
            setattr(self._object, self._name, self._names)

            self.rebuild_editor()
            self.control.combo.setEditText(v)

    def update_text_object(self, text):
        """ Handles the user typing text into the combo box text entry field.
        """
        if self._no_enum_update == 0:
            value = unicode(text)
            if self.factory.use_strict_values:
                try:
                    value = self.mapping[value]
                except:
                    try:
                        value = self.factory.evaluate(value)
                    except Exception, excp:
                        self.error(excp)
                        return

            self._no_enum_update += 1
            try:
                self.value = value
                self._set_background(OKColor)
                if self.factory.addable:
                    self.control.button.setEnabled(True)
            except TraitError, excp:
                if self.factory.addable:
                    self.control.button.setEnabled(False)
                self._set_background(ErrorColor)

            self._no_enum_update -= 1

    def update_editor(self):
        """ Updates the editor when the object trait changes externally to the
            editor.
        """
        if self._no_enum_update == 0:
            self._no_enum_update += 1
            if not self.factory.evaluate:
                try:
                    index = self.names.index(self.inverse_mapping[self.value])

                    self.control.setCurrentIndex(index)
                except BaseException, e:
<<<<<<< HEAD
                    self.control.setCurrentIndex(-1)
=======
                    self.control.setEditText(str(self.value))
>>>>>>> c5664f4c
            else:
                try:
                    self.control.setEditText(self.str_value)
                except:
                    self.control.setEditText('')
            self._no_enum_update -= 1


class ComboboxEditor(BasicEditorFactory):
    klass = _ComboboxEditor
    name = Str
    evaluate = Str
    auto_set = Bool(True)
    use_strict_values = Bool(False)
    addable = Bool(False)
    refresh = Str

# ============= EOF =============================================


<|MERGE_RESOLUTION|>--- conflicted
+++ resolved
@@ -155,11 +155,7 @@
 
                     self.control.setCurrentIndex(index)
                 except BaseException, e:
-<<<<<<< HEAD
-                    self.control.setCurrentIndex(-1)
-=======
                     self.control.setEditText(str(self.value))
->>>>>>> c5664f4c
             else:
                 try:
                     self.control.setEditText(self.str_value)
