--- conflicted
+++ resolved
@@ -65,11 +65,7 @@
     # (Optional) Image to display on the button
     image = Image
     image_value = Str
-<<<<<<< HEAD
-    
-=======
 
->>>>>>> 9b3fb038
     # Extra padding to add to both the left and the right sides
     width_padding = Range(0, 31, 7)
 
