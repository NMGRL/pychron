# ===============================================================================
# Copyright 2013 Jake Ross
#
# Licensed under the Apache License, Version 2.0 (the "License");
# you may not use this file except in compliance with the License.
# You may obtain a copy of the License at
#
#   http://www.apache.org/licenses/LICENSE-2.0
#
# Unless required by applicable law or agreed to in writing, software
# distributed under the License is distributed on an "AS IS" BASIS,
# WITHOUT WARRANTIES OR CONDITIONS OF ANY KIND, either express or implied.
# See the License for the specific language governing permissions and
# limitations under the License.
# ===============================================================================

# ============= enthought library imports =======================
from PySide import QtCore, QtGui
from traits.api import Bool, Int, Color, Str
from traits.trait_errors import TraitError

# ============= standard library imports ========================
# ============= local library imports  ==========================
from traitsui.basic_editor_factory import BasicEditorFactory
from traitsui.qt4.editor import Editor


class _TextEditor(Editor):
    fontsize = Int

    def init(self, parent):
        """ Finishes initializing the editor by creating the underlying toolkit
            widget.
        """
        if self.factory.multiline:
            ctrl = QtGui.QPlainTextEdit(self.str_value)
            if not self.factory.wrap:
                ctrl.setLineWrapMode(QtGui.QPlainTextEdit.NoWrap)
        else:
            ctrl = QtGui.QLineEdit(self.str_value)

        if self.factory.auto_set:
            if isinstance(ctrl, QtGui.QPlainTextEdit):
                QtCore.QObject.connect(ctrl,
                                       QtCore.SIGNAL('textChanged()'), self.update_object)
            else:
                QtCore.QObject.connect(ctrl,
                                       QtCore.SIGNAL('textEdited(QString)'), self.update_object)
        else:
            QtCore.QObject.connect(ctrl,
                               QtCore.SIGNAL('editingFinished()'), self.update_object)
<<<<<<< HEAD
        self.set_tooltip()

        ctrl = self.control
        if not self.factory.wrap:
            ctrl.setLineWrapMode(QtGui.QPlainTextEdit.NoWrap)
=======
>>>>>>> 2151c87d

        if not self.factory.editable:
            ctrl.setReadOnly(True)

        if self.factory.bgcolor:
            p = ctrl.palette()

            p.setColor(QtGui.QPalette.Base, self.factory.bgcolor)
            ctrl.setPalette(p)

        if self.factory.fontsize:
            f = ctrl.font()
            f.setPointSize(self.factory.fontsize)
            f.setFamily(self.factory.fontname)

            ctrl.setFont(f)

        if self.factory.tab_width:
            f = ctrl.font()
            metrics = QtGui.QFontMetrics(f)
            ctrl.setTabStopWidth(self.factory.tab_width * metrics.width(' '))

<<<<<<< HEAD
=======
        if self.factory.placeholder:
            ctrl.setPlaceholderText(self.factory.placeholder)

>>>>>>> 2151c87d
        self.sync_value(self.factory.fontsize_name, 'fontsize', mode='from')
        self.set_tooltip()

        self.control = ctrl

    # ---------------------------------------------------------------------------
    #  Handles the user changing the contents of the edit control:
    # ---------------------------------------------------------------------------
    def _fontsize_changed(self):
        ctrl = self.control
        f = ctrl.font()
        f.setPointSize(self.fontsize)
        ctrl.setFont(f)

    def update_object(self):
        """ Handles the user changing the contents of the edit control.
        """
        try:
            self.value = unicode(self.control.text())
        except TraitError, excp:
            print 'mytexteditor {}'.format(excp)

    def update_editor(self):
        new_value = self.str_value
        ctrl = self.control
        if isinstance(ctrl, QtGui.QLineEdit):

            self.control.setText(new_value)
        else:
            if self.control.toPlainText() != new_value:
                self.control.setPlainText(new_value)


class myTextEditor(BasicEditorFactory):
    klass = _TextEditor
    wrap = Bool
    tab_width = Int
    editable = Bool(True)
    bgcolor = Color
    fontsize = Int
    fontsize_name = Str
    fontname = 'courier'
<<<<<<< HEAD
=======
    placeholder = Str
    multiline = Bool(True)
    auto_set = Bool(True)

>>>>>>> 2151c87d

# ============= EOF =============================================<|MERGE_RESOLUTION|>--- conflicted
+++ resolved
@@ -49,14 +49,6 @@
         else:
             QtCore.QObject.connect(ctrl,
                                QtCore.SIGNAL('editingFinished()'), self.update_object)
-<<<<<<< HEAD
-        self.set_tooltip()
-
-        ctrl = self.control
-        if not self.factory.wrap:
-            ctrl.setLineWrapMode(QtGui.QPlainTextEdit.NoWrap)
-=======
->>>>>>> 2151c87d
 
         if not self.factory.editable:
             ctrl.setReadOnly(True)
@@ -79,12 +71,9 @@
             metrics = QtGui.QFontMetrics(f)
             ctrl.setTabStopWidth(self.factory.tab_width * metrics.width(' '))
 
-<<<<<<< HEAD
-=======
         if self.factory.placeholder:
             ctrl.setPlaceholderText(self.factory.placeholder)
 
->>>>>>> 2151c87d
         self.sync_value(self.factory.fontsize_name, 'fontsize', mode='from')
         self.set_tooltip()
 
@@ -127,12 +116,9 @@
     fontsize = Int
     fontsize_name = Str
     fontname = 'courier'
-<<<<<<< HEAD
-=======
     placeholder = Str
     multiline = Bool(True)
     auto_set = Bool(True)
 
->>>>>>> 2151c87d
 
 # ============= EOF =============================================