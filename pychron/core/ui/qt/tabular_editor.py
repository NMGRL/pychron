# ===============================================================================
# Copyright 2012 Jake Ross
#
# Licensed under the Apache License, Version 2.0 (the "License");
# you may not use this file except in compliance with the License.
# You may obtain a copy of the License at
#
# http://www.apache.org/licenses/LICENSE-2.0
#
# Unless required by applicable law or agreed to in writing, software
# distributed under the License is distributed on an "AS IS" BASIS,
# WITHOUT WARRANTIES OR CONDITIONS OF ANY KIND, either express or implied.
# See the License for the specific language governing permissions and
# limitations under the License.
# ===============================================================================

# ============= enthought library imports =======================
<<<<<<< HEAD
=======
from pickle import dumps
>>>>>>> fa7878ec

from traits.api import Bool, Str, List, Any, Instance, Property, Int, HasTraits, Color, Either, Callable
from traits.trait_base import SequenceTypes
from traitsui.api import View, Item, TabularEditor, Handler
from traitsui.mimedata import PyMimeData
from traitsui.qt4.tabular_editor import TabularEditor as qtTabularEditor, \
    _TableView as TableView, HeaderEventFilter, _ItemDelegate
from traitsui.qt4.tabular_model import TabularModel, alignment_map
# ============= standard library imports ========================
from PySide import QtCore, QtGui
from PySide.QtGui import QColor, QHeaderView, QApplication
from pickle import dumps
# ============= local library imports  ==========================
from pychron.core.helpers.ctx_managers import no_update


class myTabularEditor(TabularEditor):
    key_pressed = Str
    rearranged = Str
    pasted = Str
    autoscroll = Bool(False)
    # copy_cache = Str

    # link_copyable = Bool(True)
    pastable = Bool(True)

    paste_function = Str
    drop_factory = Either(Str, Callable)
    col_widths = Str
    drag_external = Bool(False)
    drag_enabled = Bool(True)

    bgcolor = Color
    row_height = Int
    mime_type = Str('pychron.tabular_item')
    # scroll_to_row_hint = 'top'

    def _get_klass(self):
        return _TabularEditor


class MoveToRow(HasTraits):
    row = Property(Int)
    _row = Int(1)

    def _validate_row(self, v):
        if v > 0:
            return v

    def _get_row(self):
        return self._row

    def _set_row(self, v):
        self._row = v

    def traits_view(self):
        v = View(Item('row'),
                 buttons=['OK', 'Cancel'],
                 width=300,
                 title='Move Selected to Row',
                 kind='livemodal')
        return v


class TabularKeyEvent(object):
    def __init__(self, event):
        self.text = event.text().strip()
        mods = QtGui.QApplication.keyboardModifiers()
        self.shift = mods == QtCore.Qt.ShiftModifier


class UnselectTabularEditorHandler(Handler):
    refresh_name = Str('refresh_needed')
    selected_name = Str('selected')

    def unselect(self, info, obj):
        setattr(obj, self.selected_name, [])
        setattr(obj, self.refresh_name, True)


class TabularEditorHandler(UnselectTabularEditorHandler):
    def jump_to_start(self, info, obj):
        obj.jump_to_start()

    def jump_to_end(self, info, obj):
        obj.jump_to_end()

    def move_to_start(self, info, obj):
        obj.move_selected_first()

    def move_to_end(self, info, obj):
        obj.move_selected_last()

    def move_to_row(self, info, obj):
        obj.move_selected_to_row()


class ItemDelegate(_ItemDelegate):
    pass
    # def drawDecoration(self, painter, option, rect, pixmap):
    # print 'asdf', painter, option, rect, pixmap


# class _TableView(TableView, ConsumerMixin):
class _TableView(TableView):
    """
        for drag and drop reference see
        https://github.com/enthought/traitsui/blob/master/traitsui/qt4/tree_editor.py

    """
    paste_func = None
    drop_factory = None
    # link_copyable = True
    copyable = True
    # _copy_cache = None
    # _linked_copy_cache = None
    _dragging = None
    _cut_indices = None
    option_select = False
    drag_enabled = True

    def __init__(self, editor, layout=None, *args, **kw):
        super(_TableView, self).__init__(editor, *args, **kw)
        self.setItemDelegate(ItemDelegate(self))

        # self.setup_consumer(main=True)
        editor = self._editor

        # # reimplement row height
        vheader = self.verticalHeader()

        # size = vheader.minimumSectionSize()
        height = None
        font = editor.adapter.get_font(editor.object, editor.name, 0)
        if font is not None:
            fnt = QtGui.QFont(font)
            size = QtGui.QFontMetrics(fnt)
            height = size.height() + 6
            vheader.setFont(fnt)
            hheader = self.horizontalHeader()
            hheader.setFont(fnt)

        if editor.factory.row_height:
            height = editor.factory.row_height

        if height:
            vheader.setDefaultSectionSize(height)
        else:
            vheader.ResizeMode(QHeaderView.ResizeToContents)

    def set_bg_color(self, bgcolor):
        if isinstance(bgcolor, tuple):
            if len(bgcolor) == 3:
                bgcolor = 'rgb({},{},{})'.format(*bgcolor)
            elif len(bgcolor) == 4:
                bgcolor = 'rgba({},{},{},{})'.format(*bgcolor)
        elif isinstance(bgcolor, QColor):
            bgcolor = 'rgba({},{},{},{})'.format(*bgcolor.toTuple())
        self.setStyleSheet('QTableView {{background-color: {}}}'.format(bgcolor))

    def set_vertical_header_font(self, fnt):
        fnt = QtGui.QFont(fnt)
        vheader = self.verticalHeader()
        vheader.setFont(fnt)
        size = QtGui.QFontMetrics(fnt)
        vheader.setDefaultSectionSize(size.height() + 6)

    def set_horizontal_header_font(self, fnt):
        fnt = QtGui.QFont(fnt)
        vheader = self.horizontalHeader()
        vheader.setFont(fnt)

    def set_drag_enabled(self, d):
        if d:
            self.setDragDropMode(QtGui.QAbstractItemView.DragDrop)
            self.setDragEnabled(True)

    def startDrag(self, actions):
        if self._editor.factory.drag_external:
            idxs = self.selectedIndexes()
            rows = sorted(list(set([idx.row() for idx in idxs])))
            drag_object = [
                (ri, self._editor.value[ri])
                for ri in rows]

            md = PyMimeData.coerce(drag_object)

            self._dragging = self.currentIndex()
            drag = QtGui.QDrag(self)
            drag.setMimeData(md)
            drag.exec_(actions)
        else:
            super(_TableView, self).startDrag(actions)

    def dragEnterEvent(self, e):
        if self.is_external():
            # Assume the drag is invalid.
            e.ignore()

            # Check what is being dragged.
            ed = e.mimeData()
            md = PyMimeData.coerce(ed)
            if md is None:
                return
            elif not hasattr(ed.instance(), '__iter__'):
                return

            # We might be able to handle it (but it depends on what the final
            # target is).
            e.acceptProposedAction()
        else:
            super(_TableView, self).dragEnterEvent(e)

    def dragMoveEvent(self, e):
        if self.is_external():
            e.acceptProposedAction()
        else:
            super(_TableView, self).dragMoveEvent(e)

    def dropEvent(self, e):
        if self.is_external():
            data = PyMimeData.coerce(e.mimeData()).instance()
            if not hasattr(data, '__iter__'):
                return

            df = self.drop_factory
            if not df:
                df = lambda x: x

            row = self.rowAt(e.pos().y())
            n = len(self._editor.value)
            if row == -1:
                row = n

            model = self._editor.model
            if self._dragging:
                rows = [ri for ri, _ in data]
                model.moveRows(rows, row)
            else:
                data = [di for _, di in data]
                with no_update(self._editor.object):
<<<<<<< HEAD

                    for i, di in enumerate(reversed(df(data))):
                        model.insertRow(row=row, obj=di)
=======
                    for i, di in enumerate(reversed(data)):
                        if isinstance(di, tuple):
                            di = di[1]
                        model.insertRow(row=row, obj=df(di))
>>>>>>> fa7878ec

            e.accept()
            self._dragging = None

        else:
            super(_TableView, self).dropEvent(e)

    def is_external(self):
        # print 'is_external', self._editor.factory.drag_external and not self._dragging
        return self._editor.factory.drag_external  # and not self._dragging

    def keyPressEvent(self, event):
        if event.matches(QtGui.QKeySequence.Copy):
            # self._copy_cache = [self._editor.value[ci.row()] for ci in
            # self.selectionModel().selectedRows()]
            # self._copy_cache = self._get_selection()
            # self._editor.copy_cache = self._copy_cache
            self._cut_indices = None

            # add the selected rows to the clipboard
            self._copy()

        elif event.matches(QtGui.QKeySequence.Cut):
            self._cut_indices = [ci.row() for ci in
                                 self.selectionModel().selectedRows()]

            # self._copy_cache = [self._editor.value[ci] for ci in self._cut_indices]
            # self._copy_cache = self._get_selection(self._cut_indices)
            # self._editor.copy_cache = self._copy_cache

        elif event.matches(QtGui.QKeySequence.Paste):
            if self.pastable:
                self._paste()
        else:
            self._editor.key_pressed = TabularKeyEvent(event)

            self._key_press_hook(event)

    # private
    def _copy(self):
        rows = sorted({ri.row() for ri in self.selectedIndexes()})
        copy_object = [(ri, self._editor.value[ri]) for ri in rows]
        # copy_object = [ri.row(), self._editor.value[ri.row()]) for ri in self.selectedIndexes()]
        mt = self._editor.factory.mime_type
        pdata = dumps(copy_object)

        qmd = PyMimeData()
        qmd.MIME_TYPE = mt
        qmd.setData(unicode(mt), dumps(copy_object.__class__) + pdata)

        clipboard = QApplication.clipboard()
        clipboard.setMimeData(qmd)

    def _paste(self):
        clipboard = QApplication.clipboard()
        md = clipboard.mimeData()
        items = md.instance()
        if items is not None:
            editor = self._editor
            model = editor.model

            insert_mode = 'after'
            selection = self.selectedIndexes()
            if len(selection):
                offset = 1 if insert_mode == 'after' else 0
                idx = selection[-1].row() + offset
            else:
                idx = len(editor.value)

            if self._cut_indices:
                if not any((ci <= idx for ci in self._cut_indices)):
                    idx += len(self._cut_indices)

                model = editor.model
                for ci in self._cut_indices:
                    model.removeRow(ci)

            self._cut_indices = None

            paste_func = self.paste_func
            if paste_func is None:
                paste_func = lambda x: x.clone_traits()

            for ri, ci in reversed(items):
                model.insertRow(idx, obj=paste_func(ci))

    # def _paste(self):
    # selection = self.selectedIndexes()
    # idx = None
    #     if len(selection):
    #         idx = selection[-1].row()
    #
    #     if self._cut_indices:
    #         if not any((ci <= idx for ci in self._cut_indices)):
    #             idx += len(self._cut_indices)
    #
    #         model = self._editor.model
    #         for ci in self._cut_indices:
    #             model.removeRow(ci)
    #
    #     self._cut_indices = None
    #
    #     items = None
    #     if self.link_copyable:
    #         items = self._linked_copy_cache
    #
    #     if not items:
    #         items = self._copy_cache
    #
    #     if items:
    #         insert_mode = 'after'
    #         if idx is None:
    #             if len(selection):
    #                 offset = 1 if insert_mode == 'after' else 0
    #                 idx = selection[-1].row() + offset
    #             else:
    #                 idx = len(self._editor.value)
    #
    #         paste_func = self.paste_func
    #         if paste_func is None:
    #             paste_func = lambda x: x.clone_traits()
    #
    #         editor = self._editor
    #         # with no_update(editor.object):
    #         model = editor.model
    #         for ci in reversed(items):
    #             model.insertRow(idx, obj=paste_func(ci))
    #
    #             # self._add(items, idx=idx)
    #             # func = lambda a: self._add(a, idx=idx)
    #             # self.add_consumable((self._add, (items,), {'idx':idx}))
    #             # self.add_consumable((self._add, items))
    #             # invoke_in_main_thread(self._add, items, idx=idx)

    def _get_selection(self, rows=None):
        if rows is None:
            rows = self._get_selection_indices()

        return [self._editor.value[ci] for ci in rows]

    def _get_selection_indices(self):
        rows = self.selectionModel().selectedRows()
        return [ci.row() for ci in rows]

    def _key_press_hook(self, event):
        """ Reimplemented to support edit, insert, and delete by keyboard.

            reimplmented to support no_update context manager.

        """
        editor = self._editor
        factory = editor.factory

        # Note that setting 'EditKeyPressed' as an edit trigger does not work on
        # most platforms, which is why we do this here.
        if (event.key() in (QtCore.Qt.Key_Enter, QtCore.Qt.Key_Return) and
                    self.state() != QtGui.QAbstractItemView.EditingState and
                factory.editable and 'edit' in factory.operations):
            if factory.multi_select:
                rows = editor.multi_selected_rows
                row = rows[0] if len(rows) == 1 else -1
            else:
                row = editor.selected_row

            if row != -1:
                event.accept()
                self.edit(editor.model.index(row, 0))

        elif (event.key() in (QtCore.Qt.Key_Backspace, QtCore.Qt.Key_Delete) and
                  factory.editable and 'delete' in factory.operations):
            event.accept()
            '''
                sets _no_update and update_needed on the editor.object e.g

                editor.object== ExperimentQueue
                editor is editing ExperimentQueue.automated_runs

            '''

            with no_update(editor.object):
                if factory.multi_select:
                    for row in reversed(sorted(editor.multi_selected_rows)):
                        editor.model.removeRow(row)
                elif editor.selected_row != -1:
                    editor.model.removeRow(editor.selected_row)

        elif (event.key() == QtCore.Qt.Key_Insert and
                  factory.editable and 'insert' in factory.operations):
            event.accept()

            if factory.multi_select:
                rows = sorted(editor.multi_selected_rows)
                row = rows[0] if len(rows) else -1
            else:
                row = editor.selected_row
            if row == -1:
                row = editor.adapter.len(editor.object, editor.name)
            editor.model.insertRow(row)
            self.setCurrentIndex(editor.model.index(row, 0))

        else:
            QtGui.QTableView.keyPressEvent(self, event)


class _TabularModel(TabularModel):
    def data(self, mi, role=None):
        """ Reimplemented to return the data.
        """
        if role is None:
            role = QtCore.Qt.DisplayRole

        editor = self._editor
        adapter = editor.adapter
        obj, name = editor.object, editor.name
        row, column = mi.row(), mi.column()

        if role == QtCore.Qt.DisplayRole or role == QtCore.Qt.EditRole:
            return adapter.get_text(obj, name, row, column)

        elif role == QtCore.Qt.DecorationRole:
            image = editor._get_image(adapter.get_image(obj, name, row, column))

            if image is not None:
                return image

        elif role == QtCore.Qt.ToolTipRole:
            tooltip = adapter.get_tooltip(obj, name, row, column)
            if tooltip:
                return tooltip

        elif role == QtCore.Qt.FontRole:
            font = adapter.get_font(obj, name, row, column)
            if font is not None:
                return QtGui.QFont(font)

        elif role == QtCore.Qt.TextAlignmentRole:
            string = adapter.get_alignment(obj, name, column)
            alignment = alignment_map.get(string, QtCore.Qt.AlignLeft)
            return int(alignment | QtCore.Qt.AlignVCenter)

        elif role == QtCore.Qt.BackgroundRole:
            color = adapter.get_bg_color(obj, name, row, column)
            if color is not None:
                if isinstance(color, SequenceTypes):
                    q_color = QtGui.QColor(*color)
                else:
                    q_color = QtGui.QColor(color)
                return QtGui.QBrush(q_color)

        elif role == QtCore.Qt.ForegroundRole:
            color = adapter.get_text_color(obj, name, row, column)
            if color is not None:
                if isinstance(color, SequenceTypes):
                    q_color = QtGui.QColor(*color)
                else:
                    q_color = QtGui.QColor(color)
                return QtGui.QBrush(q_color)

        return None


class _TabularEditor(qtTabularEditor):
    widget_factory = _TableView
    # copy_cache = List
    col_widths = List
    key_pressed = Any
    model = Instance(_TabularModel)
    image_size = (32, 32)

    def init(self, layout):
        factory = self.factory

        self.adapter = factory.adapter
        self.model = _TabularModel(editor=self)

        # Create the control
        control = self.control = self.widget_factory(self, layout=layout)

        control.set_drag_enabled(factory.drag_enabled)

        # Set up the selection listener
        if factory.multi_select:
            self.sync_value(factory.selected, 'multi_selected', 'both',
                            is_list=True)
            self.sync_value(factory.selected_row, 'multi_selected_rows', 'both',
                            is_list=True)
        else:
            self.sync_value(factory.selected, 'selected', 'both')
            self.sync_value(factory.selected_row, 'selected_row', 'both')

        # Connect to the mode specific selection handler
        if factory.multi_select:
            slot = self._on_rows_selection
        else:
            slot = self._on_row_selection
        signal = 'selectionChanged(QItemSelection,QItemSelection)'
        QtCore.QObject.connect(self.control.selectionModel(),
                               QtCore.SIGNAL(signal), slot)

        # Synchronize other interesting traits as necessary:
        self.sync_value(factory.update, 'update', 'from')
        self.sync_value(factory.refresh, 'refresh', 'from')
        self.sync_value(factory.activated, 'activated', 'to')
        self.sync_value(factory.activated_row, 'activated_row', 'to')
        self.sync_value(factory.clicked, 'clicked', 'to')
        self.sync_value(factory.dclicked, 'dclicked', 'to')
        self.sync_value(factory.right_clicked, 'right_clicked', 'to')
        self.sync_value(factory.right_dclicked, 'right_dclicked', 'to')
        self.sync_value(factory.column_clicked, 'column_clicked', 'to')
        self.sync_value(factory.column_right_clicked, 'column_right_clicked', 'to')
        self.sync_value(factory.scroll_to_row, 'scroll_to_row', 'from')

        # Connect other signals as necessary
        signal = QtCore.SIGNAL('activated(QModelIndex)')
        QtCore.QObject.connect(control, signal, self._on_activate)
        signal = QtCore.SIGNAL('clicked(QModelIndex)')
        QtCore.QObject.connect(control, signal, self._on_click)
        signal = QtCore.SIGNAL('clicked(QModelIndex)')
        QtCore.QObject.connect(control, signal, self._on_right_click)
        signal = QtCore.SIGNAL('doubleClicked(QModelIndex)')
        QtCore.QObject.connect(control, signal, self._on_dclick)
        signal = QtCore.SIGNAL('sectionClicked(int)')
        QtCore.QObject.connect(control.horizontalHeader(), signal, self._on_column_click)

        control.setContextMenuPolicy(QtCore.Qt.CustomContextMenu)
        signal = QtCore.SIGNAL('customContextMenuRequested(QPoint)')
        QtCore.QObject.connect(control, signal, self._on_context_menu)

        self.header_event_filter = HeaderEventFilter(self)
        control.horizontalHeader().installEventFilter(self.header_event_filter)

        # Make sure we listen for 'items' changes as well as complete list
        # replacements:
        try:
            self.context_object.on_trait_change(
                self.update_editor, self.extended_name + '_items', dispatch='ui')
        except:
            pass

        # If the user has requested automatic update, attempt to set up the
        # appropriate listeners:
        if factory.auto_update:
            self.context_object.on_trait_change(
                self.refresh_editor, self.extended_name + '.-', dispatch='ui')

        # Create the mapping from user supplied images to QImages:
        for image_resource in factory.images:
            self._add_image(image_resource)

        # Refresh the editor whenever the adapter changes:
        self.on_trait_change(self.refresh_editor, 'adapter.+update',
                             dispatch='ui')

        # Rebuild the editor columns and headers whenever the adapter's
        # 'columns' changes:
        self.on_trait_change(self.update_editor, 'adapter.columns',
                             dispatch='ui')

        self.my_init()

    def my_init(self):
        factory = self.factory
        self.sync_value(factory.col_widths, 'col_widths', 'to')
        # self.sync_value(factory.copy_cache, 'copy_cache', 'both')
        self.sync_value(factory.key_pressed, 'key_pressed', 'to')

        control = self.control

        if factory.bgcolor:
            control.set_bg_color(factory.bgcolor)

        if hasattr(self.object, factory.paste_function):
            control.paste_func = getattr(self.object, factory.paste_function)

        if factory.drop_factory:
            if hasattr(factory.drop_factory, '__call__'):
                control.drop_factory = factory.drop_factory

            elif hasattr(self.object, factory.drop_factory):
                control.drop_factory = getattr(self.object, factory.drop_factory)

        # control.link_copyable = factory.link_copyable
        control.pastable = factory.pastable
        signal = QtCore.SIGNAL('sectionResized(int,int,int)')

        QtCore.QObject.connect(control.horizontalHeader(), signal,
                               self._on_column_resize)

    def dispose(self):
        # self.control._should_consume = False
        super(_TabularEditor, self).dispose()

    def refresh_editor(self):
        if self.control:
            self.control.set_vertical_header_font(self.adapter.font)
            self.control.set_horizontal_header_font(self.adapter.font)

            super(_TabularEditor, self).refresh_editor()

    def _add_image(self, image_resource):
        """ Adds a new image to the image map.

            reimplement to display images instead of icons
            images respect their original size
            icons are scaled down to 16x16
        """
        image = image_resource.create_image()

        self.image_resources[image_resource] = image
        self.images[image_resource.name] = image

        return image

    def _on_column_resize(self, idx, old, new):
        control = self.control
        header = control.horizontalHeader()
        cs = [header.sectionSize(i) for i in range(header.count())]
        self.col_widths = cs

    def _multi_selected_rows_changed(self, selected_rows):
        super(_TabularEditor, self)._multi_selected_rows_changed(selected_rows)
        if selected_rows:
            self._auto_scroll(selected_rows[0])

    def _selected_changed(self, new):
        super(_TabularEditor, self)._selected_changed(new)
        self._auto_scroll(new)

    def _auto_scroll(self, row):
        if self.factory.autoscroll and row:
            if not isinstance(row, int):
                row = self.value.index(row)
            self.scroll_to_row = row

    def _scroll_to_row_changed(self, row):
        row = min(row, self.model.rowCount(None)) - 1
        qtTabularEditor._scroll_to_row_changed(self, 0)
        qtTabularEditor._scroll_to_row_changed(self, row)

# ============= EOF =============================================<|MERGE_RESOLUTION|>--- conflicted
+++ resolved
@@ -15,10 +15,6 @@
 # ===============================================================================
 
 # ============= enthought library imports =======================
-<<<<<<< HEAD
-=======
-from pickle import dumps
->>>>>>> fa7878ec
 
 from traits.api import Bool, Str, List, Any, Instance, Property, Int, HasTraits, Color, Either, Callable
 from traits.trait_base import SequenceTypes
@@ -260,16 +256,13 @@
             else:
                 data = [di for _, di in data]
                 with no_update(self._editor.object):
-<<<<<<< HEAD
-
-                    for i, di in enumerate(reversed(df(data))):
-                        model.insertRow(row=row, obj=di)
-=======
                     for i, di in enumerate(reversed(data)):
                         if isinstance(di, tuple):
                             di = di[1]
                         model.insertRow(row=row, obj=df(di))
->>>>>>> fa7878ec
+
+                    for i, di in enumerate(reversed(df(data))):
+                        model.insertRow(row=row, obj=di)
 
             e.accept()
             self._dragging = None
