--- conflicted
+++ resolved
@@ -16,11 +16,8 @@
 
 # ============= enthought library imports =======================
 from pickle import dumps
-<<<<<<< HEAD
 from pyface.image_resource import ImageResource
 from pyface.timer.do_later import do_later, do_after
-=======
->>>>>>> 567a8345
 
 from traits.api import Bool, Str, List, Any, Instance, Property, Int, HasTraits, Color
 from traits.trait_base import SequenceTypes
