--- conflicted
+++ resolved
@@ -21,10 +21,6 @@
 from pyface.qt.QtGui import QLabel
 # ============= standard library imports ========================
 import random
-<<<<<<< HEAD
-from pyface.qt.QtGui import QLabel
-=======
->>>>>>> c68d7ff8
 # ============= local library imports  ==========================
 
 
