# ===============================================================================
# Copyright 2015 Jake Ross
#
# Licensed under the Apache License, Version 2.0 (the "License");
# you may not use this file except in compliance with the License.
# You may obtain a copy of the License at
#
# http://www.apache.org/licenses/LICENSE-2.0
#
# Unless required by applicable law or agreed to in writing, software
# distributed under the License is distributed on an "AS IS" BASIS,
# WITHOUT WARRANTIES OR CONDITIONS OF ANY KIND, either express or implied.
# See the License for the specific language governing permissions and
# limitations under the License.
# ===============================================================================
# ============= enthought library imports =======================
# from chaco.pdf_graphics_context import PdfPlotGraphicsContext
# ============= standard library imports ========================
from __future__ import absolute_import
import os

from kiva.fonttools.font_manager import findfont, FontProperties
from pyface.constant import OK
from pyface.file_dialog import FileDialog

from reportlab.pdfbase import _fontdata
from reportlab.pdfbase import pdfmetrics
from reportlab.pdfbase.ttfonts import TTFont, TTFError
from traitsui.handler import Controller

from pychron.core.helpers.filetools import view_file, add_extension
# ============= local library imports  ==========================
from pychron.core.pdf.options import BasePDFOptions, PDFLayoutView
from pychron.core.pdf.pdf_graphics_context import PdfPlotGraphicsContext

# Enable sets the font name to lowercase but Reportlab fonts are case-sensitive
from pychron import pychron_constants

for name in pychron_constants.FONTS:
    f = findfont(FontProperties(family=name, style='normal', weight='normal'))
    try:
        tf = TTFont(name, f)
        pdfmetrics.registerFont(tf)
    except TTFError as e:
<<<<<<< HEAD
        print('font error', name, e)
=======
        print('invalid font', name, e)
>>>>>>> b8e06b63


class myPdfPlotGraphicsContext(PdfPlotGraphicsContext):

    def get_full_text_extent(self, textstring):
        fontname = self.gc._fontname
        fontsize = self.gc._fontsize

        try:
            ascent, descent = _fontdata.ascent_descent[fontname]
        except KeyError:
            ascent, descent = (718, -207)

        # get the AGG extent (we just care about the descent)
        aw, ah, ad, al = self._agg_gc.get_full_text_extent(textstring)

        # ignore the descent returned by reportlab if AGG returned 0.0 descent
        descent = 0.0 if ad == 0.0 else descent * fontsize / 1000.0
        ascent = ascent * fontsize / 1000.0
        height = ascent + abs(descent)
        width = self.gc.stringWidth(textstring, fontname, fontsize)

        # the final return value is defined as leading. do not know
        # how to get that number so returning zero
        return width, height, descent, 0


class FigurePDFOptions(BasePDFOptions):
    pass


class SavePDFDialog(Controller):
    def traits_view(self):
        return PDFLayoutView


def save_pdf(component, path=None, default_directory=None, view=False, options=None):
    if default_directory is None:
        default_directory = os.path.join(os.path.expanduser('~'), 'Documents')

    ok = True
    if options is None:
        ok = False
        options = FigurePDFOptions()
        options.load()
        dlg = SavePDFDialog(model=options)
        info = dlg.edit_traits(kind='livemodal')
        # path = '/Users/ross/Documents/pdftest.pdf'
        if info.result:
            options.dump()
            ok = True
    if ok:
        if path is None:
            dlg = FileDialog(action='save as', default_directory=default_directory)

            if dlg.open() == OK:
                path = dlg.path

        if path:
            path = add_extension(path, '.pdf')
            gc = myPdfPlotGraphicsContext(filename=path,
                                          dest_box=options.dest_box,
                                          pagesize=options.page_size)
            # component.inset_border = False
            # component.padding = 0
            # component.border_visible = True
            # component.border_width = 2
            # component.fill_padding = True
            # component.bgcolor = 'green'
            obounds = component.bounds
            size = None
            if not obounds[0] and not obounds[1]:
                size = options.bounds

            if options.fit_to_page:
                size = options.bounds

            component.do_layout(size=size, force=True)
            gc.render_component(component,
                                valign='center')
            gc.save()
            if view:
                view_file(path)
            component.do_layout(size=obounds, force=True)

# def render_pdf(component, options):
#     pass

# if __name__ == '__main__':
#     paths.build('_dev')
#
#
#     class Demo(HasTraits):
#         test = Button('Test')
#         graph = Instance(Graph)
#
#         def _graph_default(self):
#             g = Graph()
#             p = g.new_plot()
#             g.new_series([1, 2, 3, 4, 5, 6], [10, 21, 34, 15, 133, 1])
#             return g
#
#         def _test_fired(self):
#             self.graph.edit_traits()
#             # self.graph.plotcontainer.bounds = [600, 600]
#             # self.graph.plotcontainer.do_layout(force=True)
#             # save_pdf(self.graph.plotcontainer, path='/Users/ross/Desktop/foop.pdf')
#
#
#     d = Demo()
#     d.configure_traits(view=View('test'))
# ============= EOF =============================================<|MERGE_RESOLUTION|>--- conflicted
+++ resolved
@@ -42,11 +42,7 @@
         tf = TTFont(name, f)
         pdfmetrics.registerFont(tf)
     except TTFError as e:
-<<<<<<< HEAD
-        print('font error', name, e)
-=======
         print('invalid font', name, e)
->>>>>>> b8e06b63
 
 
 class myPdfPlotGraphicsContext(PdfPlotGraphicsContext):
