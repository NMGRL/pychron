--- conflicted
+++ resolved
@@ -150,13 +150,8 @@
     def calculate_standard_error_fit(self):
         return self.std
 
-<<<<<<< HEAD
-    def _check_integrity(self, x, y, **kw):
-        nx, ny = len(x), len(y)
-=======
     def _check_integrity(self, x, y):
         nx, ny = x.shape[0], y.shape[0]
->>>>>>> 1a4c5704
         if not nx or not ny:
             return
         if nx != ny:
