--- conflicted
+++ resolved
@@ -77,7 +77,6 @@
     return wrapper
 
 
-<<<<<<< HEAD
 base = 'pychron.hardware'
 abase = '{}.actuators'.format(base)
 
@@ -96,24 +95,3 @@
                 ProXRActuator='{}.proxr_actuator'.format(abase),
                 PLC2000GPActuator='{}.plc2000_gp_actuator'.format(abase),
                 MCCGPActuator='{}.mcc_gp_actuator'.format(abase))
-=======
-base = "pychron.hardware"
-abase = "{}.actuators".format(base)
-
-PACKAGES = dict(
-    AgilentGPActuator="{}.agilent.agilent_gp_actuator".format(base),
-    AgilentMultifunction="{}.agilent.agilent_multifunction".format(base),
-    ArduinoGPActuator="{}.arduino.arduino_gp_actuator".format(base),
-    QtegraGPActuator="{}.qtegra_gp_actuator".format(abase),
-    PychronGPActuator="{}.pychron_gp_actuator".format(abase),
-    NGXGPActuator="{}.ngx_gp_actuator".format(abase),
-    WiscArGPActuator="{}.wiscar_actuator".format(abase),
-    NMGRLFurnaceActuator="{}.nmgrl_furnace_actuator".format(abase),
-    DummyGPActuator="{}.dummy_gp_actuator".format(abase),
-    RPiGPIO="{}.rpi_gpio".format(base),
-    T4Actuator="{}.t4_actuator".format(abase),
-    U3Actuator="{}.u3_actuator".format(abase),
-    ProXRActuator="{}.proxr_actuator".format(abase),
-    PLC2000GPActuator="{}.plc2000_gp_actuator".format(abase),
-)
->>>>>>> 9b3fb038
