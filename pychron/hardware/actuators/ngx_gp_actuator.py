--- conflicted
+++ resolved
@@ -15,17 +15,9 @@
 # ===============================================================================
 
 # ========== standard library imports ==========
-
+import time
 # ========== local library imports =============
-from __future__ import absolute_import
-from __future__ import print_function
-<<<<<<< HEAD
-=======
-
-import time
-
->>>>>>> 5a89221d
-from .gp_actuator import GPActuator
+from gp_actuator import GPActuator
 from pychron.globals import globalv
 
 
