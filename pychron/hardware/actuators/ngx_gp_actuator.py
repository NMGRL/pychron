--- conflicted
+++ resolved
@@ -16,15 +16,9 @@
 
 # ========== standard library imports ==========
 import time
-<<<<<<< HEAD
 # ========== local library imports =============
 from pychron.hardware.actuators.gp_actuator import GPActuator
-=======
-
->>>>>>> 00d6f3e9
 from pychron.globals import globalv
-# ========== local library imports =============
-from pychron.hardware.actuators.gp_actuator import GPActuator
 
 
 class NGXGPActuator(GPActuator):
