# ===============================================================================
# Copyright 2016 Jake Ross
#
# Licensed under the Apache License, Version 2.0 (the "License");
# you may not use this file except in compliance with the License.
# You may obtain a copy of the License at
#
# http://www.apache.org/licenses/LICENSE-2.0
#
# Unless required by applicable law or agreed to in writing, software
# distributed under the License is distributed on an "AS IS" BASIS,
# WITHOUT WARRANTIES OR CONDITIONS OF ANY KIND, either express or implied.
# See the License for the specific language governing permissions and
# limitations under the License.
# ===============================================================================

# ============= enthought library imports =======================
from __future__ import absolute_import

import json

from pychron.core.communication_helper import trim_bool
from pychron.hardware.actuators import get_switch_address
from .gp_actuator import GPActuator


class NMGRLFurnaceActuator(GPActuator):
    """
    Used to communicate with furnace switches
    """

    # @trim
    # def get_state_checksum(self, vkeys, verbose=False):
    #     cmd = 'GetStateChecksum {}'.format(','.join(vkeys))
    #     resp = self.ask(cmd, verbose=verbose)
    #     return resp
    #
    # @trim_bool
    # def get_lock_state(self, obj, verbose=False):
    #     cmd = 'GetValveLockState {}'.format(get_valve_name(obj))
    #     return self.ask(cmd, verbose=verbose)
    #
    # @trim
    # def get_owners_word(self, verbose=False):
    #     cmd = 'GetValveOwners'
    #     return self.ask(cmd, verbose=verbose)
    #
    # @trim
    # def get_state_word(self, verbose=False):
    #     cmd = 'GetValveStates'
    #     return self.ask(cmd, verbose=verbose)
    #
    # @trim
    # def get_lock_word(self, verbose=False):
    #     cmd = 'GetValveLockStates'
    #     return self.ask(cmd, verbose=verbose)

    @trim_bool
    def get_channel_state(self, obj, verbose=False):
        """
        Query the hardware for the channel state
        """
<<<<<<< HEAD
        cmd = "GetChannelState {}".format(get_switch_address(obj))
        return self.ask(cmd, verbose=verbose)
=======
        cmd = 'GetChannelState {}'.format(get_switch_address(obj))
        return self.ask(cmd, verbose=True)
>>>>>>> fe40aa7f

    def get_indicator_state(self, obj, action="open", verbose=False):
        """
        returns True if open and False if closed.

        :param obj:
        :param action:
        :param verbose:
        :return:
        """
<<<<<<< HEAD
        cmd = json.dumps(
            {
                "command": "GetIndicatorState",
                "name": get_switch_address(obj),
                "action": action,
            }
        )
        resp = self.ask(cmd, verbose=verbose)
=======
        cmd = json.dumps({'command': 'GetIndicatorState',
                          'name': get_switch_address(obj),
                          'action': action})
        resp = self.ask(cmd, verbose=True)
>>>>>>> fe40aa7f

        # if action == 'open':
        # print 'aa', resp, action
        if resp:
            resp = resp.strip()
            if resp == "open":
                return True
            elif resp == "closed":
                return False
            # resp = to_bool(resp.strip())
            # resp = resp.strip()
            # if action == 'open' and resp == 'open':
            #     return True
            # elif action == 'closed' and resp == 'closed':
            #     return False
            # elif action == 'closed' and resp == 'open':
            #     return True
            # elif action == 'open' and resp == 'closed':
            #     return False

            # print 'bb', resp
            # # # if close indicator is True and checking for closed return False
            # if resp and action != 'open':
            # #     resp = False
            # # print 'cc', obj, resp
            # return resp

    # def close_channel(self, obj, excl=False):
    #     """
    #         Close the channel
    #         obj: valve object
    #
    #         return True if actuation completed successfully
    #     """
    #     return self.actuate(obj, 'Close')
    #
    # def open_channel(self, obj):
    #     """
    #         Open the channel
    #         obj: valve object
    #
    #         return True if actuation completed successfully
    #     """
    #     return self.actuate(obj, 'Open')
    #
    # def actuate(self, obj, action):
    #     if self._actuate(obj, action):
    #         return self._check_actuate(obj, action)

    @trim_bool
    def _actuate(self, obj, action):
        """
        obj: valve object
        action: str,  "Open" or "Close"
        """
        if self.simulation:
            return True

        cmd = "{} {}".format(action, get_switch_address(obj))
        return self.ask(cmd)


# ============= EOF =============================================<|MERGE_RESOLUTION|>--- conflicted
+++ resolved
@@ -26,7 +26,7 @@
 
 class NMGRLFurnaceActuator(GPActuator):
     """
-    Used to communicate with furnace switches
+        Used to communicate with furnace switches
     """
 
     # @trim
@@ -58,17 +58,12 @@
     @trim_bool
     def get_channel_state(self, obj, verbose=False):
         """
-        Query the hardware for the channel state
+            Query the hardware for the channel state
         """
-<<<<<<< HEAD
-        cmd = "GetChannelState {}".format(get_switch_address(obj))
-        return self.ask(cmd, verbose=verbose)
-=======
         cmd = 'GetChannelState {}'.format(get_switch_address(obj))
         return self.ask(cmd, verbose=True)
->>>>>>> fe40aa7f
 
-    def get_indicator_state(self, obj, action="open", verbose=False):
+    def get_indicator_state(self, obj, action='open', verbose=False):
         """
         returns True if open and False if closed.
 
@@ -77,29 +72,18 @@
         :param verbose:
         :return:
         """
-<<<<<<< HEAD
-        cmd = json.dumps(
-            {
-                "command": "GetIndicatorState",
-                "name": get_switch_address(obj),
-                "action": action,
-            }
-        )
-        resp = self.ask(cmd, verbose=verbose)
-=======
         cmd = json.dumps({'command': 'GetIndicatorState',
                           'name': get_switch_address(obj),
                           'action': action})
         resp = self.ask(cmd, verbose=True)
->>>>>>> fe40aa7f
 
         # if action == 'open':
         # print 'aa', resp, action
         if resp:
             resp = resp.strip()
-            if resp == "open":
+            if resp == 'open':
                 return True
-            elif resp == "closed":
+            elif resp == 'closed':
                 return False
             # resp = to_bool(resp.strip())
             # resp = resp.strip()
@@ -112,12 +96,12 @@
             # elif action == 'open' and resp == 'closed':
             #     return False
 
-            # print 'bb', resp
-            # # # if close indicator is True and checking for closed return False
-            # if resp and action != 'open':
-            # #     resp = False
-            # # print 'cc', obj, resp
-            # return resp
+                # print 'bb', resp
+                # # # if close indicator is True and checking for closed return False
+                # if resp and action != 'open':
+                # #     resp = False
+                # # print 'cc', obj, resp
+                # return resp
 
     # def close_channel(self, obj, excl=False):
     #     """
@@ -144,13 +128,13 @@
     @trim_bool
     def _actuate(self, obj, action):
         """
-        obj: valve object
-        action: str,  "Open" or "Close"
+            obj: valve object
+            action: str,  "Open" or "Close"
         """
         if self.simulation:
             return True
 
-        cmd = "{} {}".format(action, get_switch_address(obj))
+        cmd = '{} {}'.format(action, get_switch_address(obj))
         return self.ask(cmd)
 
 
