--- conflicted
+++ resolved
@@ -23,8 +23,8 @@
 class PLC2000GPActuator(GPActuator, ModbusMixin, ClientMixin):
     def _actuate(self, obj, action):
         addr = int(obj.address) - 1
-        state = action.lower() == "open"
-        self.debug("actuate. write coil {} {}".format(addr, state))
+        state = action.lower() == 'open'
+        self.debug('actuate. write coil {} {}'.format(addr, state))
 
         self._write_coil(addr, state)
         return True
@@ -35,16 +35,10 @@
         except (ValueError, AttributeError):
             address = int(obj)
 
-<<<<<<< HEAD
-        resp = self._read_coils(int(address) - 1, 1)
-        return bool(resp.bits[0])
-=======
         resp = self._read_coils(int(address)-1, 1)
         try:
             return bool(resp.bits[0])
         except ModbusIOException:
             self.debug_exception()
->>>>>>> fe40aa7f
-
 
 # ============= EOF =============================================