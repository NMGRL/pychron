--- conflicted
+++ resolved
@@ -135,13 +135,8 @@
         else:
             timer.stop()
             self._not_moving_count = 0
-<<<<<<< HEAD
-            time.sleep(period / 1000.0)
-            timer = Timer(period, func)
-=======
             # time.sleep(period / 1000.)
             timer = Timer(period, func, delay=period)
->>>>>>> faeb3ead
 
         timer.set_interval(period)
         return timer
@@ -182,21 +177,8 @@
 
         config_path = self.configuration_dir_path
         for i, a in enumerate(mapping):
-<<<<<<< HEAD
             self.info("loading axis {},{}".format(i, a))
             limits = csv_to_floats(config.get("Axes Limits", a))
-
-            na = self._axis_factory(
-                config_path,
-                name=a,
-                id=i + 1,
-                negative_limit=limits[0],
-                positive_limit=limits[1],
-                loadposition=loadposition[i],
-            )
-=======
-            self.info('loading axis {},{}'.format(i, a))
-            limits = csv_to_floats(config.get('Axes Limits', a))
 
             na = self._axis_factory(config_path,
                                     name=a,
@@ -206,7 +188,6 @@
                                     loadposition=loadposition[i],
                                     min_velocity=self.motion_profiler.min_velocity,
                                     max_velocity=self.motion_profiler.max_velocity)
->>>>>>> faeb3ead
 
             self.axes[a] = na
             self.debug("asdfasdfsafsadf {}".format(self.axes))
@@ -361,20 +342,11 @@
         timer = self.timer
 
         if timer is not None:
-<<<<<<< HEAD
-            self.debug("using existing timer")
-            period = 0.01
-
-            def func():
-                return self.timer.isActive()
-
-=======
             self.debug('using existing timer')
             period = 0.15
 
             def func():
                 return timer.isActive()
->>>>>>> faeb3ead
         else:
             self.debug("check moving={}".format(axis))
             period = 0.15
