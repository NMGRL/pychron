--- conflicted
+++ resolved
@@ -210,13 +210,8 @@
     def _z_inprogress_update(self):
         """
         """
-<<<<<<< HEAD
-        stopped = False
-        m = self._moving_()
-=======
         # stopped = False
         m = self._moving()
->>>>>>> 26e144d7
         if not m:
             self._not_moving_count += 1
 
