--- conflicted
+++ resolved
@@ -66,18 +66,16 @@
             return data
 
     def _make_command(self, cmd):
-<<<<<<< HEAD
         if self.telnet_mode:
             return f'spc {cmd}'
         else:
             a = " ".join(("~", "{:02X}".format(self.address), cmd))
             a = f'{a} '
             return f"{a} {self._calculate_checksum(a)}"
-=======
-        a = " ".join(("~", "{:02X}".format(self.address), cmd))
-        a = f"{a} "
-        return f"{a} {self._calculate_checksum(a)}"
->>>>>>> 20adf4fb
+#         a = " ".join(("~", "{:02X}".format(self.address), cmd))
+#         a = f"{a} "
+#         return f"{a} {self._calculate_checksum(a)}"
+
         # return "{} {}".format(a, self._calculate_checksum(a))
 
     def _calculate_checksum(self, a):
