'''
    National Control Devices
    
   http://www.controlanything.com/ 
   
   The Complete ProXR Command Set:
   http://www.controlanything.com/Relay/Device/A0010
   http://assets.controlanything.com/manuals/ProXR.pdf
'''
# ===============================================================================
# Copyright 2012 Jake Ross
#
# Licensed under the Apache License, Version 2.0 (the "License");
# you may not use this file except in compliance with the License.
# You may obtain a copy of the License at
#
#   http://www.apache.org/licenses/LICENSE-2.0
#
# Unless required by applicable law or agreed to in writing, software
# distributed under the License is distributed on an "AS IS" BASIS,
# WITHOUT WARRANTIES OR CONDITIONS OF ANY KIND, either express or implied.
# See the License for the specific language governing permissions and
# limitations under the License.
# ===============================================================================

# ============= enthought library imports =======================
from pychron.hardware.core.core_device import CoreDevice
# ============= standard library imports ========================
# ============= local library imports  ==========================


class NCDDevice(CoreDevice):
    def initialize(self, *args, **kw):
        super(NCDDevice, self).initialize(*args, **kw)
        if self.communicator:
            self.communicator.write_terminator = None
        return True

    def _make_cmdstr(self, *args):
<<<<<<< HEAD
        return ''.join([chr(a) for a in args])
=======
        return bytes(args)
        # formatter = lambda x:chr(x)
        # return b''.join(map(chr, args))
>>>>>>> cc5590a0

# ============= EOF =============================================<|MERGE_RESOLUTION|>--- conflicted
+++ resolved
@@ -37,12 +37,8 @@
         return True
 
     def _make_cmdstr(self, *args):
-<<<<<<< HEAD
-        return ''.join([chr(a) for a in args])
-=======
         return bytes(args)
         # formatter = lambda x:chr(x)
         # return b''.join(map(chr, args))
->>>>>>> cc5590a0
 
 # ============= EOF =============================================