# ===============================================================================
# Copyright 2016 Jake Ross
#
# Licensed under the Apache License, Version 2.0 (the "License");
# you may not use this file except in compliance with the License.
# You may obtain a copy of the License at
#
#   http://www.apache.org/licenses/LICENSE-2.0
#
# Unless required by applicable law or agreed to in writing, software
# distributed under the License is distributed on an "AS IS" BASIS,
# WITHOUT WARRANTIES OR CONDITIONS OF ANY KIND, either express or implied.
# See the License for the specific language governing permissions and
# limitations under the License.
# ===============================================================================

# =============enthought library imports========================
from __future__ import absolute_import
from __future__ import print_function
from traits.api import (
    HasTraits,
    Enum,
    Float,
    Event,
    Property,
    Int,
    Button,
    Bool,
    Str,
    Any,
    on_trait_change,
    String,
)

# =============standard library imports ========================
# =============local library imports  ==========================
import os
import time

from pychron.graph.plot_record import PlotRecord
from pychron.hardware.meter_calibration import MeterCalibration
from pychron.core.helpers.filetools import parse_file
from pychron.hardware.watlow import (
    sensor_map,
    tc_map,
    itc_map,
    isensor_map,
    heat_algorithm_map,
    truefalse_map,
    yesno_map,
    autotune_aggressive_map,
    baudmap,
    ibaudmap,
)
from six.moves import zip


class Protocol:
    def get_register(self, key):
        return self.mapping[key]

    def read(self, *args, **kw):
        pass

    def write(self, *args, **kw):
        pass

    def fromtemp(self, t):
        return t

    def totemp(self, t):
        return t

    def ctof(self, c):
        return c*9/5.+32

    def ftoc(self, f):
        return (f-32)*5/9.


class StandardProtocol(Protocol):
    mapping = {'baud_rate': [17002, 17002],
               'csp': 7001,
               'osp': 7002,
               'cm': 8001,
               'hag': 8003,
               'hpb': 8009,
               'cpb': 8012,
               'ti': 8006,
               'td': 8007,
               'db': 8008,
               'sen1': 4005,
               'sen2': 4005,  # sen1 not defined in docs
               'tc1': 4006,
               'tc2': 4006,
               'hhy': 8010,
               'atsp': 8025,
               'tagr': 8024,
               'ttun': 8022,
               'tbnd': 8034,
               'tgn': 8035,
               'aut': 8026,
               'fn': 18002,
               'shi': 18010,
               'slo': 18009,
               'ishi': 4016,
               'islo': 4015,
               'ain1': 4001,
               'ain2': 4001,
               'hpr': 8011,
               'pva1': 8031,
               'pva2': 8031,
               'ica': 4012,
               'ier': 4002
               }

    def fromtemp(self, t):
        """
        standard protocol temp also in f

        """
        return self.ftoc(t)

    def totemp(self, t):
        return self.ctof(t)

class ModbusProtocol(Protocol):
    mapping = {'baud_rate': [2484, 2504],
               'csp': 2160,
               'osp': 2162,
               'cm': 1880,
               'hag': 1884,
               'hpb': 1890,
               'cpb': 1892,
               'ti': 1894,
               'td': 1896,
               'db': 1898,
               'sen1': 368,
               'sen2': 448,
               'tc1': 370,
               'tc2': 450,
               'hhy': 1900,
               'atsp': 1918,
               'tagr': 1916,
               'ttun': 1910,
               'tbnd': 1912,
               'tgn': 1914,
               'aut': 1920,
               'fn': 722,
               'shi': 738,
               'slo': 736,
               'ishi': 390,
               'islo': 388,
               'ain1': 360,
               'ain2': 440,
               'hpr': 1904,
               'pva1': 402,
               'pva2': 402,
               'ica': 382,
               'ier': 362
               }


class BaseWatlowEZZone(HasTraits):
    """
    WatlowEZZone represents a WatlowEZZone PM PID controller.
    this class provides human readable methods for setting the modbus registers
    """

    Ph = Property(Float(enter_set=True, auto_set=False), depends_on="_Ph_")
    _Ph_ = Float(50)
    Pc = Property(Float(enter_set=True, auto_set=False), depends_on="_Pc_")
    _Pc_ = Float(4)
    I = Property(Float(enter_set=True, auto_set=False), depends_on="_I_")
    _I_ = Float(32)
    D = Property(Float(enter_set=True, auto_set=False), depends_on="_D_")
    _D_ = Float(33)

    dead_band = Property(Float(enter_set=True, auto_set=False), depends_on="_dead_band")
    _dead_band = Float

    stablization_time = Float(3.0)
    sample_time = Float(0.25)
    nsamples = Int(5)
    tune_setpoint = Float(500.0)
    delay = Int(1)

    closed_loop_setpoint = Property(
        Float(0, auto_set=False, enter_set=True), depends_on="_clsetpoint"
    )
    calibrated_setpoint = Float

    _clsetpoint = Float(0.0)
    setpointmin = Float(0.0)
    setpointmax = Float(100.0)

    open_loop_setpoint = Property(
        Float(0, auto_set=False, enter_set=True), depends_on="_olsetpoint"
    )
    _olsetpoint = Float(0.0)
    olsmin = Float(0.0)
    olsmax = Float(100.0)

    max_output = Property(
        Float(enter_set=True, auto_set=False), depends_on="_max_output"
    )
    _max_output = Float(100)

    input_scale_low = Property(
        Float(auto_set=False, enter_set=True), depends_on="_input_scale_low"
    )
    _input_scale_low = Float(0)

    input_scale_high = Property(
        Float(auto_set=False, enter_set=True), depends_on="_input_scale_high"
    )
    _input_scale_high = Float(1)

    output_scale_low = Property(
        Float(auto_set=False, enter_set=True), depends_on="_output_scale_low"
    )
    _output_scale_low = Float(0)

    output_scale_high = Property(
        Float(auto_set=False, enter_set=True), depends_on="_output_scale_high"
    )
    _output_scale_high = Float(1)

    control_mode = Property(depends_on="_control_mode")
    _control_mode = String("closed")

    autotuning_additional_recording = 15
    acount = 0

    autotune_setpoint = Property(
        Float(auto_set=False, enter_set=True), depends_on="_autotune_setpoint"
    )
    _autotune_setpoint = Float(0)

    autotune_aggressiveness = Property(
        Enum("under", "critical", "over"), depends_on="_autotune_aggressiveness"
    )
    _autotune_aggressiveness = Str

    enable_tru_tune = Property(Bool, depends_on="_enable_tru_tune")
    _enable_tru_tune = Bool

    tru_tune_band = Property(
        Int(auto_set=False, enter_set=True), depends_on="_tru_tune_band"
    )
    _tru_tune_band = Int(0)

    tru_tune_gain = Property(
        Enum(("1", "2", "3", "4", "5", "6")), depends_on="_tru_tune_gain"
    )
    _tru_tune_gain = Str

    heat_algorithm = Property(
        Enum("PID", "On-Off", "Off"), depends_on="_heat_algorithm"
    )
    _heat_algorithm = Str

    sensor1_type = Property(
        Enum(
            "off",
            "thermocouple",
            "volts dc",
            "milliamps",
            "rtd 100 ohm",
            "rtd 1000 ohm",
            "potentiometer",
            "thermistor",
        ),
        depends_on="_sensor1_type",
    )

    thermocouple1_type = Property(
        Enum("B", "K", "C", "N", "D", "R", "E", "S", "F", "T", "J"),
        depends_on="_thermocouple1_type",
    )

    _sensor1_type = Int
    _thermocouple1_type = Int

    process_value = Float

    heat_power_value = Float
    # scan_func = 'get_temperature'
    scan_func = "get_temp_and_power"

    memory_blocks_enabled = Bool(True)
    program_memory_blocks = Bool(True)

    _process_working_address = 200
    _process_memory_block = [360, 1904]
    _process_memory_len = 4

    calibration = Any
    use_calibrated_temperature = Bool(False)
    coeff_string = Property

    use_pid_bin = Bool(True)
    default_output = Int(1)
    advanced_values_button = Button
    min_output_scale = Float
    max_output_scale = Float

    use_modbus = Bool(True)

    # def _get_use_calibrated_temperature(self):
    #    return self._use_calibrated_temperature and self.calibration is not None

    # def _set_use_calibrated_temperature(self, v):
    #    self._use_calibrated_temperature = v
    # reciprocal_power=Bool(True)

    def _get_coeff_string(self):
        s = ""
        if self.calibration:
            s = self.calibration.coeff_string
        return s

    def _set_coeff_string(self, v):
        cal = self.calibration
        if cal is None:
            cal = MeterCalibration()
            self.calibration = cal

        cal.coeff_string = v

    @on_trait_change("calibration:coefficients")
    def _coeff_string_changed(self):

        config = self.get_configuration()
        if not config.has_section("Calibration"):
            config.add_section("Calibration")

        config.set("Calibration", "coefficients", self.calibration.dump_coeffs())
        with open(self.config_path, "w") as wfile:
            config.write(wfile)

    def get_setpoint(self):
        return getattr(self, "{}_loop_setpoint".format(self.control_mode))

    def map_temperature(self, te, verbose=True):
        if self.use_calibrated_temperature:
            if self.calibration:
                if verbose:
                    self.info(
                        "using temperature coefficients  (e.g. ax2+bx+c) {}".format(
                            self.calibration.print_string()
                        )
                    )
                if abs(te) < 1e-5:
                    te = 0
                else:
                    te = min(max(0, self.calibration.get_input(te)), self.setpointmax)

            else:
                self.info("no calibration set")

        return te

    def initialize(self, *args, **kw):
        if self.use_modbus:
            self.protocol = ModbusProtocol()
        else:
            self.protocol = StandardProtocol()

        if self.read_baudrate(port=1):
            # set open loop and closed loop to zero
            self.disable()
            if self.program_memory_blocks:
                self._program_memory_blocks()

            # p = self.read_high_power_scale()
            # p=self.read_out
            # if p:
            #     self._max_output = p

            self.initialization_hook()

            self._load_max_output()
            self.setup_consumer()

            # debugging
            of = self.read_output_function()
            self.debug("%%%%%%%%%%%%%%%%%%%%%%%%%%%%% Output function: {}".format(of))

            self.disable()

            return True
        else:
            self.warning("Failed connecting to Temperature Controller")

    def is_programmed(self):
        r = self.get_temp_and_power()
        if r is not None:
            return r.data[0] > 1

    def _load_max_output(self):
        oh = self.output_scale_high
        ol = self.output_scale_low

        mo = self.max_output_scale
        mi = self.min_output_scale
        # print oh, ol, mo, mi
        self._max_output = (oh - ol) / (mo - mi) * 100

    def _program_memory_blocks(self):
        """
        see watlow ez zone pm communications rev b nov 07
        page 5
        User programmable memory blocks
        """
        self._process_memory_len = 0
        self.info("programming memory block")
        for i, ta in enumerate(self._process_memory_block):
            self.set_assembly_definition_address(
                self._process_working_address + 2 * i, ta
            )
            self._process_memory_len += 2

    def report_pid(self):
<<<<<<< HEAD

        self.info('read pid parameters')
        pid_attrs = ['_Ph_', '_Pc_', '_I_', '_D_']

        if self.use_modbus:
            pid_vals = self.read(1890, nregisters=8, nbytes=21, response_type='float')
        else:
            ph = self.read_heat_proportional_band()
            pc = self.read_cool_proportional_band()
            i = self.read_time_integral()
            d = self.read_time_derivative()
            pid_vals = (ph, pc, i, d)

=======
        pid_attrs = ["_Ph_", "_Pc_", "_I_", "_D_"]
        self.info("read pid parameters")
        pid_vals = self.read(1890, nregisters=8, nbytes=21, response_type="float")
>>>>>>> 2d070084
        if pid_vals:
            self.info("======================== PID =====================")
            for pa, pv in zip(pid_attrs, pid_vals):
                setattr(self, pa, pv)
                self.info("{} set to {}".format(pa, pv))

            ha = self.read_heat_algorithm()
            self.info("heat algorithm: {}".format(ha))

            h = self.read_heat_hystersis()
            self.info("hystersis: {}".format(h))

            hdb = self.read_heat_dead_band()
<<<<<<< HEAD
            self.info('heat dead band: {}'.format(hdb))
            self.info('==================================================')

=======
            self.info("heat dead band: {}".format(hdb))
            self.info("==================================================")
>>>>>>> 2d070084
        return pid_vals

    def initialization_hook(self):
        self.info("read input sensor type")
        s = self.read_analog_input_sensor_type(1)
        if s is not None:
            self._sensor1_type = s

        if self._sensor1_type == 95:
            t = self.read_thermocouple_type(1)
            if t is not None:
                self._thermocouple1_type = t

        self.report_pid()

<<<<<<< HEAD
        e = self.read_analog_input_error()
        c = self.read_analog_input_calibration()
        self.debug('analog input error={}'.format(e))
        self.debug('analog input cal={}'.format(c))

        self.info('read input/output scaling')
=======
        self.info("read input/output scaling")
>>>>>>> 2d070084
        if not self.simulation:
            if isinstance(self.protocol, ModbusProtocol):
                try:
                    osl, osh = self.read(736, nregisters=4, nbytes=13)
                    isl, ish = self.read(388, nregisters=4, nbytes=13)

                    self._output_scale_low = osl
                    self._output_scale_high = osh
                    self._input_scale_low = isl
                    self._input_scale_high = ish
                except TypeError:
                    pass

        attrs = [
<<<<<<< HEAD
            ('read_autotune_setpoint', '_autotune_setpoint'),
            ('read_autotune_aggressiveness', '_autotune_aggressiveness'),
            ('read_tru_tune_enabled', '_enable_tru_tune'),
            ('read_tru_tune_band', '_tru_tune_band'),
            ('read_tru_tune_gain', '_tru_tune_gain'),
            ('read_control_mode', '_control_mode')
=======
            ("read_autotune_setpoint", "_autotune_setpoint"),
            ("read_autotune_aggressiveness", "_autotune_aggressiveness"),
            ("read_tru_tune_enabled", "_enable_tru_tune"),
            ("read_tru_tune_band", "_tru_tune_band"),
            ("read_tru_tune_gain", "_tru_tune_gain"),
            #               ('read_output_scale_low', '_output_scale_low'),
            #               ('read_output_scale_high', '_output_scale_high'),
            #               ('read_input_scale_low', '_input_scale_low'),
            #               ('read_input_scale_high', '_input_scale_high'),
            ("read_control_mode", "_control_mode"),
>>>>>>> 2d070084
        ]

        if not isinstance(self.protocol, ModbusProtocol):
            attrs += [('read_output_scale_low', '_output_scale_low'),
                      ('read_output_scale_high', '_output_scale_high'),
                      ('read_input_scale_low', '_input_scale_low'),
                      ('read_input_scale_high', '_input_scale_high'), ]

        for func, attr in attrs:
            v = getattr(self, func)()
            if v is not None:
                setattr(self, attr, v)

    # ResponseRecorder interface
    def get_output(self, force=False):
        if force:
            self.get_temp_and_power()
        return self.heat_power_value

    def get_response(self, force=False):
        if force:
            self.get_temp_and_power()
        return self.process_value

    def get_temp_and_power(self, verbose=True, **kw):
        #        if 'verbose' in kw and kw['verbose']:
        #            self.info('Read temperature and heat power')

        #        kww = kw.copy()
        #        kww['verbose'] = False
        if self.memory_blocks_enabled:
            args = self.read(
                self._process_working_address,
                nbytes=13,
                nregisters=self._process_memory_len,
                verbose=verbose,
                **kw
            )

            if not args or not isinstance(args, (tuple, list)):
                args = None, None

            t, p = args

        else:
            t = self.read_temperature()
            p = self.read_heat_power()

        if self.simulation:
            #            t = 4 + self.closed_loop_setpoint
            t = self.get_random_value() + self.closed_loop_setpoint
            p = self.get_random_value()

        t = self.process_value if t is None else min(t, 2000)
        p = self.heat_power_value if p is None else max(0, min(p, 100))

        self.trait_set(process_value=t, heat_power_value=p)
        if "verbose" in kw and kw["verbose"]:
            self.info("Temperature= {} Power= {}".format(t, p))

        return PlotRecord([t, p], (0, 1), ("Temp", "Power"))

    def get_temperature(self, **kw):
        if "verbose" in kw and kw["verbose"]:
            self.info("Read temperature")

        t = None
        if self.simulation:
            #            t = 4 + self.closed_loop_setpoint
            t = self.get_random_value() + self.closed_loop_setpoint
        else:
            if self.memory_blocks_enabled:
                args = self.read(
                    self._process_working_address,
                    nbytes=13,
                    nregisters=self._process_memory_len,
                    **kw
                )
                if args:
                    t, _ = args
                    #                if not args or not isinstance(args, (tuple, list)):
                    #                    args = None, None
                    #
                    #                t, _ = args

                    #            t = self.read_process_value(1, **kw)
                    # print t
        if t is not None:
            try:

                t = float(t)
                self.process_value = t
                #                self.process_value_flag = True
                return t
            except (ValueError, TypeError) as e:
                print("watlow gettemperature", e)

    def disable(self):
        self.info("disable")

        func = getattr(self, "set_{}_loop_setpoint".format(self.control_mode))
        func(0)

    #        self.set_control_mode('open')
    #        self.set_open_loop_setpoint(0)

    def load_additional_args(self, config):
<<<<<<< HEAD
        """
        """

        self.set_attribute(config, 'use_modbus', 'Communications', 'use_modbus', cast='boolean', default=True)

        self.set_attribute(config, 'use_pid_bin', 'Output', 'use_pid_bin', cast='boolean', default=False)
        self.set_attribute(config, 'min_output_scale', 'Output', 'scale_low', cast='float')
        self.set_attribute(config, 'max_output_scale', 'Output', 'scale_high', cast='float')

        self.set_attribute(config, 'setpointmin', 'Setpoint', 'min', cast='float')
        self.set_attribute(config, 'setpointmax', 'Setpoint', 'max', cast='float')

        self.set_attribute(config, 'memory_blocks_enabled', 'MemoryBlock', 'enabled', cast='boolean')
        self.set_attribute(config, 'program_memory_blocks', 'MemoryBlock', 'program', cast='boolean')
=======
        """ """
        self.set_attribute(
            config,
            "use_pid_bin",
            "Output",
            "use_pid_bin",
            cast="boolean",
            default=False,
        )
        self.set_attribute(
            config, "min_output_scale", "Output", "scale_low", cast="float"
        )
        self.set_attribute(
            config, "max_output_scale", "Output", "scale_high", cast="float"
        )

        self.set_attribute(config, "setpointmin", "Setpoint", "min", cast="float")
        self.set_attribute(config, "setpointmax", "Setpoint", "max", cast="float")

        self.set_attribute(
            config, "memory_blocks_enabled", "MemoryBlock", "enabled", cast="boolean"
        )
        if self.memory_blocks_enabled:
            self.set_attribute(
                config,
                "program_memory_blocks",
                "MemoryBlock",
                "program",
                cast="boolean",
            )
            #            if self.program_memory_blocks:
        #                self.memory_blocks=[]
        #                for option in config.options('MemoryBlock'):
        #                    if option.startswith('block'):
        #                        self.memory_blocks.append(config.get('MemoryBlock',option))
>>>>>>> 2d070084

        coeffs = self.config_get(config, "Calibration", "coefficients")
        if coeffs:
            self.calibration = MeterCalibration(coeffs)
            # self.use_calibrated_temperature = True
        return True

    def set_nonvolatile_save(self, yesno, **kw):

        v = 106 if yesno else 59
        self.write(2494, v, **kw)

    def read_nonvolative_save(self):
        r = self.read(2494, response_type="int")
        print("nonvolative save", r)

    def set_assembly_definition_address(self, working_address, target_address, **kw):
        ada = working_address - 160

        self.info("setting {} to {}".format(ada, target_address))
        #        self.write(ada, target_address, nregisters=2, **kw)

        self.write(ada, (target_address, target_address + 1), nregisters=2, **kw)
        #        self.info('setting {} to {}'.format(ada, target_address))
        check = False
        if check:
            r = self.read(ada, response_type="int")
            self.info("register {} pointing to {}".format(ada, r))
            r = self.read(ada + 1, response_type="int")
            self.info("register {} pointing to {}".format(ada + 1, r))

    def read_baudrate(self, port=1):
        """
        com port 2 is the modbus port
        """
<<<<<<< HEAD
        # register = 2484 if port == 1 else 2504
        register = self.protocol.get_register('baud_rate')

        r = self.read(register[port - 1], response_type='int')
=======
        register = 2484 if port == 1 else 2504
        r = self.read(register, response_type="int")
>>>>>>> 2d070084
        if r:
            try:
                return ibaudmap[str(r)]
            except KeyError as e:
                self.debug("read_baudrate keyerror {}".format(e))

    def set_baudrate(self, v, port=1):
        """
        com port 2 is the modbus port
        """
        # register = 2484 if port == 1 else 2504
        register = self.protocol.get_register('baud_rate')
        try:
            value = baudmap[v]
            self.write(register, value)

        except KeyError as e:
            self.debug("set_baudrate keyerror {}".format(e))

    def set_closed_loop_setpoint(self, setpoint, set_pid=True, **kw):

        # if setpoint == 0:
        #     self._output_scale_low = 0
        #     self.set_output_scale_low(0)
        #
        #     self._output_scale_high = 0
        #     self.set_output_scale_high(0)
        #
        # else:
        #     _mi, _ma=self.min_output_scale, self.max_output_scale
        #     self._output_scale_low = _mi
        #     self.set_output_scale_low(_mi)
        #
        #     self._output_scale_high = _ma
        #     self.set_output_scale_high(_ma)

        # self.output_scale_low = self.min_output_scale
        # self.output_scale_high = self.max_output_scale

        self._clsetpoint = setpoint
        if self.use_calibrated_temperature and self.calibration:
            setpoint = self.map_temperature(setpoint)

        if set_pid:
            self.set_pid(setpoint)

        self.calibrated_setpoint = setpoint
<<<<<<< HEAD
        setpoint = self.protocol.totemp(setpoint)
        self.info('setting closed loop setpoint = {:0.3f}'.format(setpoint))
=======
        self.info("setting closed loop setpoint = {:0.3f}".format(setpoint))
>>>>>>> 2d070084

        register = self.protocol.get_register('csp')
        self.write(register, setpoint, nregisters=2, **kw)
        #        time.sleep(0.025)
        sp = self.read_closed_loop_setpoint()
        try:
            e = abs(sp - setpoint) > 0.01
        except Exception as _ee:
            e = True

        time.sleep(0.025)
        if sp and e:
<<<<<<< HEAD
            self.warning('Set point not set. {} != {} retrying'.format(sp, setpoint))
            self.write(register, setpoint, nregisters=2, **kw)
=======
            self.warning("Set point not set. {} != {} retrying".format(sp, setpoint))
            self.write(2160, setpoint, nregisters=2, **kw)
>>>>>>> 2d070084

    def set_open_loop_setpoint(
        self, setpoint, use_calibration=None, verbose=True, set_pid=False, **kw
    ):
        if verbose:
            self.info("setting open loop setpoint = {:0.3f}".format(setpoint))
        self._olsetpoint = setpoint

        register = self.protocol.get_register('osp')
        self.write(register, setpoint, nregisters=2, verbose=verbose, **kw)

    def set_temperature_units(self, comms, units, **kw):
        register = 2490 if comms == 1 else 2510
        value = 15 if units == "C" else 30
        self.write(register, value)

    def set_calibration_offset(self, input_id, value, **kw):
        self.info("set calibration offset {}".format(value))
        register = 382 if input_id == 1 else 462
        self.write(register, value, nregisters=2, **kw)

    def set_control_mode(self, mode, **kw):
        """
        10=closed
        54=open
        """
        if mode == "open":
            self.output_scale_low = self.min_output_scale
            self.output_scale_high = self.max_output_scale
            self._load_max_output()

        self.info("setting control mode = {}".format(mode))
        self._control_mode = mode
<<<<<<< HEAD
        value = 10 if mode == 'closed' else 54
        self.write(self.protocol.get_register('cm'), value, **kw)
=======
        value = 10 if mode == "closed" else 54
        self.write(1880, value, **kw)
>>>>>>> 2d070084

    # ===============================================================================
    # Autotune
    # ===============================================================================
    def autotune_finished(self, verbose=False, **kw):
<<<<<<< HEAD
        register = self.protocol.get_register('aut')
        r = self.read(register, response_type='int', verbose=verbose, **kw)
=======
        r = self.read(1920, response_type="int", verbose=verbose, **kw)
>>>>>>> 2d070084
        try:
            return not truefalse_map[str(r)]
        except KeyError:
            return True

    def start_autotune(self, **kw):
<<<<<<< HEAD
        self.info('start autotune')
        register = self.protocol.get_register('aut')
        self.write(register, 106, **kw)

    def stop_autotune(self, **kw):
        """
        """
        self.info('stop autotune')
        register = self.protocol.get_register('aut')
        self.write(register, 59, **kw)
=======
        self.info("start autotune")
        self.write(1920, 106, **kw)

    def stop_autotune(self, **kw):
        """ """
        self.info("stop autotune")
        self.write(1920, 59, **kw)
>>>>>>> 2d070084

    def set_autotune_setpoint(self, value, **kw):
        """
        Set the set point that the autotune will use,
        as a percentage of the current set point.
        """
<<<<<<< HEAD
        self.info('setting autotune setpoint {:0.3f}'.format(value))
        register = self.protocol.get_register('atsp')
        self.write(register, value, nregisters=2, **kw)
=======
        self.info("setting autotune setpoint {:0.3f}".format(value))
        self.write(1998, value, nregisters=2, **kw)
>>>>>>> 2d070084

    def set_autotune_aggressiveness(self, key, **kw):
        """
        under damp - reach setpoint quickly
        critical damp - balance a rapid response with minimal overshoot
        over damp - reach setpoint with minimal overshoot
        """
        key = key.lower()
        if key in autotune_aggressive_map:
            value = autotune_aggressive_map[key]

<<<<<<< HEAD
            self.info('setting auto aggressiveness {} ({})'.format(key, value))
            register = self.protocol.get_register('tagr')
            self.write(register, value, **kw)
=======
            self.info("setting auto aggressiveness {} ({})".format(key, value))

            self.write(1916, value, **kw)
>>>>>>> 2d070084

    def set_tru_tune(self, onoff, **kw):
        if onoff:
            msg = "enable TRU-TUNE+"
            value = 106
        else:
            msg = "disable TRU-TUNE+"
            value = 59
        self.info(msg)
        register = self.protocol.get_register('ttun')
        self.write(register, value, **kw)

    def set_tru_tune_band(self, value, **kw):
        """
        0 -100 int

        only adjust this parameter is controller is unable to stabilize.
        only the case for processes with fast responses

        """
<<<<<<< HEAD
        self.info('setting TRU-TUNE+ band {}'.format(value))
        register = self.protocol.get_register('tbnd')
        self.write(register, int(value), **kw)
=======
        self.info("setting TRU-TUNE+ band {}".format(value))
        self.write(1912, int(value), **kw)
>>>>>>> 2d070084

    def set_tru_tune_gain(self, value, **kw):
        """
        1-6 int
        1= most aggressive response and potential for overshoot
        6=least "                                      "
        """
<<<<<<< HEAD
        self.info('setting TRU-TUNE+ gain {}'.format(value))
        register = self.protocol.get_register('tgn')
        self.write(register, int(value), **kw)
=======
        self.info("setting TRU-TUNE+ gain {}".format(value))
        self.write(1914, int(value), **kw)
>>>>>>> 2d070084

    # ===============================================================================
    #  PID
    # ===============================================================================
    def set_pid(self, temp):
        """
        get pids from config
        find bin ``temp`` belongs to and get pid
        set temperature controllers pid
        """
        if self.use_pid_bin:
            pid_bin = self._get_pid_bin(temp)
            self.debug("pid bin for {}. {}".format(temp, pid_bin))
            if pid_bin:
                # clear I buffer
                # self.I = 0

                self.trait_set(Ph=pid_bin[0], I=pid_bin[2], D=pid_bin[3])

                self.report_pid()

                if len(pid_bin) == 5:
                    self.max_output = pid_bin[4]
                else:
                    self.max_output = 100

    def set_heat_algorithm(self, value, **kw):
<<<<<<< HEAD
        self.info('setting heat algorithm {}'.format(value))
        self.write(self.protocol.get_register('hag'))

    def set_heat_proportional_band(self, value, **kw):
        self.info('setting heat proportional band ={:0.3f}'.format(value))
        register = self.protocol.get_register('hpb')
        self.write(register, value, nregisters=2, **kw)

    def set_cool_proportional_band(self, value, **kw):
        self.info('setting cool proportional band = {:0.3f}'.format(value))
        register = self.protocol.get_register('hpb')
        self.write(register, value, nregisters=2, **kw)

    def set_time_integral(self, value, **kw):
        self.info('setting time integral = {:0.3f}'.format(value))
        register = self.protocol.get_register('ti')
        self.write(register, value, nregisters=2, **kw)

    def set_time_derivative(self, value, **kw):
        self.info('setting time derivative = {:0.3f}'.format(value))
        register = self.protocol.get_register('td')
        self.write(register, value, nregisters=2, **kw)
=======
        self.info("setting heat algorithm {}".format(value))
        self.write(1890)

    def set_heat_proportional_band(self, value, **kw):
        self.info("setting heat proportional band ={:0.3f}".format(value))
        self.write(1890, value, nregisters=2, **kw)

    def set_cool_proportional_band(self, value, **kw):
        self.info("setting cool proportional band = {:0.3f}".format(value))
        self.write(1892, value, nregisters=2, **kw)

    def set_time_integral(self, value, **kw):
        self.info("setting time integral = {:0.3f}".format(value))
        self.write(1894, value, nregisters=2, **kw)

    def set_time_derivative(self, value, **kw):
        self.info("setting time derivative = {:0.3f}".format(value))
        self.write(1896, value, nregisters=2, **kw)
>>>>>>> 2d070084

    def set_dead_band(self, v, **kw):
        """
        Set the offset to the proportional band. With
        a negative value, both heating and cooling outputs are active
        when the process value is near the set point.
        A positive value keeps heating and cooling outputs from fighting each other.
        """
<<<<<<< HEAD
        self.info('setting dead_band = {:0.3f}'.format(v))
        register = self.protocol.get_register('db')
=======
        self.info("setting dead_band = {:0.3f}".format(v))
        register = 1898
>>>>>>> 2d070084
        self.write(register, v, nregisters=2, **kw)

    # ===============================================================================
    # Output
    # ===============================================================================
    def set_output_function(self, value, **kw):
        inmap = {"heat": 36, "off": 62}
        if value in inmap:
            self.info("set output function {}".format(value))
            value = inmap[value]
            self.write(722, value, **kw)

    def set_input_scale_low(self, value, **kw):
<<<<<<< HEAD
        self.info('set input scale low {}'.format(value))
        register = self.protocol.get_register('islo')
        self.write(register, value, nregisters=2, **kw)

    def set_input_scale_high(self, value, **kw):
        self.info('set input scale high {}'.format(value))
        register = self.protocol.get_register('ishi')
        self.write(register, value, nregisters=2, **kw)

    def set_output_scale_low(self, value, **kw):
        self.info('set output scale low {}'.format(value))
        register = self.protocol.get_register('slo')
        self.write(register, value, nregisters=2, **kw)

    def set_output_scale_high(self, value, **kw):
        self.info('set output scale high {}'.format(value))
        register = self.protocol.get_register('shi')
        self.write(register, value, nregisters=2, **kw)

    def set_analog_input_sensor_type(self, input_id, value, **kw):
        self.info('set input sensor type {}'.format(value))
        register = self.protocol.get_register('sen{}'.format(input_id))
=======
        self.info("set input scale low {}".format(value))
        self.write(338, value, nregisters=2, **kw)

    def set_input_scale_high(self, value, **kw):
        self.info("set input scale high {}".format(value))
        self.write(390, value, nregisters=2, **kw)

    def set_output_scale_low(self, value, **kw):
        self.info("set output scale low {}".format(value))
        self.write(736, value, nregisters=2, **kw)

    def set_output_scale_high(self, value, **kw):
        self.info("set output scale high {}".format(value))
        self.write(738, value, nregisters=2, **kw)

    def set_analog_input_sensor_type(self, input_id, value, **kw):
        self.info("set input sensor type {}".format(value))
        register = 368 if input_id == 1 else 448
>>>>>>> 2d070084
        v = value if isinstance(value, int) else isensor_map[value]
        self.write(register, v, **kw)
        if v == 95:
            tc = self.read_thermocouple_type(1)
            self._thermocouple1_type = tc

    def set_thermocouple_type(self, input_id, value, **kw):
        """ """
        self.info("set input thermocouple type {}".format(value))
        register = 370 if input_id == 1 else 450
        v = value if isinstance(value, int) else itc_map[value.upper()]

        self.write(register, v, **kw)

    def set_high_power_scale(self, value, output=None, **kw):
        if output is None:
            output = self.default_output

        self.info("set high power scale {}".format(value))
        # register = 898 if output == 1 else 928
        register = 746 if output == 1 else 866
        # register= 898 if output ==1 else 898
        v = max(0, min(100, value))
        self.write(register, v, nregisters=2, **kw)

    # ===============================================================================
    # readers
    # ===============================================================================
    def read_heat_dead_band(self, **kw):
        register = self.protocol.get_register('db')
        return self.read(register, nregisters=2, nbytes=9, **kw)

    def read_heat_hystersis(self, **kw):
        register = self.protocol.get_register('hhy')
        return self.read(register, nregisters=2, nbytes=9, **kw)

    def read_output_state(self, **kw):
        rid = str(self.read(1012, response_type="int", **kw))
        units_map = {"63": "On", "62": "Off"}
        return units_map[rid] if rid in units_map else None

    def read_heat_proportional_band(self, **kw):
        register = self.protocol.get_register('hpb')
        return self.read(register, nregisters=2, **kw)

    def read_cool_proportional_band(self, **kw):
        register = self.protocol.get_register('cpb')
        return self.read(register, nregisters=2, **kw)

    def read_time_integral(self, **kw):
        register = self.protocol.get_register('ti')
        return self.read(register, nregisters=2, **kw)

    def read_time_derivative(self, **kw):
        register = self.protocol.get_register('td')
        return self.read(register, nregisters=2, **kw)

    def read_calibration_offset(self, input_id, **kw):
        register = 382 if input_id == 1 else 462

        return self.read(register, nregisters=2, **kw)

    def read_closed_loop_setpoint(self, **kw):
<<<<<<< HEAD
        self.debug('read closed loop setpoint')
        register = self.protocol.get_register('csp')
        return self.read(register, nregisters=2, nbytes=9, **kw)

    def read_open_loop_setpoint(self, **kw):
        self.debug('read open loop setpoint')
        register = self.protocol.get_register('osp')
        return self.read(register, nregisters=2, **kw)
=======
        self.debug("read closed loop setpoint")
        return self.read(2160, nregisters=2, nbytes=9, **kw)

    def read_open_loop_setpoint(self, **kw):
        self.debug("read open loop setpoint")
        return self.read(2162, nregisters=2, **kw)
>>>>>>> 2d070084

    def read_analog_input_error(self, **kw):
        register = self.protocol.get_register('ier')
        return self.read(register, nregisters=2, **kw)

    def read_analog_input_calibration(self, **kw):
        register = self.protocol.get_register('ica')
        return self.read(register, nregisters=2, **kw)

<<<<<<< HEAD
    def read_analog_input_sensor_type(self, input_id, **kw):
        register = self.protocol.get_register('sen{}'.format(input_id))
        return self.read(register, response_type='int', **kw)

    def read_thermocouple_type(self, input_id, **kw):
        register = self.protocol.get_register('tc{}'.format(input_id))
        rid = self.read(register, response_type='int', **kw)
=======
        return self.read(register, response_type="int", **kw)

    def read_thermocouple_type(self, input_id, **kw):
        if input_id == 1:
            register = 370
        else:
            register = 450
        rid = self.read(register, response_type="int", **kw)
>>>>>>> 2d070084
        return rid

    def read_filtered_process_value(self, input_id, **kw):
        register = self.protocol.get_register('pva{}'.format(input_id))
        return self.read(register, nregisters=2, **kw)

    def read_process_value(self, input_id, **kw):
        """
        unfiltered process value
        """
        register = self.protocol.get_register('ain{}'.format(input_id))
        return self.read(register, nregisters=2, **kw)

    def read_error_status(self, input_id, **kw):
        register = 362 if input_id == 1 else 442
        return self.read(register, response_type="int", **kw)

    def read_temperature_units(self, comms):
        register = 2490 if comms == 1 else 2510
        rid = str(self.read(register, response_type="int"))
        units_map = {"15": "C", "30": "F"}
        return units_map[rid] if rid in units_map else None

    def read_control_mode(self, **kw):
<<<<<<< HEAD
        register = self.protocol.get_register('cm')
        rid = self.read(register, response_type='int', **kw)
        return 'closed' if rid == 10 else 'open'

    def read_heat_algorithm(self, **kw):
        register = self.protocol.get_register('hag')
        rid = str(self.read(register, response_type='int', **kw))
=======
        rid = self.read(1880, response_type="int", **kw)
        return "closed" if rid == 10 else "open"

    def read_heat_algorithm(self, **kw):
        rid = str(self.read(1884, response_type="int", **kw))
>>>>>>> 2d070084
        return heat_algorithm_map[rid] if rid in heat_algorithm_map else None

    def read_open_loop_detect_enable(self, **kw):
        rid = str(self.read(1922, response_type="int"))
        return yesno_map[id] if rid in yesno_map else None

    def read_output_scale_low(self, **kw):
        register = self.protocol.get_register('slo')
        return self.read(register, nregisters=2, **kw)

    def read_output_scale_high(self, **kw):
        register = self.protocol.get_register('shi')
        return self.read(register, nregisters=2, **kw)

    def read_input_scale_low(self, **kw):
        register = self.protocol.get_register('islo')
        return self.read(register, nregisters=2, **kw)

    def read_input_scale_high(self, **kw):
        register = self.protocol.get_register('ishi')
        return self.read(register, nregisters=2, **kw)

    def read_output_type(self, **kw):
        r_map = {"104": "volts", "112": "milliamps"}
        rid = str(self.read(720, response_type="int", **kw))
        return r_map[rid] if rid in r_map else None

    def read_output_function(self, **kw):
<<<<<<< HEAD

        register = self.protocol.get_register('fn')
        rid = str(self.read(register, response_type='int', **kw))
        r_map = {'36': 'heat', '62': 'off'}
=======
        rid = str(self.read(722, response_type="int", **kw))
        r_map = {"36": "heat", "62": "off"}
>>>>>>> 2d070084

        return r_map[rid] if rid in r_map else None

    def read_temperature(self):
        t = self.read_process_value(1)
        return self.protocol.fromtemp(t)

    def read_heat_power(self, **kw):
        register = self.protocol.get_register('hpr')
        return self.read(register, nregisters=2, **kw)

    def read_autotune_setpoint(self, **kw):
<<<<<<< HEAD
        self.debug('read autotune setpoint')
        register = self.protocol.get_register('atsp')
        r = self.read(register, nregisters=2, nbytes=9, **kw)
        return r

    def read_autotune_aggressiveness(self, **kw):
        register = self.protocol.get_register('tagr')
        rid = str(self.read(register, response_type='int', **kw))
        return heat_algorithm_map[rid] if rid in heat_algorithm_map else None

    def read_tru_tune_enabled(self, **kw):
        register = self.protocol.get_register('ttun')
        r = self.read(register, response_type='int', **kw)
=======
        self.debug("read autotune setpoint")
        #        r = self.read(1998, nregisters=2, **kw)
        r = self.read(1998, nregisters=2, nbytes=9, **kw)
        return r

    def read_autotune_aggressiveness(self, **kw):
        rid = str(self.read(1884, response_type="int", **kw))
        return heat_algorithm_map[rid] if rid in heat_algorithm_map else None

    def read_tru_tune_enabled(self, **kw):
        r = self.read(1910, response_type="int", **kw)
>>>>>>> 2d070084
        r = str(r)

        try:
            return truefalse_map[r]
        except KeyError:
            pass

    def read_tru_tune_band(self, **kw):
<<<<<<< HEAD
        register = self.protocol.get_register('tbnd')
        return self.read(register, response_type='int', **kw)
=======
        return self.read(1912, response_type="int", **kw)
>>>>>>> 2d070084

    def read_tru_tune_gain(self, **kw):
        register = self.protocol.get_register('tgn')
        try:
<<<<<<< HEAD
            return str(self.read(register, response_type='int', **kw))
=======
            return str(self.read(1914, response_type="int", **kw))
>>>>>>> 2d070084
        except ValueError:
            pass

    def read_high_power_scale(self, output=None, **kw):
        if output is None:
            output = self.default_output
        self.info("read high power scale {}".format(output))
        register = 746 if output == 1 else 866
        # register = 898 if output == 1 else 898
        # register = 898 if output == 1 else 928
        # r = self.read(register, nregisters=2, nbytes=9, **kw)
        r = self.read(register, nregisters=2, nbytes=9, **kw)
        if self.reciprocal_power:
            r = 100 - r

        return r

    #    def read_cool_power(self,**kw):
    #        register=1906
    #        return self.read(register,**kw)
    #    def _scan_(self, *args, **kw):
    #        """
    #
    #        """
    #        p = self.get_temperature()
    #        record_id = self.name
    #        self.stream_manager.record(p, record_id)
    # ===============================================================================
    # setters
    # ===============================================================================
    def _set_sensor1_type(self, v):
        self._sensor1_type = isensor_map[v]
        self.set_analog_input_sensor_type(1, self._sensor1_type)

    def _set_thermocouple1_type(self, v):
        self._thermocouple1_type = itc_map[v]
        self.set_thermocouple_type(1, self._thermocouple1_type)

    def _set_closed_loop_setpoint(self, v):
        #         self.set_closed_loop_setpoint(v)
        self.add_consumable((self.set_closed_loop_setpoint, v))

    def _set_open_loop_setpoint(self, v):
        self.add_consumable((self.set_open_loop_setpoint, v))

    #         self.set_open_loop_setpoint(v)

    def _set_control_mode(self, mode):
        self.set_control_mode(mode)

    # def _validate_Pc(self, v):
    #     if self._validate_number(v):
    #         return self._validate_new(v, self._Pc_)
    #
    # def _validate_Ph(self, v):
    #     if self._validate_number(v):
    #         return self._validate_new(v, self._Ph_)
    #
    # def _validate_I(self, v):
    #     if self._validate_number(v):
    #         return self._validate_new(v, self._I_)
    #
    # def _validate_D(self, v):
    #     if self._validate_number(v):
    #         return self._validate_new(v, self._D_)

    def _set_Ph(self, v):
        if v is not None:
            self._Ph_ = v
            self.set_heat_proportional_band(v)

    def _set_Pc(self, v):
        if v is not None:
            self._Pc_ = v
            self.set_cool_proportional_band(v)

    def _set_I(self, v):
        if v is not None:
            self._I_ = v
            self.set_time_integral(v)

    def _set_D(self, v):
        if v is not None:
            self._D_ = v
            self.set_time_derivative(v)

    def _set_calibration_offset(self, v):
        self._calibration_offset = v
        self.set_calibration_offset(1, v)

    def _set_input_scale_low(self, v):
        if self._validate_number(v) is not None:
            if self._validate_new(v, self._input_scale_low):
                self._input_scale_low = v
                self.set_input_scale_low(v)

    def _set_input_scale_high(self, v):
        if self._validate_number(v) is not None:
            if self._validate_new(v, self._input_scale_high):
                self._input_scale_high = v
                self.set_input_scale_high(v)

    def _set_output_scale_low(self, v):
        if self._validate_number(v) is not None:
            if self._validate_new(v, self._output_scale_low):
                self._output_scale_low = v
                self.set_output_scale_low(v)

    def _set_output_scale_high(self, v):
        """ """
        if self._validate_number(v) is not None:
            if self._validate_new(v, self._output_scale_high):
                self._output_scale_high = v
                self.set_output_scale_high(v)

    def _set_enable_tru_tune(self, v):

        self._enable_tru_tune = v
        self.set_tru_tune(v)

    def _set_tru_tune_band(self, v):
        if self._validate_number(v) is not None:
            if self._validate_new(v, self._tru_tune_band):
                self._tru_tune_band = v
                self.set_tru_tune_band(v)

    def _set_tru_tune_gain(self, v):
        self._tru_tune_gain = v
        self.set_tru_tune_gain(v)

    def _set_autotune_setpoint(self, v):
        if self._validate_number(v) is not None:
            if self._validate_new(v, self._autotune_setpoint):
                self._autotune_setpoint = v
                self.set_autotune_setpoint(v)

    def _set_autotune_aggressiveness(self, v):
        self._autotune_aggressiveness = v
        self.set_autotune_aggressiveness(v)

    def _set_heat_algorithm(self, v):
        self._heat_algorithm = v
        self.set_heat_algorithm(v)

    def _set_dead_band(self, v):
        self._dead_band = v
        self.set_dead_band(v)

    def _set_max_output(self, v):
        if v > 0:
            self.output_scale_low = self.min_output_scale

        v = (
            self.max_output_scale - self.min_output_scale
        ) * v / 100.0 + self.output_scale_low
        self.output_scale_high = v
        # self.set_output_scale_high(v)
        self._load_max_output()

    def _validate_max_output(self, v):
        return self._validate_number(v)

    def _validate_number(self, v):
        try:
            return float(v)
        except ValueError:
            pass

    def _validate_new(self, new, old, tol=0.001):
        if abs(new - old) > tol:
            return new

    # ===============================================================================
    # getters
    # ===============================================================================
    def _get_pid_bin(self, temp):
        """
        load pid_bins from file
        """
        if not self.configuration_dir_path:
            self.debug(
                "no configuration_dir_path. this device was not initialized. check initialization.xml"
            )
            return

        p = os.path.join(self.configuration_dir_path, "pid.csv")
        if not os.path.isfile(p):
            self.warning(
                "No pid.csv file in configuration dir. {}".format(
                    self.configuration_dir_path
                )
            )
            return

        lines = parse_file(p, delimiter=",", cast=float)
        for i, li in enumerate(lines):
            if li[0] > temp:
                i = max(0, i - 1)

                return lines[i][1:]
        else:
            t = lines[-1][0]
            self.warning(
                "could not find appropriate bin for in pid file. using pid for {} bin. temp={}".format(
                    t, temp
                )
            )
            return lines[-1][1:]

    def _get_autotune_label(self):
        return "Autotune" if not self.autotuning else "Stop"

    def _get_heat_algorithm(self):
        return self._heat_algorithm

    def _get_autotune_aggressiveness(self):
        return self._autotune_aggressiveness

    def _get_autotune_setpoint(self):
        return self._autotune_setpoint

    def _get_tru_tune_gain(self):
        return self._tru_tune_gain

    def _get_tru_tune_band(self):
        return self._tru_tune_band

    def _get_enable_tru_tune(self):
        return self._enable_tru_tune

    def _get_output_scale_high(self):
        return self._output_scale_high

    def _get_output_scale_low(self):
        return self._output_scale_low

    def _get_input_scale_high(self):
        return self._input_scale_high

    def _get_input_scale_low(self):
        return self._input_scale_low

    def _get_calibration_offset(self):
        return self._calibration_offset

    def _get_D(self):
        return self._D_

    def _get_I(self):
        return self._I_

    def _get_Pc(self):
        return self._Pc_

    def _get_Ph(self):
        return self._Ph_

    def _get_dead_band(self):
        return self._dead_band

    def _get_control_mode(self):
        return self._control_mode

    def _get_open_loop_setpoint(self):
        return self._olsetpoint

    def _get_closed_loop_setpoint(self):
        return self._clsetpoint

    def _get_thermocouple1_type(self):
        try:
            return tc_map[str(self._thermocouple1_type)]
        except KeyError:
            pass

    def _get_sensor1_type(self):
        try:
            return sensor_map[str(self._sensor1_type)]
        except KeyError:
            pass

    def _get_max_output(self):
        return self._max_output<|MERGE_RESOLUTION|>--- conflicted
+++ resolved
@@ -422,7 +422,6 @@
             self._process_memory_len += 2
 
     def report_pid(self):
-<<<<<<< HEAD
 
         self.info('read pid parameters')
         pid_attrs = ['_Ph_', '_Pc_', '_I_', '_D_']
@@ -436,11 +435,6 @@
             d = self.read_time_derivative()
             pid_vals = (ph, pc, i, d)
 
-=======
-        pid_attrs = ["_Ph_", "_Pc_", "_I_", "_D_"]
-        self.info("read pid parameters")
-        pid_vals = self.read(1890, nregisters=8, nbytes=21, response_type="float")
->>>>>>> 2d070084
         if pid_vals:
             self.info("======================== PID =====================")
             for pa, pv in zip(pid_attrs, pid_vals):
@@ -454,14 +448,9 @@
             self.info("hystersis: {}".format(h))
 
             hdb = self.read_heat_dead_band()
-<<<<<<< HEAD
             self.info('heat dead band: {}'.format(hdb))
             self.info('==================================================')
 
-=======
-            self.info("heat dead band: {}".format(hdb))
-            self.info("==================================================")
->>>>>>> 2d070084
         return pid_vals
 
     def initialization_hook(self):
@@ -477,16 +466,12 @@
 
         self.report_pid()
 
-<<<<<<< HEAD
         e = self.read_analog_input_error()
         c = self.read_analog_input_calibration()
         self.debug('analog input error={}'.format(e))
         self.debug('analog input cal={}'.format(c))
 
         self.info('read input/output scaling')
-=======
-        self.info("read input/output scaling")
->>>>>>> 2d070084
         if not self.simulation:
             if isinstance(self.protocol, ModbusProtocol):
                 try:
@@ -501,25 +486,12 @@
                     pass
 
         attrs = [
-<<<<<<< HEAD
             ('read_autotune_setpoint', '_autotune_setpoint'),
             ('read_autotune_aggressiveness', '_autotune_aggressiveness'),
             ('read_tru_tune_enabled', '_enable_tru_tune'),
             ('read_tru_tune_band', '_tru_tune_band'),
             ('read_tru_tune_gain', '_tru_tune_gain'),
             ('read_control_mode', '_control_mode')
-=======
-            ("read_autotune_setpoint", "_autotune_setpoint"),
-            ("read_autotune_aggressiveness", "_autotune_aggressiveness"),
-            ("read_tru_tune_enabled", "_enable_tru_tune"),
-            ("read_tru_tune_band", "_tru_tune_band"),
-            ("read_tru_tune_gain", "_tru_tune_gain"),
-            #               ('read_output_scale_low', '_output_scale_low'),
-            #               ('read_output_scale_high', '_output_scale_high'),
-            #               ('read_input_scale_low', '_input_scale_low'),
-            #               ('read_input_scale_high', '_input_scale_high'),
-            ("read_control_mode", "_control_mode"),
->>>>>>> 2d070084
         ]
 
         if not isinstance(self.protocol, ModbusProtocol):
@@ -627,7 +599,6 @@
     #        self.set_open_loop_setpoint(0)
 
     def load_additional_args(self, config):
-<<<<<<< HEAD
         """
         """
 
@@ -637,48 +608,11 @@
         self.set_attribute(config, 'min_output_scale', 'Output', 'scale_low', cast='float')
         self.set_attribute(config, 'max_output_scale', 'Output', 'scale_high', cast='float')
 
-        self.set_attribute(config, 'setpointmin', 'Setpoint', 'min', cast='float')
-        self.set_attribute(config, 'setpointmax', 'Setpoint', 'max', cast='float')
+        self.set_attribute(config, "setpointmin", "Setpoint", "min", cast="float")
+        self.set_attribute(config, "setpointmax", "Setpoint", "max", cast="float")
 
         self.set_attribute(config, 'memory_blocks_enabled', 'MemoryBlock', 'enabled', cast='boolean')
         self.set_attribute(config, 'program_memory_blocks', 'MemoryBlock', 'program', cast='boolean')
-=======
-        """ """
-        self.set_attribute(
-            config,
-            "use_pid_bin",
-            "Output",
-            "use_pid_bin",
-            cast="boolean",
-            default=False,
-        )
-        self.set_attribute(
-            config, "min_output_scale", "Output", "scale_low", cast="float"
-        )
-        self.set_attribute(
-            config, "max_output_scale", "Output", "scale_high", cast="float"
-        )
-
-        self.set_attribute(config, "setpointmin", "Setpoint", "min", cast="float")
-        self.set_attribute(config, "setpointmax", "Setpoint", "max", cast="float")
-
-        self.set_attribute(
-            config, "memory_blocks_enabled", "MemoryBlock", "enabled", cast="boolean"
-        )
-        if self.memory_blocks_enabled:
-            self.set_attribute(
-                config,
-                "program_memory_blocks",
-                "MemoryBlock",
-                "program",
-                cast="boolean",
-            )
-            #            if self.program_memory_blocks:
-        #                self.memory_blocks=[]
-        #                for option in config.options('MemoryBlock'):
-        #                    if option.startswith('block'):
-        #                        self.memory_blocks.append(config.get('MemoryBlock',option))
->>>>>>> 2d070084
 
         coeffs = self.config_get(config, "Calibration", "coefficients")
         if coeffs:
@@ -714,15 +648,10 @@
         """
         com port 2 is the modbus port
         """
-<<<<<<< HEAD
         # register = 2484 if port == 1 else 2504
         register = self.protocol.get_register('baud_rate')
 
         r = self.read(register[port - 1], response_type='int')
-=======
-        register = 2484 if port == 1 else 2504
-        r = self.read(register, response_type="int")
->>>>>>> 2d070084
         if r:
             try:
                 return ibaudmap[str(r)]
@@ -770,12 +699,8 @@
             self.set_pid(setpoint)
 
         self.calibrated_setpoint = setpoint
-<<<<<<< HEAD
         setpoint = self.protocol.totemp(setpoint)
         self.info('setting closed loop setpoint = {:0.3f}'.format(setpoint))
-=======
-        self.info("setting closed loop setpoint = {:0.3f}".format(setpoint))
->>>>>>> 2d070084
 
         register = self.protocol.get_register('csp')
         self.write(register, setpoint, nregisters=2, **kw)
@@ -788,13 +713,8 @@
 
         time.sleep(0.025)
         if sp and e:
-<<<<<<< HEAD
             self.warning('Set point not set. {} != {} retrying'.format(sp, setpoint))
             self.write(register, setpoint, nregisters=2, **kw)
-=======
-            self.warning("Set point not set. {} != {} retrying".format(sp, setpoint))
-            self.write(2160, setpoint, nregisters=2, **kw)
->>>>>>> 2d070084
 
     def set_open_loop_setpoint(
         self, setpoint, use_calibration=None, verbose=True, set_pid=False, **kw
@@ -828,31 +748,21 @@
 
         self.info("setting control mode = {}".format(mode))
         self._control_mode = mode
-<<<<<<< HEAD
         value = 10 if mode == 'closed' else 54
         self.write(self.protocol.get_register('cm'), value, **kw)
-=======
-        value = 10 if mode == "closed" else 54
-        self.write(1880, value, **kw)
->>>>>>> 2d070084
 
     # ===============================================================================
     # Autotune
     # ===============================================================================
     def autotune_finished(self, verbose=False, **kw):
-<<<<<<< HEAD
         register = self.protocol.get_register('aut')
         r = self.read(register, response_type='int', verbose=verbose, **kw)
-=======
-        r = self.read(1920, response_type="int", verbose=verbose, **kw)
->>>>>>> 2d070084
         try:
             return not truefalse_map[str(r)]
         except KeyError:
             return True
 
     def start_autotune(self, **kw):
-<<<<<<< HEAD
         self.info('start autotune')
         register = self.protocol.get_register('aut')
         self.write(register, 106, **kw)
@@ -863,29 +773,15 @@
         self.info('stop autotune')
         register = self.protocol.get_register('aut')
         self.write(register, 59, **kw)
-=======
-        self.info("start autotune")
-        self.write(1920, 106, **kw)
-
-    def stop_autotune(self, **kw):
-        """ """
-        self.info("stop autotune")
-        self.write(1920, 59, **kw)
->>>>>>> 2d070084
 
     def set_autotune_setpoint(self, value, **kw):
         """
         Set the set point that the autotune will use,
         as a percentage of the current set point.
         """
-<<<<<<< HEAD
         self.info('setting autotune setpoint {:0.3f}'.format(value))
         register = self.protocol.get_register('atsp')
         self.write(register, value, nregisters=2, **kw)
-=======
-        self.info("setting autotune setpoint {:0.3f}".format(value))
-        self.write(1998, value, nregisters=2, **kw)
->>>>>>> 2d070084
 
     def set_autotune_aggressiveness(self, key, **kw):
         """
@@ -897,15 +793,9 @@
         if key in autotune_aggressive_map:
             value = autotune_aggressive_map[key]
 
-<<<<<<< HEAD
             self.info('setting auto aggressiveness {} ({})'.format(key, value))
             register = self.protocol.get_register('tagr')
             self.write(register, value, **kw)
-=======
-            self.info("setting auto aggressiveness {} ({})".format(key, value))
-
-            self.write(1916, value, **kw)
->>>>>>> 2d070084
 
     def set_tru_tune(self, onoff, **kw):
         if onoff:
@@ -926,14 +816,9 @@
         only the case for processes with fast responses
 
         """
-<<<<<<< HEAD
         self.info('setting TRU-TUNE+ band {}'.format(value))
         register = self.protocol.get_register('tbnd')
         self.write(register, int(value), **kw)
-=======
-        self.info("setting TRU-TUNE+ band {}".format(value))
-        self.write(1912, int(value), **kw)
->>>>>>> 2d070084
 
     def set_tru_tune_gain(self, value, **kw):
         """
@@ -941,14 +826,9 @@
         1= most aggressive response and potential for overshoot
         6=least "                                      "
         """
-<<<<<<< HEAD
         self.info('setting TRU-TUNE+ gain {}'.format(value))
         register = self.protocol.get_register('tgn')
         self.write(register, int(value), **kw)
-=======
-        self.info("setting TRU-TUNE+ gain {}".format(value))
-        self.write(1914, int(value), **kw)
->>>>>>> 2d070084
 
     # ===============================================================================
     #  PID
@@ -976,7 +856,6 @@
                     self.max_output = 100
 
     def set_heat_algorithm(self, value, **kw):
-<<<<<<< HEAD
         self.info('setting heat algorithm {}'.format(value))
         self.write(self.protocol.get_register('hag'))
 
@@ -999,26 +878,6 @@
         self.info('setting time derivative = {:0.3f}'.format(value))
         register = self.protocol.get_register('td')
         self.write(register, value, nregisters=2, **kw)
-=======
-        self.info("setting heat algorithm {}".format(value))
-        self.write(1890)
-
-    def set_heat_proportional_band(self, value, **kw):
-        self.info("setting heat proportional band ={:0.3f}".format(value))
-        self.write(1890, value, nregisters=2, **kw)
-
-    def set_cool_proportional_band(self, value, **kw):
-        self.info("setting cool proportional band = {:0.3f}".format(value))
-        self.write(1892, value, nregisters=2, **kw)
-
-    def set_time_integral(self, value, **kw):
-        self.info("setting time integral = {:0.3f}".format(value))
-        self.write(1894, value, nregisters=2, **kw)
-
-    def set_time_derivative(self, value, **kw):
-        self.info("setting time derivative = {:0.3f}".format(value))
-        self.write(1896, value, nregisters=2, **kw)
->>>>>>> 2d070084
 
     def set_dead_band(self, v, **kw):
         """
@@ -1027,13 +886,8 @@
         when the process value is near the set point.
         A positive value keeps heating and cooling outputs from fighting each other.
         """
-<<<<<<< HEAD
         self.info('setting dead_band = {:0.3f}'.format(v))
         register = self.protocol.get_register('db')
-=======
-        self.info("setting dead_band = {:0.3f}".format(v))
-        register = 1898
->>>>>>> 2d070084
         self.write(register, v, nregisters=2, **kw)
 
     # ===============================================================================
@@ -1047,7 +901,6 @@
             self.write(722, value, **kw)
 
     def set_input_scale_low(self, value, **kw):
-<<<<<<< HEAD
         self.info('set input scale low {}'.format(value))
         register = self.protocol.get_register('islo')
         self.write(register, value, nregisters=2, **kw)
@@ -1070,26 +923,6 @@
     def set_analog_input_sensor_type(self, input_id, value, **kw):
         self.info('set input sensor type {}'.format(value))
         register = self.protocol.get_register('sen{}'.format(input_id))
-=======
-        self.info("set input scale low {}".format(value))
-        self.write(338, value, nregisters=2, **kw)
-
-    def set_input_scale_high(self, value, **kw):
-        self.info("set input scale high {}".format(value))
-        self.write(390, value, nregisters=2, **kw)
-
-    def set_output_scale_low(self, value, **kw):
-        self.info("set output scale low {}".format(value))
-        self.write(736, value, nregisters=2, **kw)
-
-    def set_output_scale_high(self, value, **kw):
-        self.info("set output scale high {}".format(value))
-        self.write(738, value, nregisters=2, **kw)
-
-    def set_analog_input_sensor_type(self, input_id, value, **kw):
-        self.info("set input sensor type {}".format(value))
-        register = 368 if input_id == 1 else 448
->>>>>>> 2d070084
         v = value if isinstance(value, int) else isensor_map[value]
         self.write(register, v, **kw)
         if v == 95:
@@ -1153,7 +986,6 @@
         return self.read(register, nregisters=2, **kw)
 
     def read_closed_loop_setpoint(self, **kw):
-<<<<<<< HEAD
         self.debug('read closed loop setpoint')
         register = self.protocol.get_register('csp')
         return self.read(register, nregisters=2, nbytes=9, **kw)
@@ -1162,14 +994,6 @@
         self.debug('read open loop setpoint')
         register = self.protocol.get_register('osp')
         return self.read(register, nregisters=2, **kw)
-=======
-        self.debug("read closed loop setpoint")
-        return self.read(2160, nregisters=2, nbytes=9, **kw)
-
-    def read_open_loop_setpoint(self, **kw):
-        self.debug("read open loop setpoint")
-        return self.read(2162, nregisters=2, **kw)
->>>>>>> 2d070084
 
     def read_analog_input_error(self, **kw):
         register = self.protocol.get_register('ier')
@@ -1179,7 +1003,6 @@
         register = self.protocol.get_register('ica')
         return self.read(register, nregisters=2, **kw)
 
-<<<<<<< HEAD
     def read_analog_input_sensor_type(self, input_id, **kw):
         register = self.protocol.get_register('sen{}'.format(input_id))
         return self.read(register, response_type='int', **kw)
@@ -1187,16 +1010,6 @@
     def read_thermocouple_type(self, input_id, **kw):
         register = self.protocol.get_register('tc{}'.format(input_id))
         rid = self.read(register, response_type='int', **kw)
-=======
-        return self.read(register, response_type="int", **kw)
-
-    def read_thermocouple_type(self, input_id, **kw):
-        if input_id == 1:
-            register = 370
-        else:
-            register = 450
-        rid = self.read(register, response_type="int", **kw)
->>>>>>> 2d070084
         return rid
 
     def read_filtered_process_value(self, input_id, **kw):
@@ -1221,7 +1034,6 @@
         return units_map[rid] if rid in units_map else None
 
     def read_control_mode(self, **kw):
-<<<<<<< HEAD
         register = self.protocol.get_register('cm')
         rid = self.read(register, response_type='int', **kw)
         return 'closed' if rid == 10 else 'open'
@@ -1229,13 +1041,6 @@
     def read_heat_algorithm(self, **kw):
         register = self.protocol.get_register('hag')
         rid = str(self.read(register, response_type='int', **kw))
-=======
-        rid = self.read(1880, response_type="int", **kw)
-        return "closed" if rid == 10 else "open"
-
-    def read_heat_algorithm(self, **kw):
-        rid = str(self.read(1884, response_type="int", **kw))
->>>>>>> 2d070084
         return heat_algorithm_map[rid] if rid in heat_algorithm_map else None
 
     def read_open_loop_detect_enable(self, **kw):
@@ -1264,15 +1069,10 @@
         return r_map[rid] if rid in r_map else None
 
     def read_output_function(self, **kw):
-<<<<<<< HEAD
 
         register = self.protocol.get_register('fn')
         rid = str(self.read(register, response_type='int', **kw))
         r_map = {'36': 'heat', '62': 'off'}
-=======
-        rid = str(self.read(722, response_type="int", **kw))
-        r_map = {"36": "heat", "62": "off"}
->>>>>>> 2d070084
 
         return r_map[rid] if rid in r_map else None
 
@@ -1285,7 +1085,6 @@
         return self.read(register, nregisters=2, **kw)
 
     def read_autotune_setpoint(self, **kw):
-<<<<<<< HEAD
         self.debug('read autotune setpoint')
         register = self.protocol.get_register('atsp')
         r = self.read(register, nregisters=2, nbytes=9, **kw)
@@ -1299,19 +1098,6 @@
     def read_tru_tune_enabled(self, **kw):
         register = self.protocol.get_register('ttun')
         r = self.read(register, response_type='int', **kw)
-=======
-        self.debug("read autotune setpoint")
-        #        r = self.read(1998, nregisters=2, **kw)
-        r = self.read(1998, nregisters=2, nbytes=9, **kw)
-        return r
-
-    def read_autotune_aggressiveness(self, **kw):
-        rid = str(self.read(1884, response_type="int", **kw))
-        return heat_algorithm_map[rid] if rid in heat_algorithm_map else None
-
-    def read_tru_tune_enabled(self, **kw):
-        r = self.read(1910, response_type="int", **kw)
->>>>>>> 2d070084
         r = str(r)
 
         try:
@@ -1320,21 +1106,13 @@
             pass
 
     def read_tru_tune_band(self, **kw):
-<<<<<<< HEAD
         register = self.protocol.get_register('tbnd')
         return self.read(register, response_type='int', **kw)
-=======
-        return self.read(1912, response_type="int", **kw)
->>>>>>> 2d070084
 
     def read_tru_tune_gain(self, **kw):
         register = self.protocol.get_register('tgn')
         try:
-<<<<<<< HEAD
             return str(self.read(register, response_type='int', **kw))
-=======
-            return str(self.read(1914, response_type="int", **kw))
->>>>>>> 2d070084
         except ValueError:
             pass
 
