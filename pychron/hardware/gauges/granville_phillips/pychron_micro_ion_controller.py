--- conflicted
+++ resolved
@@ -27,17 +27,10 @@
         return self.ask(*args, **kw)
 
     def get_pressure(self, name, **kw):
-<<<<<<< HEAD
-        return self.ask('GetPressure {} {}'.format(self.name, name), **kw)
-
-    def get_ion_pressure(self, **kw):
-        return self.ask('GetPressure {} IG'.format(self.name))
-=======
         return self.delay_ask('GetPressure {},{}'.format(self.name, name), **kw)
 
     def get_ion_pressure(self, **kw):
         return self.delay_ask('GetPressure {},IG'.format(self.name))
->>>>>>> af5c01e4
 
     def get_convectron_a_pressure(self, **kw):
         return self.delay_ask('GetPressure {},CG1'.format(self.name))
