# ===============================================================================
# Copyright 2011 Jake Ross
#
# Licensed under the Apache License, Version 2.0 (the "License");
# you may not use this file except in compliance with the License.
# You may obtain a copy of the License at
#
# http://www.apache.org/licenses/LICENSE-2.0
#
# Unless required by applicable law or agreed to in writing, software
# distributed under the License is distributed on an "AS IS" BASIS,
# WITHOUT WARRANTIES OR CONDITIONS OF ANY KIND, either express or implied.
# See the License for the specific language governing permissions and
# limitations under the License.
# ===============================================================================
# from pint import UnitRegistry
#
# ureg = UnitRegistry()
# Q_ = ureg.Quantity
from pychron.core.helpers.binpack import format_blob


def hardware_pkg(k):
    return 'pychron.hardware.{}'.format(k)


def gauge_pkg(k):
    return hardware_pkg('gauges.{}'.format(k))


HW_PACKAGE_MAP = {
    'CommandProcessor': 'pychron.messaging.command_processor',
    'RemoteCommandServer': 'pychron.messaging.remote_command_server',

    'DPi32TemperatureMonitor': hardware_pkg('temperature_monitor'),
    'SwitchController': hardware_pkg('actuators.switch_controller'),
    'DummyController': hardware_pkg('actuators.dummy_controller'),
    'AnalogPowerMeter': hardware_pkg('analog_power_meter'),
    'ADC': hardware_pkg('adc.adc_device'),
    'AgilentADC': hardware_pkg('adc.analog_digital_converter'),
    'Eurotherm': hardware_pkg('eurotherm'),
    'ThermoRack': hardware_pkg('thermorack'),

    'MicroIonController': gauge_pkg('granville_phillips.micro_ion_controller'),
    'PychronMicroIonController': gauge_pkg('granville_phillips.pychron_micro_ion_controller'),
    # QtegraMicroIonController is deprecated use QtegraGaugeController instead
    'QtegraMicroIonController': gauge_pkg('granville_phillips.pychron_micro_ion_controller'),
    'QtegraGaugeController': gauge_pkg('qtegra.qtegra_gauge_controller'),
    'MKSController': gauge_pkg('mks.controller'),
    'PfeifferMaxiGaugeController': gauge_pkg('pfeiffer.maxi_gauge_controller'),
    'XGS600GaugeController': gauge_pkg('varian.varian_gauge_controller'),

    'ArgusController': hardware_pkg('thermo_spectrometer_controller'),
    'HelixController': hardware_pkg('thermo_spectrometer_controller'),
    'FerrupsUPS': hardware_pkg('FerrupsUPS'),
    'QtegraDevice': hardware_pkg('qtegra_device'),
    'PidController': hardware_pkg('pid_controller'),
    'PychronLaser': hardware_pkg('pychron_laser'),
    'AgilentMultiplexer': hardware_pkg('agilent.agilent_multiplexer'),
    'Transducer': hardware_pkg('transducer'),
    'ApisController': hardware_pkg('apis_controller'),

    'Pneumatics': hardware_pkg('pneumatics'),
    'PychronPneumatics': hardware_pkg('pneumatics'),
    'PychronChiller': hardware_pkg('pychron_chiller'),

    'RemoteNewportMotionController': hardware_pkg('remote.newport_motion_controller'),

    'TempHumMicroServer': hardware_pkg('environmental_probe'),
    'AirTransducer': hardware_pkg('transducer'),
    'NMGRLMagnetDumper': 'pychron.furnace.magnet_dumper',
    'LamontFurnaceControl': hardware_pkg('labjack.ldeo_furnace'),

    'Model330TemperatureController': hardware_pkg('lakeshore.model330'),
    'Model335TemperatureController': hardware_pkg('lakeshore.model335'),
    'Model336TemperatureController': hardware_pkg('lakeshore.model336'),
    'MKSSRG': gauge_pkg('mks.srg'),

    'GenericDevice': hardware_pkg('generic_device'),
    'PLC2000Heater': hardware_pkg('heater'),
<<<<<<< HEAD
    'PLC2000GaugeController': gauge_pkg('plc2000.plc2000_gauge_controller')
=======
    'PLC2000GaugeController': gauge_pkg('plc2000'),
    'T4Actuator': hardware_pkg('actuators.t4_actuator'),
    'U3Actuator': hardware_pkg('actuators.u3_actuator'),
    'ProXRActuator': hardware_pkg('actuators.proxr_actuator'),
    'U3GaugeController': hardware_pkg('labjack.u3_gauge_controller'),
    'SPCIonPumpController': hardware_pkg('ionpump.spc_ion_pump_controller'),
>>>>>>> 4943eaae
}


def get_int(default=None):
    def dec(func):
        def wrapper(*args, **kw):
            t = func(*args, **kw)
            try:
                return int(t)
            except (TypeError, ValueError):
                return default

        return wrapper

    return dec


def get_float(default=None):
    def dec(func):
        def wrapper(*args, **kw):
            t = func(*args, **kw)
            try:
                return float(t)
            except (TypeError, ValueError):
                return default

        return wrapper

    return dec


def get_boolean(default=False):
    def dec(func):
        def wrapper(*args, **kw):
            t = func(*args, **kw)
            try:
                return bool(t)
            except (TypeError, ValueError):
                return default

        return wrapper

    return dec


def get_blob(default=b''):
    def dec(func):
        def wrapper(*args, **kw):
            t = func(*args, **kw)
            if t:
                try:
                    return format_blob(t)
                except BaseException:
                    return default
            else:
                return default

        return wrapper

    return dec<|MERGE_RESOLUTION|>--- conflicted
+++ resolved
@@ -78,16 +78,12 @@
 
     'GenericDevice': hardware_pkg('generic_device'),
     'PLC2000Heater': hardware_pkg('heater'),
-<<<<<<< HEAD
     'PLC2000GaugeController': gauge_pkg('plc2000.plc2000_gauge_controller')
-=======
-    'PLC2000GaugeController': gauge_pkg('plc2000'),
     'T4Actuator': hardware_pkg('actuators.t4_actuator'),
     'U3Actuator': hardware_pkg('actuators.u3_actuator'),
     'ProXRActuator': hardware_pkg('actuators.proxr_actuator'),
     'U3GaugeController': hardware_pkg('labjack.u3_gauge_controller'),
     'SPCIonPumpController': hardware_pkg('ionpump.spc_ion_pump_controller'),
->>>>>>> 4943eaae
 }
 
 
