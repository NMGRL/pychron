--- conflicted
+++ resolved
@@ -29,7 +29,6 @@
 
 
 HW_PACKAGE_MAP = {
-<<<<<<< HEAD
     'CommandProcessor': 'pychron.messaging.command_processor',
     'RemoteCommandServer': 'pychron.messaging.remote_command_server',
 
@@ -85,47 +84,6 @@
     'ProXRActuator': hardware_pkg('actuators.proxr_actuator'),
     'U3GaugeController': hardware_pkg('labjack.u3_gauge_controller'),
     'SPCIonPumpController': hardware_pkg('ionpump.spc_ion_pump_controller'),
-=======
-    "CommandProcessor": "pychron.messaging.command_processor",
-    "RemoteCommandServer": "pychron.messaging.remote_command_server",
-    "DPi32TemperatureMonitor": "pychron.hardware.temperature_monitor",
-    "SwitchController": "pychron.hardware.actuators.switch_controller",
-    "DummyController": "pychron.hardware.actuators.dummy_controller",
-    "AnalogPowerMeter": "pychron.hardware.analog_power_meter",
-    "ADC": "pychron.hardware.adc.adc_device",
-    "AgilentADC": "pychron.hardware.adc.analog_digital_converter",
-    "Eurotherm": "pychron.hardware.eurotherm",
-    "ThermoRack": "pychron.hardware.thermorack",
-    "MicroIonController": "pychron.hardware.gauges.granville_phillips.micro_ion_controller",
-    "PychronMicroIonController": "pychron.hardware.gauges.granville_phillips.pychron_micro_ion_controller",
-    # QtegraMicroIonController is deprecated use QtegraGaugeController instead
-    "QtegraMicroIonController": "pychron.hardware.gauges.granville_phillips.pychron_micro_ion_controller",
-    "QtegraGaugeController": "pychron.hardware.gauges.qtegra.qtegra_gauge_controller",
-    "MKSController": "pychron.hardware.gauges.mks.controller",
-    "PfeifferMaxiGaugeController": "pychron.hardware.gauges.pfeiffer.maxi_gauge_controller",
-    "XGS600GaugeController": "pychron.hardware.gauges.varian.varian_gauge_controller",
-    "ArgusController": "pychron.hardware.thermo_spectrometer_controller",
-    "HelixController": "pychron.hardware.thermo_spectrometer_controller",
-    "FerrupsUPS": "pychron.hardware.FerrupsUPS",
-    "QtegraDevice": "pychron.hardware.qtegra_device",
-    "PidController": "pychron.hardware.pid_controller",
-    "PychronLaser": "pychron.hardware.pychron_laser",
-    "AgilentMultiplexer": "pychron.hardware.agilent.agilent_multiplexer",
-    "Transducer": "pychron.hardware.transducer",
-    "ApisController": "pychron.hardware.apis_controller",
-    "Pneumatics": "pychron.hardware.pneumatics",
-    "PychronPneumatics": "pychron.hardware.pneumatics",
-    "PychronChiller": "pychron.hardware.pychron_chiller",
-    "RemoteNewportMotionController": "pychron.hardware.remote.newport_motion_controller",
-    "TempHumMicroServer": "pychron.hardware.environmental_probe",
-    "AirTransducer": "pychron.hardware.transducer",
-    "NMGRLMagnetDumper": "pychron.furnace.magnet_dumper",
-    "LamontFurnaceControl": "pychron.hardware.labjack.ldeo_furnace",
-    "Model335TemperatureController": "pychron.hardware.lakeshore.model335",
-    "Model336TemperatureController": "pychron.hardware.lakeshore.model336",
-    "MKSSRG": "pychron.hardware.gauges.mks.srg",
-    "GenericDevice": "pychron.hardware.generic_device",
->>>>>>> 2d070084
 }
 
 
@@ -157,7 +115,6 @@
     return dec
 
 
-<<<<<<< HEAD
 def get_boolean(default=False):
     def dec(func):
         def wrapper(*args, **kw):
@@ -172,10 +129,7 @@
     return dec
 
 
-def get_blob(default=b''):
-=======
 def get_blob(default=b""):
->>>>>>> 2d070084
     def dec(func):
         def wrapper(*args, **kw):
             t = func(*args, **kw)
