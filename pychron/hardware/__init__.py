--- conflicted
+++ resolved
@@ -85,11 +85,8 @@
     "WatlowEZZone": hardware_pkg("watlow.watlow_ezzone"),
     "LasconController": hardware_pkg("lascon_controller"),
     "IGC100GaugeController": gauge_pkg("igc100_gauge_controller"),
-<<<<<<< HEAD
     "SI9700Controller": hardware_pkg("si9700"),
-=======
     "KinesisMotionController": hardware_pkg("kinesis.kinesis_controller"),
->>>>>>> dde9fde4
 }
 
 
