# ===============================================================================
# Copyright 2023 Jake Ross
#
# Licensed under the Apache License, Version 2.0 (the "License");
# you may not use this file except in compliance with the License.
# You may obtain a copy of the License at
#
# http://www.apache.org/licenses/LICENSE-2.0
#
# Unless required by applicable law or agreed to in writing, software
# distributed under the License is distributed on an "AS IS" BASIS,
# WITHOUT WARRANTIES OR CONDITIONS OF ANY KIND, either express or implied.
# See the License for the specific language governing permissions and
# limitations under the License.
# ===============================================================================
import time

from pychron.hardware.core.core_device import CoreDevice


class LasconController(CoreDevice):
    def initialize(self, *args, **kw):
        self.communicator.write_terminator = "\r\n"
        self.communicator.read_terminator = "\r\n"
        self.debug(f'initialize response ={self.read()}')

        # login as master
        self.ask('SendPassword 3')
        return True
    
    def send_script(self, text, script_number, stop_on_completion):
        sleep = 0
        self.ask(f'PScriptStart {script_number}')
        for t in text.split('\n'):
            t = t.strip()
            if t:
                self.ask(f'PScriptAdd {t}')

                # calculate how long to wait
                t = t.lower()
                if t.startswith('wait'):
                    _, p, *_ = t.split(' ')
                    sleep +=int(p)/1000
                    

        end = 'STOP' if stop_on_completion else 'END'
        self.ask(f'PScriptAdd {end}')
        

        self.ask('PScriptEnd')
        return sleep

<<<<<<< HEAD

    def load_and_execute_script(self, text, stop_on_completion=True):
        # self.ask('GetRights')
        # self.ask('GetCoreStatus')

        # self.ask('GetStatus')
    
        script_number = 2
        sleep = self.send_script(text, script_number, stop_on_completion)
        
        
        # load
        self.ask(f'PScriptLoad {script_number}')
        self.ask(f'PScriptSet 1 {script_number}')
=======
    def load_and_execute_script(self, script_number, block=True):
        self.ask(f"PScriptLoad {script_number}")
        self.ask(f"PScriptSet {script_number}")
>>>>>>> 76a3988f

        # set this script to trigger via TCP
        self.ask(f'PScriptSelect 1 {script_number}')
        
    
        # start the process and process script.
        self.ask('ProcStart')
        
        #procstart triggers a few other messages 
        # while 1:
        #     time.sleep(0.5)
        #     resp = self.communicator.readline()
        #     if resp is None:
        #         break
        #     resp = resp.lower().strip()
        #     if resp.startswith('procstart'):
        #         self.debug('Process successfully started')
        #         break
        

<<<<<<< HEAD
        # pad sleep
        sleep *=1.25

        st = time.time()
        while 1:
            resp = self.ask('GetCoreStatus')
            if resp is not None:
                resp = resp.strip().lower()
                if resp=='getcorestatus 3 0 0 0':
                    self.debug('Process stopped')
=======
            while 1:
                resp = self.ask("PScriptGet")
                if resp == "0":
>>>>>>> 76a3988f
                    break

            if time.time()-st>sleep:
                self.debug('timeout')
                self.ask('ProcStop')
                break

            time.sleep(1)

    def set_settings(self, name):
        # self.ask('GetCoreStatus')
        # self.ask('SetCoreStatus 3')
        # self.ask('GetSetting')
        self.ask(f'SetSetting {name}')
        # self.ask('GetSetting')
        # self.ask('PScriptList')


    # def read_scripts(self):
    #     self.ask('PScriptList')
    #     self.ask('PScriptExists 2')

    # def load_and_execute_script(self, script_number, block=True):
    #     self.ask(f'PScriptLoad {script_number}')
    #     self.ask(f'PScriptSet {script_number}')

    #     if block:
    #         if isinstance(block, bool):
    #             block = 5

    #         while 1:
    #             resp = self.ask('PScriptGet')
    #             if resp == '0':
    #                 break
    #             time.sleep(block)


# ============= EOF =============================================<|MERGE_RESOLUTION|>--- conflicted
+++ resolved
@@ -50,8 +50,6 @@
         self.ask('PScriptEnd')
         return sleep
 
-<<<<<<< HEAD
-
     def load_and_execute_script(self, text, stop_on_completion=True):
         # self.ask('GetRights')
         # self.ask('GetCoreStatus')
@@ -65,11 +63,6 @@
         # load
         self.ask(f'PScriptLoad {script_number}')
         self.ask(f'PScriptSet 1 {script_number}')
-=======
-    def load_and_execute_script(self, script_number, block=True):
-        self.ask(f"PScriptLoad {script_number}")
-        self.ask(f"PScriptSet {script_number}")
->>>>>>> 76a3988f
 
         # set this script to trigger via TCP
         self.ask(f'PScriptSelect 1 {script_number}')
@@ -90,7 +83,6 @@
         #         break
         
 
-<<<<<<< HEAD
         # pad sleep
         sleep *=1.25
 
@@ -101,11 +93,6 @@
                 resp = resp.strip().lower()
                 if resp=='getcorestatus 3 0 0 0':
                     self.debug('Process stopped')
-=======
-            while 1:
-                resp = self.ask("PScriptGet")
-                if resp == "0":
->>>>>>> 76a3988f
                     break
 
             if time.time()-st>sleep:
