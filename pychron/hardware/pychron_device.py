# ===============================================================================
# Copyright 2014 Jake Ross
#
# Licensed under the Apache License, Version 2.0 (the "License");
# you may not use this file except in compliance with the License.
# You may obtain a copy of the License at
#
# http://www.apache.org/licenses/LICENSE-2.0
#
# Unless required by applicable law or agreed to in writing, software
# distributed under the License is distributed on an "AS IS" BASIS,
# WITHOUT WARRANTIES OR CONDITIONS OF ANY KIND, either express or implied.
# See the License for the specific language governing permissions and
# limitations under the License.
# ===============================================================================

# ============= enthought library imports =======================
from traits.api import CInt, Str, Bool

# ============= standard library imports ========================
# ============= local library imports  ==========================
from pychron.loggable import Loggable


class RemoteDeviceMixin(Loggable):
    communicator = None
    connected = False

    kind = Str
    message_frame = Str
    use_end = Bool
<<<<<<< HEAD
    timeout = CInt
=======
    write_terminator = chr(10)

>>>>>>> a5d46c75
    def open(self):
        return self.setup_communicator()

    def opened(self):
        pass

    def shutdown(self):
        if self.communicator:
            self.communicator.close()

    def setup_communicator(self):
        raise NotImplementedError

    def _ask(self, *args, **kw):
        if not self.communicator:
            self.setup_communicator()

        if self.communicator:
            return self.communicator.ask(*args, **kw)


class SerialDeviceMixin(RemoteDeviceMixin):
    port = Str
    baudrate = CInt
    parity = Str
    stopbits = Str
    read_delay = CInt


    def setup_communicator(self):
        from pychron.hardware.core.communicators.serial_communicator import SerialCommunicator
        self.communicator = ec = SerialCommunicator(port=self.port,
                                                    baudrate=self.baudrate,
                                                    read_delay=self.read_delay,
                                                    )
        ec.set_parity(self.parity)
        ec.set_stopbits(self.stopbits)
        r = ec.open(timeout=self.timeout)
        # if r:
        #     r = self.opened()
        #     self.connected = bool(r)

        return r


class EthernetDeviceMixin(RemoteDeviceMixin):
    port = CInt
    host = Str
    timeout = CInt

    def setup_communicator(self):
        from pychron.hardware.core.communicators.ethernet_communicator import EthernetCommunicator
        self.communicator = ec = EthernetCommunicator(host=self.host,
                                                      port=self.port,
                                                      kind=self.kind,
                                                      timeout=self.timeout,
                                                      use_end=self.use_end,
                                                      message_frame=self.message_frame,
                                                      write_terminator=self.write_terminator,
                                                      timeout=self.timeout)

        r = ec.open()
        # if r:
        #     r = self.opened()
        #     self.connected = bool(r)

        return r

# ============= EOF =============================================<|MERGE_RESOLUTION|>--- conflicted
+++ resolved
@@ -29,12 +29,9 @@
     kind = Str
     message_frame = Str
     use_end = Bool
-<<<<<<< HEAD
     timeout = CInt
-=======
     write_terminator = chr(10)
 
->>>>>>> a5d46c75
     def open(self):
         return self.setup_communicator()
 
