--- conflicted
+++ resolved
@@ -15,39 +15,35 @@
 # ===============================================================================
 
 import math
-
 # =============standard library imports ========================
 import os
 import time
 
 import six.moves.cPickle as pickle
-
 # =============enthought library imports=======================
 from traits.api import Enum, Instance
 
 # =============local library imports  ==========================
 from pychron.core.helpers.strtools import to_csv_str
 from pychron.hardware.core.data_helper import make_bitarray
-from pychron.hardware.motion_controller import (
-    MotionController,
-    TargetPositionError,
-    ZeroDisplacementException,
-)
+from pychron.hardware.motion_controller import MotionController, \
+    TargetPositionError, ZeroDisplacementException
 from .newport_axis import NewportAxis
 from .newport_group import NewportGroup
 from .newport_joystick import Joystick
 
-GROUP_MSG = """NEWPORT GROUP PARAMETERS NOT SPECIFIED. YOU WILL NOT BE ABLE
-TO PERFORM GROUPED MOVES I.E. LINEAR OR CIRCULAR"""
-
-JOYSTICK_MSG = """NEWPORT JOYSTICK PARAMETERS NOT SPECIFIED. YOU WILL NOT BE
-ABLE TO USE THE HARDWARE JOYSTICK"""
+GROUP_MSG = '''NEWPORT GROUP PARAMETERS NOT SPECIFIED. YOU WILL NOT BE ABLE
+TO PERFORM GROUPED MOVES I.E. LINEAR OR CIRCULAR'''
+
+JOYSTICK_MSG = '''NEWPORT JOYSTICK PARAMETERS NOT SPECIFIED. YOU WILL NOT BE
+ABLE TO USE THE HARDWARE JOYSTICK'''
 
 
 class NewportMotionController(MotionController):
-    """ """
-
-    mode = Enum("normal", "grouped")
+    """
+    """
+
+    mode = Enum('normal', 'grouped')
 
     groupobj = Instance(NewportGroup)
 
@@ -56,15 +52,11 @@
     use_hack_axis = True
 
     def initialize(self, *args, **kw):
-        """ """
+        """
+        """
 
         # try to get x position to test comms
         if super(NewportMotionController, self).initialize(*args, **kw):
-<<<<<<< HEAD
-            r = True if self.get_current_position("x") is not None else False
-
-=======
->>>>>>> faeb3ead
             # force group destruction
             self.destroy_group(force=True)
 
@@ -76,30 +68,25 @@
             return r
 
     def load_additional_args(self, config):
-        """ """
+        """
+        """
         self.axes_factory(config)
         config_path = self.configuration_dir_path
-        group = config.get("Optional", "group")
-        joystick = config.get("Optional", "joystick")
+        group = config.get('Optional', 'group')
+        joystick = config.get('Optional', 'joystick')
         if group:
-            self.load_optional_parameters(
-                config_path, "{}.cfg".format(group), "group", GROUP_MSG
-            )
+            self.load_optional_parameters(config_path, '{}.cfg'.format(group),
+                                          'group', GROUP_MSG)
         if joystick:
-            self.load_optional_parameters(
-                config_path, "{}.txt".format(joystick), "joystick", JOYSTICK_MSG
-            )
+            self.load_optional_parameters(config_path,
+                                          '{}.txt'.format(joystick),
+                                          'joystick', JOYSTICK_MSG)
 
         # the esp 300 doesnt like grouped commands
         # ie 1PA1.0;2PA1.0
-        self.set_attribute(
-            config,
-            "group_commands",
-            "General",
-            "group_commands",
-            cast="boolean",
-            optional=True,
-        )
+        self.set_attribute(config, 'group_commands', 'General',
+                           'group_commands',
+                           cast='boolean', optional=True)
 
         # set the drive calibration values
 
@@ -108,8 +95,8 @@
     def load_optional_parameters(self, base, path, paramname, warning):
         p = os.path.join(base, path)
         if os.path.isfile(p):
-            with open(p, "r") as f:
-                func = getattr(self, "load_{}_parameters".format(paramname))
+            with open(p, 'r') as f:
+                func = getattr(self, 'load_{}_parameters'.format(paramname))
                 func(f, p)
         else:
             self.warning(warning)
@@ -125,15 +112,16 @@
         self.groupobj.load(p)
 
     def load_commands_from_file(self, p):
-        with open(p, "r") as f:
+        with open(p, 'r') as f:
             for line in f:
                 line = line[:-1]
                 if line:
-                    if line[0] != "#":
+                    if line[0] != '#':
                         self.ask(line)
 
     def save_axes_parameters(self, axis=None):
-        """ """
+        """
+        """
         if axis is None:
             axes = self.axes.values()
         else:
@@ -142,20 +130,60 @@
         for a in axes:
             a.save()
 
-        com = "SM"
+        com = 'SM'
         return self.tell(com)
 
     def enable_joystick(self):
-        """ """
+        """
+        """
         self.joystick.enable()
 
     def disable_joystick(self):
-        """ """
+        """
+        """
         self.joystick.disable_laser()
 
     def xy_swapped(self):
-        if "x" in self.axes:
-            return self.axes["x"].id == 2
+        if 'x' in self.axes:
+            return self.axes['x'].id == 2
+
+    def get_current_xy(self):
+        # x, y = None, None
+        # if self.mode == 'grouped':
+        #     f = self.ask('{}HP'.format(self.groupobj.id), verbose=True)
+        #     # cmd = '{}TP?;{}TP?'.format(self.axes['x'].id, self.axes['y'].id)
+        #     # f = self.ask(cmd, verbose=True)
+        #     # args = f.split(',')[:2]
+        #     try:
+        #         f = f.strip()
+        #         args = f.split('\n')
+        #         x, y = map(float, map(str.strip, args))
+        #
+        #         ax = self.axes['x']
+        #         x = self._sign_correct(x, 'x', ratio=False) / ax.drive_ratio
+        #
+        #         ax = self.axes['y']
+        #         y = self._sign_correct(y, 'y', ratio=False) / ax.drive_ratio
+        #     except BaseException, e:
+        #         # import traceback
+        #         # traceback.print_exc()
+        #         self.warning('get_current_xy failed. {}'.format(e))
+        #         x = self.get_current_position('x')
+        #         y = self.get_current_position('y')
+        #
+        # else:
+        x = self.get_current_position('x')
+        y = self.get_current_position('y')
+        if x is None or y is None:
+            return
+
+        return x, y
+
+        # cmd = '{}TP?;{}TP?'.format(self.axes['x'].id, self.axes['y'].id)
+        # # cmd = self._build_query('TP')
+        # f = self.ask(cmd, verbose=True)
+
+        # args = f.split(',')[:2]
 
     def get_current_position(self, aid, verbose=False):
         if isinstance(aid, str):
@@ -169,16 +197,11 @@
             ax = self._get_axis_by_id(aid)
             axis = ax.name
 
-<<<<<<< HEAD
-        cmd = self._build_query("TP", xx=aid)
-        f = self.ask(cmd, verbose=False)
-=======
         cmd = self._build_query('TP', xx=aid)
         f = self.ask(cmd, verbose=verbose)
->>>>>>> faeb3ead
-
-        aname = "_{}_position".format(axis)
-        if f != "simulation" and f is not None:
+
+        aname = '_{}_position'.format(axis)
+        if f != 'simulation' and f is not None:
             try:
                 f = float(f)
 
@@ -199,46 +222,44 @@
         v1 = self.parent.canvas.map_data((0, 0))
         v2 = self.parent.canvas.map_data((distance, distance))
 
-        if ax_key == "y":
+        if ax_key == 'y':
             v = (v2[1] - v1[1]) * direction  # * ax.sign  # + self._y_position
 
         else:
             v = (v2[0] - v1[0]) * direction  # * ax.sign  # + self._x_position
 
-        self.single_axis_move(
-            ax_key, v, block=False, mode="relative", verbose=False, update=True
-        )
-
-    def multiple_point_move(self, points, nominal_displacement=0.5, velocity=None):
+        self.single_axis_move(ax_key, v, block=False, mode='relative',
+                              verbose=False,
+                              update=True)
+
+    def multiple_point_move(self, points, nominal_displacement=0.5,
+                            velocity=None):
         gid = self.groupobj.id
         self.timer = self.timer_factory()
         # use a nominal displacement to set the motion params
-        self.configure_group(True, displacement=nominal_displacement, velocity=velocity)
+        self.configure_group(True, displacement=nominal_displacement,
+                             velocity=velocity)
 
         # is this command necessary or is it
-        cmd = self._build_command("HQ", xx=self.groupobj.id, nn=10)
+        cmd = self._build_command('HQ', xx=self.groupobj.id, nn=10)
         self.tell(cmd, verbose=True)
 
         avaliable_spaces = 10
         while 1:
             # issue the first 10 points and wait
-            cmd = ";".join(
-                [
-                    self._build_command(
-                        "HL",
-                        xx=gid,
-                        nn="{:0.5f},{:0.5f}".format(
-                            self._sign_correct(x, "x"), self._sign_correct(y, "y")
-                        ),
-                    )
-                    for x, y in points[:avaliable_spaces]
-                ]
-            )
+            cmd = ';'.join([self._build_command('HL', xx=gid,
+                                                nn='{:0.5f},{:0.5f}'.format(
+                                                    self._sign_correct(x,
+                                                                       'x'),
+                                                    self._sign_correct(y,
+                                                                       'y')))
+                            for x, y in points[:avaliable_spaces]
+                            ])
             self.tell(cmd, verbose=True)
 
             waiting = True
             resp = 0
-            cmd = self._build_query("HQ", xx=gid)
+            cmd = self._build_query('HQ', xx=gid)
             while waiting and not self.simulation:
                 # wait until the via point buffer is empty
                 # e.i HQ?=10 10 via point spaces available in buffer
@@ -257,38 +278,19 @@
 
     def linear_move(self, x, y, raise_zero_displacement=False, source=None, **kw):
         if source is not None:
-            self.debug("linear move source ={}".format(source))
+            self.debug('linear move source ={}'.format(source))
 
         # calc the displacement
         dx = self._x_position - x
         dy = self._y_position - y
 
         d = math.sqrt(math.pow(dx, 2) + math.pow(dy, 2))
-        self.debug("dx={}, dy={}, d={}".format(dx, dy, d))
+        self.debug('dx={}, dy={}, d={}'.format(dx, dy, d))
         if d < 0.0001:
             if raise_zero_displacement:
                 raise ZeroDisplacementException()
             return
 
-<<<<<<< HEAD
-        tol = 0.033
-
-        if abs(dx) < tol:
-            if "grouped_move" in kw:
-                kw.pop("grouped_move")
-
-            self.info("x displacement {} doing a hack axis move".format(dx))
-            self.single_axis_move("y", y, **kw)
-            # self._y_position = y
-            return
-        if abs(dy) < tol:
-            if "grouped_move" in kw:
-                kw.pop("grouped_move")
-            self.info("y displacement {} doing a hack axis move".format(dy))
-            self.single_axis_move("x", x, **kw)
-            # self._x_position = x
-            return
-=======
         # tol = 0.033
         if self.use_hack_axis:
             tol = 0.001
@@ -307,85 +309,66 @@
                 self.single_axis_move('x', x, **kw)
                 # self._x_position = x
                 return
->>>>>>> faeb3ead
-
-        errx = self._validate(x, "x", cur=self._x_position)
-        erry = self._validate(y, "y", cur=self._y_position)
+
+        errx = self._validate(x, 'x', cur=self._x_position)
+        erry = self._validate(y, 'y', cur=self._y_position)
         if errx is None or erry is None:
-            return "invalid position {},{}".format(x, y)
+            return 'invalid position {},{}'.format(x, y)
 
         # tol = 0.0001  # should be set to the motion controllers resolution
         # if d > tol:
-        kw["displacement"] = d
+        kw['displacement'] = d
         self.parent.canvas.set_desired_position(x, y)
         self._x_position = x
         self._y_position = y
 
-        self.debug("doing linear move")
+        self.debug('doing linear move')
         # self.timer = self.timer_factory()
         self._linear_move(dict(x=x, y=y), **kw)
         # else:
         #     self.info('displacement of move too small {} < {}'.format(d, tol))
         #     raise ZeroDisplacementException()
 
-<<<<<<< HEAD
-    def single_axis_move(
-        self,
-        key,
-        value,
-        block=False,
-        mode="absolute",
-        velocity=None,
-        velocity_scalar=None,
-        update=250,
-        immediate=False,
-        **kw
-    ):
-=======
     def single_axis_move(self, key, value, block=False, mode='absolute',
                          velocity=None,
                          velocity_scalar=None,
                          update=25,
                          immediate=False, **kw):
->>>>>>> faeb3ead
         args = (key, value, block, mode, velocity, velocity_scalar, update, kw)
         if block or immediate:
             self._single_axis_move(*args)
         else:
-            self.debug("add {} to consume queue".format(args))
+            self.debug('add {} to consume queue'.format(args))
             self.add_consumable((self._single_axis_move, args))
 
     def multiple_axis_move(self, axes_list, block=False):
         """
-        block - wait for move to complete before returning control
+            block - wait for move to complete before returning control
         """
         self.configure_group(False)
 
-        cmd = ";".join(
-            [
-                "{}PA{:0.3f}".format(ax, val)
-                #                                  self._sign_correct(val,
-                #                                                    self._get_axis_by_id(ax).name))
-                for ax, val in axes_list
-            ]
-        )
+        cmd = ';'.join(['{}PA{:0.3f}'.format(ax, val)
+                        #                                  self._sign_correct(val,
+                        #                                                    self._get_axis_by_id(ax).name))
+
+                        for ax, val in axes_list])
 
         self._axis_move(cmd, block=block)
 
     def arc_move(self, cx, cy, angle, block=True, sign_correct=True):
         """
-        the radius of the resultant arc is
-        the distance from the center to the current point
+            the radius of the resultant arc is
+            the distance from the center to the current point
 
         """
         self.configure_group(True)
 
-        if self.mode == "group":
+        if self.mode == 'group':
             if sign_correct:
-                cx = self._sign_correct(cx, "x")
-                cy = self._sign_correct(cy, "y")
-
-            cmd = "1HC{:0.3f,:0.3f,:0.3f}".format(cx, cy, angle)
+                cx = self._sign_correct(cx, 'x')
+                cy = self._sign_correct(cy, 'y')
+
+            cmd = '1HC{:0.3f,:0.3f,:0.3f}'.format(cx, cy, angle)
             self.tell(cmd)
 
         if block:
@@ -393,9 +376,9 @@
 
     def get_load_position(self):
 
-        x = self.axes["x"].loadposition
-        y = self.axes["y"].loadposition
-        z = self.axes["z"].loadposition
+        x = self.axes['x'].loadposition
+        y = self.axes['y'].loadposition
+        z = self.axes['z'].loadposition
         return x, y, z
 
     def home(self, axes, search_mode=4, block=True):
@@ -420,21 +403,11 @@
         #        cmd = ';'.join(['{}OR{{}}'.format(k.id) for k in self.axes.itervalues()])
         # if all:
         #            cmd = ';'.join(['{}OR{{}}'.format(k.id) for k in self.axes.itervalues()])
-<<<<<<< HEAD
-        cmd = ";".join(
-            [
-                self._build_command("OR", a.id, nn=a._home_search_mode)
-                for a in self.axes.values()
-                if a.name in axes
-            ]
-        )
-=======
 
         axis_objs = [a for a in self.axes.values() if a.name in axes]
 
         cmd = ';'.join([self._build_command('OR', a.id,
                                             nn=search_mode) for a in axis_objs])
->>>>>>> faeb3ead
         # force z axis home positive
         # cmd = '1OR{};2OR{};3OR{}' .format(search_mode, search_mode, 3)
         #        cmd = cmd.format(*[search_mode if v.id != 3 else 3 for k, v in self.axes.iteritems()])
@@ -460,7 +433,7 @@
         if self.group_commands:
             self.tell(cmd)
         else:
-            for c in cmd.split(";"):
+            for c in cmd.split(';'):
                 self.tell(c)
 
         if block:
@@ -470,15 +443,15 @@
         self._homing = False
 
     def block_group(self, n=10):
-        cmd = "1HQ%i" % n
+        cmd = '1HQ%i' % n
         self.tell(cmd)
 
         while self.group_moving() and not self.simulation:
             time.sleep(0.1)
 
     def group_moving(self):
-        cmd = self._build_query("HS", xx=self.groupobj.id)
-        m = True if self.ask(cmd) == "0" else False
+        cmd = self._build_query('HS', xx=self.groupobj.id)
+        m = True if self.ask(cmd) == '0' else False
         return m
 
     def stop(self, ax_key=None, verbose=False):
@@ -490,28 +463,29 @@
             self.timer.stop()
             self.timer.wait_for_completion()
 
-        if self.mode == "grouped":
+        if self.mode == 'grouped':
             # check group is moving
-            cmd = "1HS"
+            cmd = '1HS'
             while self.group_moving() and not self.simulation:
                 self.tell(cmd, verbose=verbose)
                 time.sleep(0.35)
         else:
             if isinstance(ax_key, str):
-                cmd = self._build_command("ST", xx=self.axes[ax_key].id)
+                cmd = self._build_command('ST', xx=self.axes[ax_key].id)
             else:
-                cmd = "ST"
+                cmd = 'ST'
             self.tell(cmd, verbose=verbose)
 
     def destroy_group(self, force=False, mode=1):
-        """ """
-        if self.mode == "grouped" or force:
-            self.info("destroying group")
-            com = "1HX"
+        """
+        """
+        if self.mode == 'grouped' or force:
+            self.info('destroying group')
+            com = '1HX'
             self.tell(com)
 
         self.set_trajectory_mode(mode)
-        self.mode = "normal"
+        self.mode = 'normal'
 
         self.read_error()
 
@@ -524,26 +498,23 @@
         for k in kw:
             if k in self.axes:
                 aid = self.axes[k].id
-                cmd.append(self._build_command("SH", xx=aid, nn=kw[k]))
-
-<<<<<<< HEAD
-        self.tell(";".join(cmd))
-=======
+                cmd.append(self._build_command('SH', xx=aid, nn=kw[k]))
+
         self.tell(';'.join(cmd))
         self.read_error()
->>>>>>> faeb3ead
 
     def define_home(self, axis=None):
-        """ """
+        """
+        """
         if axis is not None:
             aid = self.axes[axis].id
-            cmd = self._build_command("DH", xx=aid, nn=0)
+            cmd = self._build_command('DH', xx=aid, nn=0)
         else:
             cmd = []
-            for k in ["x", "y"]:
+            for k in ['x', 'y']:
                 aid = self.axes[k].id
-                cmd.append(self._build_command("DH", xx=aid, nn=0))
-            cmd = ";".join(cmd)
+                cmd.append(self._build_command('DH', xx=aid, nn=0))
+            cmd = ';'.join(cmd)
 
         self.tell(cmd)
 
@@ -555,14 +526,14 @@
 
     def set_trajectory_mode(self, mode):
         """
-        modes see ESP301 manual page 3-137
-
-        1. trapezoidal
-        2. s-curve
-        3. jog mode
-        4. slave to master's desired position (trajectory)
-        5. slave to master's actual position (feedback)
-        6. slave to master's actual velocity for jogging
+            modes see ESP301 manual page 3-137
+
+            1. trapezoidal
+            2. s-curve
+            3. jog mode
+            4. slave to master's desired position (trajectory)
+            5. slave to master's actual position (feedback)
+            6. slave to master's actual velocity for jogging
         """
         if mode is self._trajectory_mode:
             return
@@ -570,43 +541,25 @@
         self._trajectory_mode = mode
         coms = []
         for k in self.axes:
-            coms.append(self._build_command("TJ", xx=self.axes[k].id, nn=mode))
+            coms.append(self._build_command('TJ', xx=self.axes[k].id, nn=mode))
 
         if self.group_commands:
-            com = ";".join(coms)
+            com = ';'.join(coms)
             self.tell(com)
         else:
             for c in coms:
                 self.tell(c)
 
     def read_assigned_groups(self):
-        com = "HB"
+        com = 'HB'
         r = self.ask(com)
-        if not r or r == "simulation":
+        if not r or r == 'simulation':
             r = []
 
         return r
 
     def read_error(self, read_all=True):
         error = None
-<<<<<<< HEAD
-        #        cmd = 'TB?'
-        cmd = self._build_query("TB")
-        r = self.ask(cmd)
-        if r is not None and r != "simulation":
-            eargs = r.split(",")
-            try:
-                error_code = int(eargs[0])
-                #                error_msg = eargs[-1]
-                if error_code == 0:
-                    error = None
-                else:
-                    error = error_code
-                    self.warning("Newport Motion Controller:{} {}".format(self.name, r))
-                    #                    gWarningDisplay.add_text('%s - %s' % (self.name, error_msg))
-            except:
-                pass
-=======
         cmd = self._build_query('TB')
 
         n = 10 if read_all else 1
@@ -631,12 +584,10 @@
                     pass
         if has_error:
             self.debug('---------------------------------')
->>>>>>> faeb3ead
         return error
 
-    def set_group_motion_parameters(
-        self, acceleration=None, deceleration=None, velocity=None
-    ):
+    def set_group_motion_parameters(self, acceleration=None, deceleration=None,
+                                    velocity=None):
         if self.groupobj is not None:
             if acceleration is not None:
                 self.groupobj.acceleration = acceleration
@@ -645,20 +596,14 @@
             if velocity is not None:
                 self.groupobj.velocity = velocity
 
-    def configure_group(
-        self,
-        group,
-        displacement=None,
-        velocity=None,
-        velocity_scalar=None,
-        force=False,
-        **kw
-    ):
-        self.debug("configuring group")
+    def configure_group(self, group, displacement=None, velocity=None,
+                        velocity_scalar=None,
+                        force=False, **kw):
+        self.debug('configuring group')
         gobj = self.groupobj
         if not gobj and group:
-            self.logger.warn("GROUPED MOVE NOT ENABLED")
-            self.mode = "normal"
+            self.logger.warn('GROUPED MOVE NOT ENABLED')
+            self.mode = 'normal'
             return False
 
         if group:
@@ -670,9 +615,10 @@
                 gobj.velocity = v
                 change = True
             else:
-                change = self._check_motion_parameters(displacement, gobj, force=force)
-
-        if self.mode == "grouped":
+                change = self._check_motion_parameters(displacement, gobj,
+                                                       force=force)
+
+        if self.mode == 'grouped':
             if not group:
                 self.destroy_group()
             elif change:  # the group needs a motion parameter change
@@ -688,8 +634,7 @@
     def at_velocity(self, axkey, event, tol=0.25):
         if not self.simulation:
             desired_velocity = float(
-                self.ask(self._build_query("VA", xx=self.axes[axkey].id))
-            )
+                self.ask(self._build_query('VA', xx=self.axes[axkey].id)))
             av = self.read_actual_velocity(axkey)
             while av is not None and abs(abs(av) - desired_velocity) > tol:
                 av = self.read_actual_velocity(axkey)
@@ -706,39 +651,25 @@
     def read_actual_velocity(self, axkey):
         ax = self.axes[axkey]
         #        self._build_command('TV', xx = ax.id, nn = '?')
-        cmd = self._build_query("TV", xx=ax.id)
+        cmd = self._build_query('TV', xx=ax.id)
         v = self.ask(cmd, verbose=False)
         if v is not None:
             return float(v)
 
     def set_single_axis_motion_parameters(self, axis=None, pdict=None):
-        pmap = dict(velocity="VA", acceleration="AC", deceleration="AG")
+        pmap = dict(velocity='VA',
+                    acceleration='AC',
+                    deceleration='AG')
 
         if pdict:
-            axis = self.axes[pdict["key"]]
+            axis = self.axes[pdict['key']]
             cmds = []
             for k in pdict.keys():
-                if k is not "key":
-                    cmds.append("{}{}{}".format(axis.id, pmap[k], pdict[k]))
-
-            cmd = ";".join(cmds)
-        else:
-<<<<<<< HEAD
-            param_coms = [
-                ("VA", "velocity"),
-                ("AC", "acceleration"),
-                ("AG", "deceleration"),
-            ]
-            pdict = dict(
-                velocity=axis.velocity,
-                acceleration=axis.acceleration,
-                deceleration=axis.deceleration,
-            )
-
-            cmd = ";".join(
-                ["{:n}{}{{{}:0.2f}}".format(*(axis.id,) + p) for p in param_coms]
-            )
-=======
+                if k is not 'key':
+                    cmds.append('{}{}{}'.format(axis.id, pmap[k], pdict[k]))
+
+            cmd = ';'.join(cmds)
+        else:
             param_coms = [('VA', 'velocity'),
                           ('AC', 'acceleration'),
                           ('AG', 'deceleration')]
@@ -748,7 +679,6 @@
 
             cmd = ';'.join(['{:n}{}{{{}:0.2f}}'.format(*(axis.id,) + p) for p in
                             param_coms])
->>>>>>> faeb3ead
 
             # ex cmd
             # 1VA1.00;1AC2.00;1AG2.00
@@ -757,26 +687,26 @@
         if self.group_commands:
             self.tell(cmd)
         else:
-            for c in cmd.split(";"):
+            for c in cmd.split(';'):
                 self.tell(c)
                 time.sleep(0.1)
 
     def _set_axis_grouping(self, new_group=True):
         # check group_parameters are acceptable
         if new_group:
-            msg = "setting new group"
+            msg = 'setting new group'
             self.set_trajectory_mode(1)
 
         else:
-            msg = "changing group parameters"
+            msg = 'changing group parameters'
         self.info(msg)
-        self.mode = "grouped"
+        self.mode = 'grouped'
 
         cmd = self.groupobj.build_command(new_group)
         if self.group_commands:
             self.tell(cmd)
         else:
-            for c in cmd.split(";"):
+            for c in cmd.split(';'):
                 self.tell(c)
                 time.sleep(0.1)
                 # self.read_error()
@@ -785,13 +715,13 @@
 
     def _single_axis_move(self, *args):
         key, value, block, mode, velocity, velocity_scalar, update, kw = args
-        self.debug("single axis move {}".format(args))
+        self.debug('single axis move {}'.format(args))
         x = None
         y = None
         try:
             ax = self.axes[key]
         except KeyError:
-            self.debug("No axes key. {} keys={}".format(key, list(self.axes.keys())))
+            self.debug('No axes key. {} keys={}'.format(key, list(self.axes.keys())))
             return
 
         aid = ax.id
@@ -799,17 +729,17 @@
             if aid in [int(a) for a in self.groupobj.axes]:
                 self.destroy_group()
 
-        if mode == "absolute":
-            cmd = "PA"
-        else:
-            cmd = "PR"
-        nn = "{:0.5f}".format(self._sign_correct(value, key) * ax.drive_ratio)
+        if mode == 'absolute':
+            cmd = 'PA'
+        else:
+            cmd = 'PR'
+        nn = '{:0.5f}'.format(self._sign_correct(value, key) * ax.drive_ratio)
         cmd = self._build_command(cmd, xx=aid, nn=nn)
-        self.debug("command {}".format(cmd))
+        self.debug('command {}'.format(cmd))
         func = None
 
-        if key != "z":
-            if key == "x":
+        if key != 'z':
+            if key == 'x':
                 x = value
                 y = self._y_position
                 o = self._x_position
@@ -821,12 +751,13 @@
             if self._validate(value, key, cur=o) is None:
                 value = float(value)
                 if abs(value - o) <= 0.001:
-                    return "At desired position. cur={} desired={}".format(o, value)
-                return "invalid position {}".format(value)
-            if mode == "absolute":
+                    return 'At desired position. cur={} desired={}'.format(o,
+                                                                           value)
+                return 'invalid position {}'.format(value)
+            if mode == 'absolute':
                 self.parent.canvas.set_desired_position(x, y)
-                dx = self._x_position - self._sign_correct(x, "x")
-                dy = self._y_position - self._sign_correct(y, "y")
+                dx = self._x_position - self._sign_correct(x, 'x')
+                dy = self._y_position - self._sign_correct(y, 'y')
             else:
                 dx, dy = x, y
 
@@ -847,70 +778,54 @@
             block = key
 
         if not update:
-            if mode == "absolute":
+            if mode == 'absolute':
                 if x is not None and y is not None:
                     self.parent.canvas.set_stage_position(x, y)
                 else:
                     self._z_position = value
                     self.z_progress = value
 
-        self.debug("command={} block={}. kw={}".format(cmd, block, kw))
+        self.debug('command={} block={}. kw={}'.format(cmd, block, kw))
 
         # setattr(self, '_{}_position'.format(key), value)
         self._axis_move(cmd, block=block, update=(func, update), **kw)
 
     def _check_motion_parameters(self, displacement, obj, force=False):
-        self.debug("checking motion parameters")
+        self.debug('checking motion parameters')
         if displacement <= 0:
             return
         if obj.calculate_parameters:
-            change, nv, ac, dc = self.motion_profiler.check_motion(
-                displacement, obj, force=force
-            )
-            self.debug("calculated {} {} {} {}".format(change, nv, ac, dc))
+            change, nv, ac, dc = self.motion_profiler.check_motion(displacement,
+                                                                   obj,
+                                                                   force=force)
+            self.debug('calculated {} {} {} {}'.format(change, nv, ac, dc))
             if change:
-                obj.trait_set(
-                    acceleration=ac,
-                    deceleration=dc,
-                    velocity=nv,
-                    trait_change_notify=False,
-                )
-        else:
-            change = (
-                obj.machine_acceleration != obj.acceleration
-                or obj.machine_deceleration != obj.deceleration
-                or obj.machine_velocity != obj.velocity
-            )
+                obj.trait_set(acceleration=ac,
+                              deceleration=dc,
+                              velocity=nv,
+                              trait_change_notify=False)
+        else:
+            change = (obj.machine_acceleration != obj.acceleration or
+                      obj.machine_deceleration != obj.deceleration or
+                      obj.machine_velocity != obj.velocity)
         return change
 
     def _get_axis_by_id(self, aid):
-        """ """
+        """
+        """
         for k in self.axes:
             a = self.axes[k]
             if a.id == aid:
                 return a
 
-<<<<<<< HEAD
-    def _linear_move(
-        self,
-        kwargs,
-        block=False,
-        grouped_move=True,
-        sign_correct=True,
-        start_timer=False,
-        **kw
-    ):
-        """ """
-=======
     def _linear_move(self, kwargs, block=False, grouped_move=True,
                      sign_correct=True, start_timer=False, rflag=0, **kw):
         """
         """
->>>>>>> faeb3ead
 
         self.configure_group(grouped_move, **kw)
-        self.debug("group configured")
-        target_x, target_y = kwargs["x"], kwargs["y"]
+        self.debug('group configured')
+        target_x, target_y = kwargs['x'], kwargs['y']
         for k in kwargs:
             key = k[0]
             if sign_correct:
@@ -918,25 +833,16 @@
                 val = self._sign_correct(kwargs[k], key, ratio=True)
                 kwargs[k] = val
 
-        if self.mode == "grouped":
+        if self.mode == 'grouped':
 
             gid = self.groupobj.id
-<<<<<<< HEAD
-            st = "{:n}HL{x:0.5f},{y:0.5f}".format(gid, **kwargs)
-            #            this switch is accomplished by the group_parameter axes orer
-            #            axes=2,1
-            #            if self.axes['x'].id == 2:
-            #                st = '{:n}HL{y:0.3f},{x:0.3f}'.format(id, **kwargs)
-=======
             st = '{:n}HL{x:0.5f},{y:0.5f}'.format(gid, **kwargs)
->>>>>>> faeb3ead
 
             self.tell(st, verbose=True)
         else:
 
-            self.multiple_axis_move(
-                [(self.axes["y"].id, kwargs["y"]), (self.axes["x"].id, kwargs["x"])]
-            )
+            self.multiple_axis_move([(self.axes['y'].id, kwargs['y']),
+                                     (self.axes['x'].id, kwargs['x'])])
 
         error_code = self.read_error()
         self.debug('error code={}'.format(error_code))
@@ -951,34 +857,15 @@
 
             if block:
 
-<<<<<<< HEAD
-            self.info("moving to {x:0.5f},{y:0.5f}".format(**kwargs))
-            self._block()
-            self.info("move to {x:0.5f},{y:0.5f} complete".format(**kwargs))
-            self.update_axes()
-=======
                 self.info('moving to {x:0.5f},{y:0.5f}'.format(**kwargs))
                 self._block()
                 self.info('move to {x:0.5f},{y:0.5f} complete'.format(**kwargs))
                 self.update_axes()
->>>>>>> faeb3ead
 
                 if not self._stopped:
                     tol = 0.1
                     x, y = self._x_position, self._y_position
 
-<<<<<<< HEAD
-                if abs(x - target_x) > tol or abs(y - target_y) > tol:
-                    self.warning(
-                        "TargetPosition warning:  "
-                        "current={},{}  target={},{}".format(x, y, target_x, target_y)
-                    )
-                    tol = 0.5
-                    if abs(x - target_x) > tol or abs(y - target_y) > tol:
-                        raise TargetPositionError(x, y, target_x, target_y)
-            else:
-                self.debug("motion stopped. not checking for TargetPositionError")
-=======
                     if abs(x - target_x) > tol or abs(y - target_y) > tol:
                         self.warning('TargetPosition warning:  '
                                      'current={},{}  target={},{}'.format(x, y, target_x, target_y))
@@ -989,17 +876,17 @@
                             raise TargetPositionError(x, y, target_x, target_y)
                 else:
                     self.debug('motion stopped. not checking for TargetPositionError')
->>>>>>> faeb3ead
 
     def start_timer(self):
         self.timer = self.timer_factory()
 
     def _axis_move(self, com, block=False, update=None, verbose=True, **kw):
-        """ """
+        """
+        """
         if self.group_commands:
             self.tell(com, verbose=verbose)
         else:
-            for c in com.split(";"):
+            for c in com.split(';'):
                 self.tell(c)
                 time.sleep(0.1)
 
@@ -1009,20 +896,20 @@
                 self.timer = self.timer_factory(func=func, period=update)
 
         if block:
-            self.debug("blocking {}".format(block))
+            self.debug('blocking {}'.format(block))
             self._block(axis=block)
         self.parent.canvas.clear_desired_position()
 
     def _moving(self, axis=None, verbose=False):
         """
-        use TX to read the controllers state.
-        see manual 3-141
-        return value of P==0101000
-                  bits     7654321
-        7,6,5=reserved
-        4=trajectory executing yes=1
-
-        return True if moving
+            use TX to read the controllers state.
+            see manual 3-141
+            return value of P==0101000
+                      bits     7654321
+            7,6,5=reserved
+            4=trajectory executing yes=1
+
+            return True if moving
 
         """
         moving = False
@@ -1030,30 +917,16 @@
             if isinstance(axis, str):
                 axis = self.axes[axis].id
 
-            if self.mode == "grouped":
+            if self.mode == 'grouped':
                 return self.group_moving()
             else:
-<<<<<<< HEAD
-                r = self.repeat_command(
-                    ("MD?", axis), 5, check_type=int, verbose=verbose
-                )
-                if r is not None:
-=======
                 r = self.repeat_command(('MD?', axis), 5, check_type=int,
                                         verbose=verbose)
                 if r is not None and r != '':
->>>>>>> faeb3ead
                     # stage is moving if r==0
                     moving = not int(r)
 
         elif not self.simulation:
-<<<<<<< HEAD
-            r = self.repeat_command("TX", 5, check_type=str, verbose=verbose)
-            if r is not None and len(r) > 0:
-                controller_state = ord(r[0])
-                cs = make_bitarray(controller_state, width=8)
-                moving = cs[3] == "1"
-=======
             # r = self.repeat_command('TX', 5, check_type=str, verbose=verbose)
             r = self.repeat_command('TS', 5, check_type=str, verbose=verbose)
             if r is not None and len(r) > 0:
@@ -1061,31 +934,20 @@
                 cs = make_bitarray(controller_state, width=8)[::-1]
                 self.debug('r={} cs={}'.format(r, cs))
                 moving = any(cs[i] == '1' for i in (0, 1, 2))
->>>>>>> faeb3ead
         else:
             time.sleep(0.5)
 
         return moving
 
     def _build_command(self, command, xx=None, nn=None):
-        """ """
+        """
+        """
         if isinstance(nn, list):
             nn = to_csv_str(nn)
 
-<<<<<<< HEAD
-        cmd = "{}"
-        args = (command,)
-        if xx is not None:
-            cmd += "{}"
-            args = (xx, command)
-        if nn is not None:
-            cmd += "{}"
-            args = (xx, command, nn)
-=======
         args = (command,)
         if xx is not None:
             args = (xx, command)
->>>>>>> faeb3ead
 
         if nn is not None:
             args += (nn,)
@@ -1102,20 +964,16 @@
         #
         # return cmd.format(*args)
 
-<<<<<<< HEAD
-    def _build_query(self, command, xx=" "):
-        return self._build_command(command, xx=xx, nn="?")
-=======
     def _build_query(self, command, xx=None):
         return self._build_command(command, xx=xx, nn='?')
->>>>>>> faeb3ead
 
     def _axis_factory(self, path, **kw):
-        na = NewportAxis(parent=self, **kw)
+        na = NewportAxis(parent=self,
+                         **kw)
 
         p = na.load(path)
         if p:
-            with open(p, "r") as f:
+            with open(p, 'r') as f:
                 na = pickle.load(f)
                 na.parent = self
                 na.loaded = True
@@ -1123,12 +981,12 @@
         return na
 
     def _joystick_inprogress_update(self):
-        for a in ["x", "y", "z"]:
+        for a in ['x', 'y', 'z']:
             val = self.get_current_position(a)
-            setattr(self, "_%s_position" % a, val)
-
-        self.parent.canvas.set_stage_position(self._x_position, self._y_position)
-
+            setattr(self, '_%s_position' % a, val)
+
+        self.parent.canvas.set_stage_position(self._x_position,
+                                              self._y_position)
 
 
 class ESP301(NewportMotionController):
