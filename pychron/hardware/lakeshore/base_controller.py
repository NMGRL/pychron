# ===============================================================================
# Copyright 2018 ross
#
# Licensed under the Apache License, Version 2.0 (the "License");
# you may not use this file except in compliance with the License.
# You may obtain a copy of the License at
#
# http://www.apache.org/licenses/LICENSE-2.0
#
# Unless required by applicable law or agreed to in writing, software
# distributed under the License is distributed on an "AS IS" BASIS,
# WITHOUT WARRANTIES OR CONDITIONS OF ANY KIND, either express or implied.
# See the License for the specific language governing permissions and
# limitations under the License.
# ===============================================================================
<<<<<<< HEAD
from __future__ import absolute_import
=======
>>>>>>> 67b87da2
from traits.api import Enum, Float, Property, List
from pychron.hardware import get_float
from pychron.hardware.core.core_device import CoreDevice
import re
from time import sleep

IDN_RE = re.compile(r'\w{4},\w{8},\w{7}\/[\w\#]{7},\d.\d')

PRED_RE = re.compile(r'(?P<name>[A-Za-z])')


class RangeTest:
    def __init__(self, r, test):
        self._r = int(r)
        self._test = test
        self._attr = None
        match = PRED_RE.search(test)
        if match:
            self._attr = match.group('name')

    def test(self, v):
        if self._attr and eval(self._test, {self._attr: v}):
            return self._r


class BaseLakeShoreController(CoreDevice):
    units = Enum('C', 'K')
    scan_func = 'update'

    input_a = Float
    input_b = Float
    setpoint1 = Float(auto_set=False, enter_set=True)
    setpoint1_readback = Float
    setpoint2 = Float(auto_set=False, enter_set=True)
    setpoint2_readback = Float
    range_tests = List

    def load_additional_args(self, config):
        self.set_attribute(config, 'units', 'General', 'units', default='K')

        # [Range]
        # 1=v<10
        # 2=10<v<30
        # 3=v>30

        if config.has_section('Range'):
<<<<<<< HEAD
            items = config.items()
=======
            items = config.items('Range')
>>>>>>> 67b87da2

        else:
            items = [(1, 'v<10'), (2, '10<v<30'), (3, 'v>30')]

        if items:
            self.range_tests = [RangeTest(*i) for i in items]

        return True

    def initialize(self, *args, **kw):
        self.communicator.write_terminator = chr(10)  # line feed \n
        return super(BaseLakeShoreController, self).initialize(*args, **kw)

    def test_connection(self):
        self.tell('*CLS')
        resp = self.ask('*IDN?')
        return bool(IDN_RE.match(resp))

    def update(self, **kw):
        self.input_a = self.read_input_a(**kw)
        self.input_b = self.read_input_b(**kw)
        self.setpoint1_readback = self.read_setpoint(1)
        self.setpoint2_readback = self.read_setpoint(2)
        return self.input_a

    def setpoints_achieved(self, tol=1):
        v1 = self.read_input_a()
        if abs(v1 - self.setpoint1) < tol:
            self.debug('setpoint 1 achieved')
            v2 = self.read_input_a()
            if abs(v2 - self.setpoint2) < tol:
                self.debug('setpoint 2 achieved')
                return True

    @get_float(default=0)
    def read_setpoint(self, output, verbose=False):
        return self.ask('SETP? {}'.format(output), verbose=verbose)

    def set_setpoints(self, v1, v2):
        # self.set_setpoint(v1, 1)
        self.setpoint1 = v1
        if v2 is not None:
            self.setpoint2 = v2

    def set_setpoint(self, v, output=1):
        self.set_range(v, output)
        self.tell('SETP {},{}'.format(output, v))

    def set_range(self, v, output):
        # if v <= 10:
        #     self.tell('RANGE {},{}'.format(output, 1))
        # elif 10 < v <= 30:
        #     self.tell('RANGE {},{}'.format(output, 2))
        # else:
        #     self.tell('RANGE {},{}'.format(output, 3))

        for r in self.range_tests:
            ra = r.test(v)
            if ra:
                self.tell('RANGE {},{}'.format(output, ra))
                break

        sleep(1)

    def read_input(self, v, **kw):
        if isinstance(v, int):
            v = 'ab'[v - 1]
        return self._read_input(v, self.units, **kw)

    def read_input_a(self, **kw):
        return self._read_input('a', self.units, **kw)

    def read_input_b(self, **kw):
        return self._read_input('b', self.units, **kw)

    @get_float(default=0)
    def _read_input(self, tag, mode='C', verbose=False):
        return self.ask('{}RDG? {}'.format(mode, tag), verbose=verbose)

    def _setpoint1_changed(self):
        self.set_setpoint(self.setpoint1, 1)

    def _setpoint2_changed(self):
        self.set_setpoint(self.setpoint2, 2)
# ============= EOF =============================================<|MERGE_RESOLUTION|>--- conflicted
+++ resolved
@@ -13,10 +13,6 @@
 # See the License for the specific language governing permissions and
 # limitations under the License.
 # ===============================================================================
-<<<<<<< HEAD
-from __future__ import absolute_import
-=======
->>>>>>> 67b87da2
 from traits.api import Enum, Float, Property, List
 from pychron.hardware import get_float
 from pychron.hardware.core.core_device import CoreDevice
@@ -63,11 +59,7 @@
         # 3=v>30
 
         if config.has_section('Range'):
-<<<<<<< HEAD
-            items = config.items()
-=======
             items = config.items('Range')
->>>>>>> 67b87da2
 
         else:
             items = [(1, 'v<10'), (2, '10<v<30'), (3, 'v>30')]
