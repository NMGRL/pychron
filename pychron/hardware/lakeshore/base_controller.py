--- conflicted
+++ resolved
@@ -89,11 +89,7 @@
         v1 = self.read_input_a()
         if abs(v1 - self.setpoint1) < tol:
             self.debug('setpoint 1 achieved')
-<<<<<<< HEAD
-            v2 = self.read_input_a()
-=======
             v2 = self.read_input_b()
->>>>>>> 7c9f86ce
             if abs(v2 - self.setpoint2) < tol:
                 self.debug('setpoint 2 achieved')
                 return True
