--- conflicted
+++ resolved
@@ -13,12 +13,7 @@
 # See the License for the specific language governing permissions and
 # limitations under the License.
 # ===============================================================================
-<<<<<<< HEAD
-from __future__ import absolute_import
-from traits.api import Enum, Float, Property
-=======
 from traits.api import Enum, Float, Property, List
->>>>>>> b40023d0
 from pychron.hardware import get_float
 from pychron.hardware.core.core_device import CoreDevice
 import re
