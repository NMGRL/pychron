# ===============================================================================
# Copyright 2018 ross
#
# Licensed under the Apache License, Version 2.0 (the "License");
# you may not use this file except in compliance with the License.
# You may obtain a copy of the License at
#
# http://www.apache.org/licenses/LICENSE-2.0
#
# Unless required by applicable law or agreed to in writing, software
# distributed under the License is distributed on an "AS IS" BASIS,
# WITHOUT WARRANTIES OR CONDITIONS OF ANY KIND, either express or implied.
# See the License for the specific language governing permissions and
# limitations under the License.
# ===============================================================================
<<<<<<< HEAD
from traits.api import Enum, Float, Property, List
=======
from __future__ import absolute_import
from traits.api import Enum, Float, Property
>>>>>>> 6ebd72dc
from pychron.hardware import get_float
from pychron.hardware.core.core_device import CoreDevice
import re
from time import sleep

IDN_RE = re.compile(r'\w{4},\w{8},\w{7}\/[\w\#]{7},\d.\d')

PRED_RE = re.compile(r'(?P<name>[A-Za-z])')


class RangeTest:
    def __init__(self, r, test):
        self._r = int(r)
        self._test = test
        self._attr = None
        match = PRED_RE.search(test)
        if match:
            self._attr = match.group('name')

    def test(self, v):
        if self._attr and eval(self._test, {self._attr: v}):
            return self._r


class BaseLakeShoreController(CoreDevice):
    units = Enum('C', 'K')
    scan_func = 'update'

    input_a = Float
    input_b = Float
    setpoint1 = Float(auto_set=False, enter_set=True)
    setpoint1_readback = Float
    setpoint2 = Float(auto_set=False, enter_set=True)
    setpoint2_readback = Float
    range_tests = List

    def load_additional_args(self, config):
        self.set_attribute(config, 'units', 'General', 'units', default='K')

        # [Range]
        # 1=v<10
        # 2=10<v<30
        # 3=v>30

        if config.has_section('Range'):
            items = config.items()

        else:
            items = [(1, 'v<10'), (2, '10<v<30'), (3, 'v>30')]

        if items:
            self.range_tests = [RangeTest(*i) for i in items]

        return True

    def initialize(self, *args, **kw):
        self.communicator.write_terminator = chr(10)  # line feed \n
        return super(BaseLakeShoreController, self).initialize(*args, **kw)

    def test_connection(self):
        self.tell('*CLS')
        resp = self.ask('*IDN?')
        return bool(IDN_RE.match(resp))

    def update(self, **kw):
        self.input_a = self.read_input_a(**kw)
        self.input_b = self.read_input_b(**kw)
        self.setpoint1_readback = self.read_setpoint(1)
        self.setpoint2_readback = self.read_setpoint(2)
        return self.input_a

    def setpoints_achieved(self, tol=1):
        v1 = self.read_input_a()
        if abs(v1 - self.setpoint1) < tol:
            v2 = self.read_input_a()
            if abs(v2 - self.setpoint2) < tol:
                return self.setpoints_achieved_cnt

    @get_float(default=0)
    def read_setpoint(self, output, verbose=False):
        return self.ask('SETP? {}'.format(output), verbose=verbose)

    def set_setpoints(self, v1, v2):
        # self.set_setpoint(v1, 1)
        self.setpoint1 = v1
        if v2 is not None:
            self.setpoint2 = v2

    def set_setpoint(self, v, output=1):
        self.set_range(v, output)
        self.tell('SETP {},{}'.format(output, v))

    def set_range(self, v, output):
        # if v <= 10:
        #     self.tell('RANGE {},{}'.format(output, 1))
        # elif 10 < v <= 30:
        #     self.tell('RANGE {},{}'.format(output, 2))
        # else:
        #     self.tell('RANGE {},{}'.format(output, 3))

        for r in self.range_tests:
            ra = r.test(v)
            if ra:
                self.tell('RANGE {},{}'.format(output, ra))
                break

        sleep(1)

    def read_input(self, v, **kw):
        if isinstance(v, int):
            v = 'ab'[v - 1]
        return self._read_input(v, self.units, **kw)

    def read_input_a(self, **kw):
        return self._read_input('a', self.units, **kw)

    def read_input_b(self, **kw):
        return self._read_input('b', self.units, **kw)

    @get_float(default=0)
    def _read_input(self, tag, mode='C', verbose=False):
        return self.ask('{}RDG? {}'.format(mode, tag), verbose=verbose)

    def _setpoint1_changed(self):
        self.set_setpoint(self.setpoint1, 1)

    def _setpoint2_changed(self):
        self.set_setpoint(self.setpoint2, 2)
# ============= EOF =============================================<|MERGE_RESOLUTION|>--- conflicted
+++ resolved
@@ -13,12 +13,8 @@
 # See the License for the specific language governing permissions and
 # limitations under the License.
 # ===============================================================================
-<<<<<<< HEAD
+from __future__ import absolute_import
 from traits.api import Enum, Float, Property, List
-=======
-from __future__ import absolute_import
-from traits.api import Enum, Float, Property
->>>>>>> 6ebd72dc
 from pychron.hardware import get_float
 from pychron.hardware.core.core_device import CoreDevice
 import re
