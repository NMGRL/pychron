--- conflicted
+++ resolved
@@ -17,11 +17,7 @@
 #=============enthought library imports=======================
 
 from traits.api import HasTraits, Str, Any, List, \
-<<<<<<< HEAD
-    Bool, Enum, implements
-=======
     Bool, Enum, provides
->>>>>>> 704a24cd
 
 # from pyface.timer.api import Timer
 #=============standard library imports ========================
@@ -91,17 +87,13 @@
         return '<<<<<<ALARM {}>>>>>> {} {} {}'.format(tstamp, value, cond, trigger)
 
 
-<<<<<<< HEAD
-# @provides(ICoreDevice)
-=======
 @provides(ICoreDevice)
->>>>>>> 704a24cd
 class CoreDevice(ScanableDevice, RPCable, HasCommunicator, ConsumerMixin):
     """
     """
     #    graph_klass = TimeSeriesStreamGraph
 
-    implements(ICoreDevice)
+    # implements(ICoreDevice)
     # provides(ICoreDevice)
 
     name = Str
@@ -139,11 +131,7 @@
 
     def load(self, *args, **kw):
         """
-<<<<<<< HEAD
-            Load a configuration file.
-=======
             Load a configuration file.  
->>>>>>> 704a24cd
             Get Communications info to make a new communicator
         """
         config = self.get_configuration()
