--- conflicted
+++ resolved
@@ -94,10 +94,7 @@
         if frame.message_len:
             msg_len = 0
             nm = frame.nmessage_len
-<<<<<<< HEAD
-
-=======
->>>>>>> 5a8cd9b9
+
         data = b''
         while 1:
             s = recv(self.datasize)  # self._sock.recv(2048)
@@ -108,22 +105,10 @@
                 msg_len = int(s[:nm], 16)
 
             sum += len(s)
-<<<<<<< HEAD
             data += s
-=======
-            data+=s
->>>>>>> 5a8cd9b9
-            # ss.append(s)
             if sum >= msg_len:
                 break
 
-        # data = ''.join(ss)
-<<<<<<< HEAD
-        data = data.strip()
-=======
-        # data = data.strip()
-
->>>>>>> 5a8cd9b9
         if frame.message_len:
             # trim off header
             data = data[nm:]
@@ -154,11 +139,7 @@
         return self._recvall(self.sock.recv, frame=message_frame)
 
     def send_packet(self, p):
-<<<<<<< HEAD
         self.sock.send(p.encode('utf-8'))
-=======
-        self.sock.send(bytes(p,'utf-8'))
->>>>>>> 5a8cd9b9
 
     def end(self):
         self.sock.close()
@@ -180,11 +161,7 @@
         return self._recvall(recv)
 
     def send_packet(self, p):
-<<<<<<< HEAD
         self.sock.sendto(p.encode('utf-8'), self.address)
-=======
-        self.sock.sendto(bytes(p, 'utf-8'), self.address)
->>>>>>> 5a8cd9b9
 
 
 class EthernetCommunicator(Communicator):
