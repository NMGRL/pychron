# ===============================================================================
# Copyright 2011 Jake Ross
#
# Licensed under the Apache License, Version 2.0 (the "License");
# you may not use this file except in compliance with the License.
# You may obtain a copy of the License at
#
# http://www.apache.org/licenses/LICENSE-2.0
#
# Unless required by applicable law or agreed to in writing, software
# distributed under the License is distributed on an "AS IS" BASIS,
# WITHOUT WARRANTIES OR CONDITIONS OF ANY KIND, either express or implied.
# See the License for the specific language governing permissions and
# limitations under the License.
# ===============================================================================
# =============enthought library imports=======================

# =============standard library imports ========================
import glob
import os
import sys
<<<<<<< HEAD
import time

=======
>>>>>>> 064e21c5
import serial
# =============local library imports  ==========================
from communicator import Communicator, process_response, prep_str, remove_eol_func


def get_ports():
    usb = glob.glob('/dev/tty.usb*')
    furpi = glob.glob('/dev/furpi.*')
    pychron = glob.glob('/dev/pychron.*')
    if sys.platform == 'darwin':
        keyspan = glob.glob('/dev/tty.U*')
    else:
        keyspan = glob.glob('/dev/ttyU*')

    return keyspan + usb + furpi + pychron


class SerialCommunicator(Communicator):
    """
        Base Class for devices that communicate using a rs232 serial port.
        Using Keyspan serial converter is the best option for a Mac
        class is built on top of pyserial. Pyserial is used to create a handle and
        this class uses the handle to read and write.
        handles are created when a serial device is opened
        setup args are loaded using load(). this method should be overwritten to
        load specific items.

    """

    # char_write = False

    _auto_find_handle = False
    _auto_write_handle = False
    baudrate = None
    port = None
    bytesize = None
    parity = None
    stopbits = None
    timeout = None

    id_query = ''
    id_response = ''

    read_delay = None
    read_terminator = None
    read_terminator_position = None
    clear_output = False

    _config = None

    @property
    def address(self):
        return self.port

    def test_connection(self):
        return self.handle is not None

    def reset(self):
        handle = self.handle
        try:
            isopen = handle.isOpen()
            orate = handle.getBaudrate()
            if isopen:
                handle.close()

            handle.setBaudrate(0)
            handle.open()
            time.sleep(0.1)
            handle.close()

            handle.setBaudrate(orate)
            if isopen:
                handle.open()

        except Exception:
            self.warning('failed to reset connection')

    def close(self):
        if self.handle:
            self.debug('closing handle {}'.format(self.handle))
            self.handle.close()

    def load_comdict(self, port, baudrate=9600, bytesize=8, parity=None, stopbits=1):
        self.baudrate = baudrate
        self.port = port
        self.set_parity(parity)
        self.set_stopbits(stopbits)
        self.bytesize = bytesize

    def load(self, config, path):

        self.config_path = path
        self._config = config

        self.set_attribute(config, 'port', 'Communications', 'port')
        self.set_attribute(config, 'baudrate', 'Communications', 'baudrate',
                           cast='int', optional=True)
        self.set_attribute(config, 'bytesize', 'Communications', 'bytesize',
                           cast='int', optional=True)
        self.set_attribute(config, 'timeout', 'Communications', 'timeout',
                           cast='float', optional=True)

        self.set_attribute(config, 'clear_output', 'Communications', 'clear_output',
                           cast='boolean', optional=True)

        parity = self.config_get(config, 'Communications', 'parity', optional=True)
        self.set_parity(parity)

        stopbits = self.config_get(config, 'Communications', 'stopbits', optional=True)
        self.set_stopbits(stopbits)

        self.set_attribute(config, 'read_delay', 'Communications', 'read_delay',
                           cast='float', optional=True, default=25)

        self.set_attribute(config, 'read_terminator', 'Communications', 'terminator',
                           optional=True, default=None)

        self.set_attribute(config, 'read_terminator_position', 'Communications', 'terminator_position',
                           optional=True, default=None, cast='int')

        if self.read_terminator == 'ETX':
            self.read_terminator = chr(3)

    def set_parity(self, parity):
        if parity is not None:
            self.parity = getattr(serial, 'PARITY_%s' % parity.upper())

    def set_stopbits(self, stopbits):
        if stopbits is not None:
            if stopbits in ('1', 1):
                stopbits = 'ONE'
            elif stopbits in ('2', 2):
                stopbits = 'TWO'
            self.stopbits = getattr(serial, 'STOPBITS_{}'.format(stopbits.upper()))

    def tell(self, cmd, is_hex=False, info=None, verbose=True, **kw):
        """
        """
        if self.handle is None:
            if verbose:
                info = 'no handle'
                self.log_tell(cmd, info)
            return

        with self._lock:
            self._write(cmd, is_hex=is_hex)
            if verbose:
                self.log_tell(cmd, info)

    def read(self, nchars=None, *args, **kw):
        """
        """
        with self._lock:
            if nchars is not None:
                r = self._read_nchars(nchars)
            else:
                r = self._read_terminator(*args, **kw)

            return r

    def ask(self, cmd, is_hex=False, verbose=True, delay=None,
            replace=None, remove_eol=True, info=None, nbytes=None,
            handshake_only=False,
            handshake=None,
            read_terminator=None,
            terminator_position=None,
            nchars=None):
        """
        """

        if self.handle is None:
            if verbose:
                x = prep_str(cmd.strip())
                self.info('no handle    {}'.format(x))
            return

        if not self.handle.isOpen():
            return

        with self._lock:
            if self.clear_output:
                self.handle.flushInput()
                self.handle.flushOutput()
            self._write(cmd, is_hex=is_hex)
            if is_hex:
                if nbytes is None:
                    nbytes = 8
                re = self._read_hex(nbytes=nbytes, delay=delay)
            elif handshake is not None:
                re = self._read_handshake(handshake, handshake_only, delay=delay)
            elif nchars is not None:
                re = self._read_nchars(nchars)
            else:
                re = self._read_terminator(delay=delay,
                                           terminator=read_terminator,
                                           terminator_position=terminator_position)
        if remove_eol:
            re = remove_eol_func(re)

        if verbose:
            pre = process_response(re, replace)
            self.log_response(cmd, pre, info)

        return re

    def open(self, **kw):
        """
            Use pyserial to create a handle connected to port wth baudrate
            default handle parameters
            baudrate=9600
            bytesize=EIGHTBITS
            parity= PARITY_NONE
            stopbits= STOPBITS_ONE
            timeout=None
        """
        args = dict()

        ldict = locals()['kw']
        port = ldict['port'] if 'port' in ldict else None

        if port is None:
            port = self.port
            if port is None:
                self.warning('Port not set')
                return False

        # #on windows device handles probably handled differently
        if sys.platform == 'darwin':
            port = '/dev/tty.{}'.format(port)

        args['port'] = port

        for key in ['baudrate', 'bytesize', 'parity', 'stopbits', 'timeout']:
            v = ldict[key] if key in ldict else None
            if v is None:
                v = getattr(self, key)
            if v is not None:
                args[key] = v

        pref = kw['prefs'] if 'prefs' in kw else None
        if pref is not None:
            pref = pref.serial_preference
            self._auto_find_handle = pref.auto_find_handle
            self._auto_write_handle = pref.auto_write_handle

        self.simulation = True
        if self._validate_address(port):
            try_connect = True
            while try_connect:
                try:
                    self.handle = serial.Serial(**args)
                    try_connect = False
                    self.simulation = False

                except serial.serialutil.SerialException:
                    try_connect = False
        elif self._auto_find_handle:
            self._find_handle(args, **kw)

        connected = True if self.handle is not None else False
        return connected

    # private
    def _find_handle(self, args, **kw):
        found = False
        self.simulation = False
        self.info('Trying to find correct port')

        port = None
        for port in get_ports():
            self.info('trying port {}'.format(port))
            args['port'] = port
            try:
                self.handle = serial.Serial(**args)
            except serial.SerialException:
                continue

            r = self.ask(self.id_query)

            # use id_response as a callable to do device specific
            # checking
            if callable(self.id_response):
                if self.id_response(r):
                    found = True
                    self.simulation = False
                    break

            if r == self.id_response:
                found = True
                self.simulation = False
                break

        if not found:

            # update the port
            if self._auto_write_handle and port:
                # port in form
                # /dev/tty.USAXXX1.1
                p = os.path.split(port)[-1]
                # remove tty.
                p = p[4:]

                self._config.set('Communication', 'port', )
                self.write_configuration(self._config, self.config_path)

            self.handle = None
            self.simulation = True

    def _validate_address(self, port):
        """
            use glob to check the avaibable serial ports
            valid ports start with /dev/tty.U or /dev/tty.usbmodem

        """
        valid = get_ports()
        if port in valid:
            return True
        else:
            msg = '{} is not a valid port address'.format(port)
            self.warning(msg)
            if not valid:
                self.warning('No valid ports')
            else:
                self.warning('======== Valid Ports ========')
                for v in valid:
                    self.warning(v)
                self.warning('=============================')

                # wmsg = '\n'.join(valid)
            # if not globalv.ignore_connection_warnings:
            #
            #     if self.confirmation_dialog('{}\n{}\n\nQuit Pychron?'.format(msg, wmsg),
            #                                 title='Quit Pychron'):
            #         os._exit(0)

    def _write(self, cmd, is_hex=False):
        """
            use the serial handle to write the cmd to the serial buffer

        """

        def write(cmd_str):
            try:
                self.handle.write(cmd_str)
            except (serial.serialutil.SerialException, OSError, IOError, ValueError), e:
                self.warning(e)

        if not self.simulation:

            if is_hex:
                cmd = cmd.decode('hex')
            else:
                if self.write_terminator is not None:
                    cmd += self.write_terminator

            write(cmd)

    def _read_nchars(self, n, timeout=1, delay=None):
        func = lambda r: self._get_nchars(n, r)
        return self._read_loop(func, delay, timeout)

    def _read_hex(self, nbytes=8, timeout=1, delay=None):
        func = lambda r: self._get_nbytes(nbytes * 2, r)
        return self._read_loop(func, delay, timeout)

    def _read_handshake(self, handshake, handshake_only, timeout=1, delay=None):
        def hfunc(r):
            terminated = False
            ack, r = self._check_handshake(handshake)
            if handshake_only and ack:
                r = handshake[0]
                terminated = True
            elif ack and r is not None:
                terminated = True
            return r, terminated

        return self._read_loop(hfunc, delay, timeout)

    def _read_terminator(self, timeout=1, delay=None,
                         terminator=None, terminator_position=None):

        if terminator is None:
            terminator = self.read_terminator
        if terminator_position is None:
            terminator_position = self.read_terminator_position

        def func(r):
            return self._get_isterminated(r, terminator, terminator_position)

        return self._read_loop(func, delay, timeout)

    def _get_nbytes(self, nchars, r):
        """
            1 byte == 2 chars
        """
        handle = self.handle
        inw = handle.inWaiting()
        c = min(inw, nchars - len(r))
        r += ''.join(map('{:02X}'.format, map(ord, handle.read(c))))

        return r[:nchars], len(r) >= nchars

    def _get_nchars(self, nchars, r):
        handle = self.handle
        inw = handle.inWaiting()
        c = min(inw, nchars - len(r))
        r += handle.read(c)
        return r[:nchars], len(r) >= nchars

    def _check_handshake(self, handshake_chrs):
        ack, nak = handshake_chrs
        inw = self.handle.inWaiting()
        r = self.handle.read(inw)
        if r:
            return ack == r[0], r[1:]
        return False, None

    def _get_isterminated(self, r, terminator=None, pos=None):
        terminated = False
        try:
            inw = self.handle.inWaiting()
            r += self.handle.read(inw)
            #            print 'inw', inw, r, terminator
            if terminator is None:
                terminator = ('\n', '\r', '\r\x00')
            if not isinstance(terminator, (list, tuple)):
                terminator = (terminator,)

            if r and r.strip():
                for ti in terminator:
                    if pos:
                        t = r[pos] == ti
                    else:
                        t = r.endswith(ti)

                    if t:
                        terminated = True
                        break
        except BaseException, e:
            self.warning(e)
        return r, terminated

    def _read_loop(self, func, delay, timeout=1):
        if delay is not None:
            time.sleep(delay / 1000.)

        elif self.read_delay:
            time.sleep(self.read_delay / 1000.)

        r = ''
        st = time.time()

        handle = self.handle

        ct = time.time()
        while ct - st < timeout:
            if not handle.isOpen():
                break

            try:
                r, isterminated = func(r)
                if isterminated:
                    break
            except (ValueError, TypeError):
                pass
            time.sleep(0.01)
            ct = time.time()

        if ct - st > timeout:
            l = len(r) if r else 0
            self.info('timed out. {}s r={}, len={}'.format(timeout, r, l))

        return r


if __name__ == '__main__':
    s = SerialCommunicator()
    s.read_delay = 0
    s.port = 'usbmodemfd1221'
    s.open()
    time.sleep(2)
    s.tell('A', verbose=False)

    for i in range(10):
        print 'dddd', s.ask('1', verbose=False)
        time.sleep(1)
#    s.tell('ddd', verbose=False)
#    print s.ask('ddd', verbose=False)
# ===================== EOF ==========================================<|MERGE_RESOLUTION|>--- conflicted
+++ resolved
@@ -19,11 +19,8 @@
 import glob
 import os
 import sys
-<<<<<<< HEAD
 import time
 
-=======
->>>>>>> 064e21c5
 import serial
 # =============local library imports  ==========================
 from communicator import Communicator, process_response, prep_str, remove_eol_func
