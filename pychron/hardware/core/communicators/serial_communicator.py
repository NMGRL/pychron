# ===============================================================================
# Copyright 2011 Jake Ross
#
# Licensed under the Apache License, Version 2.0 (the "License");
# you may not use this file except in compliance with the License.
# You may obtain a copy of the License at
#
# http://www.apache.org/licenses/LICENSE-2.0
#
# Unless required by applicable law or agreed to in writing, software
# distributed under the License is distributed on an "AS IS" BASIS,
# WITHOUT WARRANTIES OR CONDITIONS OF ANY KIND, either express or implied.
# See the License for the specific language governing permissions and
# limitations under the License.
# ===============================================================================
# =============enthought library imports=======================

# =============standard library imports ========================
from __future__ import absolute_import
from __future__ import print_function

import codecs
import glob
import os
import sys

import serial
import time
from six.moves import range

# =============local library imports  ==========================
from .communicator import Communicator, process_response, prep_str, remove_eol_func


def get_ports():
    usb = glob.glob('/dev/tty.usb*')
    furpi = glob.glob('/dev/furpi.*')
    pychron = glob.glob('/dev/pychron.*')
    slab = glob.glob('/dev/tty.SLAB*')
    if sys.platform == 'darwin':
        keyspan = glob.glob('/dev/tty.U*')
    else:
        keyspan = glob.glob('/dev/ttyU*')

    return keyspan + usb + furpi + pychron + slab


class SerialCommunicator(Communicator):
    """
        Base Class for devices that communicate using a rs232 serial port.
        Using Keyspan serial converter is the best option for a Mac
        class is built on top of pyserial. Pyserial is used to create a handle and
        this class uses the handle to read and write.
        handles are created when a serial device is opened
        setup args are loaded using load(). this method should be overwritten to
        load specific items.

    """

    # char_write = False

    _auto_find_handle = False
    _auto_write_handle = False
    baudrate = None
    port = None
    bytesize = None
    parity = None
    stopbits = None
    timeout = None

    id_query = ''
    id_response = ''

    read_delay = None
    read_terminator = None
    read_terminator_position = None
    clear_output = False

    _config = None

    @property
    def address(self):
        return self.port

    def test_connection(self):
        return self.handle is not None

    def reset(self):
        handle = self.handle
        try:
            isopen = handle.isOpen()
            orate = handle.getBaudrate()
            if isopen:
                handle.close()

            handle.setBaudrate(0)
            handle.open()
            time.sleep(0.1)
            handle.close()

            handle.setBaudrate(orate)
            if isopen:
                handle.open()

        except Exception:
            self.warning('failed to reset connection')

    def close(self):
        if self.handle:
            self.debug('closing handle {}'.format(self.handle))
            self.handle.close()

    def load_comdict(self, port, baudrate=9600, bytesize=8, parity=None, stopbits=1):
        self.baudrate = baudrate
        self.port = port
        self.set_parity(parity)
        self.set_stopbits(stopbits)
        self.bytesize = bytesize

    def load(self, config, path):

        self.config_path = path
        self._config = config

        self.set_attribute(config, 'port', 'Communications', 'port')
        self.set_attribute(config, 'baudrate', 'Communications', 'baudrate',
                           cast='int', optional=True)
        self.set_attribute(config, 'bytesize', 'Communications', 'bytesize',
                           cast='int', optional=True)
        self.set_attribute(config, 'timeout', 'Communications', 'timeout',
                           cast='float', optional=True)

        self.set_attribute(config, 'clear_output', 'Communications', 'clear_output',
                           cast='boolean', optional=True)

        parity = self.config_get(config, 'Communications', 'parity', optional=True)
        self.set_parity(parity)

        stopbits = self.config_get(config, 'Communications', 'stopbits', optional=True)
        self.set_stopbits(stopbits)

        self.set_attribute(config, 'read_delay', 'Communications', 'read_delay',
                           cast='float', optional=True, default=25)

        self.set_attribute(config, 'read_terminator', 'Communications', 'terminator',
                           optional=True, default=None)

        self.set_attribute(config, 'read_terminator_position', 'Communications', 'terminator_position',
                           optional=True, default=None, cast='int')

        self.set_attribute(config, 'write_terminator', 'Communications', 'write_terminator',
                           optional=True, default=b'\r')

        if self.write_terminator == 'CRLF':
            self.write_terminator = b'\r\n'

        if self.read_terminator == 'CRLF':
            self.read_terminator = b'\r\n'

        if self.read_terminator == 'ETX':
            self.read_terminator = chr(3)

    def set_parity(self, parity):
        if parity is not None:
            self.parity = getattr(serial, 'PARITY_%s' % parity.upper())

    def set_stopbits(self, stopbits):
        if stopbits is not None:
            if stopbits in ('1', 1):
                stopbits = 'ONE'
            elif stopbits in ('2', 2):
                stopbits = 'TWO'
            self.stopbits = getattr(serial, 'STOPBITS_{}'.format(stopbits.upper()))

    def tell(self, cmd, is_hex=False, info=None, verbose=True, **kw):
        """
        """
        if self.handle is None:
            if verbose:
                info = 'no handle'
                self.log_tell(cmd, info)
            return

        with self._lock:
            self._write(cmd, is_hex=is_hex)
            if verbose:
                self.log_tell(cmd, info)

    def read(self, nchars=None, *args, **kw):
        """
        """
        with self._lock:
            if nchars is not None:
                r = self._read_nchars(nchars)
            else:
                r = self._read_terminator(*args, **kw)

            return r

    def ask(self, cmd, is_hex=False, verbose=True, delay=None,
            replace=None, remove_eol=True, info=None, nbytes=None,
            handshake_only=False,
            handshake=None,
            read_terminator=None,
            terminator_position=None,
            nchars=None):
        """
        """

        if self.handle is None:
            if verbose:
                x = prep_str(cmd.strip())
                self.info('no handle    {}'.format(x))
            return

        if not self.handle.isOpen():
            return

        with self._lock:
            if self.clear_output:
                self.handle.flushInput()
                self.handle.flushOutput()
            self._write(cmd, is_hex=is_hex)
            if is_hex:
                if nbytes is None:
                    nbytes = 8
                re = self._read_hex(nbytes=nbytes, delay=delay)
            elif handshake is not None:
                re = self._read_handshake(handshake, handshake_only, delay=delay)
            elif nchars is not None:
                re = self._read_nchars(nchars)
            else:
                re = self._read_terminator(delay=delay,
                                           terminator=read_terminator,
                                           terminator_position=terminator_position)
        if remove_eol and not is_hex:
            re = remove_eol_func(re)

        if verbose:
            pre = process_response(re, replace, remove_eol=not is_hex)
            self.log_response(cmd, pre, info)

        # if is_hex:
        #     re = binascii.hexlify(re).decode('utf-8')

        return re

    def open(self, **kw):
        """
            Use pyserial to create a handle connected to port wth baudrate
            default handle parameters
            baudrate=9600
            bytesize=EIGHTBITS
            parity= PARITY_NONE
            stopbits= STOPBITS_ONE
            timeout=None
        """
        args = dict()

        ldict = locals()['kw']
        port = ldict['port'] if 'port' in ldict else None

        if port is None:
            port = self.port
            if port is None:
                self.warning('Port not set')
                return False

        # #on windows device handles probably handled differently
        if sys.platform == 'darwin':
            port = '/dev/tty.{}'.format(port)

        args['port'] = port

        for key in ['baudrate', 'bytesize', 'parity', 'stopbits', 'timeout']:
            v = ldict[key] if key in ldict else None
            if v is None:
                v = getattr(self, key)
            if v is not None:
                args[key] = v

        pref = kw['prefs'] if 'prefs' in kw else None
        if pref is not None:
            pref = pref.serial_preference
            self._auto_find_handle = pref.auto_find_handle
            self._auto_write_handle = pref.auto_write_handle

        self.simulation = True
        if self._validate_address(port):
            try_connect = True
            while try_connect:
                try:
                    self.handle = serial.Serial(**args)
                    try_connect = False
                    self.simulation = False

                except serial.serialutil.SerialException:
                    try_connect = False
        elif self._auto_find_handle:
            self._find_handle(args, **kw)

        connected = True if self.handle is not None else False
        return connected

    # private
    def _find_handle(self, args, **kw):
        found = False
        self.simulation = False
        self.info('Trying to find correct port')

        port = None
        for port in get_ports():
            self.info('trying port {}'.format(port))
            args['port'] = port
            try:
                self.handle = serial.Serial(**args)
            except serial.SerialException:
                continue

            r = self.ask(self.id_query)

            # use id_response as a callable to do device specific
            # checking
            if callable(self.id_response):
                if self.id_response(r):
                    found = True
                    self.simulation = False
                    break

            if r == self.id_response:
                found = True
                self.simulation = False
                break

        if not found:

            # update the port
            if self._auto_write_handle and port:
                # port in form
                # /dev/tty.USAXXX1.1
                p = os.path.split(port)[-1]
                # remove tty.
                p = p[4:]

                self._config.set('Communication', 'port', )
                self.write_configuration(self._config, self.config_path)

            self.handle = None
            self.simulation = True

    def _validate_address(self, port):
        """
            use glob to check the avaibable serial ports
            valid ports start with /dev/tty.U or /dev/tty.usbmodem

        """
        valid = get_ports()
        if port in valid:
            return True
        else:
            msg = '{} is not a valid port address'.format(port)
            self.warning(msg)
            if not valid:
                self.warning('No valid ports')
            else:
                self.warning('======== Valid Ports ========')
                for v in valid:
                    self.warning(v)
                self.warning('=============================')

                # wmsg = '\n'.join(valid)
            # if not globalv.ignore_connection_warnings:
            #
            #     if self.confirmation_dialog('{}\n{}\n\nQuit Pychron?'.format(msg, wmsg),
            #                                 title='Quit Pychron'):
            #         os._exit(0)

    def _write(self, cmd, is_hex=False):
        """
            use the serial handle to write the cmd to the serial buffer

        """

        if not self.simulation:
            if not isinstance(cmd, bytes):
                cmd = bytes(cmd, 'utf-8')

            if is_hex:
                cmd = codecs.decode(cmd, 'hex')
                # cmd = cmd.decode('hex')
            else:
<<<<<<< HEAD
                wt = self.write_terminator
                if wt is not None:
                    if isinstance(wt, str):
                        wt = bytes(wt, 'utf-8')
                    cmd += wt
=======
                if self.write_terminator is not None:
                    cmd += bytes(self.write_terminator, 'utf-8')
>>>>>>> cc5590a0

            try:
                self.handle.write(cmd)
            except (serial.serialutil.SerialException, OSError, IOError, ValueError) as e:
                self.warning(e)

    def _read_nchars(self, n, timeout=1, delay=None):
        func = lambda r: self._get_nchars(n, r)
        return self._read_loop(func, delay, timeout)

    def _read_hex(self, nbytes=8, timeout=1, delay=None):
        func = lambda r: self._get_nbytes(nbytes, r)
        return self._read_loop(func, delay, timeout)

    def _read_handshake(self, handshake, handshake_only, timeout=1, delay=None):
        def hfunc(r):
            terminated = False
            ack, r = self._check_handshake(handshake)
            if handshake_only and ack:
                r = handshake[0]
                terminated = True
            elif ack and r is not None:
                terminated = True
            return r, terminated

        return self._read_loop(hfunc, delay, timeout)

    def _read_terminator(self, timeout=1, delay=None,
                         terminator=None, terminator_position=None):

        if terminator is None:
            terminator = self.read_terminator
        if terminator_position is None:
            terminator_position = self.read_terminator_position

        def func(r):
            return self._get_isterminated(r, terminator, terminator_position)

        return self._read_loop(func, delay, timeout)

    def _get_nbytes(self, nchars, r):
        """
            1 byte == 2 chars
        """
        handle = self.handle
        inw = handle.inWaiting()
        c = min(inw, nchars - len(r))
        re = handle.read(c)
        # print('inw', inw, 'c', c, re)
        r += re
        # print('r', r, len(r), nchars)
        # r += b''.join(map('{:02X}'.format, map(ord, handle.read(c)))))
        # print('r', r)
        return r[:nchars], len(r) >= nchars

    def _get_nchars(self, nchars, r):
        handle = self.handle
        inw = handle.inWaiting()
        c = min(inw, nchars - len(r))
        r += handle.read(c)
        return r[:nchars], len(r) >= nchars

    def _check_handshake(self, handshake_chrs):
        ack, nak = handshake_chrs
        inw = self.handle.inWaiting()
        r = self.handle.read(inw)
        if r:
            return ack == r[0], r[1:]
        return False, None

    def _get_isterminated(self, r, terminator=None, pos=None):
        terminated = False
        try:
            inw = self.handle.inWaiting()
            r += self.handle.read(inw)
            # r += chrs.decode('utf-8')
            #            print 'inw', inw, r, terminator
            if terminator is None:
                terminator = (b'\r\x00', b'\r\n', b'\r', b'\n')
            if not isinstance(terminator, (list, tuple)):
                terminator = (terminator,)

            if r and r.strip():
                for ti in terminator:
                    if pos:
                        t = r[pos] == ti
                    else:

                        if isinstance(ti, str):
                            ti = ti.encode()

                        t = r.endswith(ti)

                    if t:
                        terminated = True
                        break
        except BaseException as e:
            self.warning(e)
        return r, terminated

    def _read_loop(self, func, delay, timeout=1):
        if delay is not None:
            time.sleep(delay / 1000.)

        elif self.read_delay:
            time.sleep(self.read_delay / 1000.)

        r = b''
        st = time.time()

        handle = self.handle

        ct = time.time()
        while ct - st < timeout:
            if not handle.isOpen():
                break

            try:
                r, isterminated = func(r)
                if isterminated:
                    break
            except (ValueError, TypeError):
                pass
            time.sleep(0.01)
            ct = time.time()

        if ct - st > timeout:
            l = len(r) if r else 0
            self.info('timed out. {}s r={}, len={}'.format(timeout, r, l))

        return r


if __name__ == '__main__':
    s = SerialCommunicator()
    s.read_delay = 0
    s.port = 'usbmodemfd1221'
    s.open()
    time.sleep(2)
    s.tell('A', verbose=False)

    for i in range(10):
        print('dddd', s.ask('1', verbose=False))
        time.sleep(1)
#    s.tell('ddd', verbose=False)
#    print s.ask('ddd', verbose=False)
# ===================== EOF ==========================================<|MERGE_RESOLUTION|>--- conflicted
+++ resolved
@@ -389,16 +389,8 @@
                 cmd = codecs.decode(cmd, 'hex')
                 # cmd = cmd.decode('hex')
             else:
-<<<<<<< HEAD
-                wt = self.write_terminator
-                if wt is not None:
-                    if isinstance(wt, str):
-                        wt = bytes(wt, 'utf-8')
-                    cmd += wt
-=======
                 if self.write_terminator is not None:
                     cmd += bytes(self.write_terminator, 'utf-8')
->>>>>>> cc5590a0
 
             try:
                 self.handle.write(cmd)
