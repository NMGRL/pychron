--- conflicted
+++ resolved
@@ -456,21 +456,11 @@
 
             try:
                 self.handle.write(command)
-<<<<<<< HEAD
-            except (
-                serial.serialutil.SerialException,
-                OSError,
-                IOError,
-                ValueError,
-            ) as e:
-                self.warning("Serial Communicator write execption: {}".format(e))
-=======
             except (serial.serialutil.SerialException, OSError, IOError, ValueError) as e:
                 self.warning('Serial Communicator write execption: {}'.format(e))
                 if isinstance(e, serial.serialutil.SerialException) and retry_on_exception:
                     self.open()
                     return self._write(cmd, is_hex, retry_on_exception=False)
->>>>>>> faeb3ead
                 return
 
         return cmd
