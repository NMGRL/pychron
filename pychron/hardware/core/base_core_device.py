# ===============================================================================
# Copyright 2016 Jake Ross
#
# Licensed under the Apache License, Version 2.0 (the "License");
# you may not use this file except in compliance with the License.
# You may obtain a copy of the License at
#
# http://www.apache.org/licenses/LICENSE-2.0
#
# Unless required by applicable law or agreed to in writing, software
# distributed under the License is distributed on an "AS IS" BASIS,
# WITHOUT WARRANTIES OR CONDITIONS OF ANY KIND, either express or implied.
# See the License for the specific language governing permissions and
# limitations under the License.
# ===============================================================================

# =============enthought library imports=======================

from __future__ import absolute_import
from __future__ import print_function

# from threading import Lock
import inspect

# from pyface.timer.api import Timer
# =============standard library imports ========================
import random
import time

from traits.api import provides

from pychron.consumer_mixin import ConsumerMixin
from pychron.globals import globalv
from pychron.hardware.core.communicators.scheduler import CommunicationScheduler
from pychron.hardware.core.exceptions import TimeoutError, CRCError
from pychron.has_communicator import HasCommunicator

# =============local library imports  ==========================
from .i_core_device import ICoreDevice


def crc_caller(func):
    def d(*args, **kw):
        try:
            return func(*args, **kw)
        except CRCError:
            stack = inspect.stack()
            print("{} called by {}".format(func.__name__, stack[1][3]))

    return d


@provides(ICoreDevice)
class BaseCoreDevice(HasCommunicator, ConsumerMixin):
    """ """

    _auto_started = False
    _no_response_counter = 0
    _scheduler_name = None

    def load_from_device(self):
        pass

    def send_email_notification(self, message):
        if self.application:
            tm = self.application.get_service("pychron.social.emailer.Emailer")
            if tm:
                tm.broadcast(message)
            else:
                self.warning("No emailer available")

    # ICoreDevice protocol
    def close(self):
        if self.communicator:
            self.communicator.close()

    def get(self, *args, **kw):
        return self.current_scan_value

    def set(self, v):
        pass

    def is_connected(self):
        if self.communicator:
            return not self.communicator.simulation

    def test_connection(self):
        if self.communicator:
            return self.communicator.test_connection()

    def set_simulation(self, tf):
        if self.communicator:
            self.communicator.simulation = tf

    def load(self, *args, **kw):
        """
        Load a configuration file.
        Get Communications info to make a new communicator
        """
        config = self.get_configuration()
        if config:

            if config.has_section("General"):
                name = self.config_get(config, "General", "name", optional=True)
                if name is not None:
                    self.name = name

            if config.has_section("Communications"):
                comtype = self.config_get(config, "Communications", "type")
                if not self._load_communicator(config, comtype):
                    return False

                self.set_attribute(
                    config,
                    "_scheduler_name",
                    "Communications",
                    "scheduler",
                    optional=True,
                )

            self._load_hook(config)

            # load additional child specific args
            r = self.load_additional_args(config)
            if r:
                self._loaded = True
            return r

    def open(self, *args, **kw):
        self.debug("open device")
        return HasCommunicator.open(self, **kw)

    def initialize(self, *args, **kw):
        a = super(BaseCoreDevice, self).initialize(*args, **kw)
        b = False
        if self.communicator is not None:
            b = self.communicator.initialize(*args, **kw)

        return a and b

    def load_additional_args(self, config):
        """
        remember to return a boolean in any subclass that overrides this method.
        if True bootstraping of this device will continue. otherwise device will not fully initialize
        """
        return True

    def blocking_poll(
        self, func, args=None, kwargs=None, period=1, timeout=None, script=None
    ):
        """
        repeatedly ask func at 1/period rate
        if func returns true return True
        if timeout return False
        """
        if isinstance(func, str):
            func = getattr(self, func)
        if args is None:
            args = tuple()
        if kwargs is None:
            kwargs = dict()

        st = time.time()
        while 1:
            if script and script.is_canceled():
                return
            if func(*args, **kwargs):
                return True
            elif timeout:
                et = time.time() - st
                if et > timeout:
                    self.warning(
                        'blocking poll of "{}" timed out after {}s'.format(
                            func.__name__, timeout
                        )
                    )
                    raise TimeoutError(func.__name__, timeout)
            time.sleep(period)

    @crc_caller
    def ask(self, cmd, **kw):
        """ """

        comm = self.communicator
        if comm is not None:
            if comm.scheduler:
                r = comm.scheduler.schedule(comm.ask, args=(cmd,), kwargs=kw)
            else:
                r = comm.ask(cmd, **kw)

            if hasattr(self, "_communicate_hook"):
                self._communicate_hook(cmd, r)
            return r
        else:
            self.info("no communicator for this device {}".format(self.name))

    @crc_caller
    def write(self, *args, **kw):
        """ """
        self.tell(*args, **kw)

    @crc_caller
    def tell(self, *args, **kw):
        """ """
        if self.communicator is not None:
            cmd = " ".join([str(a) for a in args] + [str(a) for a in kw.items()])

            self._communicate_hook(cmd, "-")
            return self.communicator.tell(*args, **kw)

    @crc_caller
    def read(self, *args, **kw):
        """ """
        if self.communicator is not None:
            return self.communicator.read(*args, **kw)

    # if self.simulation:
    #            return 'simulation'

    #            gdict = globals()
    #            if communicator_type in gdict:
    #                return gdict[communicator_type](name='_'.join((self.name, communicator_type)),
    #                                   id_query=self.id_query,
    #                                   id_response=self.id_response
    #                                )
    def post_initialize(self, *args, **kw):
        if self.graph_ytitle:
            self.graph.set_y_title(self.graph_ytitle)

        self.setup_scan()
        self.setup_alarms()
        self.setup_scheduler()

        if self.auto_start:
            self.start_scan()

    def get_random_value(self, mi=0, ma=10):
        """
        convienent method for getting a random integer between min and max

        Defaults:
            min=0
            max=10

        """
        return random.randint(mi, ma) if globalv.communication_simulation else None

    def setup_scheduler(self, name=None):

        if self.application:
            if name is None:
                name = self._scheduler_name
            if name is not None:
                sc = self.application.get_service(
                    CommunicationScheduler, 'name=="{}"'.format(name)
                )
                if sc is None:
                    sc = CommunicationScheduler(name=name)
                    self.application.register_service(type(sc), sc)
                self.set_scheduler(sc)

    def set_scheduler(self, s):
        if self.communicator is not None:
            self.communicator.scheduler = s

<<<<<<< HEAD
    def repeat_command(
        self,
        cmd,
        ntries=2,
        check_val=None,
        check_type=None,
        break_val=None,
        verbose=True,
        **kw
    ):
=======
    def repeat_command(self, cmd, ntries=2, check_val=None, check_type=None,
                       break_val=None,
                       verbose=True,
                       delay=None, **kw):
>>>>>>> faeb3ead

        if isinstance(cmd, tuple):
            cmd = self._build_command(*cmd)
        else:
            cmd = self._build_command(cmd)

        resp = None
        for i in range(ntries + 1):
            resp = self._parse_response(self.ask(cmd, verbose=verbose))
            if verbose:
<<<<<<< HEAD
                m = "repeat command {} response = {} len={} ".format(
                    i + 1, resp, len(str(resp)) if resp is not None else None
                )
=======
                resp = resp or ''
                resp = resp.strip()
                n = len(str(resp))
                m = 'repeat command {} response = {} len={} '.format(i + 1, resp, n)
>>>>>>> faeb3ead
                self.debug(m)

            if break_val and resp == break_val:
                return

            if check_val is not None:
                if self.simulation:
                    resp = check_val

                if resp == check_val:
                    break
                else:
                    if delay:
                        time.sleep(delay)
                    continue

            if check_type is not None:
                if self.simulation:
                    resp = random.randint(1, 10)
                else:
                    try:
                        resp = check_type(resp)
                    except (ValueError, TypeError):
                        continue

            if resp is not None:
                break

        return resp

    # ===============================================================================
    # scanable interface
    # ===============================================================================
    # def _scan_hook(self, v):
    #     for a in self.alarms:
    #         if a.test_condition(v):
    #             alarm_msg = a.get_message(v)
    #             self.warning(alarm_msg)
    #             manager = self.application.get_service('pychron.social.twitter_manager.TwitterManager')
    #             if manager is not None:
    #                 manager.post(alarm_msg)
    #             break

    def _parse_response(self, v):
        return v

    def _load_hook(self, config):
        pass


# ========================= EOF ============================================<|MERGE_RESOLUTION|>--- conflicted
+++ resolved
@@ -263,7 +263,6 @@
         if self.communicator is not None:
             self.communicator.scheduler = s
 
-<<<<<<< HEAD
     def repeat_command(
         self,
         cmd,
@@ -274,12 +273,10 @@
         verbose=True,
         **kw
     ):
-=======
     def repeat_command(self, cmd, ntries=2, check_val=None, check_type=None,
                        break_val=None,
                        verbose=True,
                        delay=None, **kw):
->>>>>>> faeb3ead
 
         if isinstance(cmd, tuple):
             cmd = self._build_command(*cmd)
@@ -290,16 +287,10 @@
         for i in range(ntries + 1):
             resp = self._parse_response(self.ask(cmd, verbose=verbose))
             if verbose:
-<<<<<<< HEAD
-                m = "repeat command {} response = {} len={} ".format(
-                    i + 1, resp, len(str(resp)) if resp is not None else None
-                )
-=======
                 resp = resp or ''
                 resp = resp.strip()
                 n = len(str(resp))
                 m = 'repeat command {} response = {} len={} '.format(i + 1, resp, n)
->>>>>>> faeb3ead
                 self.debug(m)
 
             if break_val and resp == break_val:
