# ===============================================================================
# Copyright 2011 Jake Ross
#
# Licensed under the Apache License, Version 2.0 (the "License");
# you may not use this file except in compliance with the License.
# You may obtain a copy of the License at
#
#   http://www.apache.org/licenses/LICENSE-2.0
#
# Unless required by applicable law or agreed to in writing, software
# distributed under the License is distributed on an "AS IS" BASIS,
# WITHOUT WARRANTIES OR CONDITIONS OF ANY KIND, either express or implied.
# See the License for the specific language governing permissions and
# limitations under the License.
# ===============================================================================
from pychron.hardware.kerr.kerr_manager import KerrManager

"""
Fusions Control board
a combination of the logic board and the kerr microcontroller
see Photon Machines Logic Board Command Set for additional information
"""
# =============enthought library imports=======================
from traits.api import Instance, Str, Float, List, Event

# from traitsui.api import Item, VGroup, RangeEditor
from traitsui.api import Item, ListEditor, Group

# =============standard library imports ========================
import os

# =============local library imports  ==========================
from pychron.globals import globalv

# from fusions_motor_configurer import FusionsMotorConfigurer
from pychron.hardware.core.core_device import CoreDevice
from pychron.hardware.kerr.kerr_microcontroller import KerrMicrocontroller


class FusionsLogicBoard(CoreDevice):
    """ """

    refresh_canvas = Event
    motor_microcontroller = Instance(KerrMicrocontroller)

    #    beam_motor = Instance(KerrMotor, ())
    #    beam = DelegatesTo('beam_motor', prefix='data_position')
    #    beammin = DelegatesTo('beam_motor', prefix='min')
    #    beammax = DelegatesTo('beam_motor', prefix='max')
    #    beam_enabled = DelegatesTo('beam_motor', prefix='enabled')
    #    update_beam = DelegatesTo('beam_motor', prefix='update_position')
    #
    #    zoom_motor = Instance(KerrMotor, ())
    #    zoom = DelegatesTo('zoom_motor', prefix='data_position')
    #    zoommin = DelegatesTo('zoom_motor', prefix='min')
    #    zoommax = DelegatesTo('zoom_motor', prefix='max')
    #    zoom_enabled = DelegatesTo('zoom_motor', prefix='enabled')
    #    update_zoom = DelegatesTo('zoom_motor', prefix='update_position')

    #    configure = Button

    prefix = Str
    scan_func = "read_power_meter"

    internal_meter_response = Float

    motors = List
    _test_comms = True
    has_pointer = True

    def initialize(self, *args, **kw):
        """ """

        # disable laser

        # test communciations with board issue warning if
        # no handle or response is none
        resp = True
        if self._test_comms:
            resp = bool(self.ask(";LB.VER"))

        #        resp = self._disable_laser_()
        if self.communicator.handle is None or resp is not True:
            for m in self.motors:
                m.set_homing_required(True)

            if not globalv.ignore_initialization_warnings:
                result = self.confirmation_dialog(
                    'Laser not connected. To reconnect select "Yes", '
                    "power cycle USB hub, and restart program."
                    "\nYes=Quit Pychron.\nNo=Continue",
                    title="Quit Pychron",
                )
                if result:
                    os._exit(0)

        # turn off pointer
        if self.has_pointer:
            self.set_pointer_onoff(False)

        # initialize Kerr devices
        self.motor_microcontroller.initialize(*args, **kw)

        for m in self.motors:
            if m.use_initialize:
                m.initialize(*args, **kw)
            # m.on_trait_change(lambda: self.trait_set(refresh_canvas=True), 'data_position')
            m.set_homing_required(False)

        return True

    def _build_command(self, *args):
        """ """
        if self.prefix is not None:
            cmd = " ".join([str(a) for a in args])
            return "".join((self.prefix, cmd))
        else:
            self.warning("Prefix not set")

    def load_additional_args(self, config):
        """ """

        prefix = self.config_get(config, "General", "prefix")
        if prefix is not None:
            self.prefix = prefix

        for option in config.options("Motors"):
            v = config.get("Motors", option)
            self.add_motor(option, v)

        # if not self._get_watt_calibration(config):
        #     return

        return True

    def open_motor_configure(self):
        mc = KerrManager(motor=self.get_motor("attenuator"))

        mc.edit_traits()

    def add_motor(self, name, path):
        p = os.path.join(self.configuration_dir_path, path)
        config = self.get_configuration(path=p, set_path=False)
        klassname = self.config_get(
            config, "General", "kind", default="", optional=True
        )
        m = self._motor_factory(name, klassname)
        m.load(p)
        #        self.info('adding motor {} klass={}'.format(name, klassname if klassname else 'KerrMotor'))
        self.info("adding motor {} klass={}".format(name, m.__class__.__name__))
        self.motors.append(m)
        setattr(self, "{}_motor".format(name), m)

    def get_motor(self, name):
        return next((m for m in self.motors if m.name == name), None)

    def _motor_factory(self, name, klassname):
        if klassname:
            n = "{}_motor".format(klassname.lower())
        else:
            n = "motor"

        pkg = "pychron.hardware.kerr.kerr_{}".format(n)
        klass = "Kerr{}Motor".format(klassname)
        m = __import__(pkg, fromlist=[klass])
        m = getattr(m, klass)
        return m(parent=self, name=name)

    def enable(self, *args, **kw):
        return self._enable_laser(**kw)

    def disable(self, *args, **kw):
        return self._disable_laser()

    # ==============================================================================
    # laser methods
    # ==============================================================================
    def check_interlocks(self, verbose=True):
        """ """
        lock_bits = []
        if verbose:
            self.info("checking interlocks")

        if not self.simulation:
            resp = self.repeat_command("INTLK", check_type=int, verbose=verbose)

            try:
                resp = int(resp)
            except (ValueError, TypeError):
                resp = None

            if resp is None:
                return ["Failed Response"]

            if resp != 0:
                LOCK_MAP = ["External", "E-stop", "Coolant Flow"]
                rbits = []
                for i in range(16):
                    if (resp >> i) & 1 == 1:
                        rbits.append(i)

                lock_bits = [LOCK_MAP[cb] for cb in rbits]

        return lock_bits

    def _enable_laser(self, **kw):
        """ """
        interlocks = self.check_interlocks()
        if not interlocks:
<<<<<<< HEAD

            resp = self.repeat_command("ENBL 1", check_val="OK")
            if resp == "OK" or self.simulation:
=======
            resp = self.repeat_command('ENBL 1', check_val='OK', ntries=200, delay=3)
            if resp == 'OK' or self.simulation:
>>>>>>> faeb3ead
                return True

        else:
            self._disable_laser()
            msg = "Cannot fire. Interlocks enabled "
            self.warning(msg)
            for i in interlocks:
                self.warning(i)

            return msg + ",".join(interlocks)

    def _disable_laser(self):
        """ """
        ntries = 3
        for i in range(ntries):
            resp = self.repeat_command("ENBL 0", check_val="OK")
            if resp is None:
                self.warning("LASER NOT DISABLED {}".format(i + 1))
            else:
                break

            if self.simulation:
                break
        else:
            return "laser was not disabled"

        return True

    def set_laser_power(self, *args, **kw):
        """ """
        pass

    def set_pointer_onoff(self, onoff):
        """ """
        if onoff:
            cmd = "DRV1 1"
        else:
            cmd = "DRV1 0"

        cmd = self._build_command(cmd)
        self.ask(cmd)

    def _parse_response(self, resp):
        """
        remove the CR at EOL
        """
        if resp is not None:
            return resp.rstrip()

    def _motor_microcontroller_default(self):
        """ """
        return KerrMicrocontroller(name="microcontroller", parent=self)

    #    def _zoom_motor_default(self):
    #        '''
    #        '''
    #        return KerrMotor(name='zoomrrrr', parent=self)
    #
    #    def _beam_motor_default(self):
    #        '''
    #        '''
    #        return KerrMotor(name='beameere', parent=self)

    # ==============================================================================
    # motor methods
    # ==============================================================================
    def set_motor(self, name, value, block=False, relative=False):

        motor = next((m for m in self.motors if m.name == name), None)
        if motor is None:
            return

        if motor.locked:
            self.debug("motor is locked not moving. locked == {}".format(motor.locked))
            return

        if relative:
            value = motor.data_position + value
            if not 0 <= value <= 100:
                return

                #        self._enable_motor_(motor, value)

        self.info("setting {} to {}".format(name, value))
        return motor.set_value(value, block)

    def _block_(self, motor):
        """ """
        self.info("waiting for move to complete")
        if not self.simulation:
            motor.block()
        self.info("move complete")

    def _enable_motor_(self, motor, pos):
        """ """
        if motor.data_position != pos:
            motor.enabled = False

    def get_control_group(self):
        return Group(
            Item(
                "motors",
                style="custom",
                #                           height= -100,
                editor=ListEditor(
                    view="control_view",
                    #                                            mutable=False,
                    #                                            columns=max(1, int(round(len(self.motors) / 2.))),
                    use_notebook=True,
                    page_name=".name",
                    style="custom",
                ),
                #                                            editor=InstanceEditor(view='control_view')),
                show_label=False,
            )
        )

    """
        listeditor multi column
    """


# def get_control_group(self):
#        return Group(Item('motors', style='custom',
#                          height= -100,
#                          editor=ListEditor(mutable=False,
#                                      columns=max(1, int(round(len(self.motors) / 2.))),
#                                      style='custom',
#                                      editor=InstanceEditor(view='control_view')),
#
#                                      show_label=False),
#                     )


#        be = RangeEditor(low_name='beammin',
#                       high_name='beammax'
#                       )
#        ube = RangeEditor(low_name='beammin',
#                        high_name='beammax',
#                        enabled=False
#                        )
#        zo = RangeEditor(low_name='zoommin',
#                        high_name='zoommax'
#                        )
#        uzo = RangeEditor(low_name='zoommin',
#                        high_name='zoommax',
#                        enabled=False
#                        )
#        return VGroup(
#                      Item('zoom', editor=zo),
#                      Item('update_zoom', editor=uzo, show_label=False),
#                      Item('beam', editor=be),
#                      Item('update_beam', editor=ube, show_label=False),
#                      )

# ================== EOF ================================================<|MERGE_RESOLUTION|>--- conflicted
+++ resolved
@@ -207,14 +207,8 @@
         """ """
         interlocks = self.check_interlocks()
         if not interlocks:
-<<<<<<< HEAD
-
-            resp = self.repeat_command("ENBL 1", check_val="OK")
-            if resp == "OK" or self.simulation:
-=======
             resp = self.repeat_command('ENBL 1', check_val='OK', ntries=200, delay=3)
             if resp == 'OK' or self.simulation:
->>>>>>> faeb3ead
                 return True
 
         else:
