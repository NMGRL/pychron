--- conflicted
+++ resolved
@@ -170,13 +170,10 @@
     bracket_b = Int
     available_positions = List
 
-<<<<<<< HEAD
     @property
     def residual(self):
         return (self.mean_j - self.saved_j) / self.saved_j * 100
 
-=======
->>>>>>> 73f20392
     def set_mean_j(self, use_weights):
         ans = [a for a in self.analyses if not a.is_omitted()]
         if ans:
@@ -510,7 +507,6 @@
 class BracketingFluxResultsEditor(FluxResultsEditor):
     @on_trait_change("unknown_positions:[bracket_a, bracket_b]")
     def handle_bracket(self, obj, name, old, new):
-<<<<<<< HEAD
         pass
         # if obj.bracket_a and obj.bracket_b:
         #     a, b = [
@@ -535,28 +531,7 @@
         #     obj.j = j
         #     obj.jerr = je
         #     obj.dev = (oj - j) / j * 100
-=======
-        if obj.bracket_a and obj.bracket_b:
-            a, b = [
-                p
-                for p in self.monitor_positions
-                if p.hole_id in (obj.bracket_a, obj.bracket_b)
-            ]
-
-            ws = array([1 / a.mean_jerr**2, 1 / b.mean_jerr**2])
-            vs = array([a.mean_j, b.mean_j])
-            if self.plotter_options.use_weighted_fit:
-                j = average(vs, weights=ws)
-                je = sum(ws)
-
-            else:
-                j, je = vs.mean(), vs.std()
-
-            oj = obj.saved_j
-            obj.j = j
-            obj.jerr = je
-            obj.dev = (oj - j) / j * 100
->>>>>>> 73f20392
+
 
     def traits_view(self):
         unk_cols = [
