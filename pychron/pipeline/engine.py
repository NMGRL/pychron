--- conflicted
+++ resolved
@@ -667,16 +667,10 @@
                     break
 
     # private
-<<<<<<< HEAD
-    def _set_grouping(self, items, gid):
-        for si in items:
-            si.group_id = gid
-=======
     def _set_grouping(self, items, gid, attr='group_id'):
         for si in items:
             setattr(si, attr, gid)
             # si.group_id = gid
->>>>>>> 507c7832
 
         if hasattr(self.selected, 'editor') and self.selected.editor:
             self.selected.editor.refresh_needed = True
@@ -799,14 +793,11 @@
         return node
 
     # handlers
-<<<<<<< HEAD
-=======
 
     @on_trait_change('active_editor:figure_model:panels:figures:refresh_unknowns_table')
     def _handle_refresh(self, obj, name, old, new):
         self.refresh_table_needed = True
 
->>>>>>> 507c7832
     def _add_pipeline_fired(self):
         p = self.pipeline_group.add()
         self.pipeline = p
