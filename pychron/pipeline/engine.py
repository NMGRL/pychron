--- conflicted
+++ resolved
@@ -54,11 +54,7 @@
     CSV_ANALYSES_EXPORT, BULK_EDIT, HISTORY_IDEOGRAM, HISTORY_SPECTRUM, AUDIT, SUBGROUP_IDEOGRAM, HYBRID_IDEOGRAM, \
     MASSSPEC_REDUCED, DEFINE_EQUILIBRATION, CA_CORRECTION_FACTORS, K_CORRECTION_FACTORS, \
     FLUX_VISUALIZATION, CSV_RAW_DATA_EXPORT, COMPOSITE, SIMPLE_ANALYSIS_TABLE, MASS_SPEC_FLUX, PYSCRIPT, RATIO_SERIES, \
-<<<<<<< HEAD
-    CSV_SPEC, ARAR_IDEO, ARAR_SPEC, ARAR_INVERSE_ISOCHRON, ARAR_SIMPLE_ANALYSIS_TABLE, RUNID_EDIT, CORRELATION_IDEO, MAP, \
-=======
     CSV_SPEC, ARAR_IDEO, ARAR_SPEC, ARAR_INVERSE_ISOCHRON, ARAR_SIMPLE_ANALYSIS_TABLE, RUNID_EDIT, CORRELATION_IDEO, \
->>>>>>> 77f0d412
     COSMOGENIC
 from pychron.pipeline.plot.editors.figure_editor import FigureEditor
 from pychron.pipeline.plot.editors.ideogram_editor import IdeogramEditor
@@ -877,8 +873,7 @@
                      ('XY Scatter', XY_SCATTER),
                      ('Regression', REGRESSION_SERIES),
                      ('Flux Visualization', FLUX_VISUALIZATION),
-                     ('Vertical Flux', VERTICAL_FLUX),
-                     ('Map', MAP))
+                     ('Vertical Flux', VERTICAL_FLUX))
             tables = (('SubGrouped Analyses', ANALYSIS_TABLE),
                       ('Grouped Analyses', SIMPLE_ANALYSIS_TABLE),
                       ('Interpreted Age', INTERPRETED_AGE_TABLE),
