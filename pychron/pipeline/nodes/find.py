# ===============================================================================
# Copyright 2015 Jake Ross
#
# Licensed under the Apache License, Version 2.0 (the "License");
# you may not use this file except in compliance with the License.
# You may obtain a copy of the License at
#
# http://www.apache.org/licenses/LICENSE-2.0
#
# Unless required by applicable law or agreed to in writing, software
# distributed under the License is distributed on an "AS IS" BASIS,
# WITHOUT WARRANTIES OR CONDITIONS OF ANY KIND, either express or implied.
# See the License for the specific language governing permissions and
# limitations under the License.
# ===============================================================================

# ============= enthought library imports =======================
from pyface.confirmation_dialog import confirm
from pyface.constant import YES
from traits.api import Float, Str, List, Instance, Property, cached_property
from traitsui.api import Item, EnumEditor
# ============= standard library imports ========================
# ============= local library imports  ==========================
from pychron.core.confirmation import remember_confirmation_dialog
from pychron.experiment.utilities.identifier import SPECIAL_MAPPING
from pychron.pipeline.editors.flux_results_editor import FluxPosition
from pychron.pipeline.graphical_filter import GraphicalFilterModel, GraphicalFilterView
from pychron.pipeline.nodes.base import BaseNode


class FindNode(BaseNode):
    dvc = Instance('pychron.dvc.dvc.DVC')


class FindFluxMonitorsNode(FindNode):
    name = 'Find Flux Monitors'

    # monitor_sample_name = Str('BW-2014-3')
    monitor_sample_name = Str('FC-2')
    irradiation = Str
    irradiations = Property

    level = Str
    levels = Property(depends_on='irradiation')
    flux_monitors = List

    def load(self, nodedict):
        self.irradiation = nodedict.get('irradiation', '')
        self.level = nodedict.get('level', '')

    @cached_property
    def _get_levels(self):
        if self.irradiation:
            with self.dvc.session_ctx():
                irrad = self.dvc.get_irradiation(self.irradiation)
                return [l.name for l in irrad.levels]
        else:
            return []

    @cached_property
    def _get_irradiations(self):
        with self.dvc.session_ctx():
            irrads = self.dvc.get_irradiations()
            return [i.name for i in irrads]

    def traits_view(self):
        v = self._view_factory(Item('irradiation', editor=EnumEditor(name='irradiations')),
                               Item('level', editor=EnumEditor(name='levels')),
                               width=300,
                               title='Select Irradiation and Level')
        return v

    def run(self, state):
        if not self.irradiation or not self.level:
            self.configure()

        if not self.irradiation or not self.level:
            state.veto = self
        else:
            dvc = self.dvc
<<<<<<< HEAD

            state.geometry = dvc.get_irradiation_geometry(self.irradiation, self.level)
=======
            state.geometry = dvc.get_irradiation_geometry(self.irradiation, self.level)

            with dvc.session_ctx():
                ips = dvc.get_unknown_positions(self.irradiation, self.level, self.monitor_sample_name)

                state.unknown_positions = [self._fp_factory(state.geometry, self.irradiation, self.level,
                                                            ip.identifier, ip.sample.name, ip.position,
                                                            ip.j, ip.j_err) for ip in ips]

                ans = dvc.get_flux_monitor_analyses(self.irradiation, self.level, self.monitor_sample_name)
                monitors = self.dvc.make_analyses(ans, calculate_f_only=False)

            state.unknowns = monitors
            state.flux_monitors = monitors
>>>>>>> ff416aac
            state.has_flux_monitors = True
            state.irradiation = self.irradiation
            state.level = self.level

<<<<<<< HEAD
            if self.flux_monitors:
                #v = confirm(None, 'You already have Flux Monitors found. Do you want to refind the monitors')
                #print v, v != YES
                #if v != YES:
                if confirm(None, 'You already have Flux Monitors found. Do you want to refind the monitors') != YES:
                    state.flux_monitors = self.flux_monitors
                    return

            with dvc.session_ctx():
                ans = dvc.get_flux_monitor_analyses(self.irradiation, self.level, self.monitor_sample_name)
                monitors = self.dvc.make_analyses(ans, calculate_f_only=False)
                #dvc = self.dvc
            #with dvc.session_ctx():
            #    ans = dvc.get_flux_monitor_analyses(self.irradiation, self.level, self.monitor_sample_name)
            #    monitors = self.dvc.make_analyses(ans, calculate_f_only=False)
            #
            #state.geometry = dvc.get_irradiation_geometry(self.irradiation, self.level)
            state.flux_monitors = monitors
            self.flux_monitors = monitors
            print 'oooo', len(self.flux_monitors)
=======
    def _fp_factory(self, geom, irradiation, level, identifier, sample, hole_id, j, j_err):
        x, y, r, idx = geom[hole_id - 1]
        fp = FluxPosition(identifier=identifier,
                          irradiation=irradiation,
                          level=level,
                          sample=sample, hole_id=hole_id,
                          saved_j=j or 0,
                          saved_jerr=j_err or 0,
                          # mean_j=nominal_value(mj),/
                          # mean_jerr=std_dev(mj),
                          x=x, y=y)
        return fp
>>>>>>> ff416aac


class FindReferencesNode(FindNode):
    user_choice = False
    threshold = Float

    analysis_type = Str
    analysis_types = List
    # analysis_type_name = None
    name = 'Find References'

    def reset(self):
        self.user_choice = None

    def load(self, nodedict):
        self.threshold = nodedict['threshold']
        self.analysis_type = nodedict['analysis_type']

    # def dump(self, obj):
    #     obj['threshold'] = self.threshold

    def _analysis_type_changed(self, new):
        self.name = 'Find {}s'.format(new)

    def run(self, state):
        if not state.unknowns:
            return

        times = sorted((ai.rundate for ai in state.unknowns))

        atype = self.analysis_type.lower().replace(' ', '_')
        refs = self.dvc.find_references(times, atype)
        # print 'refs', atype, refs
        if refs:
            review = self.user_choice
            if not self.user_choice:
                # ask if use wants to review
                review, remember = remember_confirmation_dialog('What you like to review this Node? '
                                                                '{}'.format(self.name))
                if remember:
                    self.user_choice = review

            if review:
                ans = state.unknowns[:]
                ans.extend(refs)
                # refs.extend(state.unknowns)
                model = GraphicalFilterModel(analyses=ans)
                model.setup()
                # print self.analysis_type
                # print model.available_analysis_types
                model.analysis_types = [self.analysis_type]

                obj = GraphicalFilterView(model=model)
                info = obj.edit_traits(kind='livemodal')
                if info.result:
                    refs = model.get_filtered_selection()

                    if obj.is_append:
                        state.references.extend(refs)
                    else:
                        state.references = list(refs)
            else:
                state.references = refs

            state.has_references = True

    def traits_view(self):
        v = self._view_factory(Item('threshold',
                                    tooltip='Maximum difference between blank and unknowns in hours',
                                    label='Threshold (Hrs)'),
                               Item('analysis_type',
                                    editor=EnumEditor(name='analysis_types')))

        return v

    def _analysis_types_default(self):
        return [' '.join(map(str.capitalize, k.split('_'))) for k in SPECIAL_MAPPING.keys()]

#
# class FindAirsNode(FindNode):
#     name = 'Find Airs'
#     analysis_type = 'blank_unknown'
#     analysis_type_name = 'Air'
#
#
# class FindBlanksNode(FindNode):
#     name = 'Find Blanks'
#     analysis_type = 'blank_unknown'
#     analysis_type_name = 'Blank Unknown'


# ============= EOF =============================================<|MERGE_RESOLUTION|>--- conflicted
+++ resolved
@@ -15,8 +15,6 @@
 # ===============================================================================
 
 # ============= enthought library imports =======================
-from pyface.confirmation_dialog import confirm
-from pyface.constant import YES
 from traits.api import Float, Str, List, Instance, Property, cached_property
 from traitsui.api import Item, EnumEditor
 # ============= standard library imports ========================
@@ -42,7 +40,6 @@
 
     level = Str
     levels = Property(depends_on='irradiation')
-    flux_monitors = List
 
     def load(self, nodedict):
         self.irradiation = nodedict.get('irradiation', '')
@@ -78,10 +75,6 @@
             state.veto = self
         else:
             dvc = self.dvc
-<<<<<<< HEAD
-
-            state.geometry = dvc.get_irradiation_geometry(self.irradiation, self.level)
-=======
             state.geometry = dvc.get_irradiation_geometry(self.irradiation, self.level)
 
             with dvc.session_ctx():
@@ -96,33 +89,10 @@
 
             state.unknowns = monitors
             state.flux_monitors = monitors
->>>>>>> ff416aac
             state.has_flux_monitors = True
             state.irradiation = self.irradiation
             state.level = self.level
 
-<<<<<<< HEAD
-            if self.flux_monitors:
-                #v = confirm(None, 'You already have Flux Monitors found. Do you want to refind the monitors')
-                #print v, v != YES
-                #if v != YES:
-                if confirm(None, 'You already have Flux Monitors found. Do you want to refind the monitors') != YES:
-                    state.flux_monitors = self.flux_monitors
-                    return
-
-            with dvc.session_ctx():
-                ans = dvc.get_flux_monitor_analyses(self.irradiation, self.level, self.monitor_sample_name)
-                monitors = self.dvc.make_analyses(ans, calculate_f_only=False)
-                #dvc = self.dvc
-            #with dvc.session_ctx():
-            #    ans = dvc.get_flux_monitor_analyses(self.irradiation, self.level, self.monitor_sample_name)
-            #    monitors = self.dvc.make_analyses(ans, calculate_f_only=False)
-            #
-            #state.geometry = dvc.get_irradiation_geometry(self.irradiation, self.level)
-            state.flux_monitors = monitors
-            self.flux_monitors = monitors
-            print 'oooo', len(self.flux_monitors)
-=======
     def _fp_factory(self, geom, irradiation, level, identifier, sample, hole_id, j, j_err):
         x, y, r, idx = geom[hole_id - 1]
         fp = FluxPosition(identifier=identifier,
@@ -135,7 +105,6 @@
                           # mean_jerr=std_dev(mj),
                           x=x, y=y)
         return fp
->>>>>>> ff416aac
 
 
 class FindReferencesNode(FindNode):
