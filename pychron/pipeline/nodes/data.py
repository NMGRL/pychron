# ===============================================================================
# Copyright 2015 Jake Ross
#
# Licensed under the Apache License, Version 2.0 (the "License");
# you may not use this file except in compliance with the License.
# You may obtain a copy of the License at
#
# http://www.apache.org/licenses/LICENSE-2.0
#
# Unless required by applicable law or agreed to in writing, software
# distributed under the License is distributed on an "AS IS" BASIS,
# WITHOUT WARRANTIES OR CONDITIONS OF ANY KIND, either express or implied.
# See the License for the specific language governing permissions and
# limitations under the License.
# ===============================================================================

# ============= enthought library imports =======================

import os
import time
from datetime import datetime, timedelta

from pyface.constant import OK
from pyface.file_dialog import FileDialog
from pyface.message_dialog import information
from pyface.timer.do_later import do_after
from traits.api import Instance, Bool, Int, Str, List, Enum, Float, Time
from traitsui.api import View, Item, EnumEditor, CheckListEditor

from pychron.globals import globalv
from pychron.pipeline.nodes.base import BaseNode
from pychron.pychron_constants import ANALYSIS_TYPES


class DVCNode(BaseNode):
    """

    Base node for all nodes that need access to a DVC instance or BrowserModel for
    retrieving analyses
    """
    dvc = Instance('pychron.dvc.dvc.DVC')
    browser_model = Instance('pychron.envisage.browser.browser_model.BrowserModel')

    def get_browser_analyses(self, irradiation=None, level=None):
        from pychron.envisage.browser.view import BrowserView

        self.browser_model.activated()
        self.browser_model.do_filter()

        if irradiation:
            self.browser_model.irradiation_enabled = True
            self.browser_model.irradiation = irradiation
            if level:
                self.browser_model.level = level

        browser_view = BrowserView(model=self.browser_model)
        info = browser_view.edit_traits(kind='livemodal')
        records = None
        if info.result:
            self.browser_model.add_analysis_set()
            self.browser_model.dump_browser()

            records = self.browser_model.get_analysis_records()
            if records:
                records = self.dvc.make_analyses(records)
        return browser_view.is_append, records

    def set_browser_analyses(self):
        is_append, analyses = self.get_browser_analyses()
        if analyses:
            if is_append:
                ans = getattr(self, self.analysis_kind)
                ans.extend(analyses)
            else:
                self.trait_set(**{self.analysis_kind: analyses})

            return True


class InterpretedAgeNode(DVCNode):
    name = 'Interpreted Ages'
    interpreted_ages = List

    def configure(self, pre_run=False, **kw):
        if not pre_run:
            self._manual_configured = True

        from pychron.envisage.browser.view import InterpretedAgeBrowserView

        self.browser_model.activated()

        browser_view = InterpretedAgeBrowserView(model=self.browser_model)
        info = browser_view.edit_traits(kind='livemodal')

        if info.result:
            self.browser_model.dump_browser()

            records = self.browser_model.get_interpreted_age_records()

            if records:
                interpreted_ages = self.dvc.make_interpreted_ages(records)

                if browser_view.is_append:
                    ias = self.interpreted_ages
                    ias.extend(interpreted_ages)
                else:
                    self.interpreted_ages = interpreted_ages

            return True

    def run(self, state):
        state.interpreted_ages = self.interpreted_ages
        state.unknowns = self.interpreted_ages


class DataNode(DVCNode):
    name = 'Data'

    analysis_kind = None

    check_reviewed = Bool(False)

    def configure(self, pre_run=False, **kw):
        if pre_run and getattr(self, self.analysis_kind):
            return True

        if not pre_run:
            self._manual_configured = True

        return self.set_browser_analyses()


class CSVNode(BaseNode):
    path = Str
    name = 'CSV Data'

    def configure(self, pre_run=False, **kw):
        if not pre_run:
            self._manual_configured = True

        if not self.path or not os.path.isfile(self.path):
            dlg = FileDialog()
            if dlg.open() == OK:
                self.path = dlg.path

        return bool(self.path)

    def run(self, state):
        if not self.unknowns:
            if not self.configure():
                state.canceled = True
                return

        unks = self._load_analyses()
        if unks:
            self.unknowns.extend(unks)

        # add our analyses to the state
        items = state.unknowns
        items.extend(self.unknowns)

    def _load_analyses(self):
        from pychron.core.csv.csv_parser import CSVColumnParser

        par = CSVColumnParser(delimiter=',')
        par.load(self.path)
        return self._get_items_from_file(par)

    def _get_items_from_file(self, parser):
        from pychron.processing.analyses.file_analysis import FileAnalysis

        def gen():
            for d in parser.itervalues():
                if d['age'] is not None:
                    f = FileAnalysis(age=float(d['age']),
                                     age_err=float(d['age_err']),
                                     record_id=d['runid'],
                                     sample=d.get('sample', ''),
                                     aliquot=int(d.get('aliquot', 0)),
                                     group_id=int(d.get('group', 0)))
                    yield f

        return tuple(gen())


class UnknownNode(DataNode):
    name = 'Unknowns'
    analysis_kind = 'unknowns'

    def set_last_n_analyses(self, n):
        db = self.dvc.db
        ans = db.get_last_n_analyses(n)
        records = [ri for ai in ans for ri in ai.record_views]
        self.unknowns = self.dvc.make_analyses(records)

    def set_last_n_hours_analyses(self, n):
        db = self.dvc.db
        ans = db.get_last_nhours_analyses(n)
        if ans:
            records = [ri for ai in ans for ri in ai.record_views]
            self.unknowns = self.dvc.make_analyses(records)

    def run(self, state):
        # if not self.unknowns and not state.unknowns:
        #     if not self.configure():
        #         state.canceled = True
        #         return

        review_req = []
        unks = self.unknowns
        for ai in unks:
            ai.group_id = 0
            if self.check_reviewed:
                for attr in ('blanks', 'iso_evo'):
                    # check analyses to see if they have been reviewed
                    if attr not in review_req:
                        if not self.dvc.analysis_has_review(ai, attr):
                            review_req.append(attr)

        if review_req:
            information(None, 'The current data set has been '
                              'analyzed and requires {}'.format(','.join(review_req)))

        # add our analyses to the state
        items = getattr(state, self.analysis_kind)
        items.extend(self.unknowns)

        state.projects = {ai.project for ai in state.unknowns}


class ReferenceNode(DataNode):
    name = 'References'
    analysis_kind = 'references'

    def pre_run(self, state):
        self.unknowns = state.unknowns
        refs = state.references
        if refs:
            if state.append_references:
                self.references.extend(refs)
            else:
                self.references = refs

        if not self.references:
            self.configure(pre_run=True)

        return self.references

    def run(self, state):
        pass


class FluxMonitorsNode(DataNode):
    name = 'Flux Monitors'
    analysis_kind = 'flux_monitors'
    auto_configure = False

    def run(self, state):
        items = getattr(state, self.analysis_kind)
        self.unknowns = items


class BaseAutoUnknownNode(UnknownNode):
    mode = Enum('Normal', 'Window')
    hours = Int(12)
    mass_spectrometer = Str
    available_spectrometers = List
    analysis_types = List(ANALYSIS_TYPES)
    available_analysis_types = List(ANALYSIS_TYPES)
    engine = None
    single_shot = False
    verbose = Bool

    _cached_unknowns = None
    _unks_ids = None
    _updated = False
    _alive = False

    def finish_load(self):
        self.available_spectrometers = self.dvc.get_mass_spectrometer_names()
        if self.available_spectrometers:
            self.mass_spectrometer = self.available_spectrometers[0]

        self._finish_load_hook()

    def configure(self, pre_run=False, *args, **kw):
        if pre_run:
            info = self.edit_traits()
            return info.result
        return BaseNode.configure(self, pre_run=pre_run, *args, **kw)

<<<<<<< HEAD
=======
    def traits_view(self):
        v = View(Item('mode', tooltip='Normal: get analyses between now and start of pipeline - hours\n'
                                      'Window: get analyses between now and now - hours'),
                 Item('hours'),
                 Item('period', label='Update Period (s)',
                      tooltip='Default time (s) to delay between "check for new analyses"'),
                 Item('mass_spectrometer', label='Mass Spectrometer',
                      editor=EnumEditor(name='available_spectrometers')),
                Item('analysis_types',style='custom',
                     editor=CheckListEditor(name='available_analysis_types', cols=len(self.available_analysis_types))),
                 Item('post_analysis_delay', label='Post Analysis Found Delay',
                      tooltip='Time (min) to delay before next "check for new analyses"'),
                 Item('verbose'),
                 kind='livemodal',
                 buttons=['OK', 'Cancel'])
        return v

>>>>>>> 507c7832
    def post_run(self, engine, state):
        if not self._alive:
            self.engine = engine
            if not self.single_shot:
                self._start_listening()

            self._post_run_hook()

    def reset(self):
        self._stop_listening()

    def _post_run_hook(self):
        pass

    def _finish_load_hook(self):
        if globalv.auto_pipeline_debug:
            self.mass_spectrometer = 'jan'
            self.period = 15
            self.hours = 48

    def _start_listening(self):
        self._alive = True
        self._updated = False
        self._iter()

    def _stop_listening(self):
        self._alive = False

    def _iter(self):
        raise NotImplementedError

    def _load_analyses(self):
        td = timedelta(hours=self.hours)
        high = datetime.now()
        updated = False
        if self.mode == 'Normal':
            low = self._low - td
        else:
            low = high - td

        with self.dvc.session_ctx(use_parent_session=False):
            ats = [a.lower().replace(' ', '_') for a in self.analysis_types]

            print 'low={}'.format(low)
            print 'high={}'.format(high)
            print 'ats={}'.format(ats)
            print 'ms={}'.format(self.mass_spectrometer)
            unks = self.dvc.get_analyses_by_date_range(low, high,
                                                       analysis_types=ats,
                                                       mass_spectrometers=self.mass_spectrometer, verbose=self.verbose)
            records = [ri for unk in unks for ri in unk.record_views]

            print 'retrived n records={}'.format(len(records))
            if not self._cached_unknowns:
                ans = self.dvc.make_analyses(records)
            else:
                ans = []
                ais = []
                for ri in records:
                    ca = next((ci for ci in self._cached_unknowns if ci.record_id == ri.record_id), None)
                    if ca is not None:
                        ans.append(ca)
                    else:
                        ais.append(ri)

                if ais:
                    updated = True
                    # the database may have updated but the repository not yet updated.
                    # sleeping X seconds is a potential work around but a little dumb.
                    # better solution is to save to database after repository is updated
                    try:
                        ans.extend(self.dvc.make_analyses(ais))
                    except BaseException:
                        time.sleep(10)
                        try:
                            ans.extend(self.dvc.make_analyses(ais))
                        except BaseException:
                            pass

        self._cached_unknowns = ans
        return ans, updated


class CalendarUnknownNode(BaseAutoUnknownNode):
    name = 'Unknowns (Calendar)'
    run_time = Time
    _ran = False

    def run(self, state):
        self._low = datetime.now()
        super(CalendarUnknownNode, self).run(state)

    def _run_time_default(self):
        return (datetime.now() + timedelta(minutes=2)).time()

    def _post_run_hook(self):
        self._flash_iter(0)

    def _flash_iter(self, cnt):
        if not self._alive:
            return

        self.visited = bool(cnt % 2)
        self.engine.update_needed = True

        if cnt > 100:
            cnt = 0
        do_after(1000, self._flash_iter, cnt + 1)

    def _iter(self):
        if not self._alive:
            return

        now = datetime.now()
        print 'now={} run_time={}. hourmatch={}, minutematch={} ran={}'.format(now, self.run_time,
                                                                               now.hour >= self.run_time.hour,
                                                                               now.minute >= self.run_time.minute,
                                                                               self._ran)
        if now.hour >= self.run_time.hour:
            if now.minute >= self.run_time.minute:
                if not self._ran:
                    self._ran = True
                    unks, updated = self._load_analyses()
                    if not self._alive:
                        return
                    print 'updated={} loaded unks={}'.format(updated, unks)

                    if unks:
                        self.engine.rerun_with(unks, post_run=False)
        else:
            self._ran = False

        period = 60*10
        do_after(1000 * period, self._iter)

    def traits_view(self):
        v = View(Item('run_time'),
                 Item('hours'),
                 # Item('period', label='Update Period (s)',
                 #      tooltip='Defauly time (s) to delay between "check for new analyses"'),
                 Item('mass_spectrometer', label='Mass Spectrometer',
                      editor=EnumEditor(name='available_spectrometers')),
                 Item('analysis_types', style='custom',
                      editor=CheckListEditor(name='available_analysis_types', cols=len(self.available_analysis_types))),
                 # Item('post_analysis_delay', label='Post Analysis Found Delay',
                 #      tooltip='Time (min) to delay before next "check for new analyses"'),
                 Item('verbose'),
                 kind='livemodal',
                 buttons=['OK', 'Cancel'])
        return v


class ListenUnknownNode(BaseAutoUnknownNode):
    name = 'Unknowns (Auto)'

    exclude_uuids = List
    period = Int(15)

    post_analysis_delay = Float(5)

    max_period = 10
    _between_updates = None

    def configure(self, pre_run=False, *args, **kw):
        if pre_run:
            info = self.edit_traits()
            return info.result
        return BaseNode.configure(self, pre_run=pre_run, *args, **kw)

    def traits_view(self):
        v = View(Item('mode', tooltip='Normal: get analyses between now and start of pipeline - hours\n'
                                      'Window: get analyses between now and now - hours'),
                 Item('hours'),
                 Item('period', label='Update Period (s)',
                      tooltip='Default time (s) to delay between "check for new analyses"'),
                 Item('mass_spectrometer', label='Mass Spectrometer',
                      editor=EnumEditor(name='available_spectrometers')),
                 Item('analysis_types', style='custom',
                      editor=CheckListEditor(name='available_analysis_types', cols=len(self.available_analysis_types))),
                 Item('post_analysis_delay', label='Post Analysis Found Delay',
                      tooltip='Time (min) to delay before next "check for new analyses"'),
                 Item('verbose'),
                 title='Configure',
                 kind='livemodal',
                 buttons=['OK', 'Cancel'])
        return v

    def run(self, state):
        self._low = datetime.now()
        unks, updated = self._load_analyses()
        state.unknowns = unks

    def _finish_load_hook(self):
        if globalv.auto_pipeline_debug:
            self.mass_spectrometer = 'jan'
            self.period = 15
            self.hours = 48

    def _iter(self, acc=1.0, last_update=None):
        if not self._alive:
            return

        unks, updated = self._load_analyses()
        if not self._alive:
            return

        if unks:
            unks_ids = [id(ai) for ai in unks]
            if self._unks_ids != unks_ids:
                # self.unknowns = unks
                self._unks_ids = unks_ids
                self.engine.rerun_with(unks, post_run=False)
                self.engine.refresh_figure_editors()

        if not self._alive:
            return

        st = None
        if updated:
            # if a new analysis was just found wait
            # for at least `post_analysis_delay` mins before querying again
            st = time.time()
            if last_update:

                if self._between_updates:
                    self._between_updates = ((st - last_update) + self._between_updates) / 2.
                else:
                    self._between_updates = st - last_update

                period = self._between_updates * 0.75

            else:
                period = 60 * self.post_analysis_delay
        else:
            period = self.period

        do_after(int(period * 1000), self._iter, acc, st)

# ============= EOF =============================================<|MERGE_RESOLUTION|>--- conflicted
+++ resolved
@@ -289,8 +289,6 @@
             return info.result
         return BaseNode.configure(self, pre_run=pre_run, *args, **kw)
 
-<<<<<<< HEAD
-=======
     def traits_view(self):
         v = View(Item('mode', tooltip='Normal: get analyses between now and start of pipeline - hours\n'
                                       'Window: get analyses between now and now - hours'),
@@ -308,7 +306,6 @@
                  buttons=['OK', 'Cancel'])
         return v
 
->>>>>>> 507c7832
     def post_run(self, engine, state):
         if not self._alive:
             self.engine = engine
