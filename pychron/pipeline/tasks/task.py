# ===============================================================================
# Copyright 2015 Jake Ross
#
# Licensed under the Apache License, Version 2.0 (the "License");
# you may not use this file except in compliance with the License.
# You may obtain a copy of the License at
#
# http://www.apache.org/licenses/LICENSE-2.0
#
# Unless required by applicable law or agreed to in writing, software
# distributed under the License is distributed on an "AS IS" BASIS,
# WITHOUT WARRANTIES OR CONDITIONS OF ANY KIND, either express or implied.
# See the License for the specific language governing permissions and
# limitations under the License.
# ===============================================================================

# ============= enthought library imports =======================

from pyface.tasks.action.schema import SToolBar, SMenu
from pyface.tasks.action.schema_addition import SchemaAddition
from pyface.tasks.task_layout import TaskLayout, PaneItem, Splitter
from traits.api import Instance, Bool, on_trait_change
# ============= standard library imports ========================
from itertools import groupby
import os
# ============= local library imports  ==========================
from pychron.core.helpers.filetools import list_gits
from pychron.dvc.dvc import experiment_has_staged, push_experiments
from pychron.globals import globalv
from pychron.paths import paths
from pychron.pipeline.engine import PipelineEngine
from pychron.pipeline.nodes.data import FluxMonitorsNode
from pychron.pipeline.nodes.find import FindFluxMonitorsNode
from pychron.pipeline.plot.editors.interpreted_age_editor import InterpretedAgeEditor
from pychron.pipeline.state import EngineState
from pychron.pipeline.tasks.actions import RunAction, SavePipelineTemplateAction, ResumeAction, ResetAction, \
    ConfigureRecallAction, GitRollbackAction, TagAction, SetInterpretedAgeAction, ClearAction
from pychron.pipeline.tasks.panes import PipelinePane, AnalysesPane
from pychron.envisage.browser.browser_task import BaseBrowserTask
from pychron.pipeline.plot.editors.figure_editor import FigureEditor
from pychron.pipeline.tasks.select_repo import SelectExperimentIDView
from pychron.processing.tasks.figures.interpreted_age_factory import InterpretedAgeFactory


class DataMenu(SMenu):
    id = 'data.menu'
    name = 'Data'


def select_experiment_repo():
    a = list_gits(paths.experiment_dataset_dir)
    v = SelectExperimentIDView(available=a)
    info = v.edit_traits()
    if info.result:
        return v.selected


class PipelineTask(BaseBrowserTask):
    name = 'Pipeline Processing'
    engine = Instance(PipelineEngine, ())
    tool_bars = [SToolBar(RunAction(),
                          ResumeAction(),
                          ResetAction(),
                          ClearAction(),
                          ConfigureRecallAction(),
                          SavePipelineTemplateAction()),
                 SToolBar(GitRollbackAction()),
                 SToolBar(TagAction(),
                          SetInterpretedAgeAction())
                 ]

    state = Instance(EngineState)
    resume_enabled = Bool(False)
    run_enabled = Bool(True)
    set_interpreted_enabled = Bool(False)
    # reset_enabled = Bool(False)
    run_to = None
    # def switch_to_browser(self):
    #     self._activate_task('pychron.browser.task')

    modified = False
    dbmodified = False
    projects = None

    def run(self):
        self._run_pipeline()

    def activated(self):
        super(PipelineTask, self).activated()

        self.engine.dvc = self.dvc
        self.engine.browser_model = self.browser_model

        self.engine.add_data()

    def _debug(self):
        pass
        # self.engine.add_data()
        self.engine.select_default()
        # self.engine.set_template('ideogram')
        # self.engine.set_template('gain')
<<<<<<< HEAD
        # self.engine.set_template('ideogram')
        self.engine.set_template('iso_evo')
=======
        self.engine.set_template('ideogram')
        # self.engine.set_template('flux')
>>>>>>> ff416aac
        # self.engine.add_is
        # self.engine.add_grouping(run=False)
        # self.engine.add_test_filter()
        # self.engine.add_ideogram(run=False)
        # self.engine.add_series(run=False)

        # self.engine.add_test_filter()
        # self.engine.add_ideogram()
        # self.engine.add_pdf_figure_node()
        # self.engine.add_spectrum()

        # self.run()

    def prepare_destroy(self):
        pass

    def create_dock_panes(self):
        panes = [PipelinePane(model=self.engine),
                 AnalysesPane(model=self.engine)]
        return panes

    # toolbar actions
    def set_interpreted_age(self):
        ias = self.active_editor.get_interpreted_ages()
        iaf = InterpretedAgeFactory(groups=ias)
        info = iaf.edit_traits()
        if info.result:
            self._add_interpreted_ages(ias)

    def git_rollback(self):
        # select experiment
        # expid = 'Cather_McIntosh'
        expid = select_experiment_repo()
        if expid:
            self.dvc.rollback_experiment_repo(expid)

    def clear(self):
        self.engine.clear()
        self.reset()
        self.close_all()

    def reset(self):
        self.state = None
        self.engine.reset()

    def save_pipeline_template(self):
        # path = self.save_file_dialog()
        # path = '/Users/ross/Sandbox/template.yaml'
        path = os.path.join(paths.pipeline_template_dir, 'test.yaml')
        if path:
            self.engine.save_pipeline_template(path)

    # action handlers
    def set_ideogram_template(self):
        self.engine.set_template('ideogram')

    def set_spectrum_template(self):
        self.engine.set_template('spectrum')

    def set_isochron_template(self):
        self.engine.set_template('isochron')

    # private
    def _add_interpreted_ages(self, ias):
        dvc = self.dvc
        db = dvc.db
        with db.session_ctx():
            for ia in ias:
                if ia.use:
                    dvc.add_interpreted_age(ia)

    def _close_editor(self, editor):
        for e in self.editor_area.editors:
            if e.name == editor.name:
                self.close_editor(e)
                break

    def _run_pipeline(self):
        self.debug('run pipeline')
        if self.state:
            self.debug('using previous state')
            state = self.state
            # for editor in state.editors:
            #     self._close_editor(editor)
            #     self._open_editor(editor)
        else:
            state = EngineState()
            self.close_all()

        self._temp_state = state

        # if not self.engine.pre_run(state, self.run_to):
        #     self.state = None
        #     self._temp_state = None

        if not self.engine.run(state, self.run_to):
            self._toggle_run(True)
        else:
            self._toggle_run(False)
            self.state = None

<<<<<<< HEAD
        self.close_all()
=======
        self.engine.update_needed = True

>>>>>>> ff416aac
        for editor in state.editors:
            # print editor
            # self._close_editor(editor)
            self._open_editor(editor)

        self.engine.selected = None
        self.engine.update_needed = True

        self.engine.refresh_analyses()
        if state.dbmodified:
            self.dbmodified = True

    def _toggle_run(self, v):
        self.resume_enabled = v
        self.run_enabled = not v

    def _default_layout_default(self):
        return TaskLayout(left=Splitter(PaneItem('pychron.pipeline.pane',
                                                 width=200),
                                        PaneItem('pychron.pipeline.analyses',
                                                 width=200)))

    def _extra_actions_default(self):
        sas = (('MenuBar/data.menu', RunAction, {}),)
        return [self._sa_factory(path, factory, **kw) for path, factory, kw in sas]

    def _sa_factory(self, path, factory, **kw):
        return SchemaAddition(path=path, factory=factory, **kw)

    # handlers
    @on_trait_change('engine:reset_event')
    def _handle_reset(self):
        self.reset()

    @on_trait_change('engine:unknowns[]')
    def _handle_unknowns(self, name, old, new):
        if self.active_editor:
            if not new:
                if hasattr(self.active_editor, 'set_items'):
                    self.active_editor.set_items(self.engine.unknowns)
                    self.active_editor.refresh_needed = True

            for node in self.engine.pipeline.iternodes():
                if isinstance(node, FindFluxMonitorsNode):
                    print 'chan', len(self.engine.unknowns),
                    node.flux_monitors = self.engine.unknowns
                elif isinstance(node, FluxMonitorsNode):
                    print 'analyses', len(self.engine.unknowns)
                    node.analyses = self.engine.unknowns
                #elif isinstance()
                    #if node.editor:
                    #    node.editor.analyses = node.analyses

        self.engine.update_detectors()

    @on_trait_change('engine:references[]')
    def _handle_references(self, name, old, new):
        if self.active_editor:
            # only update if deletion
            if not new:
                self.active_editor.set_references(self.engine.references)
                self.active_editor.refresh_needed = True
        self.engine.update_detectors()

    def _active_editor_changed(self, new):
        if new:
            self.engine.select_node_by_editor(new)

        self.set_interpreted_enabled = isinstance(new, InterpretedAgeEditor)

    @on_trait_change('active_editor:save_needed')
    def _handle_save_needed(self):
        self.engine.run_persist(self._temp_state)

    @on_trait_change('engine:unknowns:[tag_event, invalid_event]')
    def _handle_analysis_tagging(self, name, new):
        if name == 'tag_event':
            self.set_tag(items=new)
        elif name == 'invalid_event':
            from pychron.processing.tagging.analysis_tags import Tag

            self.set_tag(tag=Tag(name='invalid'), items=new, warn=True)

    @on_trait_change('engine:run_needed')
    def _handle_run_needed(self, new):
        self.debug('run needed for {}'.format(new))
        self.run()

    @on_trait_change('engine:recall_analyses_needed')
    def _handle_recall(self, new):
        self.recall(new)

    def _prompt_for_save(self):
        ret = True
        ps = self.engine.get_experiment_ids()
        # print ps

        if ps:
            changed = experiment_has_staged(ps)
            self.debug('task has changes to {}'.format(changed))
            if changed:
                m = 'You have changes to analyses. Would you like to share them?'
                ret = self._handle_prompt_for_save(m, 'Share Changes')
                if ret == 'save':
                    push_experiments(changed)

        return ret

    def _opened_hook(self):
        super(PipelineTask, self)._opened_hook()
        if globalv.pipeline_debug:
            self._debug()

    def set_tag(self, tag=None, items=None, use_filter=True, warn=False):
        """
            set tag for either
            analyses selected in unknowns pane
            or
            analyses selected in figure e.g temp_status!=0

        """
        if items is None:
            items = self._get_selection()
            if not items:
                if warn:
                    self.warning_dialog('No analyses selected to Tag')
                    return

        if items:
            name = None
            if tag is None:
                a = self._get_tagname(items)
                if a:
                    tag, items, use_filter = a
                    if tag:
                        name = tag.name
            else:
                name = tag.name

            # set tags for items
            if name and items:
                dvc = self.dvc
                db = dvc.db
                key = lambda x: x.experiment_id

                for expid, ans in groupby(sorted(items, key=key), key=key):
                    # repo = dvc.get_experiment_repo(expid)
                    # with dvc.git_session_ctx(expid, 'Updated tags'):
                    cs = []
                    with db.session_ctx():
                        for it in ans:
                            self.debug('setting {} tag= {}'.format(it.record_id, name))
                            db.set_analysis_tag(it.uuid, name)

                            it.set_tag(tag)
                            if dvc.update_tag(it):
                                cs.append(it)
                                # it.refresh_view()
                    if cs:
                        cc = [c.record_id for c in cs]
                        if len(cc) > 1:
                            cstr = '{} - {}'.format(cc[0], cc[-1])
                        else:
                            cstr = cc[0]
                        dvc.experiment_commit(expid, '<TAG> {:<6s} {}'.format(name, cstr))
                        for ci in cs:
                            ci.refresh_view()

                if use_filter:
                    for e in self.editor_area.editors:
                        if isinstance(e, FigureEditor):
                            e.set_items([ai for ai in e.analyses if ai.tag != 'invalid'])
                #
                if self.active_editor:
                    self.active_editor.refresh_needed = True

                self.browser_model.analysis_table.refresh_needed = True
                self.engine.refresh_table_needed = True
        else:
            # edit tags
            self._get_tagname([])

    def _get_selection(self):
        items = None
        unks = self.engine.unknowns
        if self.engine.unknowns:
            if not items:
                items = self.engine.selected_unknowns

            if not items:
                items = [i for i in unks if i.is_temp_omitted()]
                self.debug('Temp omitted analyses {}'.format(len(items)))

        if not items:
            items = self.browser_model.analysis_table.selected
        return items

    def _get_tagname(self, items):
        from pychron.processing.tagging.analysis_tags import AnalysisTagModel
        from pychron.processing.tagging.views import AnalysisTagView

        # tv = self._tag_table_view
        # if not tv:
        tv = AnalysisTagView(model=AnalysisTagModel())

        db = self.dvc.db
        with db.session_ctx():
            # tv = TagTableView(items=items)
            tv.model.db = db
            tv.model.items = items
            tv.model.load()

        info = tv.edit_traits()
        if info.result:
            tag = tv.model.selected
            # self._tag_table_view = tv
            return tag, tv.model.items, tv.model.use_filter

    def _get_dr_tagname(self, items):
        from pychron.processing.tagging.data_reduction_tags import DataReductionTagModel
        from pychron.processing.tagging.views import DataReductionTagView

        tv = DataReductionTagView(model=DataReductionTagModel(items=items))
        info = tv.edit_traits()
        if info.result:
            return tv.model

# ============= EOF =============================================<|MERGE_RESOLUTION|>--- conflicted
+++ resolved
@@ -29,8 +29,6 @@
 from pychron.globals import globalv
 from pychron.paths import paths
 from pychron.pipeline.engine import PipelineEngine
-from pychron.pipeline.nodes.data import FluxMonitorsNode
-from pychron.pipeline.nodes.find import FindFluxMonitorsNode
 from pychron.pipeline.plot.editors.interpreted_age_editor import InterpretedAgeEditor
 from pychron.pipeline.state import EngineState
 from pychron.pipeline.tasks.actions import RunAction, SavePipelineTemplateAction, ResumeAction, ResetAction, \
@@ -66,8 +64,7 @@
                           SavePipelineTemplateAction()),
                  SToolBar(GitRollbackAction()),
                  SToolBar(TagAction(),
-                          SetInterpretedAgeAction())
-                 ]
+                          SetInterpretedAgeAction())]
 
     state = Instance(EngineState)
     resume_enabled = Bool(False)
@@ -82,6 +79,8 @@
     dbmodified = False
     projects = None
 
+    _temp_state = None
+
     def run(self):
         self._run_pipeline()
 
@@ -99,13 +98,8 @@
         self.engine.select_default()
         # self.engine.set_template('ideogram')
         # self.engine.set_template('gain')
-<<<<<<< HEAD
-        # self.engine.set_template('ideogram')
-        self.engine.set_template('iso_evo')
-=======
         self.engine.set_template('ideogram')
         # self.engine.set_template('flux')
->>>>>>> ff416aac
         # self.engine.add_is
         # self.engine.add_grouping(run=False)
         # self.engine.add_test_filter()
@@ -148,6 +142,8 @@
         self.close_all()
 
     def reset(self):
+        self.resume_enabled = False
+        self._temp_state = None
         self.state = None
         self.engine.reset()
 
@@ -195,6 +191,7 @@
             state = EngineState()
             self.close_all()
 
+        self.state = state
         self._temp_state = state
 
         # if not self.engine.pre_run(state, self.run_to):
@@ -207,12 +204,8 @@
             self._toggle_run(False)
             self.state = None
 
-<<<<<<< HEAD
-        self.close_all()
-=======
         self.engine.update_needed = True
 
->>>>>>> ff416aac
         for editor in state.editors:
             # print editor
             # self._close_editor(editor)
@@ -228,6 +221,27 @@
     def _toggle_run(self, v):
         self.resume_enabled = v
         self.run_enabled = not v
+
+    _delete_flag = False
+    _delete_cnt = 0
+    _cnt = 0
+
+    def _handle_items(self, sel, items):
+        if self.active_editor:
+            if not self._delete_flag:
+                self._delete_cnt = len(sel) + 1
+                self._cnt = 1
+                refresh = False
+                self._delete_flag = True
+            else:
+                self._cnt += 1
+                refresh = self._cnt >= self._delete_cnt
+
+            if refresh:
+                self.active_editor.set_items(items)
+                self.active_editor.refresh_needed = True
+                self._delete_flag = False
+                self._delete_cnt = 0
 
     def _default_layout_default(self):
         return TaskLayout(left=Splitter(PaneItem('pychron.pipeline.pane',
@@ -247,35 +261,24 @@
     def _handle_reset(self):
         self.reset()
 
-    @on_trait_change('engine:unknowns[]')
-    def _handle_unknowns(self, name, old, new):
-        if self.active_editor:
-            if not new:
-                if hasattr(self.active_editor, 'set_items'):
-                    self.active_editor.set_items(self.engine.unknowns)
-                    self.active_editor.refresh_needed = True
-
-            for node in self.engine.pipeline.iternodes():
-                if isinstance(node, FindFluxMonitorsNode):
-                    print 'chan', len(self.engine.unknowns),
-                    node.flux_monitors = self.engine.unknowns
-                elif isinstance(node, FluxMonitorsNode):
-                    print 'analyses', len(self.engine.unknowns)
-                    node.analyses = self.engine.unknowns
-                #elif isinstance()
-                    #if node.editor:
-                    #    node.editor.analyses = node.analyses
-
+    @on_trait_change('engine:unknowns')
+    def _handle_unknowns(self, obj, name, old, new):
+        # print name, old, new
+        if name == 'unknowns_items':
+            self._handle_items(self.engine.selected_unknowns, self.engine.unknowns)
         self.engine.update_detectors()
 
-    @on_trait_change('engine:references[]')
+    @on_trait_change('engine:references')
     def _handle_references(self, name, old, new):
-        if self.active_editor:
-            # only update if deletion
-            if not new:
-                self.active_editor.set_references(self.engine.references)
-                self.active_editor.refresh_needed = True
+        if name == 'references_items':
+            self._handle_items(self.engine.selected_references, self.engine.references)
         self.engine.update_detectors()
+        # if self.active_editor:
+        #     # only update if deletion
+        #     if not new:
+        #         self.active_editor.set_references(self.engine.references)
+        #         self.active_editor.refresh_needed = True
+        # self.engine.update_detectors()
 
     def _active_editor_changed(self, new):
         if new:
