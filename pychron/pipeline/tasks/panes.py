# ===============================================================================
# Copyright 2015 Jake Ross
#
# Licensed under the Apache License, Version 2.0 (the "License");
# you may not use this file except in compliance with the License.
# You may obtain a copy of the License at
#
# http://www.apache.org/licenses/LICENSE-2.0
#
# Unless required by applicable law or agreed to in writing, software
# distributed under the License is distributed on an "AS IS" BASIS,
# WITHOUT WARRANTIES OR CONDITIONS OF ANY KIND, either express or implied.
# See the License for the specific language governing permissions and
# limitations under the License.
# ===============================================================================

# ============= enthought library imports =======================
import six
from pyface.action.menu_manager import MenuManager
from pyface.tasks.traits_dock_pane import TraitsDockPane
from traits.api import Int, Property, Button, Instance
from traits.has_traits import MetaHasTraits
from traitsui.api import (
    View,
    UItem,
    VGroup,
    InstanceEditor,
    HGroup,
    VSplit,
    Handler,
    TabularEditor,
    TreeEditor,
)
from traitsui.menu import Action
from traitsui.tabular_adapter import TabularAdapter
from traitsui.tree_node import TreeNode
from uncertainties import nominal_value, std_dev

from pychron.core.configurable_tabular_adapter import ConfigurableMixin
from pychron.core.helpers.color_generators import colornames
from pychron.core.helpers.formatting import floatfmt
from pychron.core.ui.enum_editor import myEnumEditor
from pychron.core.ui.qt.tree_editor import PipelineEditor
from pychron.core.ui.table_configurer import TableConfigurer
from pychron.core.ui.tabular_editor import myTabularEditor
from pychron.envisage.browser.view import PaneBrowserView
from pychron.envisage.icon_button_editor import icon_button_editor
from pychron.pipeline.engine import Pipeline, PipelineGroup, NodeGroup
from pychron.pipeline.nodes import FindReferencesNode
from pychron.pipeline.nodes.base import BaseNode
from pychron.pipeline.nodes.data import DataNode, InterpretedAgeNode
from pychron.pipeline.nodes.figure import IdeogramNode, SpectrumNode, SeriesNode
from pychron.pipeline.nodes.filter import FilterNode, MSWDFilterNode
from pychron.pipeline.nodes.find import FindFluxMonitorsNode
from pychron.pipeline.nodes.fit import (
    FitIsotopeEvolutionNode,
    FitBlanksNode,
    FitICFactorNode,
    FitFluxNode,
)
from pychron.pipeline.nodes.grouping import GroupingNode, SubGroupingNode
from pychron.pipeline.nodes.persist import PDFNode, DVCPersistNode
from pychron.pipeline.nodes.review import ReviewNode
from pychron.pipeline.tasks.tree_node import (
    SeriesTreeNode,
    PDFTreeNode,
    GroupingTreeNode,
    SpectrumTreeNode,
    IdeogramTreeNode,
    FilterTreeNode,
    DataTreeNode,
    DBSaveTreeNode,
    FindTreeNode,
    FitTreeNode,
    PipelineTreeNode,
    ReviewTreeNode,
    PipelineGroupTreeNode,
    NodeGroupTreeNode,
)
from pychron.pipeline.template import (
    PipelineTemplate,
    PipelineTemplateGroup,
    PipelineTemplateRoot,
)
from pychron.pychron_constants import PLUSMINUS_ONE_SIGMA, LIGHT_RED, LIGHT_YELLOW


class TemplateTreeNode(TreeNode):
    def get_icon(self, obj, is_expanded):
        icon = obj.icon

        if not icon:
            icon = super(TemplateTreeNode, self).get_icon(obj, is_expanded)
        return icon


def node_adder(name):
    def wrapper(obj, info, o):
        # print name, info.object
        f = getattr(info.object, name)
        f(o)

    return wrapper


class PipelineHandlerMeta(MetaHasTraits):
    def __new__(cls, *args, **kwargs):
        klass = MetaHasTraits.__new__(cls, *args, **kwargs)
        for t in (
            "review",
            "pdf_figure",
            "iso_evo_persist",
            "data",
            "filter",
            "mswd_filter",
            "ideogram",
            "spectrum",
            "series",
            "isotope_evolution",
            "blanks",
            "detector_ic",
            "flux",
            "find_blanks",
            "find_airs",
            "icfactor",
            "push",
            "audit",
            "inverse_isochron",
            "grouping",
            "graph_grouping",
            "subgrouping",
            "set_interpreted_age",
            "interpreted_ages",
        ):
            name = "add_{}".format(t)
            setattr(klass, name, node_adder(name))

        for c in ("isotope_evolution", "blanks", "ideogram", "spectrum", "icfactors"):
            name = "chain_{}".format(c)
            setattr(klass, name, node_adder(name))

        return klass


class PipelineHandler(six.with_metaclass(PipelineHandlerMeta, Handler)):
    def save_template(self, info, obj):
        info.object.save_pipeline_template()

    def review_node(self, info, obj):
        info.object.review_node(obj)

    def delete_node(self, info, obj):
        info.object.remove_node(obj)

    def enable(self, info, obj):
        self._toggle_enable(info, obj, True)

    def disable(self, info, obj):
        self._toggle_enable(info, obj, False)

    def enable_permanent(self, info, obj):
        self._toggle_permanent(info, obj, True)

    def disable_permanent(self, info, obj):
        self._toggle_permanent(info, obj, False)

    def toggle_skip_configure(self, info, obj):
        obj.skip_configure = not obj.skip_configure
        info.object.update_needed = True

    def configure(self, info, obj):
        info.object.configure(obj)

    def move_up(self, info, obj):
        info.object.pipeline.move_up(obj)
        info.object.selected = obj

    def move_down(self, info, obj):
        info.object.pipeline.move_down(obj)
        info.object.selected = obj

    def _toggle_permanent(self, info, obj, state):
        info.object.set_review_permanent(state)
        self._toggle_enable(info, obj, state)

    def _toggle_enable(self, info, obj, state):
        obj.enabled = state
        info.object.refresh_all_needed = True
        info.object.update_needed = True


class PipelinePane(TraitsDockPane):
    name = "Pipeline"
    id = "pychron.pipeline.pane"

    def traits_view(self):
        def enable_disable_menu_factory():
            return MenuManager(
                Action(
                    name="Enable", action="enable", visible_when="not object.enabled"
                ),
                Action(name="Disable", action="disable", visible_when="object.enabled"),
                Action(
                    name="Enable Permanent",
                    action="enable_permanent",
                    visible_when="not object.enabled",
                ),
                Action(
                    name="Disable Permanent",
                    action="disable_permanent",
                    visible_when="object.enabled",
                ),
                name="Enable/Disable",
            )

        def menu_factory(*actions):
            return MenuManager(
                Action(name="Configure", action="configure"),
                Action(
                    name="Enable Auto Configure",
                    action="toggle_skip_configure",
                    visible_when="object.skip_configure",
                ),
                Action(
                    name="Disable Auto Configure",
                    action="toggle_skip_configure",
                    visible_when="not object.skip_configure",
                ),
                Action(name="Move Up", action="move_up"),
                Action(name="Move Down", action="move_down"),
                Action(name="Delete", action="delete_node"),
                Action(name="Save Template", action="save_template"),
                *actions
            )

        def add_menu_factory():
            fig_menu = MenuManager(
                Action(name="Add Inverse Isochron", action="add_inverse_isochron"),
                Action(name="Add Ideogram", action="add_ideogram"),
                Action(name="Add Spectrum", action="add_spectrum"),
                Action(name="Add Series", action="add_series"),
                name="Figure",
            )
            grp_menu = MenuManager(
                Action(name="Add Grouping", action="add_grouping"),
                Action(name="Add Graph Grouping", action="add_graph_grouping"),
                Action(name="Add SubGrouping", action="add_subgrouping"),
                name="Grouping",
            )
            filter_menu = MenuManager(
                Action(name="Add Filter", action="add_filter"),
                Action(name="Add MSWD Filter", action="add_mswd_filter"),
                name="Filter",
            )

            return MenuManager(
                Action(name="Add Unknowns", action="add_data"),
                Action(name="Add Interpreted Ages", action="add_interpreted_ages"),
                grp_menu,
                filter_menu,
                fig_menu,
                Action(name="Add Set IA", action="add_set_interpreted_age"),
                Action(name="Add Review", action="add_review"),
                Action(name="Add Audit", action="add_audit"),
                Action(name="Add Push"),
                name="Add",
            )

        def fit_menu_factory():
            return MenuManager(
                Action(name="Isotope Evolution", action="add_isotope_evolution"),
                Action(name="Blanks", action="add_blanks"),
                Action(name="IC Factor", action="add_icfactor"),
                Action(name="Detector IC", enabled=False, action="add_detector_ic"),
                Action(name="Flux", enabled=False, action="add_flux"),
                name="Fit",
            )

        def save_menu_factory():
            return MenuManager(
                Action(name="Save PDF Figure", action="add_pdf_figure"),
                Action(name="Save Iso Evo", action="add_iso_evo_persist"),
                Action(name="Save Blanks", action="add_blanks_persist"),
                Action(name="Save ICFactor", action="add_icfactor_persist"),
                name="Save",
            )

        def find_menu_factory():
            return MenuManager(
                Action(name="Blanks", action="add_find_blanks"),
                Action(name="Airs", action="add_find_airs"),
                name="Find",
            )

        def chain_menu_factory():
            return MenuManager(
                Action(name="Chain Ideogram", action="chain_ideogram"),
                Action(
                    name="Chain Isotope Evolution", action="chain_isotope_evolution"
                ),
                Action(name="Chain Spectrum", action="chain_spectrum"),
                Action(name="Chain Blanks", action="chain_blanks"),
                Action(name="Chain ICFactors", action="chain_icfactors"),
                name="Chain",
            )

        # ------------------------------------------------

        def data_menu_factory():
            return menu_factory(
                enable_disable_menu_factory(),
                add_menu_factory(),
                fit_menu_factory(),
                chain_menu_factory(),
                find_menu_factory(),
            )

        def filter_menu_factory():
            return menu_factory(
                enable_disable_menu_factory(),
                add_menu_factory(),
                fit_menu_factory(),
                chain_menu_factory(),
            )

        def figure_menu_factory():
            return menu_factory(
                enable_disable_menu_factory(),
                add_menu_factory(),
                fit_menu_factory(),
                chain_menu_factory(),
                save_menu_factory(),
            )

        def ffind_menu_factory():
            return menu_factory(
                Action(name="Review", action="review_node"),
                enable_disable_menu_factory(),
                add_menu_factory(),
                fit_menu_factory(),
            )

        nodes = [
            PipelineGroupTreeNode(
                node_for=[PipelineGroup], children="pipelines", auto_open=True
            ),
            PipelineTreeNode(
                node_for=[Pipeline],
                children="nodes",
                icon_open="",
                label="name",
                auto_open=True,
            ),
            NodeGroupTreeNode(
                node_for=[NodeGroup], children="nodes", auto_open=True, label="name"
            ),
            DataTreeNode(
                node_for=[DataNode, InterpretedAgeNode], menu=data_menu_factory()
            ),
            FilterTreeNode(
                node_for=[FilterNode, MSWDFilterNode], menu=filter_menu_factory()
            ),
            IdeogramTreeNode(node_for=[IdeogramNode], menu=figure_menu_factory()),
            SpectrumTreeNode(node_for=[SpectrumNode], menu=figure_menu_factory()),
            SeriesTreeNode(node_for=[SeriesNode], menu=figure_menu_factory()),
            PDFTreeNode(node_for=[PDFNode], menu=menu_factory()),
            GroupingTreeNode(
                node_for=[GroupingNode, SubGroupingNode], menu=data_menu_factory()
            ),
            DBSaveTreeNode(node_for=[DVCPersistNode], menu=data_menu_factory()),
            FindTreeNode(
                node_for=[FindReferencesNode, FindFluxMonitorsNode],
                menu=ffind_menu_factory(),
            ),
            FitTreeNode(
                node_for=[
                    FitIsotopeEvolutionNode,
                    FitICFactorNode,
                    FitBlanksNode,
                    FitFluxNode,
                ],
                menu=ffind_menu_factory(),
            ),
            ReviewTreeNode(node_for=[ReviewNode], menu=enable_disable_menu_factory()),
            PipelineTreeNode(node_for=[BaseNode], label="name"),
        ]

        editor = PipelineEditor(
            nodes=nodes,
            editable=False,
            selected="selected",
            dclick="dclicked",
            hide_root=True,
            lines_mode="off",
            show_disabled=True,
            refresh_all_icons="refresh_all_needed",
            update="update_needed",
        )

        tnodes = [
            TreeNode(node_for=[PipelineTemplateRoot], children="groups"),
            TemplateTreeNode(
                node_for=[PipelineTemplateGroup], label="name", children="templates"
            ),
            TemplateTreeNode(
                node_for=[
                    PipelineTemplate,
                ],
                label="name",
            ),
        ]

        teditor = TreeEditor(
            nodes=tnodes,
            editable=False,
            selected="selected_pipeline_template",
            dclick="dclicked_pipeline_template",
            hide_root=True,
            lines_mode="off",
        )

        v = View(
            VSplit(
                UItem("pipeline_template_root", editor=teditor),
                VGroup(
                    HGroup(
                        icon_button_editor(
                            "run_needed", "start", visible_when="run_enabled"
                        ),
                        icon_button_editor(
                            "run_needed", "edit-redo-3", visible_when="resume_enabled"
                        ),
                        icon_button_editor("add_pipeline", "add"),
                    ),
                    UItem("pipeline_group", editor=editor),
                ),
            ),
            handler=PipelineHandler(),
        )
        return v


class BaseAnalysesAdapter(TabularAdapter, ConfigurableMixin):
    font = "arial 10"
    rundate_text = Property
    record_id_width = Int(80)
    tag_width = Int(50)
    sample_width = Int(80)

    def _get_rundate_text(self):
        try:
            r = self.item.rundate.strftime("%m-%d-%Y %H:%M")
        except AttributeError:
            r = ""
        return r

    def get_bg_color(self, obj, trait, row, column=0):
        if self.item.tag == "invalid":
            c = "#C9C5C5"
        elif self.item.is_omitted():
            c = "#FAC0C0"
        else:
            c = super(BaseAnalysesAdapter, self).get_bg_color(obj, trait, row, column)
        return c


class UnknownsAdapter(BaseAnalysesAdapter):
    columns = [
        ("Run ID", "record_id"),
        ("Sample", "sample"),
        ("Age", "age"),
        ("Comment", "comment"),
        ("Tag", "tag"),
        ("GroupID", "group_id"),
    ]

    all_columns = [
        ("RunDate", "rundate"),
        ("Run ID", "record_id"),
        ("Aliquot", "aliquot"),
        ("Step", "step"),
        ("UUID", "display_uuid"),
        ("Sample", "sample"),
        ("Project", "project"),
        ("RepositoryID", "repository_identifier"),
        ("Age", "age"),
        ("Age {}".format(PLUSMINUS_ONE_SIGMA), "age_error"),
        ("F", "f"),
        ("F {}".format(PLUSMINUS_ONE_SIGMA), "f_error"),
        ("Saved J", "j"),
        ("Saved J {}".format(PLUSMINUS_ONE_SIGMA), "j_error"),
        ("Model J", "model_j"),
        ("Model J {}".format(PLUSMINUS_ONE_SIGMA), "model_j_error"),
        ("Model J Kind", "model_j_kind"),
        ("Comment", "comment"),
        ("Tag", "tag"),
        ("GroupID", "group_id"),
        ("GraphID", "graph_id"),
    ]
    age_width = Int(70)
    error_width = Int(60)
    graph_id_width = Int(30)

    age_text = Property
    age_error_text = Property
    j_error_text = Property
    j_text = Property
    f_error_text = Property
    f_text = Property

    model_j_error_text = Property
    model_j_text = Property

    def __init__(self, *args, **kw):
        super(UnknownsAdapter, self).__init__(*args, **kw)
        # self._ncolors = len(colornames)

        self.set_colors(colornames)

    def set_colors(self, colors):
        self._colors = colors
        self._ncolors = len(colors)

    def get_menu(self, obj, trait, row, column):
        grp = MenuManager(
            Action(name="Group Selected", action="unknowns_group_by_selected"),
            Action(name="Aux Group Selected", action="unknowns_aux_group_by_selected"),
            Action(name="Group by Sample", action="unknowns_group_by_sample"),
            Action(name="Group by Aliquot", action="unknowns_group_by_aliquot"),
            Action(name="Group by Identifier", action="unknowns_group_by_identifier"),
            Action(name="Clear Group", action="unknowns_clear_grouping"),
            Action(name="Clear All Group", action="unknowns_clear_all_grouping"),
            name="Plot Grouping",
        )

        return MenuManager(
            Action(name="Recall", action="recall_unknowns"),
<<<<<<< HEAD
            Action(name="Tag", action="tag_analyses"),
=======
            Action(name="Fix Plateau Selected", action="unknowns_set_fixed_plateau"),
>>>>>>> 8ea3d677
            Action(
                name="Graph Group Selected", action="unknowns_graph_group_by_selected"
            ),
            Action(name="Save Analysis Group", action="save_analysis_group"),
            Action(name="Toggle Status", action="unknowns_toggle_status"),
            Action(name="Configure", action="configure_unknowns"),
            Action(name="Play Video...", action="play_analysis_video"),
            grp,
        )

    def _get_f_text(self):
        r = floatfmt(self.item.f, n=4)
        return r

    def _get_f_error_text(self):
        r = floatfmt(self.item.f_err, n=4)
        return r

    def _get_j_text(self):
        r = floatfmt(nominal_value(self.item.j), n=8)
        return r

    def _get_j_error_text(self):
        r = floatfmt(std_dev(self.item.j), n=8)
        return r

    def _get_model_j_text(self):
        r = ""
        if self.item.modeled_j:
            r = floatfmt(nominal_value(self.item.modeled_j), n=8)
        return r

    def _get_model_j_error_text(self):
        r = ""
        if self.item.modeled_j:
            r = floatfmt(std_dev(self.item.modeled_j), n=8)
        return r

    def _get_age_text(self):
        r = floatfmt(nominal_value(self.item.uage), n=3)
        return r

    def _get_age_error_text(self):
        r = floatfmt(std_dev(self.item.uage), n=4)
        return r

    def get_text_color(self, obj, trait, row, column=0):
        color = "black"
        item = getattr(obj, trait)[row]
        gid = item.group_id or item.aux_id
        cid = gid % self._ncolors if self._ncolors else 0

        try:
            color = self._colors[cid]
        except IndexError:
            pass
        return color


class ReferencesAdapter(BaseAnalysesAdapter):
    columns = [("Run ID", "record_id"), ("Comment", "comment")]

    all_columns = [
        ("RunDate", "rundate"),
        ("Run ID", "record_id"),
        ("Aliquot", "aliquot"),
        ("UUID", "display_uuid"),
        ("Sample", "sample"),
        ("Project", "project"),
        ("RepositoryID", "repository_identifier"),
        ("Comment", "comment"),
        ("Tag", "tag"),
    ]

    def get_menu(self, object, trait, row, column):
        return MenuManager(
            Action(name="Recall", action="recall_references"),
            Action(name="Configure", action="configure_references"),
        )


class AnalysesPaneHandler(Handler):
    def unknowns_group_by_sample(self, info, obj):
        obj = info.ui.context["object"]
        obj.unknowns_group_by("sample")

    def unknowns_group_by_identifier(self, info, obj):
        obj = info.ui.context["object"]
        obj.unknowns_group_by("identifier")

    def unknowns_group_by_aliquot(self, info, obj):
        obj = info.ui.context["object"]
        obj.unknowns_group_by("aliquot")

    def unknowns_graph_group_by_selected(self, info, obj):
        obj = info.ui.context["object"]
        obj.group_selected("graph_id")

    def unknowns_group_by_selected(self, info, obj):
        obj = info.ui.context["object"]
        obj.group_selected("group_id")

    def unknowns_aux_group_by_selected(self, info, obj):
        obj = info.ui.context["object"]
        obj.group_selected("aux_id")

    def unknowns_clear_grouping(self, info, obj):
        obj = info.ui.context["object"]
        obj.unknowns_clear_grouping()

    def unknowns_set_fixed_plateau(self, info, obj):
        obj = info.ui.context["object"]
        obj.unknowns_set_fixed_plateau()

    def unknowns_clear_all_grouping(self, info, obj):
        obj = info.ui.context["object"]
        obj.unknowns_clear_all_grouping()

    def unknowns_toggle_status(self, info, obj):
        obj = info.ui.context["object"]
        obj.unknowns_toggle_status()

    def tag_analyses(self, info, obj):
        obj = info.ui.context["object"]
        obj.tag_event = obj.selected_unknowns

    def save_analysis_group(self, info, obj):
        obj = info.ui.context["object"]
        obj.save_analysis_group()

    def play_analysis_video(self, info, obj):
        obj = info.ui.context["object"]
        obj.play_analysis_video()

    def recall_unknowns(self, info, obj):
        obj = info.ui.context["object"]
        obj.recall_unknowns()

    def recall_references(self, info, obj):
        obj = info.ui.context["object"]
        obj.recall_references()

    def configure_unknowns(self, info, obj):
        pane = info.ui.context["pane"]
        pane.configure_unknowns()

    def configure_references(self, info, obj):
        pane = info.ui.context["pane"]
        pane.configure_references()


class UnknownsTableConfigurer(TableConfigurer):
    id = "unknowns_pane"


class ReferencesTableConfigurer(TableConfigurer):
    id = "references_pane"


class AnalysesPane(TraitsDockPane):
    name = "Analyses"
    id = "pychron.pipeline.analyses"

    unknowns_adapter = Instance(UnknownsAdapter)
    unknowns_table_configurer = Instance(UnknownsTableConfigurer, ())

    references_adapter = Instance(ReferencesAdapter)
    references_table_configurer = Instance(ReferencesTableConfigurer, ())

    def configure_unknowns(self):
        self.unknowns_table_configurer.edit_traits()

    def configure_references(self):
        self.references_table_configurer.edit_traits()

    def _unknowns_adapter_default(self):
        a = UnknownsAdapter()
        self.unknowns_table_configurer.set_adapter(a)
        return a

    def _references_adapter_default(self):
        a = ReferencesAdapter()
        self.references_table_configurer.set_adapter(a)
        return a

    def traits_view(self):
        v = View(
            VGroup(
                UItem(
                    "object.selected.unknowns",
                    width=200,
                    editor=TabularEditor(
                        adapter=self.unknowns_adapter,
                        update="refresh_table_needed",
                        multi_select=True,
                        column_clicked="object.selected.column_clicked",
                        # drag_external=True,
                        # drop_factory=self.model.drop_factory,
                        dclicked="dclicked_unknowns",
                        selected="selected_unknowns",
                        operations=["delete"],
                    ),
                ),
                UItem(
                    "object.selected.references",
                    visible_when="object.selected.references",
                    editor=TabularEditor(
                        adapter=self.references_adapter,
                        update="refresh_table_needed",
                        # drag_external=True,
                        multi_select=True,
                        dclicked="dclicked_references",
                        selected="selected_references",
                        operations=["delete"],
                    ),
                ),
            ),
            handler=AnalysesPaneHandler(),
        )
        return v


class RepositoryTabularAdapter(TabularAdapter):
    columns = [("Name", "name"), ("Ahead", "ahead"), ("Behind", "behind")]

    def get_menu(self, obj, trait, row, column):
        return MenuManager(
            Action(name="Refresh Status", action="refresh_repository_status"),
            Action(name="Get Changes", action="pull"),
            Action(name="Share Changes", action="push"),
            Action(name="Delete Local Changes", action="delete_local_changes"),
        )

    def get_bg_color(self, obj, trait, row, column=0):
        if self.item.behind:
            c = LIGHT_RED
        elif self.item.ahead:
            c = LIGHT_YELLOW
        else:
            c = "white"
        return c


class RepositoryPaneHandler(Handler):
    def refresh_repository_status(self, info, obj):
        obj.refresh_repository_status()

    def pull(self, info, obj):
        obj.pull()

    def push(self, info, obj):
        obj.push()

    def delete_local_changes(self, info, obj):
        obj.delete_local_changes()
        obj.refresh_repository_status()


class RepositoryPane(TraitsDockPane):
    name = "Repositories"
    id = "pychron.pipeline.repository"

    def traits_view(self):
        v = View(
            UItem(
                "object.repositories",
                editor=myTabularEditor(
                    adapter=RepositoryTabularAdapter(),
                    editable=False,
                    multi_select=True,
                    refresh="object.refresh_needed",
                    selected="object.selected_repositories",
                ),
            ),
            handler=RepositoryPaneHandler(),
        )
        return v


class EditorOptionsPane(TraitsDockPane):
    name = "Editor Options"
    id = "pychron.pipeline.editor_options"

    def traits_view(self):
        v = View(
            UItem(
                "object.active_editor_options", style="custom", editor=InstanceEditor()
            )
        )
        return v


class BrowserPane(TraitsDockPane, PaneBrowserView):
    id = "pychron.browser.pane"
    name = "Analysis Selection"


class SearcherPane(TraitsDockPane):
    name = "Search"
    id = "pychron.browser.searcher.pane"
    add_search_entry_button = Button

    def _add_search_entry_button_fired(self):
        self.model.add_search_entry()

    def traits_view(self):
        v = View(
            VGroup(
                HGroup(
                    UItem("search_entry"),
                    UItem(
                        "search_entry",
                        editor=myEnumEditor(name="search_entries"),
                        width=-35,
                    ),
                    icon_button_editor("pane.add_search_entry_button", "add"),
                ),
                UItem(
                    "object.table.analyses",
                    editor=myTabularEditor(
                        adapter=self.model.table.tabular_adapter,
                        operations=["move", "delete"],
                        column_clicked="object.table.column_clicked",
                        refresh="object.table.refresh_needed",
                        selected="object.table.selected",
                        dclicked="object.table.dclicked",
                    ),
                ),
            )
        )
        return v


# ============= EOF =============================================<|MERGE_RESOLUTION|>--- conflicted
+++ resolved
@@ -535,11 +535,8 @@
 
         return MenuManager(
             Action(name="Recall", action="recall_unknowns"),
-<<<<<<< HEAD
+            Action(name="Fix Plateau Selected", action="unknowns_set_fixed_plateau"),
             Action(name="Tag", action="tag_analyses"),
-=======
-            Action(name="Fix Plateau Selected", action="unknowns_set_fixed_plateau"),
->>>>>>> 8ea3d677
             Action(
                 name="Graph Group Selected", action="unknowns_graph_group_by_selected"
             ),
