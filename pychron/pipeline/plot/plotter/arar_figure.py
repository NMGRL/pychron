--- conflicted
+++ resolved
@@ -80,14 +80,6 @@
             obj.prev_selection = None
         else:
             obj.prev_selection = None
-
-<<<<<<< HEAD
-        for p in self.graph.plots:
-            p.default_index.metadata['selections'] = sel
-=======
-        # for p in self.graph.plots:
-        #     p.default_index.metadata['selections'] = sel
->>>>>>> 507c7832
 
         return sel
 
@@ -415,41 +407,6 @@
         k = 'uAr40/Ar36'
         return self._plot_aux('noncor. <sup>40</sup>Ar/<sup>36</sup>Ar', k, po, pid)
 
-<<<<<<< HEAD
-    def _plot_ic_40_36(self, po, pid):
-        k = 'Ar40/Ar36'
-        return self._plot_aux('<sup>40</sup>Ar/<sup>36</sup>Ar', k, po, pid)
-
-    def _plot_icf_40_36(self, po, pid):
-        k = 'icf_40_36'
-        return self._plot_aux('ifc <sup>40</sup>Ar/<sup>36</sup>Ar', k, po, pid)
-
-    def _plot_radiogenic_yield(self, po, pid):
-        k = 'rad40_percent'
-        return self._plot_aux('%<sup>40</sup>Ar*', k, po, pid)
-
-    def _plot_kcl(self, po, pid):
-        k = 'kcl'
-        return self._plot_aux('K/Cl', k, po, pid)
-
-    def _plot_kca(self, po, pid):
-        k = 'kca'
-        return self._plot_aux('K/Ca', k, po, pid)
-
-    def _plot_moles_k39(self, po, pid):
-        k = 'k39'
-        return self._plot_aux('<sup>39</sup>Ar<sub>K</sub>(fA)', k, po, pid)
-
-    def _plot_moles_ar40(self, po, pid):
-        k = 'Ar40'
-        return self._plot_aux('<sup>40</sup>Ar<sub>tot</sub>(fA)', k, po, pid)
-
-    def _plot_moles_ar36(self, po, pid):
-        k = 'Ar36'
-        return self._plot_aux('<sup>36</sup>Ar<sub>tot</sub>(fA)', k, po, pid)
-
-    def _plot_extract_value(self, po, pid):
-=======
     def _plot_ic_40_36(self, po, pobj, pid):
         k = 'Ar40/Ar36'
         return self._plot_aux('<sup>40</sup>Ar/<sup>36</sup>Ar', k, po, pid)
@@ -483,7 +440,6 @@
         return self._plot_aux('<sup>36</sup>Ar<sub>tot</sub>(fA)', k, po, pid)
 
     def _plot_extract_value(self, po, pobj, pid):
->>>>>>> 507c7832
         k = 'extract_value'
         return self._plot_aux('Extract Value', k, po, pid)
 
@@ -613,18 +569,6 @@
 
                 for i in inspector:
                     broadcaster.tools.append(i)
-<<<<<<< HEAD
-            # # pinspector_overlay = PointInspectorOverlay(component=scatter,
-            # #                                            tool=point_inspector)
-            # # print 'fff', inspector
-            #
-            # event_queue = {}
-            # for i in inspector:
-            #     i.event_queue = event_queue
-            #     i.on_trait_change(self._handle_inspection, 'inspector_item')
-            #     # scatter.overlays.append(pinspector_overlay)
-            #     broadcaster.tools.append(i)
-=======
                     # # pinspector_overlay = PointInspectorOverlay(component=scatter,
                     # #                                            tool=point_inspector)
                     # # print 'fff', inspector
@@ -635,7 +579,6 @@
                     #     i.on_trait_change(self._handle_inspection, 'inspector_item')
                     #     # scatter.overlays.append(pinspector_overlay)
                     #     broadcaster.tools.append(i)
->>>>>>> 507c7832
 
             if update_meta_func is None:
                 update_meta_func = self.update_graph_metadata
