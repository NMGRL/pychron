--- conflicted
+++ resolved
@@ -15,21 +15,17 @@
 # ===============================================================================
 
 # ============= enthought library imports =======================
+from traits.api import Array
 from chaco.abstract_overlay import AbstractOverlay
 from chaco.array_data_source import ArrayDataSource
 from chaco.data_label import DataLabel
 from chaco.scatterplot import render_markers
 from enable.colors import ColorTrait
-<<<<<<< HEAD
+from pyface.message_dialog import warning
+# ============= standard library imports  ==========================
 from numpy import array, arange, Inf, argmax
-=======
-from numpy import array, arange, \
-    Inf, argmax
->>>>>>> 77610b6f
-from pyface.message_dialog import warning
-from traits.api import Array
 from uncertainties import nominal_value, std_dev
-
+# ============= local library imports  ==========================
 from pychron.core.helpers.formatting import floatfmt
 from pychron.core.stats.peak_detection import fast_find_peaks
 from pychron.core.stats.probability_curves import cumulative_probability, kernel_density
@@ -137,11 +133,7 @@
 
     def max_x(self, attr):
         try:
-<<<<<<< HEAD
             return max([nominal_value(ai) + std_dev(ai) * 2
-=======
-            return max([nominal_value(ai) + std_dev(ai)*2
->>>>>>> 77610b6f
                         for ai in self._unpack_attr(attr) if ai is not None])
         except (AttributeError, ValueError), e:
             print 'max', e, 'attr={}'.format(attr)
@@ -149,11 +141,7 @@
 
     def min_x(self, attr):
         try:
-<<<<<<< HEAD
             return min([nominal_value(ai) - std_dev(ai) * 2
-=======
-            return min([nominal_value(ai) - std_dev(ai)*2
->>>>>>> 77610b6f
                         for ai in self._unpack_attr(attr) if ai is not None])
         except (AttributeError, ValueError), e:
             print 'min', e
