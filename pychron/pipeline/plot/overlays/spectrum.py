# ===============================================================================
# Copyright 2013 Jake Ross
#
# Licensed under the Apache License, Version 2.0 (the "License");
# you may not use this file except in compliance with the License.
# You may obtain a copy of the License at
#
# http://www.apache.org/licenses/LICENSE-2.0
#
# Unless required by applicable law or agreed to in writing, software
# distributed under the License is distributed on an "AS IS" BASIS,
# WITHOUT WARRANTIES OR CONDITIONS OF ANY KIND, either express or implied.
# See the License for the specific language governing permissions and
# limitations under the License.
# ===============================================================================

# ============= enthought library imports =======================
from __future__ import absolute_import

from chaco.abstract_overlay import AbstractOverlay

from chaco.label import Label

# from enable.colors import convert_from_pyqt_color
try:
    from chaco.overlays.plot_label import PlotLabel
except ImportError:
    from chaco.plot_label import PlotLabel

try:
    from chaco.overlays.data_label import draw_arrow
except ImportError:
    from chaco.data_label import draw_arrow

from enable.font_metrics_provider import font_metrics_provider
from enable.tools.drag_tool import DragTool
from enable.api import ColorTrait
from chaco.api import PlotLabel
from kiva.trait_defs.kiva_font_trait import KivaFont

# ============= standard library imports ========================
from numpy import where, array
from six.moves import zip
from traits.api import Array, Int, Float, Str, Color, Bool, List

# ============= local library imports  ==========================
from pychron.core.helpers.formatting import floatfmt
from pychron.graph.tools.analysis_inspector import AnalysisPointInspector
from pychron.graph.tools.info_inspector import InfoOverlay, InfoInspector
from pychron.pychron_constants import PLUSMINUS, SIGMA


class BasePlateauOverlay(AbstractOverlay):
    cumulative39s = Array

    def _get_section(self, pt):
        d = self.component.map_data(pt)
        cs = self.cumulative39s[::2]
        t = where(cs < d)[0]

        if len(t):
            tt = t[-1]
        else:
            tt = 0
        return tt


class SpectrumTool(AnalysisPointInspector, BasePlateauOverlay):
    nsigma = Int(2)
    # metadata_changed = Event
    # current_position = None
    # current_screen = None
    # analyses = List
    single_point = True
    _cached_lines = None
    current_idx = Int

    def get_selected_index(self):
        return [self.current_idx]

    def hittest(self, screen_pt, ndx=None):
        comp = self.component

        if ndx is None:
            ndx = self._get_section(screen_pt)

        ys = comp.value.get_data()[::2]
        if ndx < len(ys):
            yd = ys[ndx]

            e = comp.errors[ndx * 2] * self.nsigma
            yl, yu = comp.y_mapper.map_screen(array([yd - e, yd + e]))
            if yu - yl < 1:
                yu += 1
                yl -= 1

            if yl < screen_pt[1] < yu:
                return ndx

    def normal_left_down(self, event):
        if event.handled:
            return

        pt = event.x, event.y
        ndx = self.hittest(pt)
        if ndx is not None:
            sels = self.component.index.metadata["selections"]
            self.component.index.metadata["selections"] = list(set(sels) ^ {ndx})
            self.component.request_redraw()
            event.handled = True

    def assemble_lines(self):
        if self._cached_lines is None:
            idx = self.current_idx
            comp = self.component

            idx2 = idx * 2
            e = comp.errors[idx2]
            ys = comp.value.get_data()[::2]
            v = ys[idx]

            low_c = self.cumulative39s[idx2]
            high_c = self.cumulative39s[idx2 + 1]

            an = self.analyses[idx]
            lines = [
                "RunID={}".format(an.record_id),
                "Tag={}".format(an.tag),
                "Status={}".format(an.status_text),
<<<<<<< HEAD
                "{}={} {} {} (1{})".format(
=======
                "{}={} {} {} ({}{})".format(
>>>>>>> cbf66d12
                    comp.container.y_axis.title,
                    floatfmt(v),
                    PLUSMINUS,
                    floatfmt(e * self.nsigma),
                    self.nsigma,
                    SIGMA,
                ),
                "Cumulative. Ar39={}-{}".format(floatfmt(low_c), floatfmt(high_c)),
            ]

            self._cached_lines = lines

        return self._cached_lines

    def normal_mouse_move(self, event):
        super(SpectrumTool, self).normal_mouse_move(event)

        pt = event.x, event.y
        hover = self._get_section(pt)

        if self.hittest(pt, hover) is not None:
            # print('setting cross')
            # event.window.set_pointer('cross')
            # self.component.index.metadata['hover'] = [hover]
            if self.current_idx != hover:
                self._cached_lines = None

            self.current_idx = hover
            self.current_screen = pt
            self.current_position = pt
        else:
            # print('settinasg arrow')
            # event.window.set_pointer('arrow')
            # self.component.index.metadata['hover'] = None

            self.current_idx = -1
            self.current_screen = None
            self.current_position = None

        self.metadata_changed = True


class SpectrumInspectorOverlay(InfoOverlay):
    pass
    # @on_trait_change('tool:metadata_changed')
    # def _update_(self, new):
    # print 'asdf', new
    # tool =Any
    # @on_trait_change('tool:current_section')
    # def handle(self, new):
    # if new>=0:
    # self.visible=True
    # else:
    # self.visible=False
    #
    # def overlay(self, other_component, gc, view_bounds=None, mode="normal"):
    # print 'pasdasfd'
    # with gc:


class SpectrumErrorOverlay(AbstractOverlay):
    nsigma = Int(1)
    alpha = Float
    use_fill = Bool(False)
    selections = List
    use_user_color = Bool(False)
    user_color = Color

    platbounds = None
    dim_non_plateau = Bool(False)

    def overlay(self, component, gc, *args, **kw):
        comp = self.component
        with gc:
            gc.clip_to_rect(comp.x, comp.y, comp.width, comp.height)

            xs = comp.index.get_data()
            ys = comp.value.get_data()
            es = comp.errors
            # sels = comp.index.metadata['selections']
            sels = self.selections
            n = len(xs)
            xs = xs.reshape(n // 2, 2)
            ys = ys.reshape(n // 2, 2)
            es = es.reshape(n // 2, 2)

            if self.use_fill:
                alpha = self.alpha * 0.01
                func = gc.fill_path
            else:
                alpha = 1.0
                func = gc.stroke_path

            color = self.user_color
            color = [
                x / 255.0
                for x in (color.red(), color.green(), color.blue(), color.alpha())
            ]

            color = color[0], color[1], color[2], alpha
            if abs(alpha - 0.3) < 0.1:
                selection_color = (0.75, 0, 0)
            else:
                selection_color = color[0], color[1], color[2], 0.3

            n = len(xs)

            step_a, step_b = None, None
            if self.platbounds:
                step_a, step_b = self.platbounds

            for i, ((xa, xb), (ya, yb), (ea, eb)) in enumerate(zip(xs, ys, es)):
                ea *= self.nsigma
                # eb *= self.nsigma
                p1 = xa, ya - ea
                p2 = xa, ya + ea
                p3 = xb, ya - ea
                p4 = xb, ya + ea
                p1, p2, p3, p4 = comp.map_screen([p1, p2, p3, p4])
                x = p1[0]
                y = p1[1]
                w = p3[0] - p1[0]
                h = p2[1] - p1[1]

                if self.dim_non_plateau:
                    if step_a is not None and step_a <= i <= step_b:
                        c = color
                    else:
                        c = selection_color

                    fc, sc = c, c
                    if i in sels:
                        fc = (0, 0, 0, 0)
                        sc = selection_color

                else:
                    sc = fc = selection_color if i in sels else color

                gc.set_fill_color(fc)
                gc.set_stroke_color(sc)

                gc.rect(x, y, w, h)

                func()
                if i > 0 and i <= n:
                    # draw verticals
                    px, y, e = pp
                    y1 = min((y - e), ya - ea)
                    y2 = max((y + e), ya + ea)
                    p1, p2 = comp.map_screen([(px, y1), (px, y2)])
                    with gc:
                        gc.begin_path()
                        gc.move_to(*p1)
                        gc.line_to(*p2)

                        gc.close_path()
                        gc.stroke_path()

                pp = (xb, ya, ea)


class PlateauTool(DragTool):
    def normal_mouse_move(self, event):
        if self.is_draggable(event.x, event.y):
            event.window.set_pointer("hand")
        else:
            event.window.set_pointer("arrow")

    # def normal_mouse_move(self, event):
    # if self.is_draggable(event.x, event.y):
    # event.handled = True
    #
    # def normal_left_down(self, event):
    # if self.is_draggable(event.x, event.y):
    # event.handled = True

    def is_draggable(self, x, y):
        return self.component.hittest((x, y))

    def drag_start(self, event):
        data_pt = self.component.component.map_data((event.x, event.y), all_values=True)
        self._prev_pt = data_pt
        event.handled = True

    def dragging(self, event):
        plot = self.component.component
        cur_pt = plot.map_data((event.x, event.y), all_values=True)
        dy = cur_pt[1] - self._prev_pt[1]

        self.component.y += dy

        self.component.dragged = True
        self._prev_pt = cur_pt
        # event.handled = True
        plot.invalidate_and_redraw()


class PlateauOverlay(BasePlateauOverlay):
    plateau_bounds = Array
    # y = Float
    dragged = False
    id = Str

    plateau_label = PlotLabel
    info_txt = Str
    label_visible = True
    label_offset = 0
    label_font = KivaFont
    # label_font_size = 10
    extend_end_caps = True
    ages_errors = Array
    ages = Array
    nsigma = Int(2)
    line_color = ColorTrait("red")
    line_width = Float(1.0)
    selections = List
    arrow_visible = Bool

    def hittest(self, pt, threshold=7):
        x, y = pt
        pts = self._get_line()
        if pts is not None:
            pt1, pt2, y1, y2 = pts
            if pt1[0] <= x <= pt2[0]:
                if abs(y - pt1[1]) <= threshold:
                    return True

    def _get_line(self):
        """
        reurns screen values for start plat, end plat, error mag at start, error mag at end
        """
        cs = self.cumulative39s
        ps = self.plateau_bounds
        if ps[0] == ps[1]:
            return

        sidx = ps[0]
        eidx = ps[1]
        sels = self.selections
        # sels = self.component.index.metadata['selections']
        while sidx in sels:
            sidx += 1

        while eidx in sels:
            eidx -= 1

        eidx += 1

        cstart = cs[sidx]
        cend = cs[eidx]

        aes = self.ages
        es = self.age_errors
        eidx -= 1
        estart = es[sidx] * self.nsigma
        eend = es[eidx] * self.nsigma

        ystart = aes[sidx]
        yend = aes[eidx]

        y = self._get_plateau_y()

        a = ystart - estart if y < ystart else ystart + estart
        b = yend - eend if y < yend else yend + eend

        pt1, pt2, up1, up2 = self.component.map_screen(
            [(cstart, y), (cend, y), (cstart, a), (cend, b)]
        )
        # up1, up2 = self.component.map_screen([(cstart, a), (cend, b)])
        y1, y2 = up1[1], up2[1]

        return pt1, pt2, y1, y2

    def _get_plateau_y(self, screen_offset=100):
        """
            return y for plateau in data space

            if y value greater than bounds set y to ybounds - 50px
        :param screen_offset:
        :return:
        """
        comp = self.component

        y = self.y
        oy = comp.value_mapper.map_data(0)
        delta = comp.value_mapper.map_data(screen_offset) - oy
        y += delta

        by = comp.value_range.high
        if y > by:
            delta = comp.value_mapper.map_data(50) - oy
            y = by - delta
        return y

    def _draw_end_caps(self, gc, x1, x2, y):
        gc.lines([(x1, y - 10), (x1, y + 10)])
        gc.lines([(x2, y - 10), (x2, y + 10)])

    def _draw_extended_end_caps(self, gc, x1, x2, y, y1, y2):
        if y1 > y:
            gc.lines([(x1, y - 10), (x1, y1 - 5)])
        else:
            gc.lines([(x1, y + 10), (x1, y1 + 5)])

        if y2 > y:
            gc.lines([(x2, y - 10), (x2, y2 - 5)])
        else:
            gc.lines([(x2, y + 10), (x2, y2 + 5)])

            # if y1 < y and y2<y:
            # gc.lines([(x1, y1+5), (x1, y + 10)])
            # gc.lines([(x2, y2+5), (x2, y + 10)])
            # elif y1> y and y2>y:
            # gc.lines([(x1, y - 10),(x1, y1 + 5)])
            # gc.lines([(x2, y - 10),(x2, y2 + 5)])

    def overlay(self, component, gc, *args, **kw):
        points = self._get_line()
        if points:
            pt1, pt2, y1, y2 = points
            with gc:
                comp = self.component
                gc.clip_to_rect(comp.x, comp.y, comp.width, comp.height)
                # color = convert_from_pyqt_color(None, None, self.line_color)
                color = self.line_color_
                gc.set_stroke_color(color)
                gc.set_line_width(self.line_width)

                y = pt1[1]
                x1 = pt1[0] + 1
                x2 = pt2[0] - 1
                gc.lines([(x1, y), (x2, y)])

                self._draw_end_caps(gc, x1, x2, y)
                gc.draw_path()
                if self.arrow_visible:
                    draw_arrow(gc, (x1 + 5, y), (x1, y), color)
                    draw_arrow(gc, (x2 - 5, y), (x2, y), color)

                # add end caps
                if self.extend_end_caps:
                    gc.set_line_width(1)
                    self._draw_extended_end_caps(gc, x1, x2, y, y1, y2)

                gc.draw_path()

                if self.label_visible:
                    label = self._get_plateau_label(x1, x2, y)
                    label.overlay(component, gc)

    def _get_plateau_label(self, x1, x2, y):
        if self.layout_needed or not self.plateau_label:
            p = self.plateau_label
        else:
            comp = self.component
            x = x1 + (x2 - x1) * 0.5

            dummy_gc = font_metrics_provider()
            l = Label(text=self.info_txt, font=self.label_font)
            w, h = l.get_bounding_box(dummy_gc)

            xa = x + w / 2.0
            hjustify = "center"
            if xa > comp.x2:
                d = xa - comp.x2
                x -= d
            elif x - w / 2.0 < comp.x:
                x = comp.x + 5
                hjustify = "left"

            x = max(comp.x, x)
            p = PlotLabel(
                text=self.info_txt,
                font=self.label_font,
                color=self.line_color,
                hjustify=hjustify,
                border_visible=True,
                bgcolor="white",
                x=x,
                y=y + 10,
            )
            self.plateau_label = p

        return p


# ============= EOF =============================================<|MERGE_RESOLUTION|>--- conflicted
+++ resolved
@@ -127,11 +127,8 @@
                 "RunID={}".format(an.record_id),
                 "Tag={}".format(an.tag),
                 "Status={}".format(an.status_text),
-<<<<<<< HEAD
-                "{}={} {} {} (1{})".format(
-=======
+
                 "{}={} {} {} ({}{})".format(
->>>>>>> cbf66d12
                     comp.container.y_axis.title,
                     floatfmt(v),
                     PLUSMINUS,
