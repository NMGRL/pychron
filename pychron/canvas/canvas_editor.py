# ===============================================================================
# Copyright 2019 ross
#
# Licensed under the Apache License, Version 2.0 (the "License");
# you may not use this file except in compliance with the License.
# You may obtain a copy of the License at
#
# http://www.apache.org/licenses/LICENSE-2.0
#
# Unless required by applicable law or agreed to in writing, software
# distributed under the License is distributed on an "AS IS" BASIS,
# WITHOUT WARRANTIES OR CONDITIONS OF ANY KIND, either express or implied.
# See the License for the specific language governing permissions and
# limitations under the License.
# ===============================================================================
import os
import shutil
from operator import attrgetter

import yaml
from enable.colors import ColorTrait
from traits.api import (
    HasTraits,
    List,
    on_trait_change,
    Button,
    Float,
    Enum,
    Instance,
    Str,
    Bool,
)
from traitsui.api import View, UItem, TableEditor
from traitsui.table_column import ObjectColumn

from pychron.canvas.canvas2D.scene.base_scene_loader import SWITCH_TAGS, RECT_TAGS
from pychron.canvas.canvas2D.scene.canvas_parser import CanvasParser
from pychron.canvas.canvas2D.scene.primitives.base import Primitive
from pychron.canvas.canvas2D.scene.primitives.connections import Connection
from pychron.canvas.canvas2D.scene.primitives.lasers import Laser
from pychron.canvas.canvas2D.scene.primitives.pumps import Turbo, IonPump
from pychron.canvas.canvas2D.scene.primitives.rounded import Spectrometer, Stage, Getter
from pychron.canvas.canvas2D.scene.primitives.valves import (
    BaseValve,
    Valve,
    Switch,
    ManualSwitch,
)
from pychron.loggable import Loggable
from pychron.pychron_constants import NULL_STR

ITEM_KLASS = {
    "Valve": Valve,
    "Spectrometer": Spectrometer,
    "Stage": Stage,
    "Connection": Connection,
}


class ItemGroup(HasTraits):
    name = Str
    items = List
    selected = List

    def traits_view(self):
        cols = [
            ObjectColumn(name="name", editable=False),
            ObjectColumn(name="x"),
            ObjectColumn(name="y"),
        ]

        v = View(
            UItem(
                "items",
                editor=TableEditor(
                    columns=cols, selected="selected", selection_mode="rows"
                ),
            ),
        )
        return v


class CanvasEditor(Loggable):
    groups = List

    selected_group = Instance(ItemGroup)

    increment_up_x = Button
    increment_down_x = Button

    increment_up_y = Button
    increment_down_y = Button

    save_button = Button("Save")
    x_magnitude = Enum(0.25, 0.5, 1, 2, 5, 10)
    y_magnitude = Enum(0.25, 0.5, 1, 2, 5, 10)

    width = Float
    height = Float

    width_increment_plus_button = Button
    width_increment_minus_button = Button
    height_increment_plus_button = Button
    height_increment_minus_button = Button

    color = ColorTrait
    add_item_button = Button("Add")
    new_item_kind = Enum(NULL_STR, "Valve", "Spectrometer", "Stage")
    new_item = Instance(Primitive)

    edit_mode = Bool(False)

    def load(self, canvas, path):
        self.canvas = canvas
        self.path = path
        self._valve_changes = []
        self._rect_changes = []

        self.x_magnitude = 1
        self.y_magnitude = 1

        vs = canvas.scene.valves
        rs = canvas.scene.rects

        self.groups = [
            ItemGroup(
                name="Valves",
                items=sorted(
                    [v for v in vs.values() if v.name], key=attrgetter("name")
                ),
            ),
            ItemGroup(
                name="Rects",
                items=sorted(
                    [v for v in rs.values() if v.name], key=attrgetter("name")
                ),
            ),
        ]
        self.selected_group = self.groups[0]

    def _increment(self, sign, axis):
        inc = sign * getattr(self, "{}_magnitude".format(axis))

        g = self.selected_group
        for s in g.selected:
            setattr(s, axis, getattr(s, axis) + inc)

    def _dim_increment(self, sign, dim):
        g = self.selected_group

        inc = sign
        for s in g.selected:
            setattr(s, dim, getattr(s, dim) + inc)

            self.width = s.width
            self.height = s.height

    def _new_item_kind_changed(self, new):
        if new and new != NULL_STR:
            self.new_item = ITEM_KLASS[new](0, 0)

    def _add_item_button_fired(self):
        item = self.new_item
        if item:
            if item.name:
                cp = CanvasParser(self.path)
                elem = cp.add(item.tag, item.name)
                cp.add("translation", "{},{}".format(item.x, item.y), elem)
                cp.add("dimension", "{},{}".format(item.width, item.width), elem)
                if item.tag in ("valve",):
                    self.canvas.scene.valves[item.name] = self.new_item
                elif item.tag in ("stage", "spectrometer"):
                    cp.add("color", "100,100,100", elem)
                self.canvas.scene.add_item(self.new_item)
                self.canvas.scene.request_layout()
                self.canvas.invalidate_and_redraw()
                cp.save()
            else:
                self.information_dialog("Please enter a name for the new item")

    def _edit_mode_changed(self, new):
        if self.canvas:
            self.canvas.edit_mode = new

    def _save_yaml(self, p):
        obj = {}

        for klass, key in ((Switch, 'switch'),
                           (Valve, 'valve'),
                           (ManualSwitch, 'manual_valve'),
                           (Turbo, 'turbo'),
                           (IonPump, 'ionpump'),
                           (Getter, 'getter'),
                           (Laser, 'laser'),
                           (Stage, 'stage'),
                           (Spectrometer, 'spectrometer')):
            items = [i.toyaml() for i in self.canvas.scene.get_items(klass)]
            obj[key] = items

        for tag, orientation in (('connection', NULL_STR),
                                 ('hconnection', 'horizontal'),
                                 ('vconnection', 'vertical')):
            obj[tag] = [i.toyaml() for i in self.canvas.scene.get_items(Connection) if i.orientation == orientation]

        shutil.copyfile(p, '{}.bak'.format(p))

        with open(p, 'w') as wfile:
            yaml.dump(obj, wfile)

    def _save_button_fired(self):
        p = self.path
<<<<<<< HEAD
        if p.endswith(".yaml") or p.endswith(".yml"):
            obj = {}

            for klass, key in (
                (Switch, "switch"),
                (Valve, "valve"),
                (ManualSwitch, "manual_valve"),
                (Turbo, "turbo"),
                (IonPump, "ionpump"),
                (Getter, "getter"),
                (Laser, "laser"),
                (Stage, "stage"),
                (Spectrometer, "spectrometer"),
            ):
                items = [i.toyaml() for i in self.canvas.scene.get_items(klass)]
                obj[key] = items

            for tag, orientation in (
                ("connection", NULL_STR),
                ("hconnection", "horizontal"),
                ("vconnection", "vertical"),
            ):
                obj[tag] = [
                    i.toyaml()
                    for i in self.canvas.scene.get_items(Connection)
                    if i.orientation == orientation
                ]

            shutil.copyfile(p, "{}.bak".format(p))

            with open(p, "w") as wfile:
                yaml.dump(obj, wfile)
        else:
            self.warning_dialog(
                "The xml canvas format is deprecated. Please consider switching to YAML"
            )
=======
        if p.endswith('.yaml') or p.endswith('.yml'):
            self._save_yaml(p)
        else:
            yp = '{}.yaml'.format(os.path.splitext(p)[0])

            self.warning_dialog('The xml canvas format is deprecated. Please consider switching to YAML. '
                                'Pychron will attempt to create a yaml file automatically at {}'.format(yp))
>>>>>>> fe40aa7f

            self._save_yaml(yp)
            cp = CanvasParser(self.path)
            for o in self._valve_changes:
                for t in SWITCH_TAGS:
                    elem = next(
                        (s for s in cp.get_elements(t) if s.text.strip() == o.name),
                        None,
                    )
                    if elem:
                        t = elem.find("translation")
                        t.text = "{},{}".format(o.x, o.y)
                        break

            for o in self._rect_changes:
                for t in RECT_TAGS:
                    elem = next(
                        (s for s in cp.get_elements(t) if s.text.strip() == o.name),
                        None,
                    )
                    if elem:
                        t = elem.find("translation")
                        t.text = "{},{}".format(o.x, o.y)
                        t = elem.find("dimension")
                        t.text = "{},{}".format(o.width, o.height)
                        t = elem.find("color")
                        if t:
                            t.text = "{},{},{}".format(*o.default_color.getRgb())
                        break
            cp.save()

    def _increment_up_x_fired(self):
        self._increment(1, "x")

    def _increment_down_x_fired(self):
        self._increment(-1, "x")

    def _increment_up_y_fired(self):
        self._increment(1, "y")

    def _increment_down_y_fired(self):
        self._increment(-1, "y")

    def _width_increment_plus_button_fired(self):
        self._dim_increment(1, "width")

    def _width_increment_minus_button_fired(self):
        self._dim_increment(-1, "width")

    def _height_increment_plus_button_fired(self):
        self._dim_increment(1, "height")

    def _height_increment_minus_button_fired(self):
        self._dim_increment(-1, "height")

    def _color_changed(self, new):
        item = self.selected_group.selected[0]
        item.default_color = tuple(255 * i for i in new)
        if self.selected_group.name == "Rects":
            if item not in self._rect_changes:
                self._rect_changes.append(item)

        self.canvas.invalidate_and_redraw()

    def _width_changed(self, new):
        item = self.selected_group.selected[0]
        item.width = new
        if self.selected_group.name == "Rects":
            self._rect_changes.append(item)

    def _height_changed(self, new):
        item = self.selected_group.selected[0]
        item.height = new
        if self.selected_group.name == "Rects":
            self._rect_changes.append(item)

    @on_trait_change("groups:selected")
    def _handle_selected(self, obj, name, old, new):
        if new:
            if self.selected_group.name == "Rects":
                self.width = new[0].width
                self.height = new[0].height
                self.color = new[0].default_color

    @on_trait_change("groups:items:[x,y,width,height]")
    def _handle(self, obj, name, old, new):

        if isinstance(obj, BaseValve):
            if obj not in self._valve_changes:
                self._valve_changes.append(obj)
        else:
            if obj not in self._rect_changes:
                self._rect_changes.append(obj)

        obj.request_layout()
        self.canvas.invalidate_and_redraw()


# ============= EOF =============================================<|MERGE_RESOLUTION|>--- conflicted
+++ resolved
@@ -19,17 +19,7 @@
 
 import yaml
 from enable.colors import ColorTrait
-from traits.api import (
-    HasTraits,
-    List,
-    on_trait_change,
-    Button,
-    Float,
-    Enum,
-    Instance,
-    Str,
-    Bool,
-)
+from traits.api import HasTraits, List, on_trait_change, Button, Float, Enum, Instance, Str, Bool
 from traitsui.api import View, UItem, TableEditor
 from traitsui.table_column import ObjectColumn
 
@@ -40,21 +30,12 @@
 from pychron.canvas.canvas2D.scene.primitives.lasers import Laser
 from pychron.canvas.canvas2D.scene.primitives.pumps import Turbo, IonPump
 from pychron.canvas.canvas2D.scene.primitives.rounded import Spectrometer, Stage, Getter
-from pychron.canvas.canvas2D.scene.primitives.valves import (
-    BaseValve,
-    Valve,
-    Switch,
-    ManualSwitch,
-)
+from pychron.canvas.canvas2D.scene.primitives.valves import BaseValve, Valve, Switch, ManualSwitch
 from pychron.loggable import Loggable
 from pychron.pychron_constants import NULL_STR
 
-ITEM_KLASS = {
-    "Valve": Valve,
-    "Spectrometer": Spectrometer,
-    "Stage": Stage,
-    "Connection": Connection,
-}
+ITEM_KLASS = {'Valve': Valve, 'Spectrometer': Spectrometer,
+              'Stage': Stage, 'Connection': Connection}
 
 
 class ItemGroup(HasTraits):
@@ -63,20 +44,14 @@
     selected = List
 
     def traits_view(self):
-        cols = [
-            ObjectColumn(name="name", editable=False),
-            ObjectColumn(name="x"),
-            ObjectColumn(name="y"),
-        ]
-
-        v = View(
-            UItem(
-                "items",
-                editor=TableEditor(
-                    columns=cols, selected="selected", selection_mode="rows"
-                ),
-            ),
-        )
+        cols = [ObjectColumn(name='name', editable=False),
+                ObjectColumn(name='x'),
+                ObjectColumn(name='y')]
+
+        v = View(UItem('items',
+                       editor=TableEditor(columns=cols,
+                                          selected='selected',
+                                          selection_mode='rows')), )
         return v
 
 
@@ -91,7 +66,7 @@
     increment_up_y = Button
     increment_down_y = Button
 
-    save_button = Button("Save")
+    save_button = Button('Save')
     x_magnitude = Enum(0.25, 0.5, 1, 2, 5, 10)
     y_magnitude = Enum(0.25, 0.5, 1, 2, 5, 10)
 
@@ -104,8 +79,8 @@
     height_increment_minus_button = Button
 
     color = ColorTrait
-    add_item_button = Button("Add")
-    new_item_kind = Enum(NULL_STR, "Valve", "Spectrometer", "Stage")
+    add_item_button = Button('Add')
+    new_item_kind = Enum(NULL_STR, 'Valve', 'Spectrometer', 'Stage')
     new_item = Instance(Primitive)
 
     edit_mode = Bool(False)
@@ -122,24 +97,14 @@
         vs = canvas.scene.valves
         rs = canvas.scene.rects
 
-        self.groups = [
-            ItemGroup(
-                name="Valves",
-                items=sorted(
-                    [v for v in vs.values() if v.name], key=attrgetter("name")
-                ),
-            ),
-            ItemGroup(
-                name="Rects",
-                items=sorted(
-                    [v for v in rs.values() if v.name], key=attrgetter("name")
-                ),
-            ),
-        ]
+        self.groups = [ItemGroup(name='Valves',
+                                 items=sorted([v for v in vs.values() if v.name], key=attrgetter('name'))),
+                       ItemGroup(name='Rects',
+                                 items=sorted([v for v in rs.values() if v.name], key=attrgetter('name')))]
         self.selected_group = self.groups[0]
 
     def _increment(self, sign, axis):
-        inc = sign * getattr(self, "{}_magnitude".format(axis))
+        inc = sign * getattr(self, '{}_magnitude'.format(axis))
 
         g = self.selected_group
         for s in g.selected:
@@ -165,18 +130,18 @@
             if item.name:
                 cp = CanvasParser(self.path)
                 elem = cp.add(item.tag, item.name)
-                cp.add("translation", "{},{}".format(item.x, item.y), elem)
-                cp.add("dimension", "{},{}".format(item.width, item.width), elem)
-                if item.tag in ("valve",):
+                cp.add('translation', '{},{}'.format(item.x, item.y), elem)
+                cp.add('dimension', '{},{}'.format(item.width, item.width), elem)
+                if item.tag in ('valve',):
                     self.canvas.scene.valves[item.name] = self.new_item
-                elif item.tag in ("stage", "spectrometer"):
-                    cp.add("color", "100,100,100", elem)
+                elif item.tag in ('stage', 'spectrometer'):
+                    cp.add('color', '100,100,100', elem)
                 self.canvas.scene.add_item(self.new_item)
                 self.canvas.scene.request_layout()
                 self.canvas.invalidate_and_redraw()
                 cp.save()
             else:
-                self.information_dialog("Please enter a name for the new item")
+                self.information_dialog('Please enter a name for the new item')
 
     def _edit_mode_changed(self, new):
         if self.canvas:
@@ -209,44 +174,6 @@
 
     def _save_button_fired(self):
         p = self.path
-<<<<<<< HEAD
-        if p.endswith(".yaml") or p.endswith(".yml"):
-            obj = {}
-
-            for klass, key in (
-                (Switch, "switch"),
-                (Valve, "valve"),
-                (ManualSwitch, "manual_valve"),
-                (Turbo, "turbo"),
-                (IonPump, "ionpump"),
-                (Getter, "getter"),
-                (Laser, "laser"),
-                (Stage, "stage"),
-                (Spectrometer, "spectrometer"),
-            ):
-                items = [i.toyaml() for i in self.canvas.scene.get_items(klass)]
-                obj[key] = items
-
-            for tag, orientation in (
-                ("connection", NULL_STR),
-                ("hconnection", "horizontal"),
-                ("vconnection", "vertical"),
-            ):
-                obj[tag] = [
-                    i.toyaml()
-                    for i in self.canvas.scene.get_items(Connection)
-                    if i.orientation == orientation
-                ]
-
-            shutil.copyfile(p, "{}.bak".format(p))
-
-            with open(p, "w") as wfile:
-                yaml.dump(obj, wfile)
-        else:
-            self.warning_dialog(
-                "The xml canvas format is deprecated. Please consider switching to YAML"
-            )
-=======
         if p.endswith('.yaml') or p.endswith('.yml'):
             self._save_yaml(p)
         else:
@@ -254,66 +181,59 @@
 
             self.warning_dialog('The xml canvas format is deprecated. Please consider switching to YAML. '
                                 'Pychron will attempt to create a yaml file automatically at {}'.format(yp))
->>>>>>> fe40aa7f
 
             self._save_yaml(yp)
             cp = CanvasParser(self.path)
             for o in self._valve_changes:
                 for t in SWITCH_TAGS:
-                    elem = next(
-                        (s for s in cp.get_elements(t) if s.text.strip() == o.name),
-                        None,
-                    )
+                    elem = next((s for s in cp.get_elements(t) if s.text.strip() == o.name), None)
                     if elem:
-                        t = elem.find("translation")
-                        t.text = "{},{}".format(o.x, o.y)
+                        t = elem.find('translation')
+                        t.text = '{},{}'.format(o.x, o.y)
                         break
 
             for o in self._rect_changes:
                 for t in RECT_TAGS:
-                    elem = next(
-                        (s for s in cp.get_elements(t) if s.text.strip() == o.name),
-                        None,
-                    )
+                    elem = next((s for s in cp.get_elements(t) if s.text.strip() == o.name), None)
                     if elem:
-                        t = elem.find("translation")
-                        t.text = "{},{}".format(o.x, o.y)
-                        t = elem.find("dimension")
-                        t.text = "{},{}".format(o.width, o.height)
-                        t = elem.find("color")
+                        t = elem.find('translation')
+                        t.text = '{},{}'.format(o.x, o.y)
+                        t = elem.find('dimension')
+                        t.text = '{},{}'.format(o.width, o.height)
+                        t = elem.find('color')
                         if t:
-                            t.text = "{},{},{}".format(*o.default_color.getRgb())
+                            t.text = '{},{},{}'.format(*o.default_color.getRgb())
                         break
             cp.save()
 
     def _increment_up_x_fired(self):
-        self._increment(1, "x")
+        self._increment(1, 'x')
 
     def _increment_down_x_fired(self):
-        self._increment(-1, "x")
+        self._increment(-1, 'x')
 
     def _increment_up_y_fired(self):
-        self._increment(1, "y")
+        self._increment(1, 'y')
 
     def _increment_down_y_fired(self):
-        self._increment(-1, "y")
+        self._increment(-1, 'y')
 
     def _width_increment_plus_button_fired(self):
-        self._dim_increment(1, "width")
+        self._dim_increment(1, 'width')
 
     def _width_increment_minus_button_fired(self):
-        self._dim_increment(-1, "width")
+        self._dim_increment(-1, 'width')
 
     def _height_increment_plus_button_fired(self):
-        self._dim_increment(1, "height")
+        self._dim_increment(1, 'height')
 
     def _height_increment_minus_button_fired(self):
-        self._dim_increment(-1, "height")
+        self._dim_increment(-1, 'height')
 
     def _color_changed(self, new):
         item = self.selected_group.selected[0]
         item.default_color = tuple(255 * i for i in new)
-        if self.selected_group.name == "Rects":
+        if self.selected_group.name == 'Rects':
             if item not in self._rect_changes:
                 self._rect_changes.append(item)
 
@@ -322,24 +242,24 @@
     def _width_changed(self, new):
         item = self.selected_group.selected[0]
         item.width = new
-        if self.selected_group.name == "Rects":
+        if self.selected_group.name == 'Rects':
             self._rect_changes.append(item)
 
     def _height_changed(self, new):
         item = self.selected_group.selected[0]
         item.height = new
-        if self.selected_group.name == "Rects":
+        if self.selected_group.name == 'Rects':
             self._rect_changes.append(item)
 
-    @on_trait_change("groups:selected")
+    @on_trait_change('groups:selected')
     def _handle_selected(self, obj, name, old, new):
         if new:
-            if self.selected_group.name == "Rects":
+            if self.selected_group.name == 'Rects':
                 self.width = new[0].width
                 self.height = new[0].height
                 self.color = new[0].default_color
 
-    @on_trait_change("groups:items:[x,y,width,height]")
+    @on_trait_change('groups:items:[x,y,width,height]')
     def _handle(self, obj, name, old, new):
 
         if isinstance(obj, BaseValve):
@@ -351,6 +271,4 @@
 
         obj.request_layout()
         self.canvas.invalidate_and_redraw()
-
-
 # ============= EOF =============================================