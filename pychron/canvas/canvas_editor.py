# ===============================================================================
# Copyright 2019 ross
#
# Licensed under the Apache License, Version 2.0 (the "License");
# you may not use this file except in compliance with the License.
# You may obtain a copy of the License at
#
# http://www.apache.org/licenses/LICENSE-2.0
#
# Unless required by applicable law or agreed to in writing, software
# distributed under the License is distributed on an "AS IS" BASIS,
# WITHOUT WARRANTIES OR CONDITIONS OF ANY KIND, either express or implied.
# See the License for the specific language governing permissions and
# limitations under the License.
# ===============================================================================
import shutil
from operator import attrgetter

import yaml
from enable.colors import ColorTrait
<<<<<<< HEAD
from traits.api import HasTraits, List, on_trait_change, Button, Float, Enum, Instance, Str, Bool
=======
from traits.api import (
    HasTraits,
    List,
    on_trait_change,
    Button,
    Float,
    Enum,
    Instance,
    Str,
)
>>>>>>> 2d070084
from traitsui.api import View, UItem, TableEditor
from traitsui.table_column import ObjectColumn

from pychron.canvas.canvas2D.scene.base_scene_loader import SWITCH_TAGS, RECT_TAGS
from pychron.canvas.canvas2D.scene.canvas_parser import CanvasParser
from pychron.canvas.canvas2D.scene.primitives.base import Primitive
from pychron.canvas.canvas2D.scene.primitives.connections import Connection
from pychron.canvas.canvas2D.scene.primitives.lasers import Laser
from pychron.canvas.canvas2D.scene.primitives.pumps import Turbo, IonPump
from pychron.canvas.canvas2D.scene.primitives.rounded import Spectrometer, Stage, Getter
from pychron.canvas.canvas2D.scene.primitives.valves import BaseValve, Valve, Switch, ManualSwitch
from pychron.loggable import Loggable
from pychron.pychron_constants import NULL_STR

ITEM_KLASS = {
    "Valve": Valve,
    "Spectrometer": Spectrometer,
    "Stage": Stage,
    "Connection": Connection,
}


class ItemGroup(HasTraits):
    name = Str
    items = List
    selected = List

    def traits_view(self):
        cols = [
            ObjectColumn(name="name", editable=False),
            ObjectColumn(name="x"),
            ObjectColumn(name="y"),
        ]

        v = View(
            UItem(
                "items",
                editor=TableEditor(
                    columns=cols, selected="selected", selection_mode="rows"
                ),
            ),
        )
        return v


class CanvasEditor(Loggable):
    groups = List

    selected_group = Instance(ItemGroup)

    increment_up_x = Button
    increment_down_x = Button

    increment_up_y = Button
    increment_down_y = Button

    save_button = Button("Save")
    x_magnitude = Enum(0.25, 0.5, 1, 2, 5, 10)
    y_magnitude = Enum(0.25, 0.5, 1, 2, 5, 10)

    width = Float
    height = Float

    width_increment_plus_button = Button
    width_increment_minus_button = Button
    height_increment_plus_button = Button
    height_increment_minus_button = Button

    color = ColorTrait
    add_item_button = Button("Add")
    new_item_kind = Enum(NULL_STR, "Valve", "Spectrometer", "Stage")
    new_item = Instance(Primitive)

    edit_mode = Bool(False)

    def load(self, canvas, path):
        self.canvas = canvas
        self.path = path
        self._valve_changes = []
        self._rect_changes = []

        self.x_magnitude = 1
        self.y_magnitude = 1

        vs = canvas.scene.valves
        rs = canvas.scene.rects

        self.groups = [
            ItemGroup(
                name="Valves",
                items=sorted(
                    [v for v in vs.values() if v.name], key=attrgetter("name")
                ),
            ),
            ItemGroup(
                name="Rects",
                items=sorted(
                    [v for v in rs.values() if v.name], key=attrgetter("name")
                ),
            ),
        ]
        self.selected_group = self.groups[0]

    def _increment(self, sign, axis):
        inc = sign * getattr(self, "{}_magnitude".format(axis))

        g = self.selected_group
        for s in g.selected:
            setattr(s, axis, getattr(s, axis) + inc)

    def _dim_increment(self, sign, dim):
        g = self.selected_group

        inc = sign
        for s in g.selected:
            setattr(s, dim, getattr(s, dim) + inc)

            self.width = s.width
            self.height = s.height

    def _new_item_kind_changed(self, new):
        if new and new != NULL_STR:
            self.new_item = ITEM_KLASS[new](0, 0)

    def _add_item_button_fired(self):
        item = self.new_item
        if item:
            if item.name:
                cp = CanvasParser(self.path)
                elem = cp.add(item.tag, item.name)
                cp.add("translation", "{},{}".format(item.x, item.y), elem)
                cp.add("dimension", "{},{}".format(item.width, item.width), elem)
                if item.tag in ("valve",):
                    self.canvas.scene.valves[item.name] = self.new_item
                elif item.tag in ("stage", "spectrometer"):
                    cp.add("color", "100,100,100", elem)
                self.canvas.scene.add_item(self.new_item)
                self.canvas.scene.request_layout()
                self.canvas.invalidate_and_redraw()
                cp.save()
            else:
                self.information_dialog("Please enter a name for the new item")

    def _edit_mode_changed(self, new):
        if self.canvas:
            self.canvas.edit_mode = new

    def _save_button_fired(self):
<<<<<<< HEAD
        p = self.path
        if p.endswith('.yaml') or p.endswith('.yml'):
            obj = {}

            for klass, key in ((Switch, 'switch'),
                               (Valve, 'valve'),
                               (ManualSwitch, 'manual_valve'),
                               (Turbo, 'turbo'),
                               (IonPump, 'ionpump'),
                               (Getter, 'getter'),
                               (Laser, 'laser'),
                               (Stage, 'stage'),
                               (Spectrometer, 'spectrometer')):
                items = [i.toyaml() for i in self.canvas.scene.get_items(klass)]
                obj[key] = items

            for tag, orientation in (('connection', NULL_STR),
                                     ('hconnection', 'horizontal'),
                                     ('vconnection', 'vertical')):
                obj[tag] = [i.toyaml() for i in self.canvas.scene.get_items(Connection) if i.orientation == orientation]

            shutil.copyfile(p, '{}.bak'.format(p))

            with open(p, 'w') as wfile:
                yaml.dump(obj, wfile)
        else:
            self.warning_dialog('The xml canvas format is deprecated. Please consider switching to YAML')

            cp = CanvasParser(self.path)
            for o in self._valve_changes:
                for t in SWITCH_TAGS:
                    elem = next((s for s in cp.get_elements(t) if s.text.strip() == o.name), None)
                    if elem:
                        t = elem.find('translation')
                        t.text = '{},{}'.format(o.x, o.y)
                        break

            for o in self._rect_changes:
                for t in RECT_TAGS:
                    elem = next((s for s in cp.get_elements(t) if s.text.strip() == o.name), None)
                    if elem:
                        t = elem.find('translation')
                        t.text = '{},{}'.format(o.x, o.y)
                        t = elem.find('dimension')
                        t.text = '{},{}'.format(o.width, o.height)
                        t = elem.find('color')
                        if t:
                            t.text = '{},{},{}'.format(*o.default_color.getRgb())
                        break
            cp.save()
=======
        cp = CanvasParser(self.path)

        for o in self._valve_changes:
            for t in SWITCH_TAGS:
                elem = next(
                    (s for s in cp.get_elements(t) if s.text.strip() == o.name), None
                )
                if elem:
                    t = elem.find("translation")
                    t.text = "{},{}".format(o.x, o.y)
                    break

        for o in self._rect_changes:
            for t in RECT_TAGS:
                elem = next(
                    (s for s in cp.get_elements(t) if s.text.strip() == o.name), None
                )
                if elem:
                    t = elem.find("translation")
                    t.text = "{},{}".format(o.x, o.y)
                    t = elem.find("dimension")
                    t.text = "{},{}".format(o.width, o.height)
                    t = elem.find("color")
                    if t:
                        t.text = "{},{},{}".format(*o.default_color.getRgb())
                    break

        cp.save()
>>>>>>> 2d070084

    def _increment_up_x_fired(self):
        self._increment(1, "x")

    def _increment_down_x_fired(self):
        self._increment(-1, "x")

    def _increment_up_y_fired(self):
        self._increment(1, "y")

    def _increment_down_y_fired(self):
        self._increment(-1, "y")

    def _width_increment_plus_button_fired(self):
        self._dim_increment(1, "width")

    def _width_increment_minus_button_fired(self):
        self._dim_increment(-1, "width")

    def _height_increment_plus_button_fired(self):
        self._dim_increment(1, "height")

    def _height_increment_minus_button_fired(self):
        self._dim_increment(-1, "height")

    def _color_changed(self, new):
        item = self.selected_group.selected[0]
        item.default_color = tuple(255 * i for i in new)
<<<<<<< HEAD
        if self.selected_group.name == 'Rects':
=======
        if self.selected_group.name == "Rects":
>>>>>>> 2d070084
            if item not in self._rect_changes:
                self._rect_changes.append(item)

        self.canvas.invalidate_and_redraw()

    def _width_changed(self, new):
        item = self.selected_group.selected[0]
        item.width = new
        if self.selected_group.name == "Rects":
            self._rect_changes.append(item)

    def _height_changed(self, new):
        item = self.selected_group.selected[0]
        item.height = new
        if self.selected_group.name == "Rects":
            self._rect_changes.append(item)

    @on_trait_change("groups:selected")
    def _handle_selected(self, obj, name, old, new):
        if new:
            if self.selected_group.name == "Rects":
                self.width = new[0].width
                self.height = new[0].height
                self.color = new[0].default_color

    @on_trait_change("groups:items:[x,y,width,height]")
    def _handle(self, obj, name, old, new):

        if isinstance(obj, BaseValve):
            if obj not in self._valve_changes:
                self._valve_changes.append(obj)
        else:
            if obj not in self._rect_changes:
                self._rect_changes.append(obj)

        obj.request_layout()
        self.canvas.invalidate_and_redraw()


# ============= EOF =============================================<|MERGE_RESOLUTION|>--- conflicted
+++ resolved
@@ -18,20 +18,7 @@
 
 import yaml
 from enable.colors import ColorTrait
-<<<<<<< HEAD
 from traits.api import HasTraits, List, on_trait_change, Button, Float, Enum, Instance, Str, Bool
-=======
-from traits.api import (
-    HasTraits,
-    List,
-    on_trait_change,
-    Button,
-    Float,
-    Enum,
-    Instance,
-    Str,
-)
->>>>>>> 2d070084
 from traitsui.api import View, UItem, TableEditor
 from traitsui.table_column import ObjectColumn
 
@@ -180,7 +167,6 @@
             self.canvas.edit_mode = new
 
     def _save_button_fired(self):
-<<<<<<< HEAD
         p = self.path
         if p.endswith('.yaml') or p.endswith('.yml'):
             obj = {}
@@ -231,36 +217,6 @@
                             t.text = '{},{},{}'.format(*o.default_color.getRgb())
                         break
             cp.save()
-=======
-        cp = CanvasParser(self.path)
-
-        for o in self._valve_changes:
-            for t in SWITCH_TAGS:
-                elem = next(
-                    (s for s in cp.get_elements(t) if s.text.strip() == o.name), None
-                )
-                if elem:
-                    t = elem.find("translation")
-                    t.text = "{},{}".format(o.x, o.y)
-                    break
-
-        for o in self._rect_changes:
-            for t in RECT_TAGS:
-                elem = next(
-                    (s for s in cp.get_elements(t) if s.text.strip() == o.name), None
-                )
-                if elem:
-                    t = elem.find("translation")
-                    t.text = "{},{}".format(o.x, o.y)
-                    t = elem.find("dimension")
-                    t.text = "{},{}".format(o.width, o.height)
-                    t = elem.find("color")
-                    if t:
-                        t.text = "{},{},{}".format(*o.default_color.getRgb())
-                    break
-
-        cp.save()
->>>>>>> 2d070084
 
     def _increment_up_x_fired(self):
         self._increment(1, "x")
@@ -289,11 +245,7 @@
     def _color_changed(self, new):
         item = self.selected_group.selected[0]
         item.default_color = tuple(255 * i for i in new)
-<<<<<<< HEAD
         if self.selected_group.name == 'Rects':
-=======
-        if self.selected_group.name == "Rects":
->>>>>>> 2d070084
             if item not in self._rect_changes:
                 self._rect_changes.append(item)
 
