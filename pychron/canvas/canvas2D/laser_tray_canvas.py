--- conflicted
+++ resolved
@@ -126,17 +126,12 @@
     crosshairs_radius = Range(0.0, 10.0, 1.0)
     crosshairs_offsetx = Float
     crosshairs_offsety = Float
-<<<<<<< HEAD
-    crosshairs_line_width = Float(1.0)
+
 
     show_hole_label = Bool(True)
     hole_label_color = Color
     hole_label_size = Int
     hole_label_font = Font('Consolas')
-=======
-
-    show_hole = Bool(True)
->>>>>>> 2f0f3060
 
     show_bounds_rect = Bool(True)
     transects = List
