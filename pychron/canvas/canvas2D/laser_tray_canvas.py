# ===============================================================================
# Copyright 2011 Jake Ross
#
# Licensed under the Apache License, Version 2.0 (the "License");
# you may not use this file except in compliance with the License.
# You may obtain a copy of the License at
#
# http://www.apache.org/licenses/LICENSE-2.0
#
# Unless required by applicable law or agreed to in writing, software
# distributed under the License is distributed on an "AS IS" BASIS,
# WITHOUT WARRANTIES OR CONDITIONS OF ANY KIND, either express or implied.
# See the License for the specific language governing permissions and
# limitations under the License.
# ===============================================================================

# =============enthought library imports=======================
from traits.api import Color, Float, Any, Bool, Range, on_trait_change, \
    Enum, List, Int, File
# from traitsui.api import View, Item, VGroup, HGroup, ColorEditor
from chaco.api import AbstractOverlay
from kiva import constants
from kiva.agg.agg import GraphicsContextArray
# =============standard library imports ========================
from numpy import array
from PIL import Image
# import math
# =============local library imports  ==========================
from pychron.canvas.canvas2D.scene.primitives.laser_primitives import Transect, \
    VelocityPolyLine, RasterPolygon, LaserPoint, DrillPoint
from pychron.canvas.canvas2D.crosshairs_overlay import CrosshairsOverlay
import os
from pychron.canvas.canvas2D.stage_canvas import StageCanvas
from pychron.experiment.utilities.position_regex import TRANSECT_REGEX, \
    DRILL_REGEX


class BoundsOverlay(AbstractOverlay):
    def overlay(self, component, gc, *args, **kw):
        with gc:
            (x1, y1), (x2, y2) = component.map_screen([(-25, -25), (25, 25)])
            w = abs(x1 - x2)
            h = abs(y1 - y2)
            gc.set_stroke_color((1, 0, 0))
            gc.set_line_width(3)
            gc.set_line_dash((5, 5))
            rect = [getattr(component, attr) for attr in
                    ('x', 'y', 'width', 'height')]
            gc.clip_to_rect(*rect)

            gc.draw_rect((x1 + 1, y1, w, h), constants.STROKE)


class ImageOverlay(AbstractOverlay):
    alpha = Range(0.0, 1.0, 1.0)

    _image_cache_valid = False
    _cached_image = None

    path = File

    def overlay(self, other_component, gc, view_bounds=None, mode="normal"):
        with gc:
            gc.set_alpha(self.alpha)
            if not self._image_cache_valid:
                self._compute_cached_image()

            if self._cached_image:
                gc.draw_image(self._cached_image,
                              rect=(other_component.x, other_component.y,
                                    other_component.width,
                                    other_component.height))

    def _compute_cached_image(self):
        pic = Image.open(self.path)
        data = array(pic)
        if not data.flags['C_CONTIGUOUS']:
            data = data.copy()

        if data.shape[2] == 3:
            kiva_depth = "rgb24"
        elif data.shape[2] == 4:
            kiva_depth = "rgba32"
        else:
            raise RuntimeError(
                    "Unknown colormap depth value: %i".format(data.value_depth))

        self._cached_image = GraphicsContextArray(data, pix_format=kiva_depth)
        self._image_cache_valid = True

    def _path_changed(self):
        if self.path:
            self.name = os.path.basename(self.path)
            self.dirname = os.path.dirname(self.path)

        self._image_cache_valid = False
        self.request_redraw()

    def _alpha_changed(self):
        self.request_redraw()


class LaserTrayCanvas(StageCanvas):
    """
    """
    markup = Bool(False)
    configuration_dir = None

    bgcolor = 'mediumturquoise'

    # show_axes = True
    tool_state = None

    stage_manager = Any

    show_laser_position = Bool(True)

    use_zoom = False

    beam_radius = Float(0)
    crosshairs_kind = Enum('BeamRadius', 'UserRadius', 'MaskRadius')
    crosshairs_offset_color = Color('blue')

    crosshairs_radius = Range(0.0, 4.0, 1.0)
    crosshairs_offsetx = Float
    crosshairs_offsety = Float

    show_bounds_rect = Bool(True)
    transects = List
    lines = List
    polygons = List

    _new_line = True
    _new_transect = True
    _new_polygon = True

    aspect_ratio = 4 / 3.

    def _show_axes_default(self):
        return True

    def __init__(self, *args, **kw):
        super(LaserTrayCanvas, self).__init__(*args, **kw)
        self._add_bounds_rect()
        self._add_crosshairs()
        self.border_visible = False

    def add_image_underlay(self, p, alpha=1.0):
        im = ImageOverlay(path=p, alpha=alpha)
        self.overlays.append(im)

    def clear_all(self):
        self.point_count = 1
        self.lines = []
        self.transects = []
        self.polygons = []
        self.reset_markup()
        if self.scene:
            self.scene.reset_layers()

    def reset_markup(self):
        self._new_line = True
        self._new_transect = True
        self._new_polygon = True

    def point_exists(self, x, y, z, tol=1e-5):
        pt = next((pts for pts in self.get_points()
                   if abs(pts.x - x) < tol and abs(pts.y - y) < tol and abs(
                pts.z - z) < tol), None)

        return True if pt else False

    def set_transect_step(self, step):
        transect = self.transects[-1]

        transect.step = step
        self.request_redraw()

    def new_polygon_point(self, xy=None,
                          ptargs=None,
                          identifier=None,
                          line_color=(1, 0, 0),
                          point_color=(1, 0, 0),
                          **kw):
        if ptargs is None:
            ptargs = dict()

        if xy is None:
            xy = self._stage_position

        if identifier is None:
            identifier = str(len(self.polygons) + 1)

        if self._new_polygon:
            self._new_polygon = False
            poly = RasterPolygon([xy],
                                 identifier=identifier,
                                 default_color=point_color,
                                 ptargs=ptargs,
                                 **kw)
            self.polygons.append(poly)
            self.scene.add_item(poly)
        else:
            poly = self.polygons[-1]
            poly.add_point(xy, default_color=point_color, **ptargs)

    def new_transect_point(self, xy=None, step=1, line_color=(1, 0, 0),
                           point_color=(1, 0, 0), **ptargs):
        if xy is None:
            xy = self._stage_position

        if self._new_transect:
            self._new_transect = False

            transect = Transect(xy[0], xy[1],
                                identifier=str(len(self.transects) + 1),
                                canvas=self,
                                default_color=point_color,
                                step=step,
                                **ptargs)
            self.scene.add_item(transect)
            self.transects.append(transect)
        else:
            tran = self.transects[-1]

            tran.add_point(xy[0], xy[1], **ptargs)
            tran.set_step_points(**ptargs)

    def new_line_point(self, xy=None, z=0, line_color=(1, 0, 0),
                       point_color=(1, 0, 0), velocity=None, **kw):
        if xy is None:
            xy = self._stage_position

        if self._new_line:
            kw['identifier'] = str(len(self.lines) + 1)

            line = VelocityPolyLine(*xy, z=z,
                                    default_color=point_color,
                                    **kw)
            self._new_line = False
            self.scene.add_item(line)
            self.lines.append(line)
        else:
            line = self.lines[-1]
            line.velocity_segments.append(velocity)
            line.add_point(*xy,
                           z=z,
                           line_color=line_color,
                           point_color=point_color)

    def remove_item(self, name):
        self.scene.remove_item(name)

    def pop_point(self, idx):
        if idx == -1:
            self.point_count -= 1
        self.scene.pop_item(idx, klass=LaserPoint)

    def new_point(self, xy=None, redraw=True, **kw):

        if xy is None:
            xy = self._stage_position

        if 'identifier' not in kw:
            kw['identifier'] = str(self.point_count)

        p = LaserPoint(*xy, **kw)
        self.point_count += 1

        self.scene.add_item(p)
        if redraw:
            self.request_redraw()
        return p

    def get_transects(self):
        return self.scene.get_items(Transect)

    def get_lines(self):
        return self.scene.get_items(VelocityPolyLine)

    def get_points(self):
        return self.scene.get_items(LaserPoint)

    def get_polygons(self):
        return self.scene.get_items(RasterPolygon)

    def get_line(self, v):
        return self.scene.get_item(v, klass=VelocityPolyLine)

    def get_transect(self, v):
        return self.scene.get_item(v, klass=Transect)

    def get_polygon(self, v):
        return self.scene.get_item(v, klass=RasterPolygon)

    def get_drill(self, v):
        return self.scene.get_item(v, klass=DrillPoint)

    def get_point(self, v):
        if TRANSECT_REGEX[0].match(v):
            return self.get_transect_point(v)
        elif DRILL_REGEX.match(v):
            return self.get_drill_point(v)
        else:
            # v= p2 e.g. identifier is only 2
            if v.startswith('p'):
                v = v[1:]

            return self.scene.get_item(v, klass=LaserPoint)

    def get_transect_point(self, v):
        t, p = v[1:].split('-')
        tran = self.get_transect(t)
        if tran:
            return tran.get_point(int(p))

    def get_drill_point(self, v):
        drill = self.get_drill(v)
        return drill

    def valid_position(self, x, y):
        """
        """
        between = lambda mi, v, ma: mi < v <= ma

        if between(self.x, x, self.x2) and between(self.y, y, self.y2):
            if self.stage_manager is not None:
                p = self.stage_manager.stage_controller
                x, y = self.map_data((x, y))
                try:
                    if between(p.xaxes_min, x, p.xaxes_max) and \
                            between(p.yaxes_min, y, p.yaxes_max):
                        return x, y
                except AttributeError, e:
                    print e

    def map_offset_position(self, pos):
        """
            input a x,y tuple in screen space
            return the position modified by crosshairs offset
        """
        sx, sy = self.map_data(pos)
        return sx + self.crosshairs_offsetx, sy + self.crosshairs_offsety

    def get_screen_offset(self):
        (cx, cy), (ox, oy) = self.map_screen([(0, 0),
                                              (self.crosshairs_offsetx,
                                               self.crosshairs_offsety)])
        return ox - cx, oy - cy

    def get_offset_stage_position(self):
        pos = self.get_stage_screen_position()
        return self.map_offset_position(pos)

    def get_offset_stage_screen_position(self):
        sx, sy = self.get_stage_screen_position()
        return sx, sy

    def adjust_limits(self, mapper, val, delta=None):
        """
        """
        if val is None:
            return

        if delta is None:

            vrange = getattr(self, '{}_mapper'.format(mapper)).range

            vmi = vrange.low
            vma = vrange.high
            pname = 'prev_{}_val'.format(mapper)

            try:
                pv = getattr(self, pname)
            except AttributeError:
                pv = 0

            d = val - pv
            setattr(self, pname, val)

            nmi = vmi + d
            nma = vma + d
        else:
            delta /= 2.0
            nmi = val - delta
            nma = val + delta

        self.set_mapper_limits(mapper, (nmi, nma))

    # ===============================================================================
    # interactor
    # ===============================================================================
    def normal_left_down(self, event):
        """
        """

        ox, oy = self.get_screen_offset()
        x, y = event.x - ox, event.y - oy

        pos = self.valid_position(x, y)

        if pos:
            self.stage_manager.linear_move(*pos,
                                           check_moving=True,
                                           use_calibration=False)
            event.handled = True

<<<<<<< HEAD
            #    def normal_mouse_wheel(self, event):
            #        enable_mouse_wheel_zoom = False
            #        if enable_mouse_wheel_zoom:
            #            inc = event.mouse_wheel
            # #            self.parent.parent.laser_controller.set_zoom(inc, relative=True)
            #            self.parent.parent.laser_controller.set_motor('zoom', inc, relative=True)
            # #            self.parent.parent.logic_board.set_zoom(inc, relative=True)
            #            event.handled = True
=======
    def normal_key_pressed(self, event):
        c = event.character
        if c in ('Left', 'Right', 'Up', 'Down'):
            ax_key, direction = DIRECTIONS[c]
            direction = self._calc_relative_move_direction(c, direction)
            distance = 5 if event.shift_down else 1
            self.stage_manager.relative_move(ax_key, direction, distance)
            event.handled = True
        elif c in ('a', 'A'):
            self.stage_manager.accept_point()

    def key_released(self, char):
        """
            called from outside by StageCompnentEditor
        """

        # if char in ('left', 'right'):
        #     # self.stage_manager.stop(ax_key='x', update=True, verbose=False)
        #     self.stage_manager.update_axes()
        # elif char in ('up', 'down'):
        #     self.stage_manager.stop(ax_key='y', verbose=False)
        #     # self.stage_manager.update_axes()
        sc = self.stage_manager.stage_controller
        sc.add_consumable((sc.update_axes, tuple()))

    # ===============================================================================
    # private
    # ===============================================================================
    def _calc_relative_move_direction(self, char, direction):
        return direction
>>>>>>> 3d0bb1b8

    def _add_bounds_rect(self):
        if self.show_bounds_rect:
            self.overlays.append(BoundsOverlay(component=self))

    def _add_crosshairs(self):
        ch = CrosshairsOverlay(component=self,
                               constrain='')
        self.crosshairs_overlay = ch
        self.overlays.append(ch)

    # ===============================================================================
    # handlers
    # ===============================================================================
    @on_trait_change('''show_laser_position, show_desired_position,
                         desired_position_color,
                         crosshairs_+''')
    def change_indicator_visibility(self, name, new):
        self.request_redraw()

    def _show_bounds_rect_changed(self):
        bo = next((o for o in self.overlays if isinstance(o, BoundsOverlay)),
                  None)
        if bo is None:
            self._add_bounds_rect()
        elif not self.show_bounds_rect:
            self.overlays.remove(bo)

        self.request_redraw()

    # ===============================================================================
    # property get/set
    # ===============================================================================
    def _get_crosshairs_color(self):
        return self._crosshairs_color

# ========================EOF====================================================
#    def normal_mouse_wheel(self, event):
#        enable_mouse_wheel_zoom = False
#        if enable_mouse_wheel_zoom:
#            inc = event.mouse_wheel
# #            self.parent.parent.laser_controller.set_zoom(inc, relative=True)
#            self.parent.parent.laser_controller.set_motor('zoom', inc, relative=True)
# #            self.parent.parent.logic_board.set_zoom(inc, relative=True)
#            event.handled = True<|MERGE_RESOLUTION|>--- conflicted
+++ resolved
@@ -405,16 +405,6 @@
                                            use_calibration=False)
             event.handled = True
 
-<<<<<<< HEAD
-            #    def normal_mouse_wheel(self, event):
-            #        enable_mouse_wheel_zoom = False
-            #        if enable_mouse_wheel_zoom:
-            #            inc = event.mouse_wheel
-            # #            self.parent.parent.laser_controller.set_zoom(inc, relative=True)
-            #            self.parent.parent.laser_controller.set_motor('zoom', inc, relative=True)
-            # #            self.parent.parent.logic_board.set_zoom(inc, relative=True)
-            #            event.handled = True
-=======
     def normal_key_pressed(self, event):
         c = event.character
         if c in ('Left', 'Right', 'Up', 'Down'):
@@ -445,7 +435,6 @@
     # ===============================================================================
     def _calc_relative_move_direction(self, char, direction):
         return direction
->>>>>>> 3d0bb1b8
 
     def _add_bounds_rect(self):
         if self.show_bounds_rect:
