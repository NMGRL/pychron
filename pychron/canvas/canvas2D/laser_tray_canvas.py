# ===============================================================================
# Copyright 2011 Jake Ross
#
# Licensed under the Apache License, Version 2.0 (the "License");
# you may not use this file except in compliance with the License.
# You may obtain a copy of the License at
#
# http://www.apache.org/licenses/LICENSE-2.0
#
# Unless required by applicable law or agreed to in writing, software
# distributed under the License is distributed on an "AS IS" BASIS,
# WITHOUT WARRANTIES OR CONDITIONS OF ANY KIND, either express or implied.
# See the License for the specific language governing permissions and
# limitations under the License.
# ===============================================================================

# =============enthought library imports=======================
from traits.api import Color, Float, Any, Bool, Range, on_trait_change, \
    Enum, List, Int, File
# from traitsui.api import View, Item, VGroup, HGroup, ColorEditor
from chaco.api import AbstractOverlay
from kiva import constants
from kiva.agg.agg import GraphicsContextArray
# =============standard library imports ========================
from numpy import array
from PIL import Image
# import math
# =============local library imports  ==========================

from pychron.canvas.canvas2D.scene.primitives.laser_primitives import Transect, \
    VelocityPolyLine, RasterPolygon, LaserPoint, DrillPoint
from pychron.canvas.canvas2D.crosshairs_overlay import CrosshairsOverlay
import os


# class Point(HasTraits):
#    x=Float
#    y=Float
#    identifier=Str

# class PointOverlay(AbstractOverlay):
#    def overlay(self, component, gc, *args, **kw):
#        with gc:
#            gc.clip_to_rect(component.x, component.y, component.width, component.height)
#            for pt in self.component.points:
#                pt.render(gc)
#
# class LineOverlay(AbstractOverlay):
#    def overlay(self, component, gc, *args, **kw):
#        with gc:
#            gc.clip_to_rect(component.x, component.y, component.width, component.height)
#            for li in self.component.lines:
#                li.render(gc)
#
# class MarkupOverlay(AbstractOverlay):
#    def overlay(self, component, gc, *args, **kw):
#        with gc:
#            gc.clip_to_rect(component.x, component.y, component.width, component.height)
#            for li in self.component.markup_objects:
#                li.render(gc)
from pychron.canvas.canvas2D.stage_canvas import StageCanvas
from pychron.experiment.utilities.position_regex import TRANSECT_REGEX, DRILL_REGEX


class BoundsOverlay(AbstractOverlay):
    def overlay(self, component, gc, *args, **kw):
        with gc:
            (x1, y1), (x2, y2) = component.map_screen([(-25, -25), (25, 25)])
            w = abs(x1 - x2)
            h = abs(y1 - y2)
            gc.set_stroke_color((1, 0, 0))
            gc.set_line_width(3)
            gc.set_line_dash((5, 5))
            rect = [getattr(component, attr) for attr in ('x', 'y', 'width', 'height')]
            gc.clip_to_rect(*rect)

            gc.draw_rect((x1 + 1, y1, w, h), constants.STROKE)


DIRECTIONS = {'Left': ('x', -1), 'Right': ('x', 1),
              'Down': ('y', -1), 'Up': ('y', 1)
              }


class ImageOverlay(AbstractOverlay):
    alpha = Range(0.0, 1.0, 1.0)

    _image_cache_valid = False
    _cached_image = None

    path = File

    def overlay(self, other_component, gc, view_bounds=None, mode="normal"):
        with gc:
            #             gc.clip_to_rect(0, 0, scomponent.width, self.component.height)
            gc.set_alpha(self.alpha)
            if not self._image_cache_valid:
                self._compute_cached_image()

            if self._cached_image:
                gc.draw_image(self._cached_image,
                              rect=(other_component.x, other_component.y,
                                    other_component.width, other_component.height))

    def _compute_cached_image(self):
        pic = Image.open(self.path)
        data = array(pic)
        if not data.flags['C_CONTIGUOUS']:
            data = data.copy()

        if data.shape[2] == 3:
            kiva_depth = "rgb24"
        elif data.shape[2] == 4:
            kiva_depth = "rgba32"
        else:
            raise RuntimeError("Unknown colormap depth value: %i".format(data.value_depth))

        self._cached_image = GraphicsContextArray(data, pix_format=kiva_depth)
        self._image_cache_valid = True

    def _path_changed(self):
        if self.path:
            self.name = os.path.basename(self.path)
            self.dirname = os.path.dirname(self.path)

        self._image_cache_valid = False
        self.request_redraw()

    def _alpha_changed(self):
        self.request_redraw()


class LaserTrayCanvas(StageCanvas):
    """
    """
    markup = Bool(False)
    configuration_dir = None

    bgcolor = 'mediumturquoise'

    # show_axes = True
    tool_state = None

    stage_manager = Any

    show_laser_position = Bool(True)

    use_zoom = False

    beam_radius = Float(0)
    crosshairs_kind = Enum('BeamRadius', 'UserRadius', 'MaskRadius')
    crosshairs_offset_color = Color('blue')

    crosshairs_radius = Range(0.0, 4.0, 1.0)
    crosshairs_offsetx = Int
    crosshairs_offsety = Int

    show_bounds_rect = Bool(True)
    transects = List
    lines = List
    polygons = List

    _new_line = True
    _new_transect = True
    _new_polygon = True

    aspect_ratio = 4 / 3.

    def _show_axes_default(self):
        return True

    def __init__(self, *args, **kw):
        super(LaserTrayCanvas, self).__init__(*args, **kw)
        self._add_bounds_rect()
        self._add_crosshairs()
        self.border_visible = False

    def add_image_underlay(self, p, alpha=1.0):
        im = ImageOverlay(path=p, alpha=alpha)
        self.overlays.append(im)

    def clear_all(self):
        self.point_count = 1
        self.lines = []
        self.transects = []
        self.polygons = []
        self.reset_markup()
        self.scene.reset_layers()

    def reset_markup(self):
        self._new_line = True
        self._new_transect = True
        self._new_polygon = True

    def point_exists(self, x, y, z, tol=1e-5):
        pt = next((pts for pts in self.get_points()
                   if abs(pts.x - x) < tol and abs(pts.y - y) < tol and abs(pts.z - z) < tol), None)

        return True if pt else False

    def set_transect_step(self, step):
        transect = self.transects[-1]

        transect.step = step
        self.request_redraw()

    def new_polygon_point(self, xy=None,
                          ptargs=None,
                          identifier=None,
                          line_color=(1, 0, 0),
                          point_color=(1, 0, 0),
                          **kw):
        if ptargs is None:
            ptargs = dict()

        if xy is None:
            xy = self._stage_position

        if identifier is None:
            identifier = str(len(self.polygons) + 1)

        if self._new_polygon:
            self._new_polygon = False
            poly = RasterPolygon([xy],
                                 identifier=identifier,
                                 default_color=point_color,
                                 ptargs=ptargs,
                                 **kw)
            self.polygons.append(poly)
            self.scene.add_item(poly)
        else:
            poly = self.polygons[-1]
            poly.add_point(xy, default_color=point_color, **ptargs)

    def new_transect_point(self, xy=None, step=1, line_color=(1, 0, 0), point_color=(1, 0, 0), **ptargs):
        if xy is None:
            xy = self._stage_position

        if self._new_transect:
            self._new_transect = False

            transect = Transect(xy[0], xy[1],
                                identifier=str(len(self.transects) + 1),
                                canvas=self,
                                default_color=point_color,
                                step=step,
                                **ptargs)
            self.scene.add_item(transect)
            self.transects.append(transect)
        else:
            tran = self.transects[-1]

            tran.add_point(xy[0], xy[1], **ptargs)
            tran.set_step_points(**ptargs)

    def new_line_point(self, xy=None, z=0, line_color=(1, 0, 0), point_color=(1, 0, 0), velocity=None, **kw):
        if xy is None:
            xy = self._stage_position

        if self._new_line:
            kw['identifier'] = str(len(self.lines) + 1)

            line = VelocityPolyLine(*xy, z=z,
                                    default_color=point_color,
                                    **kw)
            self._new_line = False
            self.scene.add_item(line)
            self.lines.append(line)
        else:
            line = self.lines[-1]
            line.velocity_segments.append(velocity)
            line.add_point(*xy,
                           z=z,
                           line_color=line_color,
                           point_color=point_color)

    def remove_item(self, name):
        self.scene.remove_item(name)

    def pop_point(self, idx):
        if idx == -1:
            self.point_count -= 1
        self.scene.pop_item(idx, klass=LaserPoint)

    def new_point(self, xy=None, redraw=True, **kw):

        if xy is None:
            xy = self._stage_position

        if 'identifier' not in kw:
            kw['identifier'] = str(self.point_count)

        p = LaserPoint(*xy, **kw)
        self.point_count += 1

        self.scene.add_item(p)
        if redraw:
            self.request_redraw()
        return p

    def get_transects(self):
        return self.scene.get_items(Transect)

    def get_lines(self):
        return self.scene.get_items(VelocityPolyLine)

    def get_points(self):
        return self.scene.get_items(LaserPoint)

    def get_polygons(self):
        return self.scene.get_items(RasterPolygon)

    def get_line(self, v):
        return self.scene.get_item(v, klass=VelocityPolyLine)

    def get_transect(self, v):
        return self.scene.get_item(v, klass=Transect)

    def get_polygon(self, v):
        return self.scene.get_item(v, klass=RasterPolygon)

    def get_drill(self, v):
        return self.scene.get_item(v, klass=DrillPoint)

    def get_point(self, v):
        if TRANSECT_REGEX[0].match(v):
            return self.get_transect_point(v)
        elif DRILL_REGEX.match(v):
            return self.get_drill_point(v)
        else:
            # v= p2 e.g. identifier is only 2
            if v.startswith('p'):
                v = v[1:]

            return self.scene.get_item(v, klass=LaserPoint)

    def get_transect_point(self, v):
        t, p = v[1:].split('-')
        tran = self.get_transect(t)
        if tran:
            return tran.get_point(int(p))

    def get_drill_point(self, v):
        drill = self.get_drill(v)
        return drill

    def valid_position(self, x, y):
        """
        """
        between = lambda mi, v, ma: mi < v <= ma

        if between(self.x, x, self.x2) and between(self.y, y, self.y2):
            if self.stage_manager is not None:
                p = self.stage_manager.stage_controller

                x, y = self.map_data((x, y))
                try:
                    if between(p.xaxes_min, x, p.xaxes_max) and \
                            between(p.yaxes_min, y, p.yaxes_max):
                        return x, y
                except AttributeError, e:
                    print e

    def map_offset_position(self, pos):
        """
            input a x,y tuple in data space
            return the position modified by crosshairs offset
        """
        sx, sy = pos
        sx += self.crosshairs_offsetx
        sy += self.crosshairs_offsety

        return self.map_data((sx, sy))

    def get_offset_stage_position(self):
        pos = self.get_stage_screen_position()
        return self.map_offset_position(pos)

    def get_offset_stage_screen_position(self):
        sx, sy = self.get_stage_screen_position()
        return sx, sy
        # return sx + self.crosshairs_offsetx, sy + self.crosshairs_offsety

<<<<<<< HEAD
=======
    def get_stage_screen_position(self):
        return self.map_screen([self._stage_position])[0]

    def get_stage_position(self):
        return self._stage_position

        # return (self._stage_position[0]-self.crosshairs_offsetx,
        # self._stage_position[1] - self.crosshairs_offsety)

    def set_stage_position(self, x, y):
        """
        """
        if x is not None and y is not None:
            self._stage_position = (x, y)
            self.invalidate_and_redraw()

    def clear_desired_position(self):
        pass

    #    def clear_desired_position(self):
    #        self._desired_position = None
    #        self.request_redraw()

    def set_desired_position(self, x, y):
        """
        """

        self._desired_position = (x, y)
        self.request_redraw()

>>>>>>> bb4d389e
    def adjust_limits(self, mapper, val, delta=None):
        """
        """
        if val is None:
            return

        if delta is None:

            vrange = getattr(self, '{}_mapper'.format(mapper)).range

            vmi = vrange.low
            vma = vrange.high
            pname = 'prev_{}_val'.format(mapper)

            d = val - getattr(self, pname)
            setattr(self, pname, val)

            nmi = vmi + d
            nma = vma + d
        else:
            delta /= 2.0
            nmi = val - delta
            nma = val + delta

        self.set_mapper_limits(mapper, (nmi, nma))

    # ===============================================================================
    # interactor
    # ===============================================================================
    def normal_left_down(self, event):
        """
        """
        # print 'ff', self.crosshairs_offsetx, self.crosshairs_offsety

        x = event.x - self.crosshairs_offsetx
        y = event.y - self.crosshairs_offsety

        pos = self.valid_position(x, y)

        if pos:
            self.stage_manager.linear_move(*pos,
                                           check_moving=True,
                                           use_calibration=False)
            event.handled = True

            #    def normal_mouse_wheel(self, event):
            #        enable_mouse_wheel_zoom = False
            #        if enable_mouse_wheel_zoom:
            #            inc = event.mouse_wheel
            # #            self.parent.parent.laser_controller.set_zoom(inc, relative=True)
            #            self.parent.parent.laser_controller.set_motor('zoom', inc, relative=True)
            # #            self.parent.parent.logic_board.set_zoom(inc, relative=True)
            #            event.handled = True

    def normal_key_pressed(self, event):
        c = event.character
        if c in ('Left', 'Right', 'Up', 'Down'):
            ax_key, direction = DIRECTIONS[c]
            direction = self._calc_relative_move_direction(c, direction)
            distance = 5 if event.shift_down else 1
            self.stage_manager.relative_move(ax_key, direction, distance)
            event.handled = True
        elif c in ('a', 'A'):
            self.stage_manager.accept_point()

    def key_released(self, char):
        """
            called from outside by StageCompnentEditor
        """
        pass

        # if char in ('left', 'right'):
        #     # self.stage_manager.stop(ax_key='x', update=True, verbose=False)
        #     self.stage_manager.update_axes()
        # elif char in ('up', 'down'):
        #     self.stage_manager.stop(ax_key='y', verbose=False)
        #     # self.stage_manager.update_axes()
        sc = self.stage_manager.stage_controller
        sc.add_consumable((sc.update_axes, tuple()))

    # ===============================================================================
    # private
    # ===============================================================================
    def _calc_relative_move_direction(self, char, direction):
        return direction

    def _add_bounds_rect(self):
        if self.show_bounds_rect:
            self.overlays.append(BoundsOverlay(component=self))

    def _add_crosshairs(self):
        ch = CrosshairsOverlay(component=self)
        self.crosshairs_overlay = ch
        self.overlays.append(ch)

    # ===============================================================================
    # handlers
    # ===============================================================================
    @on_trait_change('''show_laser_position, show_desired_position,
                         desired_position_color,
                         crosshairs_+''')
    def change_indicator_visibility(self, name, new):
        self.request_redraw()

    def _show_bounds_rect_changed(self):
        bo = next((o for o in self.overlays if isinstance(o, BoundsOverlay)), None)
        if bo is None:
            self._add_bounds_rect()
        elif not self.show_bounds_rect:
            self.overlays.remove(bo)

        self.request_redraw()

    # ===============================================================================
    # property get/set
    # ===============================================================================
    def _get_crosshairs_color(self):
        return self._crosshairs_color

<<<<<<< HEAD
        # ===============================================================================
        # defaults
=======
    def _get_current_position(self):

        md = self.map_data(self.cur_pos)
        return self.cur_pos[0], md[0], self.cur_pos[1], md[1]

    def _get_stage_position(self):
        """
        """

        return self.map_screen([self._stage_position])[0]

    def _get_desired_position(self):
        """
        """

        if self._desired_position is not None:
            # x, y = self._desired_position
            x, y = self.map_screen([self._desired_position])[0]
            return x+self.crosshairs_offsetx, y+self.crosshairs_offsety

    # ===============================================================================
    # defaults
    # ===============================================================================
    def _scene_default(self):
        from pychron.canvas.canvas2D.scene.laser_mine_scene import LaserMineScene

        s = LaserMineScene(canvas=self)
        return s

        # ===============================================================================
        # draw
        # ===============================================================================
        # def draw(self, *args, **kw):
        # super(LaserTrayCanvas, self).draw(*args, **kw)


        # def draw(self, gc, *args, **kw):
        # """
        #
        #     """
        #     with gc:
        #         DataView.draw(self, gc, *args, **kw)
        #         gc.clip_to_rect(self.x, self.y,
        #                         self.width, self.height)
        #         self._draw_hook(gc, *args, **kw)
        #
        #         ch = self.crosshairs_overlay
        #         if ch:
        #             ch.overlay(self, gc, *args, **kw)

        # for o in self.crosshairs_overlays:
        # if o.visible:
        # o.overlay(self, gc, *args, **kw)
        # ========================EOF====================================================
        #    def _set_transect_points(self, tran, step, line_color=(1, 0, 0), point_color=(1, 0, 0), **ptargs):
        #        for pi in tran.step_points:
        #            self.remove_point(pi)
        #
        #        tran.step_points = []
        #
        #        for li in tran.lines:
        #            p1 = li.start_point
        #            p2 = li.end_point
        # #            p1 = tran.start_point
        # #            p2 = tran.end_point
        #
        #            x, y = p1.x, p1.y
        # #            p = self.new_point((x, y), **ptargs)
        # #            tran.step_points.append(p)
        #            tol = step / 3.
        #            while 1:
        #                x, y = calc_point_along_line(x, y, p2.x, p2.y, step)
        #                ptargs['use_border'] = False
        #                if abs(p2.x - x) < tol and abs(p2.y - y) < tol:
        # #                    ptargs['use_border'] = True
        #                    p = self.new_point((p2.x, p2.y), **ptargs)
        #                    tran.step_points.append(p)
        #                    break
        #                else:
        # #                    ptargs['use_border'] = False
        #                    p = self.new_point((x, y),
        #                                   line_color=line_color, point_color=point_color,
        #                                   **ptargs)
        #                    tran.step_points.append(p)
        #
        #    #            line.add_point(*xy,
        #    #                           line_color=line_color,
        #    #                           point_color=point_color)
        #    def remove_point_overlay(self):
        #        for o in self.overlays[:]:
        #            if isinstance(o, PointOverlay):
        #                self.overlays.remove(o)
        #
        #    def remove_line_overlay(self):
        #        for o in self.overlays[:]:
        #            if isinstance(o, LineOverlay):
        #                self.overlays.remove(o)
        #    def remove_markup_overlay(self):
        #        for o in self.overlays[:]:
        #            if isinstance(o, MarkupOverlay):
        #                self.overlays.remove(o)

        # def add_point_overlay(self):
        #        po = PointOverlay(component=self)
        #        self.overlays.append(po)

        #    def add_line_overlay(self):
        # po = LineOverlay(component=self)
        #        self.overlays.append(po)

        #    def add_markup_overlay(self):
        # mo = MarkupOverlay(component=self)
        #        self.overlays.append(mo)
        #    def _draw_hook(self, gc, *args, **kw):
        #        '''
        #        '''
        #        if self.show_desired_position and self.desired_position is not None:
        #            # draw the place you want the laser to be
        #            self._draw_crosshairs(gc, self.desired_position, color=self.desired_position_color, kind=2)
        #
        #        if self.show_laser_position:
        #            # draw where the laser is
        #            # laser indicator is always the center of the screen
        #            pos = (self.x + (self.x2 - self.x) / 2.0  , self.y + (self.y2 - self.y) / 2.0)
        #
        # #            #add the offset
        # #            if self.crosshairs_offset is not (0, 0):
        # #                pos_off = pos[0] + self.crosshairs_offset[0], pos[1] + self.crosshairs_offset[1]
        # #                self._draw_crosshairs(gc, pos_off, color=self.crosshairs_offset_color, kind=5)
        #
        #
        # #            self._draw_crosshairs(gc, pos, color = colors1f[self.crosshairs_color])
        #            self._draw_crosshairs(gc, pos, color=self.crosshairs_color)
        #
        #        super(LaserTrayCanvas, self)._draw_hook(gc, *args, **kw)

        #    def _draw_crosshairs(self, gc, xy, color=(1, 0, 0), kind=None):
        # '''
        #        '''
        #
        #        gc.save_state()
        #        gc.set_stroke_color(color)
        #        mx, my = xy
        #        mx += 1
        #        my += 1
        #
        #        if self.crosshairs_kind == 'BeamRadius':
        #            r = self.beam_radius
        #        elif self.crosshairs_kind == 'MaskRadius':
        #            r = 0
        #            if self.parent:
        #                mask = self.parent.parent.get_motor('mask')
        #                if mask is not None:
        #                    r = mask.get_discrete_value()
        #        else:
        #            r = self.crosshairs_radius
        #
        #        if r:
        #            r = self._get_wh(r, 0)[0]
        #            gc.arc(mx, my, r, 0, 360)
        #
        #            gc.move_to(self.x, my)
        #            gc.line_to(mx - r, my)
        #
        #            gc.move_to(mx + r, my)
        #            gc.line_to(self.x2, my)
        #
        #            gc.move_to(mx, self.y)
        #            gc.line_to(mx, my - r)
        #            gc.move_to(mx, my + r)
        #            gc.line_to(mx, self.y2)
        #            gc.stroke_path()
        #
        #        b = 4
        #        gc.move_to(mx - b, my)
        #        gc.line_to(mx + b, my)
        #        gc.move_to(mx, my - b)
        #        gc.line_to(mx, my + b)
        #        gc.stroke_path()
        #
        #        gc.restore_state()
>>>>>>> bb4d389e
        # ===============================================================================
        # def _scene_default(self):
        #     from pychron.canvas.canvas2D.scene.laser_mine_scene import LaserMineScene
        #
        #     s = LaserMineScene(canvas=self)
        #     return s

# ========================EOF====================================================<|MERGE_RESOLUTION|>--- conflicted
+++ resolved
@@ -381,39 +381,6 @@
         return sx, sy
         # return sx + self.crosshairs_offsetx, sy + self.crosshairs_offsety
 
-<<<<<<< HEAD
-=======
-    def get_stage_screen_position(self):
-        return self.map_screen([self._stage_position])[0]
-
-    def get_stage_position(self):
-        return self._stage_position
-
-        # return (self._stage_position[0]-self.crosshairs_offsetx,
-        # self._stage_position[1] - self.crosshairs_offsety)
-
-    def set_stage_position(self, x, y):
-        """
-        """
-        if x is not None and y is not None:
-            self._stage_position = (x, y)
-            self.invalidate_and_redraw()
-
-    def clear_desired_position(self):
-        pass
-
-    #    def clear_desired_position(self):
-    #        self._desired_position = None
-    #        self.request_redraw()
-
-    def set_desired_position(self, x, y):
-        """
-        """
-
-        self._desired_position = (x, y)
-        self.request_redraw()
-
->>>>>>> bb4d389e
     def adjust_limits(self, mapper, val, delta=None):
         """
         """
@@ -533,192 +500,8 @@
     def _get_crosshairs_color(self):
         return self._crosshairs_color
 
-<<<<<<< HEAD
         # ===============================================================================
         # defaults
-=======
-    def _get_current_position(self):
-
-        md = self.map_data(self.cur_pos)
-        return self.cur_pos[0], md[0], self.cur_pos[1], md[1]
-
-    def _get_stage_position(self):
-        """
-        """
-
-        return self.map_screen([self._stage_position])[0]
-
-    def _get_desired_position(self):
-        """
-        """
-
-        if self._desired_position is not None:
-            # x, y = self._desired_position
-            x, y = self.map_screen([self._desired_position])[0]
-            return x+self.crosshairs_offsetx, y+self.crosshairs_offsety
-
-    # ===============================================================================
-    # defaults
-    # ===============================================================================
-    def _scene_default(self):
-        from pychron.canvas.canvas2D.scene.laser_mine_scene import LaserMineScene
-
-        s = LaserMineScene(canvas=self)
-        return s
-
-        # ===============================================================================
-        # draw
-        # ===============================================================================
-        # def draw(self, *args, **kw):
-        # super(LaserTrayCanvas, self).draw(*args, **kw)
-
-
-        # def draw(self, gc, *args, **kw):
-        # """
-        #
-        #     """
-        #     with gc:
-        #         DataView.draw(self, gc, *args, **kw)
-        #         gc.clip_to_rect(self.x, self.y,
-        #                         self.width, self.height)
-        #         self._draw_hook(gc, *args, **kw)
-        #
-        #         ch = self.crosshairs_overlay
-        #         if ch:
-        #             ch.overlay(self, gc, *args, **kw)
-
-        # for o in self.crosshairs_overlays:
-        # if o.visible:
-        # o.overlay(self, gc, *args, **kw)
-        # ========================EOF====================================================
-        #    def _set_transect_points(self, tran, step, line_color=(1, 0, 0), point_color=(1, 0, 0), **ptargs):
-        #        for pi in tran.step_points:
-        #            self.remove_point(pi)
-        #
-        #        tran.step_points = []
-        #
-        #        for li in tran.lines:
-        #            p1 = li.start_point
-        #            p2 = li.end_point
-        # #            p1 = tran.start_point
-        # #            p2 = tran.end_point
-        #
-        #            x, y = p1.x, p1.y
-        # #            p = self.new_point((x, y), **ptargs)
-        # #            tran.step_points.append(p)
-        #            tol = step / 3.
-        #            while 1:
-        #                x, y = calc_point_along_line(x, y, p2.x, p2.y, step)
-        #                ptargs['use_border'] = False
-        #                if abs(p2.x - x) < tol and abs(p2.y - y) < tol:
-        # #                    ptargs['use_border'] = True
-        #                    p = self.new_point((p2.x, p2.y), **ptargs)
-        #                    tran.step_points.append(p)
-        #                    break
-        #                else:
-        # #                    ptargs['use_border'] = False
-        #                    p = self.new_point((x, y),
-        #                                   line_color=line_color, point_color=point_color,
-        #                                   **ptargs)
-        #                    tran.step_points.append(p)
-        #
-        #    #            line.add_point(*xy,
-        #    #                           line_color=line_color,
-        #    #                           point_color=point_color)
-        #    def remove_point_overlay(self):
-        #        for o in self.overlays[:]:
-        #            if isinstance(o, PointOverlay):
-        #                self.overlays.remove(o)
-        #
-        #    def remove_line_overlay(self):
-        #        for o in self.overlays[:]:
-        #            if isinstance(o, LineOverlay):
-        #                self.overlays.remove(o)
-        #    def remove_markup_overlay(self):
-        #        for o in self.overlays[:]:
-        #            if isinstance(o, MarkupOverlay):
-        #                self.overlays.remove(o)
-
-        # def add_point_overlay(self):
-        #        po = PointOverlay(component=self)
-        #        self.overlays.append(po)
-
-        #    def add_line_overlay(self):
-        # po = LineOverlay(component=self)
-        #        self.overlays.append(po)
-
-        #    def add_markup_overlay(self):
-        # mo = MarkupOverlay(component=self)
-        #        self.overlays.append(mo)
-        #    def _draw_hook(self, gc, *args, **kw):
-        #        '''
-        #        '''
-        #        if self.show_desired_position and self.desired_position is not None:
-        #            # draw the place you want the laser to be
-        #            self._draw_crosshairs(gc, self.desired_position, color=self.desired_position_color, kind=2)
-        #
-        #        if self.show_laser_position:
-        #            # draw where the laser is
-        #            # laser indicator is always the center of the screen
-        #            pos = (self.x + (self.x2 - self.x) / 2.0  , self.y + (self.y2 - self.y) / 2.0)
-        #
-        # #            #add the offset
-        # #            if self.crosshairs_offset is not (0, 0):
-        # #                pos_off = pos[0] + self.crosshairs_offset[0], pos[1] + self.crosshairs_offset[1]
-        # #                self._draw_crosshairs(gc, pos_off, color=self.crosshairs_offset_color, kind=5)
-        #
-        #
-        # #            self._draw_crosshairs(gc, pos, color = colors1f[self.crosshairs_color])
-        #            self._draw_crosshairs(gc, pos, color=self.crosshairs_color)
-        #
-        #        super(LaserTrayCanvas, self)._draw_hook(gc, *args, **kw)
-
-        #    def _draw_crosshairs(self, gc, xy, color=(1, 0, 0), kind=None):
-        # '''
-        #        '''
-        #
-        #        gc.save_state()
-        #        gc.set_stroke_color(color)
-        #        mx, my = xy
-        #        mx += 1
-        #        my += 1
-        #
-        #        if self.crosshairs_kind == 'BeamRadius':
-        #            r = self.beam_radius
-        #        elif self.crosshairs_kind == 'MaskRadius':
-        #            r = 0
-        #            if self.parent:
-        #                mask = self.parent.parent.get_motor('mask')
-        #                if mask is not None:
-        #                    r = mask.get_discrete_value()
-        #        else:
-        #            r = self.crosshairs_radius
-        #
-        #        if r:
-        #            r = self._get_wh(r, 0)[0]
-        #            gc.arc(mx, my, r, 0, 360)
-        #
-        #            gc.move_to(self.x, my)
-        #            gc.line_to(mx - r, my)
-        #
-        #            gc.move_to(mx + r, my)
-        #            gc.line_to(self.x2, my)
-        #
-        #            gc.move_to(mx, self.y)
-        #            gc.line_to(mx, my - r)
-        #            gc.move_to(mx, my + r)
-        #            gc.line_to(mx, self.y2)
-        #            gc.stroke_path()
-        #
-        #        b = 4
-        #        gc.move_to(mx - b, my)
-        #        gc.line_to(mx + b, my)
-        #        gc.move_to(mx, my - b)
-        #        gc.line_to(mx, my + b)
-        #        gc.stroke_path()
-        #
-        #        gc.restore_state()
->>>>>>> bb4d389e
         # ===============================================================================
         # def _scene_default(self):
         #     from pychron.canvas.canvas2D.scene.laser_mine_scene import LaserMineScene
