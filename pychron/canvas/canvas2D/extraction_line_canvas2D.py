# ===============================================================================
# Copyright 2011 Jake Ross
#
# Licensed under the Apache License, Version 2.0 (the "License");
# you may not use this file except in compliance with the License.
# You may obtain a copy of the License at
#
# http://www.apache.org/licenses/LICENSE-2.0
#
# Unless required by applicable law or agreed to in writing, software
# distributed under the License is distributed on an "AS IS" BASIS,
# WITHOUT WARRANTIES OR CONDITIONS OF ANY KIND, either express or implied.
# See the License for the specific language governing permissions and
# limitations under the License.
# ===============================================================================

# ============= enthought library imports =======================
from pyface.action.menu_manager import MenuManager
from pyface.qt.QtGui import QToolTip
from traits.api import Any, Str, on_trait_change, Bool
from traitsui.menu import Action

# ============= standard library imports ========================`
import os
# ============= local library imports  ==========================
from pychron.canvas.canvas2D.overlays.extraction_line_overlay import ExtractionLineInfoTool, ExtractionLineInfoOverlay
from pychron.canvas.canvas2D.scene.primitives.connections import Elbow
from pychron.canvas.canvas2D.scene.primitives.lasers import Laser
from pychron.canvas.canvas2D.scene.primitives.primitives import BorderLine
from pychron.canvas.scene_viewer import SceneCanvas
from pychron.canvas.canvas2D.scene.extraction_line_scene import ExtractionLineScene
from pychron.canvas.canvas2D.scene.primitives.valves import RoughValve, \
    BaseValve, Switch, ManualSwitch
from pychron.globals import globalv

W = 2
H = 2


class ExtractionLineAction(Action):
    chamber = Str


class ExtractionLineCanvas2D(SceneCanvas):
    """
    """
    scene_klass = ExtractionLineScene

    use_backbuffer = True
    border_visible = False
    active_item = Any

    selected_id = Str
    show_axes = False
    show_grids = False
    use_zoom = False
    use_pan = False
    padding_left = 0
    padding_right = 0
    padding_bottom = 0
    padding_top = 0

    manager = Any

    aspect_ratio = 4 / 3.

    y_range = (-10, 25)

    display_volume = Bool
    volume_key = Str
    confirm_open = Bool(True)

    force_actuate_enabled = True

    def __init__(self, *args, **kw):
        super(ExtractionLineCanvas2D, self).__init__(*args, **kw)

        tool = ExtractionLineInfoTool(scene=self.scene,
                                      manager=self.manager)
        overlay = ExtractionLineInfoOverlay(tool=tool,
                                            component=self)
        self.tool = tool
        self.tools.append(tool)
        self.overlays.append(overlay)

    def toggle_item_identify(self, name):
        v = self._get_switch_by_name(name)
        if v is not None:
            try:
                v.identify = not v.identify
            except AttributeError:
                pass

    def update_switch_state(self, name, nstate, refresh=True, mode=None):
        """
        """
        switch = self._get_switch_by_name(name)
        if switch is not None:
            switch.state = nstate
        self.draw_valid = False

        if refresh:
            self.invalidate_and_redraw()

    def update_switch_owned_state(self, name, owned):
        switch = self._get_switch_by_name(name)
        if switch is not None:
            switch.owned = owned
        self.draw_valid = False
        self.invalidate_and_redraw()

    def update_switch_lock_state(self, name, lockstate):
        switch = self._get_switch_by_name(name)
        if switch is not None:
            switch.soft_lock = lockstate
            # self.request_redraw()
        self.draw_valid = False
        self.invalidate_and_redraw()

    def load_canvas_file(self, canvas_path=None, canvas_config_path=None, valves_path=None):
        if canvas_path is None:
            canvas_path = self.manager.application.preferences.get('pychron.extraction_line.canvas_path')
        if canvas_config_path is None:
            canvas_config_path = self.manager.application.preferences.get('pychron.extraction_line.canvas_config_path')
        if valves_path is None:
            valves_path = self.manager.application.preferences.get('pychron.extraction_line.valves_path')

        if os.path.isfile(canvas_path):
            self.scene.load(canvas_path, canvas_config_path, valves_path, self)
            self.invalidate_and_redraw()

    def _over_item(self, event):
        x, y = event.x, event.y
        return self.scene.get_is_in(x, y, exclude=[BorderLine, Elbow])

    def normal_left_down(self, event):
        pass

    def normal_mouse_move(self, event):

        item = self._over_item(event)
        if item is not None:
            self.event_state = 'select'
            if item != self.active_item:
                self.active_item = item
            if isinstance(item, (BaseValve, Switch)):
                event.window.set_pointer(self.select_pointer)
                if self.manager:
                    self.manager.set_selected_explanation_item(item)
        else:
            event.window.control.setToolTip('')
            QToolTip.hideText()

            self.active_item = None
            self.event_state = 'normal'
            event.window.set_pointer(self.normal_pointer)
            if self.manager:
                self.manager.set_selected_explanation_item(None)

    def select_mouse_move(self, event):
        """
        """
        ctrl = event.window.control
        try:
            tt = self.active_item.get_tooltip_text()
            ctrl.setToolTip(tt)
        except AttributeError:
            pass
        self.normal_mouse_move(event)

    def select_right_down(self, event):
        item = self.active_item
        if item is not None:
            self._show_menu(event, item)
        event.handled = True

    def select_left_down(self, event):
        """
        """
        item = self.active_item
        if item is None:
            return

        if isinstance(item, Laser):
            self._toggle_laser_state(item)
            return

        if isinstance(item, Switch):
            state = item.state
            state = not state
            mode = 'normal'
            # try:
            if state:
                ok, change = self.manager.open_valve(item.name, mode=mode)
            else:
                ok, change = self.manager.close_valve(item.name, mode=mode)
                # except TypeError, e:
                # ok, change = True, True

        else:
            if not isinstance(item, BaseValve):
                return

            if item.soft_lock:
                return

            state = item.state
            if self.confirm_open:
                from pychron.core.ui.dialogs import myConfirmationDialog
                from pyface.api import NO

                if isinstance(item, ManualSwitch) or (isinstance(item, RoughValve) and not state):
                    msg = 'Are you sure you want to {} {}'.format('open' if not state else 'close', item.name)
                    # event.handled = True

                    dlg = myConfirmationDialog(
                        message=msg,
                        title='Verfiy Valve Action',
                        style='modal')
                    retval = dlg.open()
                    if retval == NO:
                        return

            state = not state

            change = False
            ok = True
            if self.manager is not None:
                mode = 'normal'
                if event.shift_down:
                    mode = 'shift_select'

                try:
                    if state:
                        ok, change = self.manager.open_valve(item.name, mode=mode)
                    else:
                        ok, change = self.manager.close_valve(item.name, mode=mode)
                except TypeError:
                    ok, change = True, True

        if ok:
            item.state = state

        if change and ok:
            self._select_hook(item)

        if change:
            self.invalidate_and_redraw()

    def on_lock(self):
        item = self._active_item
        if item:
            item.soft_lock = lock = not item.soft_lock
            self.manager.set_software_lock(item.name, lock)
            self.request_redraw()

    def on_force_close(self):
        self._force_actuate(self.manager.close_valve, False)

    def on_force_open(self):
        self._force_actuate(self.manager.open_valve, True)

    def _force_actuate(self, func, state):
        item = self._active_item
        if item:
            ok, change = func(item.name, mode='normal', force=True)
            if ok:
                item.state = state

            if change and ok:
                self._select_hook(item)

            if change:
                self.invalidate_and_redraw()

    def iter_valves(self):
        return (i for i in self.scene.valves.itervalues())

    # private
    def _select_hook(self, item):
        pass

    @on_trait_change('display_volume, volume_key')
    def _update_tool(self, name, new):
        self.tool.trait_set(**{name: new})

    def _toggle_laser_state(self, item):
        item.toggle_animate()
        self.request_redraw()

    def _get_switch_by_name(self, name):
        return next((i for i in self.iter_valves() if i.name == name), None)

    def _get_object_by_name(self, name):
        return self.scene.get_item(name)

    def _action_factory(self, name, func, klass=None, **kw):
        """
        """
        if klass is None:
            klass = Action

        a = klass(name=name,
                  on_perform=getattr(self, func), **kw)

        return a

    def _show_menu(self, event, obj):
        actions = []

        if self.manager.mode != 'client' or not globalv.client_only_locking:
<<<<<<< HEAD
            if isinstance(self.active_item, Switch):
                if isinstance(self.active_item, BaseValve):
                    t = 'Lock'
                    if obj.soft_lock:
                        t = 'Unlock'
=======
            # print self.active_item, isinstance(self.active_item, Switch)
            # if isinstance(self.active_item, Switch):
            if isinstance(self.active_item, BaseValve):
                t = 'Lock'
                if obj.soft_lock:
                    t = 'Unlock'
>>>>>>> 2151c87d

                    action = self._action_factory(t, 'on_lock')
                    actions.append(action)

                if self.force_actuate_enabled:
                    action = self._action_factory('Force Close', 'on_force_close')
                    actions.append(action)

                    action = self._action_factory('Force Open', 'on_force_open')
                    actions.append(action)

            if self.force_actuate_enabled:
                action = self._action_factory('Force Close', 'on_force_close')
                actions.append(action)

                action = self._action_factory('Force Open', 'on_force_open')
                actions.append(action)

        if actions:
            menu_manager = MenuManager(*actions)

            self._active_item = self.active_item
            menu = menu_manager.create_menu(event.window.control, None)
            menu.show()

# ============= EOF ====================================<|MERGE_RESOLUTION|>--- conflicted
+++ resolved
@@ -309,30 +309,15 @@
         actions = []
 
         if self.manager.mode != 'client' or not globalv.client_only_locking:
-<<<<<<< HEAD
-            if isinstance(self.active_item, Switch):
-                if isinstance(self.active_item, BaseValve):
-                    t = 'Lock'
-                    if obj.soft_lock:
-                        t = 'Unlock'
-=======
             # print self.active_item, isinstance(self.active_item, Switch)
             # if isinstance(self.active_item, Switch):
             if isinstance(self.active_item, BaseValve):
                 t = 'Lock'
                 if obj.soft_lock:
                     t = 'Unlock'
->>>>>>> 2151c87d
-
-                    action = self._action_factory(t, 'on_lock')
-                    actions.append(action)
-
-                if self.force_actuate_enabled:
-                    action = self._action_factory('Force Close', 'on_force_close')
-                    actions.append(action)
-
-                    action = self._action_factory('Force Open', 'on_force_open')
-                    actions.append(action)
+
+                action = self._action_factory(t, 'on_lock')
+                actions.append(action)
 
             if self.force_actuate_enabled:
                 action = self._action_factory('Force Close', 'on_force_close')
