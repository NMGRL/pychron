--- conflicted
+++ resolved
@@ -15,7 +15,6 @@
 # ===============================================================================
 
 # ============= enthought library imports =======================
-from __future__ import absolute_import
 import os
 
 from pyface.action.menu_manager import MenuManager
@@ -102,11 +101,6 @@
         if switch is not None:
             switch.state = nstate
             if refresh:
-<<<<<<< HEAD
-                # print 'referehs {} {}'.format(name, nstate)
-                self.draw_valid = False
-=======
->>>>>>> 5a377f12
                 self.invalidate_and_redraw()
 
     def update_switch_owned_state(self, name, owned):
