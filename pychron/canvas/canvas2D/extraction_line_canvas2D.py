--- conflicted
+++ resolved
@@ -23,20 +23,13 @@
 from traits.api import Any, Str, on_trait_change, Bool, List
 from traitsui.menu import Action
 
-from pychron.canvas.canvas2D.overlays.extraction_line_overlay import (
-    ExtractionLineInfoTool,
-    ExtractionLineInfoOverlay,
-)
+from pychron.canvas.canvas2D.overlays.extraction_line_overlay import ExtractionLineInfoTool, ExtractionLineInfoOverlay
 from pychron.canvas.canvas2D.scene.extraction_line_scene import ExtractionLineScene
 from pychron.canvas.canvas2D.scene.primitives.connections import Elbow, Connection
 from pychron.canvas.canvas2D.scene.primitives.lasers import Laser
 from pychron.canvas.canvas2D.scene.primitives.primitives import BorderLine
-from pychron.canvas.canvas2D.scene.primitives.valves import (
-    RoughValve,
-    BaseValve,
-    Switch,
-    ManualSwitch,
-)
+from pychron.canvas.canvas2D.scene.primitives.valves import RoughValve, \
+    BaseValve, Switch, ManualSwitch
 from pychron.canvas.scene_viewer import SceneCanvas
 from pychron.globals import globalv
 
@@ -55,8 +48,8 @@
 
 
 class ExtractionLineCanvas2D(SceneCanvas):
-    """ """
-
+    """
+    """
     scene_klass = ExtractionLineScene
 
     use_backbuffer = True
@@ -75,7 +68,7 @@
 
     manager = Any
 
-    aspect_ratio = 4 / 3.0
+    aspect_ratio = 4 / 3.
 
     y_range = (-10, 25)
 
@@ -85,7 +78,7 @@
 
     force_actuate_enabled = True
 
-    drag_pointer = Pointer("bullseye")
+    drag_pointer = Pointer('bullseye')
     snap_to_grid = True
     grid_interval = 0.5
     edit_mode = Bool(False)
@@ -97,16 +90,11 @@
     def __init__(self, *args, **kw):
         super(ExtractionLineCanvas2D, self).__init__(*args, **kw)
 
-<<<<<<< HEAD
-        tool = ExtractionLineInfoTool(scene=self.scene, manager=self.manager)
-        overlay = ExtractionLineInfoOverlay(tool=tool, component=self)
-=======
         tool = ExtractionLineInfoTool(scene=self.scene,
                                       manager=self.manager,
                                       component=self)
         overlay = ExtractionLineInfoOverlay(tool=tool,
                                             component=self)
->>>>>>> fe40aa7f
         self.tool = tool
         self.tools.append(tool)
         self.overlays.append(overlay)
@@ -124,7 +112,8 @@
                 pass
 
     def update_switch_state(self, name, nstate, refresh=True, mode=None):
-        """ """
+        """
+        """
         switch = self._get_switch_by_name(name)
         if switch is not None:
             switch.state = nstate
@@ -144,21 +133,13 @@
             switch.soft_lock = lockstate
             self.invalidate_and_redraw()
 
-    def load_canvas_file(
-        self, canvas_path=None, canvas_config_path=None, valves_path=None
-    ):
+    def load_canvas_file(self, canvas_path=None, canvas_config_path=None, valves_path=None):
         if canvas_path is None:
-            canvas_path = self.manager.application.preferences.get(
-                "pychron.extraction_line.canvas_path"
-            )
+            canvas_path = self.manager.application.preferences.get('pychron.extraction_line.canvas_path')
         if canvas_config_path is None:
-            canvas_config_path = self.manager.application.preferences.get(
-                "pychron.extraction_line.canvas_config_path"
-            )
+            canvas_config_path = self.manager.application.preferences.get('pychron.extraction_line.canvas_config_path')
         if valves_path is None:
-            valves_path = self.manager.application.preferences.get(
-                "pychron.extraction_line.valves_path"
-            )
+            valves_path = self.manager.application.preferences.get('pychron.extraction_line.valves_path')
 
         if canvas_path and os.path.isfile(canvas_path):
             self.scene.load(canvas_path, canvas_config_path, valves_path, self)
@@ -177,7 +158,7 @@
     def normal_mouse_move(self, event):
         item = self._over_item(event)
         if item is not None:
-            self.event_state = "select"
+            self.event_state = 'select'
             if item != self.active_item:
                 self.active_item = item
             if isinstance(item, (BaseValve, Switch)):
@@ -185,17 +166,18 @@
                 if self.manager:
                     self.manager.set_selected_explanation_item(item)
         else:
-            event.window.control.setToolTip("")
+            event.window.control.setToolTip('')
             QToolTip.hideText()
 
             self.active_item = None
-            self.event_state = "normal"
+            self.event_state = 'normal'
             event.window.set_pointer(self.normal_pointer)
             if self.manager:
                 self.manager.set_selected_explanation_item(None)
 
     def select_mouse_move(self, event):
-        """ """
+        """
+        """
         ctrl = event.window.control
         try:
             tt = self.active_item.get_tooltip_text()
@@ -211,20 +193,16 @@
         event.handled = True
 
     def select_left_down(self, event):
-<<<<<<< HEAD
-        """ """
-=======
         """
         """
         event.handled = True
 
->>>>>>> fe40aa7f
         item = self.active_item
         if item is None:
             return
 
         if self.edit_mode:
-            self.event_state = "drag"
+            self.event_state = 'drag'
             event.window.set_pointer(self.drag_pointer)
             return
 
@@ -235,7 +213,7 @@
         if isinstance(item, Switch):
             state = item.state
             state = not state
-            mode = "normal"
+            mode = 'normal'
             # try:
             if state:
                 ok, change = self.manager.open_valve(item.name, mode=mode)
@@ -256,17 +234,14 @@
                 from pychron.core.ui.dialogs import myConfirmationDialog
                 from pyface.api import NO
 
-                if isinstance(item, ManualSwitch) or (
-                    isinstance(item, RoughValve) and not state
-                ):
-                    msg = "Are you sure you want to {} {}".format(
-                        "open" if not state else "close", item.name
-                    )
+                if isinstance(item, ManualSwitch) or (isinstance(item, RoughValve) and not state):
+                    msg = 'Are you sure you want to {} {}'.format('open' if not state else 'close', item.name)
                     # event.handled = True
 
                     dlg = myConfirmationDialog(
-                        message=msg, title="Verfiy Valve Action", style="modal"
-                    )
+                        message=msg,
+                        title='Verfiy Valve Action',
+                        style='modal')
                     retval = dlg.open()
                     if retval == NO:
                         return
@@ -276,9 +251,9 @@
             change = False
             ok = True
             if self.manager is not None:
-                mode = "normal"
+                mode = 'normal'
                 if event.shift_down:
-                    mode = "shift_select"
+                    mode = 'shift_select'
 
                 if state:
                     ok, change = self.manager.open_valve(item.name, mode=mode)
@@ -303,8 +278,8 @@
         dx, dy = self.map_data((x, y))
         w, h = si.width, si.height
 
-        dx -= w / 2.0
-        dy -= h / 2.0
+        dx -= w / 2.
+        dy -= h / 2.
 
         if self.snap_to_grid:
             dx, dy = snap_to_grid(dx, dy, interval=self.grid_interval)
@@ -313,7 +288,7 @@
             if self._px is not None and not self._constrain:
                 xx = abs(x - self._px)
                 yy = abs(y - self._py)
-                self._constrain = "v" if yy > xx else "h"
+                self._constrain = 'v' if yy > xx else 'h'
             else:
                 self._px = x
                 self._py = y
@@ -321,9 +296,9 @@
             self._constrain = False
             self._px, self._py = None, None
 
-        if self._constrain == "h":
+        if self._constrain == 'h':
             si.x = dx
-        elif self._constrain == "v":
+        elif self._constrain == 'v':
             si.y = dy
         else:
             si.x, si.y = dx, dy
@@ -358,7 +333,7 @@
     def _force_actuate(self, func, state):
         item = self._active_item
         if item:
-            ok, change = func(item.name, mode="normal", force=True)
+            ok, change = func(item.name, mode='normal', force=True)
             if ok:
                 item.state = state
 
@@ -369,13 +344,13 @@
                 self.invalidate_and_redraw()
 
     def _set_normal_state(self, event):
-        self.event_state = "normal"
+        self.event_state = 'normal'
         event.window.set_pointer(self.normal_pointer)
 
     def _select_hook(self, item):
         pass
 
-    @on_trait_change("display_volume, volume_key")
+    @on_trait_change('display_volume, volume_key')
     def _update_tool(self, name, new):
         self.tool.trait_set(**{name: new})
 
@@ -396,33 +371,35 @@
         return self.scene.get_item(name)
 
     def _action_factory(self, name, func, klass=None, **kw):
-        """ """
+        """
+        """
         if klass is None:
             klass = Action
 
-        a = klass(name=name, on_perform=getattr(self, func), **kw)
+        a = klass(name=name,
+                  on_perform=getattr(self, func), **kw)
 
         return a
 
     def _show_menu(self, event, obj):
         actions = []
 
-        if self.manager.mode != "client" or not globalv.client_only_locking:
+        if self.manager.mode != 'client' or not globalv.client_only_locking:
             # print self.active_item, isinstance(self.active_item, Switch)
             # if isinstance(self.active_item, Switch):
             if isinstance(self.active_item, BaseValve):
-                t = "Lock"
+                t = 'Lock'
                 if obj.soft_lock:
-                    t = "Unlock"
-
-                action = self._action_factory(t, "on_lock")
+                    t = 'Unlock'
+
+                action = self._action_factory(t, 'on_lock')
                 actions.append(action)
 
             if self.force_actuate_enabled:
-                action = self._action_factory("Force Close", "on_force_close")
+                action = self._action_factory('Force Close', 'on_force_close')
                 actions.append(action)
 
-                action = self._action_factory("Force Open", "on_force_open")
+                action = self._action_factory('Force Open', 'on_force_open')
                 actions.append(action)
 
         if actions:
@@ -432,5 +409,4 @@
             menu = menu_manager.create_menu(event.window.control, None)
             menu.show()
 
-
 # ============= EOF ====================================