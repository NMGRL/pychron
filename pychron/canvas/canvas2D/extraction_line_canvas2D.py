# ===============================================================================
# Copyright 2011 Jake Ross
#
# Licensed under the Apache License, Version 2.0 (the "License");
# you may not use this file except in compliance with the License.
# You may obtain a copy of the License at
#
# http://www.apache.org/licenses/LICENSE-2.0
#
# Unless required by applicable law or agreed to in writing, software
# distributed under the License is distributed on an "AS IS" BASIS,
# WITHOUT WARRANTIES OR CONDITIONS OF ANY KIND, either express or implied.
# See the License for the specific language governing permissions and
# limitations under the License.
# ===============================================================================

# ============= enthought library imports =======================
import os

from pyface.action.menu_manager import MenuManager
from pyface.qt.QtGui import QToolTip
from traits.api import Any, Str, on_trait_change, Bool
from traitsui.menu import Action

from pychron.canvas.canvas2D.overlays.extraction_line_overlay import ExtractionLineInfoTool, ExtractionLineInfoOverlay
from pychron.canvas.canvas2D.scene.extraction_line_scene import ExtractionLineScene
from pychron.canvas.canvas2D.scene.primitives.connections import Elbow
from pychron.canvas.canvas2D.scene.primitives.lasers import Laser
from pychron.canvas.canvas2D.scene.primitives.primitives import BorderLine
from pychron.canvas.canvas2D.scene.primitives.valves import RoughValve, \
    BaseValve, Switch, ManualSwitch
from pychron.canvas.scene_viewer import SceneCanvas
from pychron.core.codetools.inspection import caller
from pychron.globals import globalv

W = 2
H = 2


class ExtractionLineAction(Action):
    chamber = Str


class ExtractionLineCanvas2D(SceneCanvas):
    """
    """
    scene_klass = ExtractionLineScene

    use_backbuffer = True
    border_visible = False
    active_item = Any

    selected_id = Str
    show_axes = False
    show_grids = False
    use_zoom = False
    use_pan = False
    padding_left = 0
    padding_right = 0
    padding_bottom = 0
    padding_top = 0

    manager = Any

    aspect_ratio = 4 / 3.

    y_range = (-10, 25)

    display_volume = Bool
    volume_key = Str
    confirm_open = Bool(True)

    force_actuate_enabled = True

    def __init__(self, *args, **kw):
        super(ExtractionLineCanvas2D, self).__init__(*args, **kw)

        tool = ExtractionLineInfoTool(scene=self.scene,
                                      manager=self.manager)
        overlay = ExtractionLineInfoOverlay(tool=tool,
                                            component=self)
        self.tool = tool
        self.tools.append(tool)
        self.overlays.append(overlay)

    @caller
    def invalidate_and_redraw(self):
        super(ExtractionLineCanvas2D, self).invalidate_and_redraw()

    def toggle_item_identify(self, name):
        v = self._get_switch_by_name(name)
        if v is not None:
            try:
                v.identify = not v.identify
            except AttributeError:
                pass

    def update_switch_state(self, name, nstate, refresh=True, mode=None):
        """
        """
        switch = self._get_switch_by_name(name)
        if switch is not None:
            switch.state = nstate

<<<<<<< HEAD
            # if refresh:
                # print 'referehs {} {}'.format(name, nstate)
                # self.draw_valid = False
            self.invalidate_and_redraw()
=======
            if refresh:
                print 'referehs {} {}'.format(name, nstate)
                # self.draw_valid = False
                self.invalidate_and_redraw()
>>>>>>> af5c01e4

    def update_switch_owned_state(self, name, owned):
        switch = self._get_switch_by_name(name)
        if switch is not None:
            switch.owned = owned
        # self.draw_valid = False
        self.invalidate_and_redraw()

    def update_switch_lock_state(self, name, lockstate):
        switch = self._get_switch_by_name(name)
        if switch is not None:
            switch.soft_lock = lockstate
            # self.request_redraw()
        # self.draw_valid = False
        self.invalidate_and_redraw()

    def load_canvas_file(self, canvas_path=None, canvas_config_path=None, valves_path=None):
        if canvas_path is None:
            canvas_path = self.manager.application.preferences.get('pychron.extraction_line.canvas_path')
        if canvas_config_path is None:
            canvas_config_path = self.manager.application.preferences.get('pychron.extraction_line.canvas_config_path')
        if valves_path is None:
            valves_path = self.manager.application.preferences.get('pychron.extraction_line.valves_path')

        if canvas_path and os.path.isfile(canvas_path):
            self.scene.load(canvas_path, canvas_config_path, valves_path, self)
            self.invalidate_and_redraw()

    def _over_item(self, event):
        x, y = event.x, event.y
        return self.scene.get_is_in(x, y, exclude=[BorderLine, Elbow])

    def normal_left_down(self, event):
        pass

    def normal_mouse_move(self, event):
        item = self._over_item(event)
        if item is not None:
            self.event_state = 'select'
            if item != self.active_item:
                self.active_item = item
            if isinstance(item, (BaseValve, Switch)):
                event.window.set_pointer(self.select_pointer)
                if self.manager:
                    self.manager.set_selected_explanation_item(item)
        else:
            event.window.control.setToolTip('')
            QToolTip.hideText()

            self.active_item = None
            self.event_state = 'normal'
            event.window.set_pointer(self.normal_pointer)
            if self.manager:
                self.manager.set_selected_explanation_item(None)

    def select_mouse_move(self, event):
        """
        """
        ctrl = event.window.control
        try:
            tt = self.active_item.get_tooltip_text()
            ctrl.setToolTip(tt)

        except AttributeError, e:
            print 'select mouse move {}'.format(e)
        self.normal_mouse_move(event)

    def select_right_down(self, event):
        item = self.active_item
        if item is not None:
            self._show_menu(event, item)
        event.handled = True

    def select_left_down(self, event):
        """
        """
        item = self.active_item
        if item is None:
            return

        if isinstance(item, Laser):
            self._toggle_laser_state(item)
            return

        if isinstance(item, Switch):
            state = item.state
            state = not state
            mode = 'normal'
            # try:
            if state:
                ok, change = self.manager.open_valve(item.name, mode=mode)
            else:
                ok, change = self.manager.close_valve(item.name, mode=mode)
                # except TypeError, e:
                # ok, change = True, True

        else:
            if not isinstance(item, BaseValve):
                return

            if item.soft_lock:
                return

            state = item.state
            if self.confirm_open:
                from pychron.core.ui.dialogs import myConfirmationDialog
                from pyface.api import NO

                if isinstance(item, ManualSwitch) or (isinstance(item, RoughValve) and not state):
                    msg = 'Are you sure you want to {} {}'.format('open' if not state else 'close', item.name)
                    # event.handled = True

                    dlg = myConfirmationDialog(
                        message=msg,
                        title='Verfiy Valve Action',
                        style='modal')
                    retval = dlg.open()
                    if retval == NO:
                        return

            state = not state

            change = False
            ok = True
            if self.manager is not None:
                mode = 'normal'
                if event.shift_down:
                    mode = 'shift_select'

                try:
                    if state:
                        ok, change = self.manager.open_valve(item.name, mode=mode)
                    else:
                        ok, change = self.manager.close_valve(item.name, mode=mode)
                except TypeError:
                    ok, change = True, True

        if ok:
            item.state = state

        if change and ok:
            self._select_hook(item)

        if change:
            self.invalidate_and_redraw()

    def on_lock(self):
        item = self._active_item
        if item:
            item.soft_lock = lock = not item.soft_lock
            self.manager.set_software_lock(item.name, lock)
            self.request_redraw()

    def on_force_close(self):
        self._force_actuate(self.manager.close_valve, False)

    def on_force_open(self):
        self._force_actuate(self.manager.open_valve, True)

    def _force_actuate(self, func, state):
        item = self._active_item
        if item:
            ok, change = func(item.name, mode='normal', force=True)
            if ok:
                item.state = state

            if change and ok:
                self._select_hook(item)

            if change:
                self.invalidate_and_redraw()

    def iter_valves(self):
        return (i for i in self.scene.valves.itervalues())

    # private
    def _select_hook(self, item):
        pass

    @on_trait_change('display_volume, volume_key')
    def _update_tool(self, name, new):
        self.tool.trait_set(**{name: new})

    def _toggle_laser_state(self, item):
        item.toggle_animate()
        self.request_redraw()

    def _get_switch_by_name(self, name):
        if self.scene and self.scene.valves:
            s = next((i for i in self.iter_valves() if i.name == name), None)
            if s is None:
                names = [i.name for i in self.iter_valves()]
                print 'No switch with name "{}". Names={}'.format(name, names)

            return s

    def _get_object_by_name(self, name):
        return self.scene.get_item(name)

    def _action_factory(self, name, func, klass=None, **kw):
        """
        """
        if klass is None:
            klass = Action

        a = klass(name=name,
                  on_perform=getattr(self, func), **kw)

        return a

    def _show_menu(self, event, obj):
        actions = []

        if self.manager.mode != 'client' or not globalv.client_only_locking:
            # print self.active_item, isinstance(self.active_item, Switch)
            # if isinstance(self.active_item, Switch):
            if isinstance(self.active_item, BaseValve):
                t = 'Lock'
                if obj.soft_lock:
                    t = 'Unlock'

                action = self._action_factory(t, 'on_lock')
                actions.append(action)

            if self.force_actuate_enabled:
                action = self._action_factory('Force Close', 'on_force_close')
                actions.append(action)

                action = self._action_factory('Force Open', 'on_force_open')
                actions.append(action)

        if actions:
            menu_manager = MenuManager(*actions)

            self._active_item = self.active_item
            menu = menu_manager.create_menu(event.window.control, None)
            menu.show()

# ============= EOF ====================================<|MERGE_RESOLUTION|>--- conflicted
+++ resolved
@@ -102,17 +102,10 @@
         if switch is not None:
             switch.state = nstate
 
-<<<<<<< HEAD
-            # if refresh:
-                # print 'referehs {} {}'.format(name, nstate)
-                # self.draw_valid = False
-            self.invalidate_and_redraw()
-=======
             if refresh:
                 print 'referehs {} {}'.format(name, nstate)
                 # self.draw_valid = False
                 self.invalidate_and_redraw()
->>>>>>> af5c01e4
 
     def update_switch_owned_state(self, name, owned):
         switch = self._get_switch_by_name(name)
