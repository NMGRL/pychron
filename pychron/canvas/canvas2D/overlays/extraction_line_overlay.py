# ===============================================================================
# Copyright 2013 Jake Ross
#
# Licensed under the Apache License, Version 2.0 (the "License");
# you may not use this file except in compliance with the License.
# You may obtain a copy of the License at
#
#   http://www.apache.org/licenses/LICENSE-2.0
#
# Unless required by applicable law or agreed to in writing, software
# distributed under the License is distributed on an "AS IS" BASIS,
# WITHOUT WARRANTIES OR CONDITIONS OF ANY KIND, either express or implied.
# See the License for the specific language governing permissions and
# limitations under the License.
# ===============================================================================

# ============= enthought library imports =======================
from __future__ import absolute_import
from traits.api import Any, Str, Float, Bool, Instance

# ============= standard library imports ========================
# ============= local library imports  ==========================
from pychron.graph.tools.info_inspector import InfoOverlay, InfoInspector


class ExtractionLineInfoTool(InfoInspector):
    active_item = Any
    scene = Any

    manager = Any
    name = Str
    volume = Float

    active = Bool(False)
    display_volume = Bool(False)
    volume_key = Str("v")

    def assemble_lines(self):
        return [self.name, "volume= {}".format(self.volume)]

    def normal_mouse_move(self, event):
        if self.active:
            x, y = event.x, event.y
            item = self.scene.get_is_in(x, y)
            if not item:
                self.active = False
                self.current_position = None
                self.metadata_changed = True
            event.handled = True

    def normal_key_pressed(self, event):
        ok = event.character == self.volume_key and not self.active
        if not self.manager:
            return

        if self.manager.use_network and ok:
            x, y = event.x, event.y
            self.current_screen = x, y
            item = self.scene.get_is_in(x, y)

            if item:
                self.current_position = x, y

                self.volume = self.manager.get_volume(item.name)
                self.name = item.name
                self.active = True
                self.metadata_changed = True

    # def _get_selection_state(self, event):
    #     try:
    #         return super(ExtractionLineInfoTool, self)._get_selection_state(event)
    #     except AttributeError:
    #         return False, False


class ExtractionLineInfoOverlay(InfoOverlay):
    tool = Instance(ExtractionLineInfoTool)

<<<<<<< HEAD

=======
>>>>>>> fe40aa7f
# ============= EOF =============================================<|MERGE_RESOLUTION|>--- conflicted
+++ resolved
@@ -33,10 +33,10 @@
 
     active = Bool(False)
     display_volume = Bool(False)
-    volume_key = Str("v")
+    volume_key = Str('v')
 
     def assemble_lines(self):
-        return [self.name, "volume= {}".format(self.volume)]
+        return [self.name, 'volume= {}'.format(self.volume)]
 
     def normal_mouse_move(self, event):
         if self.active:
@@ -76,8 +76,4 @@
 class ExtractionLineInfoOverlay(InfoOverlay):
     tool = Instance(ExtractionLineInfoTool)
 
-<<<<<<< HEAD
-
-=======
->>>>>>> fe40aa7f
 # ============= EOF =============================================