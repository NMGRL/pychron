# ===============================================================================
# Copyright 2015 Jake Ross
#
# Licensed under the Apache License, Version 2.0 (the "License");
# you may not use this file except in compliance with the License.
# You may obtain a copy of the License at
#
# http://www.apache.org/licenses/LICENSE-2.0
#
# Unless required by applicable law or agreed to in writing, software
# distributed under the License is distributed on an "AS IS" BASIS,
# WITHOUT WARRANTIES OR CONDITIONS OF ANY KIND, either express or implied.
# See the License for the specific language governing permissions and
# limitations under the License.
# ===============================================================================

# ============= enthought library imports =======================
import math

# ============= standard library imports ========================
# ============= local library imports  ==========================
from pychron.canvas.canvas2D.scene.primitives.primitives import Animation
from pychron.canvas.canvas2D.scene.primitives.rounded import RoundedRectangle, rounded_rect

<<<<<<< HEAD

class IonPump(RoundedRectangle):
    pass


class Turbo(RoundedRectangle, Animation):
    animate = False
=======

class Pump(RoundedRectangle):
    use_symbol = False

    def _render_base_symbol(self, gc, br):
        gc.arc(0, 0, br, 0, 360)

        for a, b in ((60, -30), (120, -150)):
            a = math.radians(a)
            b = math.radians(b)
            xx = br * math.cos(a)
            yy = br * math.sin(a)
            gc.move_to(xx, yy)

            x2 = br * math.cos(b)
            y2 = br * math.sin(b)
            gc.line_to(x2, y2)
            gc.stroke_path()


class IonPump(Pump):
>>>>>>> fe40aa7f

    def _render(self, gc):
        super(IonPump, self)._render(gc)
        if self.use_symbol:
            self._render_symbol(gc)

    def _render_symbol(self, gc):
        corner_radius = self.corner_radius
        width, height = self.get_wh()
        x, y = self.get_xy()
        w = width * 0.75
        h = w
        xx = x + (width - w) / 2
        yy = y - h
        with gc:
            rounded_rect(gc, xx, yy, w, h, corner_radius)
            self._render_border(gc, xx, yy, w, h, use_border_gaps=False)

<<<<<<< HEAD
            cx = x + w / 2.0
            cy = y + h / 2.0 - 20
            gc.translate_ctm(cx, cy)
=======
        with gc:
            gc.set_line_width(2)
            gc.set_stroke_color((0.1, 0.1, 0.1))
>>>>>>> fe40aa7f

            gc.translate_ctm(xx + w / 2, yy + h / 2)
            w2 = w / 2 - 15
            self._render_base_symbol(gc, w2 + 8)
            gc.rotate_ctm(math.radians(30))

            for i in range(3):
                with gc:
                    gc.rotate_ctm(math.radians(120 * i))
                    # with gc:
                    gc.move_to(0, 0)
                    gc.line_to(w2-2, 0)
                    gc.stroke_path()
                    gc.move_to(w2 - 6, 6)
                    gc.line_to(w2-2, 0)
                    gc.line_to(w2 - 6, -6)
                    gc.stroke_path()


class Turbo(Pump):
    def _render(self, gc):
        corner_radius = self.corner_radius
        with gc:
            width, height = self.get_wh()
            x, y = self.get_xy()
            if self.fill:
                rounded_rect(gc, x, y, width, height, corner_radius)

            self._render_border(gc, x, y, width, height)
            # h = height
            if self.use_symbol:
                w = width * 0.75
                h = w
                xx = x + (width - w) / 2
                yy = y - h
                rounded_rect(gc, xx, yy, w, h, corner_radius)
                self._render_border(gc, xx, yy, w, h, use_border_gaps=False)
                self._render_symbol(gc, xx, yy, w, h)
                # self._draw_impeller(gc, xx, yy, w, h)

            gc.set_fill_color(self._convert_color(self.name_color))
            if self.display_name:
                self._render_textbox(gc, x, y, width, height,
                                     self.display_name)
            elif not self.display_name == '':
                self._render_name(gc, x, y, width, height)

        # super(Turbo, self)._render(gc)
        # if self.animate:
        #     self._draw_impeller(gc)

    def _render_symbol(self, gc, x, y, w, h):
        with gc:
            gc.set_line_width(2)
            gc.set_stroke_color((0.1, 0.1, 0.1))
            gc.translate_ctm(x + w / 2, y + h / 2)

            w2 = w / 2 - 15
            br = w2 + 8

            self._render_base_symbol(gc, br)

<<<<<<< HEAD
=======
            gc.rotate_ctm(math.radians(30))
            gc.arc(0, 0, 4, 0, 360)
            gc.arc(0, 0, 8, 0, 360)
            gc.stroke_path()

    # def _draw_impeller(self, gc, x, y, w, h):
    #     with gc:
    #         # x, y = self.get_xy(clear_layout_needed=False)
    #         # w, h = self.get_wh()
    #         # c = self._convert_color(self.default_color)
    #         c = self._get_border_color()
    #         gc.set_fill_color(c)
    #
    #         cx = x + w / 2.
    #         cy = y + h / 2.
    #         gc.translate_ctm(cx, cy)
    #
    #         # gc.set_fill_color((0, 0, 0))
    #
    #         l = 20
    #         w = 6
    #         # gc.rotate_ctm(math.radians(self.cnt))
    #         n = 6.
    #         step = 360 / n
    #         for i in range(int(n)):
    #             with gc:
    #                 gc.rotate_ctm(math.radians(i * step))
    #                 gc.move_to(0, 0)
    #                 gc.line_to(l, -w)
    #                 gc.line_to(l, w)
    #                 gc.line_to(0, 0)
    #                 gc.draw_path()
    #                 gc.stroke_path()
    #
    #         gc.arc(0, 0, 7, 0, 360)
    #         gc.draw_path()
    # self.increment_cnt(15)
    # if self.refresh_required():
>>>>>>> fe40aa7f

# ============= EOF =============================================<|MERGE_RESOLUTION|>--- conflicted
+++ resolved
@@ -16,21 +16,11 @@
 
 # ============= enthought library imports =======================
 import math
-
 # ============= standard library imports ========================
 # ============= local library imports  ==========================
 from pychron.canvas.canvas2D.scene.primitives.primitives import Animation
 from pychron.canvas.canvas2D.scene.primitives.rounded import RoundedRectangle, rounded_rect
 
-<<<<<<< HEAD
-
-class IonPump(RoundedRectangle):
-    pass
-
-
-class Turbo(RoundedRectangle, Animation):
-    animate = False
-=======
 
 class Pump(RoundedRectangle):
     use_symbol = False
@@ -52,7 +42,6 @@
 
 
 class IonPump(Pump):
->>>>>>> fe40aa7f
 
     def _render(self, gc):
         super(IonPump, self)._render(gc)
@@ -71,15 +60,9 @@
             rounded_rect(gc, xx, yy, w, h, corner_radius)
             self._render_border(gc, xx, yy, w, h, use_border_gaps=False)
 
-<<<<<<< HEAD
-            cx = x + w / 2.0
-            cy = y + h / 2.0 - 20
-            gc.translate_ctm(cx, cy)
-=======
         with gc:
             gc.set_line_width(2)
             gc.set_stroke_color((0.1, 0.1, 0.1))
->>>>>>> fe40aa7f
 
             gc.translate_ctm(xx + w / 2, yy + h / 2)
             w2 = w / 2 - 15
@@ -142,8 +125,6 @@
 
             self._render_base_symbol(gc, br)
 
-<<<<<<< HEAD
-=======
             gc.rotate_ctm(math.radians(30))
             gc.arc(0, 0, 4, 0, 360)
             gc.arc(0, 0, 8, 0, 360)
@@ -182,6 +163,5 @@
     #         gc.draw_path()
     # self.increment_cnt(15)
     # if self.refresh_required():
->>>>>>> fe40aa7f
 
 # ============= EOF =============================================