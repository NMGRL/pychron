# ===============================================================================
# Copyright 2015 Jake Ross
#
# Licensed under the Apache License, Version 2.0 (the "License");
# you may not use this file except in compliance with the License.
# You may obtain a copy of the License at
#
# http://www.apache.org/licenses/LICENSE-2.0
#
# Unless required by applicable law or agreed to in writing, software
# distributed under the License is distributed on an "AS IS" BASIS,
# WITHOUT WARRANTIES OR CONDITIONS OF ANY KIND, either express or implied.
# See the License for the specific language governing permissions and
# limitations under the License.
# ===============================================================================

# ============= enthought library imports =======================
# ============= standard library imports ========================
# ============= local library imports  ==========================
import math
import os

<<<<<<< HEAD
from pychron.canvas.canvas2D.scene.primitives.rounded import (
    RoundedRectangle,
    CircleStage,
)
=======
from pychron.canvas.canvas2D.scene.primitives.primitives import Image
from pychron.canvas.canvas2D.scene.primitives.rounded import RoundedRectangle, CircleStage
from pychron.paths import icons, paths
>>>>>>> fe40aa7f


class CircleLaser(CircleStage):
    pass


class Laser(RoundedRectangle):
    cnt_tol = 5
    radius = 4
    use_symbol = True
    
    def __init__(self, x, y, *args, **kw):
        super(Laser, self).__init__(x, y, *args, **kw)
        # path = os.path.join(icons, 'laser.png')
        # self._img = Image(x, y, path=path, scale=(0.05, 0.05))

    # def set_canvas(self, canvas):
    #     super(Laser, self).set_canvas(canvas)
    # self._img.set_canvas(canvas)

    def _get_name_xy(self, x, y, w, h):
        return x, y + (0.25 * h)

    def _render(self, gc):
        super(Laser, self)._render(gc)
        if self.use_symbol:
            x, y = self.get_xy()
            with gc:
                gc.set_fill_color(self._convert_color((250, 243, 13)))
                gc.set_stroke_color((0, 0, 0))
                gc.set_line_width(2)
                gc.translate_ctm(x, y)
                ww, hh = self.get_wh()
                # w = w / 2
                # h = w
                w = 40
                h = 32
                gc.translate_ctm((ww - w) / 2., hh/8)
                with gc:
                    gc.set_line_width(3)
                    gc.move_to(0, 0)
                    gc.line_to(w, 0)
                    gc.line_to(w / 2, h)
                    gc.line_to(0, 0)
                    gc.draw_path()
                    gc.stroke_path()

                gc.set_fill_color((0, 0, 0))
                # gc.arc(w/2, 10, 3, 0, 360)
                # gc.draw_path()

                gc.translate_ctm(w/2, 12)
                gc.move_to(0, 0)
                gc.line_to(14, 0)
                gc.stroke_path()

                n = 8
                step = 360/n
                for i in range(n):
                    with gc:
                        gc.rotate_ctm(math.radians(i * step))
                        gc.move_to(0, 0)
                        gc.line_to(8, 0)
                        gc.stroke_path()
    #     iw = 60
    #     gc.translate_ctm((w - iw) / 2, 0)
    #     self._img.render(gc)
    #
    #     if self.animate:
    #         self._draw_firing(gc)
    #
    # def _draw_firing(self, gc):
    #     """
    #     draw an led stream
    #
    #     0 X X X X X
    #     X 0 X X X X
    #     X X 0 X X X
    #     X X X 0 X X
    #     X X X X 0 X
    #     X X X X X 0
    #     0 X X X X X
    #
    #     :param gc:
    #     :return:
    #     """
    #     nleds = self.cnt_tol
    #     x, y = self.get_xy()
    #     gc.translate_ctm(x, y)
    #     radius = self.radius
    #     diam = radius * 2
    #     for i in range(nleds):
    #         gc.translate_ctm(0, -diam - 1)
    #         with gc:
    #             if i == self.cnt:
    #                 color = (1, 0, 0, 1)
    #             else:
    #                 color = (1, 0.65, 0, 0.6)
    #
    #             gc.set_fill_color(color)
    #             gc.set_stroke_color(color)
    #
    #             gc.arc(0, 0, radius, 0, 360)
    #             gc.draw_path()
    #
    #     self.increment_cnt()

<<<<<<< HEAD

=======
>>>>>>> fe40aa7f
# ============= EOF =============================================<|MERGE_RESOLUTION|>--- conflicted
+++ resolved
@@ -20,16 +20,9 @@
 import math
 import os
 
-<<<<<<< HEAD
-from pychron.canvas.canvas2D.scene.primitives.rounded import (
-    RoundedRectangle,
-    CircleStage,
-)
-=======
 from pychron.canvas.canvas2D.scene.primitives.primitives import Image
 from pychron.canvas.canvas2D.scene.primitives.rounded import RoundedRectangle, CircleStage
 from pychron.paths import icons, paths
->>>>>>> fe40aa7f
 
 
 class CircleLaser(CircleStage):
@@ -137,8 +130,4 @@
     #
     #     self.increment_cnt()
 
-<<<<<<< HEAD
-
-=======
->>>>>>> fe40aa7f
 # ============= EOF =============================================