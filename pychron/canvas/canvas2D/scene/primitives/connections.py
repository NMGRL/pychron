# ===============================================================================
# Copyright 2015 Jake Ross
#
# Licensed under the Apache License, Version 2.0 (the "License");
# you may not use this file except in compliance with the License.
# You may obtain a copy of the License at
#
# http://www.apache.org/licenses/LICENSE-2.0
#
# Unless required by applicable law or agreed to in writing, software
# distributed under the License is distributed on an "AS IS" BASIS,
# WITHOUT WARRANTIES OR CONDITIONS OF ANY KIND, either express or implied.
# See the License for the specific language governing permissions and
# limitations under the License.
# ===============================================================================
from traits.api import Str, Enum, Float
from traitsui.api import View, Item, HGroup, Label, UItem

from pychron.canvas.canvas2D.scene.primitives.base import QPrimitive
from pychron.canvas.canvas2D.scene.primitives.primitives import (
    Point,
    Bordered,
    BorderLine,
)
from pychron.pychron_constants import NULL_STR


class ConnectionMixin:
    orientation = Enum(NULL_STR, "vertical", "horizontal")
    start = Str
    end = Str
    start_offsetx = Float
    start_offsety = Float

    end_offsetx = Float
    end_offsety = Float

    @property
    def end_offset(self):
        return "{:0.2f},{:0.2f}".format(self.end_offsetx, self.end_offsety)

    @property
    def start_offset(self):
        return "{:0.2f},{:0.2f}".format(self.start_offsetx, self.start_offsety)

    def edit_view(self):
        v = View(
            Item("orientation"),
            HGroup(
                Item("start"),
                Label("Offset"),
                UItem("start_offsetx"),
                UItem("start_offsety"),
            ),
            HGroup(
                Item("end"), Label("Offset"), UItem("end_offsetx"), UItem("end_offsety")
            ),
        )
        return v


class Connection(ConnectionMixin, BorderLine):
<<<<<<< HEAD
    tag = "connection"
=======
    tag = 'connection'
    width = 10
>>>>>>> fe40aa7f

    def toyaml(self):
        y = super(Connection, self).toyaml()
        del y["dimension"]
        del y["translation"]
        del y["name"]

        y["start"] = {"name": str(self.start), "offset": str(self.start_offset)}
        y["end"] = {"name": str(self.end), "offset": str(self.end_offset)}
        return y


class RConnection(Connection):
    tag = 'rconnection'
    border_width = 6
    width = 3

    # def _render_augmented_border(self, gc):
    #     bc = self._get_border_color()
    #     x, y = self.start_point.get_xy()
    #     x1, y1 = self.end_point.get_xy()
    #
    #     i = 0
    #     step = 10
    #     if y1 < y or x1 < x:
    #         step = -10
    #
    #     while 1:
    #         gc.set_line_width(0)
    #         gc.set_fill_color(bc)
    #         # step = 10
    #         with gc:
    #             if x1 == x:
    #                 cx = self.width+1
    #                 cy = 0
    #                 tx = x
    #                 ty = y + (step * i)
    #             else:
    #                 cx = 0
    #                 cy = self.width+1
    #                 tx = x + (step * i)
    #                 ty = y
    #
    #             gc.translate_ctm(tx, ty)
    #             gc.arc(-cx, -cy, 4, 0, 360)
    #             gc.arc(cx, cy, 4, 0, 360)
    #             gc.draw_path()
    #
    #         i += 1
    #         if x1 == x and (ty > max(y1, y) or ty < min(y1, y)):
    #             break
    #         elif tx > max(x1, x) or tx < min(x1, x):
    #             break

    def _render(self, gc):
        # bc = self._get_border_color()
        # with gc:
        #     # w, h = self.get_wh()
        #     gc.set_line_width(self.width + 10)
        #
        #     gc.set_stroke_color(bc)
        #
        #     x, y = self.start_point.get_xy()
        #     x1, y1 = self.end_point.get_xy()
        #     # draw border
        #     gc.move_to(x, y)
        #     gc.line_to(x1, y1)
        #     gc.draw_path()

        super(RConnection, self)._render(gc)

        # draw border vertical augmentation
        self._render_augmented_border(gc)
        # with gc:
        #     gc.set_line_width(self.width+4)
        #
        #     gc.set_stroke_color(self._convert_color(self.inner_border_color))
        #
        #     x, y = self.start_point.get_xy()
        #     x1, y1 = self.end_point.get_xy()
        #     # draw border
        #     gc.move_to(x, y)
        #     gc.line_to(x1, y1)
        #     gc.draw_path()


def fork(gc, lx, ly, rx, ry, mx, my, h):
    # draw left prong
    gc.move_to(lx, ly)
    gc.line_to(lx, ly + h)

    # draw right prong
    gc.move_to(rx, ry)
    gc.line_to(rx, ry + h)

    # draw connector
    gc.move_to(lx - 5, ly + h - 5)
    gc.line_to(rx + 5, ly + h - 5)

    # draw handle
    gc.move_to(mx, ly + h)
    gc.line_to(mx, my)
    gc.draw_path()


class Fork(ConnectionMixin, QPrimitive, Bordered):
    tag = "fork"
    left = None
    right = None
    mid = None
    height = 10
    inverted = False

    def set_midpoint(self, p1, **kw):
        if isinstance(p1, tuple):
            p1 = Point(*p1, **kw)
        self.mid = p1

    def set_leftpoint(self, p1, **kw):
        if isinstance(p1, tuple):
            p1 = Point(*p1, **kw)
        self.left = p1

    def set_rightpoint(self, p1, **kw):
        if isinstance(p1, tuple):
            p1 = Point(*p1, **kw)
        self.right = p1

    def get_midx(self):
        lx, ly = self.left.get_xy()
        rx, ry = self.right.get_xy()
        return lx + (rx - lx) / 2.0

    def set_points(self, lx, ly, rx, ry, mx, my):
        self.left = Point(lx, ly)
        self.right = Point(rx, ry)
        self.mid = Point(mx, my)

        self.inverted = my > ly

    def set_canvas(self, canvas):
        self.left.set_canvas(canvas)
        self.right.set_canvas(canvas)
        self.mid.set_canvas(canvas)
        super(Fork, self).set_canvas(canvas)

    def _render(self, gc):
        lx, ly = self.left.get_xy()
        rx, ry = self.right.get_xy()
        mx, my = self.mid.get_xy()
        # ly, ry = ly - 30, ry - 30
        mx = lx + (rx - lx) / 2.0

        w, h = self.get_wh()
        # print self.height, h, self.canvas
        # M
        # |
        # _|_
        # |   |
        # L   R
        with gc:
            gc.set_line_width(20)
            gc.set_stroke_color(self._get_border_color())

            # gc.set_line_width(5)
            # fill in corners
            gc.move_to(lx - 10, ly + h - 5)
            gc.line_to(rx + 10, ly + h - 5)

            fork(gc, lx, ly, rx, ry, mx, my, h)

        gc.set_line_width(10)
        # self.set_fill_color(gc)
        fork(gc, lx, ly, rx, ry, mx, my, h)


def tee_h(gc, x1, y1, x2, my, y2):
    # draw main horizontal
    gc.move_to(x1, my)
    gc.line_to(x2, my)
    # draw vertical
    gc.move_to(x1, y1)
    gc.line_to(x1, y2)
    gc.draw_path()


def tee_v(gc, x1, y1, x2, mx, y2):
    # draw main horizontal
    gc.move_to(x1, y1)
    gc.line_to(x2, y1)
    # draw vertical
    gc.move_to(mx, y1)
    gc.line_to(mx, y2)
    gc.draw_path()


class Tee(Fork):
    tag = "tee"

    def _render(self, gc):
        lx, ly = self.left.get_xy()
        rx, ry = self.right.get_xy()
        mx, my = self.mid.get_xy()
        # ly, ry = ly - 30, ry - 30
        if ly == ry:
            self._render_vertical(gc, lx, ly, rx, ry, mx, my)
        else:
            self._render_horizontal(gc, lx, ly, rx, ry, mx, my)

    def _render_vertical(self, gc, lx, ly, rx, ry, mx, my):
        """M       L _____ R
           |           |
        L__|__R  or    |
                       M

        """
        mx = lx + (rx - lx) / 2.0
        with gc:
            gc.set_line_width(20)
            gc.set_stroke_color(self._get_border_color())
            tee_v(gc, lx, ly, rx, mx, my)

        gc.set_line_width(10)
        self.set_fill_color(gc)
        tee_v(gc, lx, ly, rx, mx, my)

    def _render_horizontal(self, gc, lx, ly, rx, ry, mx, my):
        """
        L             R
        |____ M  M____|
        |             |
        R             L
        """

        with gc:
            gc.set_line_width(20)
            gc.set_stroke_color(self._get_border_color())
            tee_h(gc, lx, ly, mx, my, ry)

        gc.set_line_width(10)
        self.set_fill_color(gc)
        tee_h(gc, lx, ly, mx, my, ry)


def elbow(gc, sx, sy, ex, ey, corner="ul"):
    x1 = sx
    y1 = sy
    x3 = ex
    y3 = ey
    if corner == "ul":
        x2 = sx
        y2 = ey
    elif corner == "lr":
        x2 = ex
        y2 = sy
    elif corner == "ll":
        x2 = sx
        y2 = ey
    else:
        x2 = sx
        y2 = ey

    # draw border
    gc.move_to(x1, y1)
    gc.line_to(x2, y2)
    gc.line_to(x3, y3)
    gc.stroke_path()


class Elbow(ConnectionMixin, BorderLine):
    corner = "ul"
    tag = "elbow"

    def _render(self, gc):
        sx, sy = self.start_point.get_xy()
        ex, ey = self.end_point.get_xy()
        with gc:
            gc.set_line_width(20)
            gc.set_stroke_color(self._get_border_color())

            elbow(gc, sx, sy, ex, ey, self.corner)
        gc.set_line_width(10)
        self.set_fill_color(gc)
        elbow(gc, sx, sy, ex, ey, self.corner)


# ============= EOF =============================================<|MERGE_RESOLUTION|>--- conflicted
+++ resolved
@@ -17,16 +17,12 @@
 from traitsui.api import View, Item, HGroup, Label, UItem
 
 from pychron.canvas.canvas2D.scene.primitives.base import QPrimitive
-from pychron.canvas.canvas2D.scene.primitives.primitives import (
-    Point,
-    Bordered,
-    BorderLine,
-)
+from pychron.canvas.canvas2D.scene.primitives.primitives import Point, Bordered, BorderLine
 from pychron.pychron_constants import NULL_STR
 
 
 class ConnectionMixin:
-    orientation = Enum(NULL_STR, "vertical", "horizontal")
+    orientation = Enum(NULL_STR, 'vertical', 'horizontal')
     start = Str
     end = Str
     start_offsetx = Float
@@ -37,44 +33,31 @@
 
     @property
     def end_offset(self):
-        return "{:0.2f},{:0.2f}".format(self.end_offsetx, self.end_offsety)
+        return '{:0.2f},{:0.2f}'.format(self.end_offsetx, self.end_offsety)
 
     @property
     def start_offset(self):
-        return "{:0.2f},{:0.2f}".format(self.start_offsetx, self.start_offsety)
+        return '{:0.2f},{:0.2f}'.format(self.start_offsetx, self.start_offsety)
 
     def edit_view(self):
-        v = View(
-            Item("orientation"),
-            HGroup(
-                Item("start"),
-                Label("Offset"),
-                UItem("start_offsetx"),
-                UItem("start_offsety"),
-            ),
-            HGroup(
-                Item("end"), Label("Offset"), UItem("end_offsetx"), UItem("end_offsety")
-            ),
-        )
+        v = View(Item('orientation'),
+                 HGroup(Item('start'), Label('Offset'), UItem('start_offsetx'), UItem('start_offsety')),
+                 HGroup(Item('end'), Label('Offset'), UItem('end_offsetx'), UItem('end_offsety')))
         return v
 
 
 class Connection(ConnectionMixin, BorderLine):
-<<<<<<< HEAD
-    tag = "connection"
-=======
     tag = 'connection'
     width = 10
->>>>>>> fe40aa7f
 
     def toyaml(self):
         y = super(Connection, self).toyaml()
-        del y["dimension"]
-        del y["translation"]
-        del y["name"]
-
-        y["start"] = {"name": str(self.start), "offset": str(self.start_offset)}
-        y["end"] = {"name": str(self.end), "offset": str(self.end_offset)}
+        del y['dimension']
+        del y['translation']
+        del y['name']
+
+        y['start'] = {'name': str(self.start), 'offset': str(self.start_offset)}
+        y['end'] = {'name': str(self.end), 'offset': str(self.end_offset)}
         return y
 
 
@@ -172,7 +155,7 @@
 
 
 class Fork(ConnectionMixin, QPrimitive, Bordered):
-    tag = "fork"
+    tag = 'fork'
     left = None
     right = None
     mid = None
@@ -197,7 +180,7 @@
     def get_midx(self):
         lx, ly = self.left.get_xy()
         rx, ry = self.right.get_xy()
-        return lx + (rx - lx) / 2.0
+        return lx + (rx - lx) / 2.
 
     def set_points(self, lx, ly, rx, ry, mx, my):
         self.left = Point(lx, ly)
@@ -217,7 +200,7 @@
         rx, ry = self.right.get_xy()
         mx, my = self.mid.get_xy()
         # ly, ry = ly - 30, ry - 30
-        mx = lx + (rx - lx) / 2.0
+        mx = lx + (rx - lx) / 2.
 
         w, h = self.get_wh()
         # print self.height, h, self.canvas
@@ -263,7 +246,7 @@
 
 
 class Tee(Fork):
-    tag = "tee"
+    tag = 'tee'
 
     def _render(self, gc):
         lx, ly = self.left.get_xy()
@@ -276,13 +259,13 @@
             self._render_horizontal(gc, lx, ly, rx, ry, mx, my)
 
     def _render_vertical(self, gc, lx, ly, rx, ry, mx, my):
-        """M       L _____ R
-           |           |
-        L__|__R  or    |
-                       M
+        """     M       L _____ R
+                |           |
+             L__|__R  or    |
+                            M
 
         """
-        mx = lx + (rx - lx) / 2.0
+        mx = lx + (rx - lx) / 2.
         with gc:
             gc.set_line_width(20)
             gc.set_stroke_color(self._get_border_color())
@@ -310,18 +293,18 @@
         tee_h(gc, lx, ly, mx, my, ry)
 
 
-def elbow(gc, sx, sy, ex, ey, corner="ul"):
+def elbow(gc, sx, sy, ex, ey, corner='ul'):
     x1 = sx
     y1 = sy
     x3 = ex
     y3 = ey
-    if corner == "ul":
+    if corner == 'ul':
         x2 = sx
         y2 = ey
-    elif corner == "lr":
+    elif corner == 'lr':
         x2 = ex
         y2 = sy
-    elif corner == "ll":
+    elif corner == 'll':
         x2 = sx
         y2 = ey
     else:
@@ -336,8 +319,8 @@
 
 
 class Elbow(ConnectionMixin, BorderLine):
-    corner = "ul"
-    tag = "elbow"
+    corner = 'ul'
+    tag = 'elbow'
 
     def _render(self, gc):
         sx, sy = self.start_point.get_xy()
@@ -351,5 +334,4 @@
         self.set_fill_color(gc)
         elbow(gc, sx, sy, ex, ey, self.corner)
 
-
 # ============= EOF =============================================