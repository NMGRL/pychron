--- conflicted
+++ resolved
@@ -54,19 +54,9 @@
                     gc.clip_to_rect(x, y, w, h)
                     gc.translate_ctm(x, y)
                     try:
-<<<<<<< HEAD
-                        gc.draw_image(
-                            asarray(
-                                resize(img, (int(h), int(w)), preserve_range=True),
-                                dtype=uint8,
-                            )
-                        )
-                    except IndexError:
-=======
                         gc.draw_image(asarray(resize(img, (int(h), int(w)), preserve_range=True),
                                               dtype=uint8))
                     except (IndexError, ValueError):
->>>>>>> faeb3ead
                         pass
 
 
