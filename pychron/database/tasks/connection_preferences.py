# ===============================================================================
# Copyright 2013 Jake Ross
#
# Licensed under the Apache License, Version 2.0 (the "License");
# you may not use this file except in compliance with the License.
# You may obtain a copy of the License at
#
# http://www.apache.org/licenses/LICENSE-2.0
#
# Unless required by applicable law or agreed to in writing, software
# distributed under the License is distributed on an "AS IS" BASIS,
# WITHOUT WARRANTIES OR CONDITIONS OF ANY KIND, either express or implied.
# See the License for the specific language governing permissions and
# limitations under the License.
# ===============================================================================
# ============= enthought library imports =======================
from envisage.ui.tasks.preferences_pane import PreferencesPane
from pyface.constant import OK
from pyface.file_dialog import FileDialog
from pyface.message_dialog import warning
from pyface.timer.do_later import do_later
from traits.api import Str, Password, Enum, Button, on_trait_change, Color, String, List, File, HasTraits, Bool
from traitsui.api import View, VGroup, HGroup, spring, Label, Spring, \
    EnumEditor, ObjectColumn, TableEditor, UItem
from traitsui.editors import TextEditor
# ============= standard library imports ========================
# ============= local library imports  ==========================
<<<<<<< HEAD
from pychron.core.pychron_traits import HostStr
from pychron.envisage.icon_button_editor import icon_button_editor
from pychron.envisage.tasks.base_preferences_helper import FavoritesPreferencesHelper, FavoritesAdapter
=======
from traitsui.extras.checkbox_column import CheckboxColumn

from pychron.core.helpers.strtools import to_bool
from pychron.core.pychron_traits import HostStr
>>>>>>> f4a18f50
from pychron.core.ui.custom_label_editor import CustomLabel
from pychron.envisage.icon_button_editor import icon_button_editor
from pychron.envisage.tasks.base_preferences_helper import FavoritesPreferencesHelper



# IPREGEX = re.compile(r'\d{1,3}\.\d{1,3}\.\d{1,3}\.\d{1,3}$')


def show_databases(kind, host, user, password, schema_identifier='AnalysisTbl', exclude=None):
    names = []
    if kind == 'mysql':
        import pymysql
        if exclude is None:
            exclude = ('information_schema', 'performance_schema', 'mysql')
        try:
            conn = pymysql.connect(host=host, port=3306, user=user,
                                   connect_timeout=0.25,
                                   passwd=password, db='information_schema')
            cur = conn.cursor()
            if schema_identifier:
                sql = '''select TABLE_SCHEMA from TABLES where TABLE_NAME="{}"'''.format(schema_identifier)
            else:
                sql = 'SHOW TABLES'

            cur.execute(sql)

            names = [di[0] for di in cur if di[0] not in exclude]

        except BaseException:
            pass
    elif kind == 'mssql':
        import mssql
        conn = mssql.connect(host, user, password)
        cur = conn.cursor()
        sql = 'SELECT * FROM sys.schemas'
        print(cur.execute(sql))

    return names


class ConnectionMixin(HasTraits):
    test_connection_button = Button
    # _test_connection_button = Button

    _connected_label = String('Not Tested')
    _connected_color = Color('orange')
    _adapter_klass = 'pychron.database.core.database_adapter.DatabaseAdapter'
    _names = List
    _test_func = None

    def _reset_connection_label(self, d):
        def func():
            self._connected_label = 'Not Tested'
            self._connected_color = 'orange'

        if d:
            do_later(func)
        else:
            func()

    def _get_connection_dict(self):
        raise NotImplementedError

    def _get_adapter(self):
        args = self._adapter_klass.split('.')
        mod, klass = '.'.join(args[:-1]), args[-1]
        mod = __import__(mod, fromlist=[klass])
        return getattr(mod, klass)

    def _test_connection_button_fired(self):
        kw = self._get_connection_dict()
        self._connected_label = 'Not Connected'
        self._connected_color = 'red'

        if kw is not None:

            klass = self._get_adapter()
            db = klass(**kw)
            self._connected_label = ''
            if self._test_func:
                db.test_func = self._test_func

            c = db.connect(warn=False)
            if c:
                self._connected_color = 'green'
                self._connected_label = 'Connected'
        else:
            warning(None, 'Please select a connection to test')


class ConnectionFavoriteItem(HasTraits):
    enabled = Bool
    name = Str
    dbname = Str
    host = HostStr
    kind = Enum('mysql', 'sqlite')
    username = Str
    names = List
    password = Password
    host = HostStr
    kind = Enum('---', 'mysql', 'sqlite', 'mssql')
    path = File
    default = Bool

    def __init__(self, schema_identifier='', attrs=None):
        super(ConnectionFavoriteItem, self).__init__()
        self.schema_identifier = schema_identifier

        if attrs:
            attrs = attrs.split(',')
            try:
                self.name, self.kind, self.username, self.host, self.dbname, self.password = attrs
            except ValueError:
                try:
                    self.name, self.kind, self.username, self.host, self.dbname, self.password, enabled = attrs
                    self.enabled = to_bool(enabled)
                except ValueError:
                    try:
                        (self.name, self.kind, self.username, self.host, self.dbname,
                         self.password, enabled, default) = attrs

                        self.enabled = to_bool(enabled)
                        self.default = to_bool(default)
                    except ValueError:
                        (self.name, self.kind, self.username, self.host, self.dbname,
                         self.password, enabled, default, path) = attrs
                        self.enabled = to_bool(enabled)
                        self.default = to_bool(default)
                        self.path = path

            self.load_names()

    def load_names(self):
        if self.username and self.host and self.password:
            if self.schema_identifier:
                names = show_databases(self.host, self.username, self.password, self.schema_identifier)
                self.names = names

    def to_string(self):
        return ','.join([str(getattr(self, attr)) for attr in ('name', 'kind', 'username', 'host',
                                                               'dbname', 'password', 'enabled', 'default', 'path')])

    def __repr__(self):
        return self.name


class ConnectionPreferences(FavoritesPreferencesHelper, ConnectionMixin):
    preferences_path = 'pychron.database'
    add_favorite_path = Button

    _fav_klass = ConnectionFavoriteItem
    _schema_identifier = None

    def __init__(self, *args, **kw):
        super(ConnectionPreferences, self).__init__(*args, **kw)

    def _add_favorite_path_fired(self):
        dlg = FileDialog(action='open')
        if dlg.open() == OK:
            if dlg.path:
                self._fav_items.append(self._fav_factory(kind='sqlite', path=dlg.path, enabled=True))
                self._set_favorites()

    def _fav_factory(self, fav=None, **kw):
        f = self._fav_klass(self._schema_identifier, fav)
        f.trait_set(**kw)

        return f

    def _get_connection_dict(self):

        obj = self._selected
        if obj is not None:
            return dict(username=obj.username,
                        host=obj.host,
                        password=obj.password,
                        name=obj.dbname,
                        kind=obj.kind)

    def __selected_changed(self):
        self._reset_connection_label(True)

    @on_trait_change('_fav_items:+')
    def fav_item_changed(self, obj, name, old, new):
        if name in ('username', 'host', 'password'):
            obj.load_names()
        elif name == 'default':
            if not old:
                if obj.enabled:
                    for fav in self._fav_items:
                        if fav != obj:
                            fav.trait_setq(default=False)
                else:
                    obj.trait_setq(default=False)
            else:
                obj.trait_setq(default=True)

        self._set_favorites()


class ConnectionPreferencesPane(PreferencesPane):
    model_factory = ConnectionPreferences
    category = 'Database'

    def traits_view(self):
        # db_auth_grp = Group(
        #     Item('host',
        #          editor=TextEditor(enter_set=True, auto_set=False),
        #          width=125, label='Host'),
        #     Item('username', label='User',
        #          editor=TextEditor(enter_set=True, auto_set=False)),
        #     Item('password', label='Password',
        #          editor=TextEditor(enter_set=True, auto_set=False, password=True)),
        #     enabled_when='kind=="mysql"',
        #     show_border=True,
        #     label='Authentication')

        cols = [CheckboxColumn(name='enabled'),
                CheckboxColumn(name='default'),
                ObjectColumn(name='kind'),
                ObjectColumn(name='name'),
                ObjectColumn(name='username'),
                ObjectColumn(name='password',
                             format_func=lambda x: '*' * len(x),
                             editor=TextEditor(password=True)),
                ObjectColumn(name='host'),
                ObjectColumn(name='dbname',
                             label='Database',
                             editor=EnumEditor(name='names')),
                ObjectColumn(name='path', style='readonly')]

        fav_grp = VGroup(UItem('_fav_items',
                               width=100,
                               editor=TableEditor(columns=cols,
                                                  selected='_selected',
                                                  sortable=False)),
                         HGroup(
                             icon_button_editor('add_favorite', 'database_add',
                                                tooltip='Add saved connection'),
                             icon_button_editor('add_favorite_path', 'dbs_sqlite',
                                                tooltip='Add sqlite database'),
                             icon_button_editor('delete_favorite', 'delete',
                                                tooltip='Delete saved connection'),
                             icon_button_editor('test_connection_button', 'database_connect',
                                                tooltip='Test connection'),
                             Spring(width=10, springy=False),
                             Label('Status:'),
                             CustomLabel('_connected_label',
                                         label='Status',
                                         weight='bold',
                                         color_name='_connected_color'),
                             spring,
                             show_labels=False))

        # db_grp = Group(HGroup(Item('kind', show_label=False),
        #                       Item('name',
        #                            label='Database Name',
        #                            editor=EnumEditor(name='_names'),
        #                            visible_when='kind=="mysql"')),
        #                HGroup(fav_grp, db_auth_grp, visible_when='kind=="mysql"'),
        #
        #                VGroup(Item('path', label='Database File'),
        #                       visible_when='kind=="sqlite"'),
        #                show_border=True,
        #                label='Pychron DB')

        db_grp = HGroup(fav_grp)
        return View(db_grp)

# ============= EOF =============================================<|MERGE_RESOLUTION|>--- conflicted
+++ resolved
@@ -25,53 +25,41 @@
 from traitsui.editors import TextEditor
 # ============= standard library imports ========================
 # ============= local library imports  ==========================
-<<<<<<< HEAD
-from pychron.core.pychron_traits import HostStr
-from pychron.envisage.icon_button_editor import icon_button_editor
-from pychron.envisage.tasks.base_preferences_helper import FavoritesPreferencesHelper, FavoritesAdapter
-=======
 from traitsui.extras.checkbox_column import CheckboxColumn
 
 from pychron.core.helpers.strtools import to_bool
 from pychron.core.pychron_traits import HostStr
->>>>>>> f4a18f50
 from pychron.core.ui.custom_label_editor import CustomLabel
 from pychron.envisage.icon_button_editor import icon_button_editor
 from pychron.envisage.tasks.base_preferences_helper import FavoritesPreferencesHelper
 
 
-
 # IPREGEX = re.compile(r'\d{1,3}\.\d{1,3}\.\d{1,3}\.\d{1,3}$')
 
 
-def show_databases(kind, host, user, password, schema_identifier='AnalysisTbl', exclude=None):
+def show_databases(host, user, password, schema_identifier='AnalysisTbl', exclude=None):
+    import pymysql
+    if exclude is None:
+        exclude = ('information_schema', 'performance_schema', 'mysql')
     names = []
-    if kind == 'mysql':
-        import pymysql
-        if exclude is None:
-            exclude = ('information_schema', 'performance_schema', 'mysql')
-        try:
-            conn = pymysql.connect(host=host, port=3306, user=user,
-                                   connect_timeout=0.25,
-                                   passwd=password, db='information_schema')
-            cur = conn.cursor()
-            if schema_identifier:
-                sql = '''select TABLE_SCHEMA from TABLES where TABLE_NAME="{}"'''.format(schema_identifier)
-            else:
-                sql = 'SHOW TABLES'
-
-            cur.execute(sql)
-
-            names = [di[0] for di in cur if di[0] not in exclude]
-
-        except BaseException:
-            pass
-    elif kind == 'mssql':
-        import mssql
-        conn = mssql.connect(host, user, password)
+    try:
+        conn = pymysql.connect(host=host, port=3306, user=user,
+                               connect_timeout=0.25,
+                               passwd=password, db='information_schema')
         cur = conn.cursor()
-        sql = 'SELECT * FROM sys.schemas'
-        print(cur.execute(sql))
+        if schema_identifier:
+            sql = '''select TABLE_SCHEMA from
+TABLES
+where TABLE_NAME="{}"'''.format(schema_identifier)
+        else:
+            sql = 'SHOW TABLES'
+
+        cur.execute(sql)
+
+        names = [di[0] for di in cur if di[0] not in exclude]
+    except BaseException as e:
+        print('exception show names', e)
+        pass
 
     return names
 
@@ -135,8 +123,7 @@
     username = Str
     names = List
     password = Password
-    host = HostStr
-    kind = Enum('---', 'mysql', 'sqlite', 'mssql')
+    schema_identifier = Str
     path = File
     default = Bool
 
