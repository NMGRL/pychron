--- conflicted
+++ resolved
@@ -156,16 +156,9 @@
                 test = False
 
             if not self.enabled:
-<<<<<<< HEAD
-
-                self.warning_dialog('Database "{}" kind not set. Set in Preferences. current kind="{}"'.format(self.name,
-                                                                                                               self.kind))
-
-=======
                 self.warning_dialog(
                     'Database "{}" kind not set. Set in Preferences. current kind="{}"'.format(self.name,
                                                                                                self.kind))                
->>>>>>> 68024ce1
             else:
                 url = self.url
                 if url is not None:
@@ -324,7 +317,6 @@
                 sess.rollback()
 
 
-
                 #     def _add_item(self, obj, sess=None):
 
                 #         def func(s):
@@ -435,11 +427,7 @@
             return
 
     def _query_all(self, q, reraise=False):
-<<<<<<< HEAD
-        ret=self._query(q, all, reraise)
-=======
         ret=self._query(q, 'all', reraise)
->>>>>>> 68024ce1
         if not ret:
             ret=[]
 
