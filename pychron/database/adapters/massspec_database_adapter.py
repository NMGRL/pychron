--- conflicted
+++ resolved
@@ -156,13 +156,7 @@
                     r = v.fetchone()
                     if r:
                         a, s = r
-<<<<<<< HEAD
                         a = a or 0
-=======
-                        # if '-' in a:
-                        #     a=a.split('-')[-1]
-
->>>>>>> b8a67d78
                         return int(a), s
 
     def get_analysis(self, value, aliquot=None, step=None):
@@ -343,7 +337,7 @@
 
     #    @add
     def add_analysis(self, rid, aliquot, step, irradpos, runtype,
-                     # sess=None,
+                     sess=None,
                      #                     refdetlabel,
                      #                     overwrite=True,
                      **kw):
