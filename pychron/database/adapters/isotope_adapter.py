# ===============================================================================
# Copyright 2012 Jake Ross
#
# Licensed under the Apache License, Version 2.0 (the "License");
# you may not use this file except in compliance with the License.
# You may obtain a copy of the License at
#
# http://www.apache.org/licenses/LICENSE-2.0
#
# Unless required by applicable law or agreed to in writing, software
# distributed under the License is distributed on an "AS IS" BASIS,
# WITHOUT WARRANTIES OR CONDITIONS OF ANY KIND, either express or implied.
# See the License for the specific language governing permissions and
# limitations under the License.
# ===============================================================================

# ============= enthought library imports =======================

from traits.api import Long, HasTraits, Date as TDate, Float, Str, Int, Bool, Property, provides
from traitsui.api import View, Item, HGroup

# ============= standard library imports ========================
from datetime import datetime, timedelta
from cStringIO import StringIO
import hashlib
from sqlalchemy import Date, distinct
from sqlalchemy.sql.functions import count
from sqlalchemy.sql.expression import and_, func, not_, cast as sql_cast
from sqlalchemy.orm.exc import NoResultFound
# ============= local library imports  ==========================
from pychron.core.helpers.formatting import floatfmt
from pychron.database.core.functions import delete_one
from pychron.database.core.database_adapter import DatabaseAdapter
from pychron.database.core.query import compile_query
from pychron.database.i_browser import IBrowser
from pychron.database.selectors.isotope_selector import IsotopeAnalysisSelector

# spec_
from pychron.database.orms.isotope.spec import spec_MassCalHistoryTable, spec_MassCalScanTable, spec_MFTableTable

# med_
from pychron.database.orms.isotope.med import med_ImageTable, med_SnapshotTable

# flux_
from pychron.database.orms.isotope.flux import flux_FluxTable, flux_HistoryTable, flux_MonitorTable


# loading_
from pychron.database.orms.isotope.loading import loading_LoadTable, loading_PositionsTable

# gen_
from pychron.database.orms.isotope.gen import gen_LoadHolderTable, gen_DetectorTable, \
    gen_ExtractionDeviceTable, gen_ProjectTable, \
    gen_MolecularWeightTable, gen_MaterialTable, gen_MassSpectrometerTable, \
    gen_SampleTable, gen_LabTable, gen_AnalysisTypeTable, gen_UserTable, \
    gen_ImportTable, gen_SensitivityTable

# irrad_
from pychron.database.orms.isotope.irrad import irrad_HolderTable, irrad_ProductionTable, irrad_IrradiationTable, \
    irrad_ChronologyTable, irrad_LevelTable, irrad_PositionTable
# meas_
from pychron.database.orms.isotope.meas import meas_AnalysisTable, \
    meas_ExperimentTable, meas_ExtractionTable, meas_IsotopeTable, meas_MeasurementTable, \
    meas_SpectrometerParametersTable, meas_SpectrometerDeflectionsTable, \
    meas_SignalTable, meas_PeakCenterTable, meas_PositionTable, \
    meas_ScriptTable, meas_MonitorTable

# proc_
from pychron.database.orms.isotope.proc import proc_DetectorIntercalibrationHistoryTable, \
    proc_DetectorIntercalibrationTable, proc_SelectedHistoriesTable, \
    proc_BlanksTable, proc_BackgroundsTable, proc_BlanksHistoryTable, proc_BackgroundsHistoryTable, \
    proc_IsotopeResultsTable, proc_FitHistoryTable, \
    proc_FitTable, proc_DetectorParamTable, proc_NotesTable, proc_FigureTable, proc_FigureAnalysisTable, \
    proc_FigurePrefTable, proc_TagTable, proc_ArArTable, proc_InterpretedAgeHistoryTable, proc_InterpretedAgeSetTable, \
    proc_InterpretedAgeGroupHistoryTable, proc_InterpretedAgeGroupSetTable, proc_FigureLabTable, \
    proc_SensitivityHistoryTable, proc_SensitivityTable, \
    proc_AnalysisGroupTable, proc_AnalysisGroupSetTable, proc_DataReductionTagTable, proc_DataReductionTagSetTable, \
<<<<<<< HEAD
    proc_BlanksSetValueTable, proc_ActionTable, proc_BlanksSetTable
=======
    proc_BlanksSetTable
>>>>>>> 3eec3b32

from pychron.pychron_constants import ALPHAS, alpha_to_int, NULL_STR


class InterpretedAge(HasTraits):
    create_date = TDate
    id = Long

    sample = Str
    lithology = Str
    identifier = Str
    material = Str
    irradiation = Str

    age = Float
    age_err = Float
    kca = Float
    kca_err = Float

    age_kind = Str
    kca_kind = Str
    mswd = Float
    nanalyses = Int

    age_error_kind = Str
    include_j_error_in_mean = Bool
    include_j_error_in_plateau = Bool
    include_j_error_in_individual_analyses = Bool

    display_age = Property
    display_age_err = Property
    display_age_units = Str('Ma')

    def _get_display_age(self):
        a = self.age
        return self._scale_age(a)

    def _get_display_age_err(self):
        e = self.age_err
        return self._scale_age(e)

    def _scale_age(self, a):
        if self.display_age_units == 'ka':
            a *= 1000
        elif self.display_age_units == 'Ga':
            a *= 0.001

        return a

    def traits_view(self):
        return View(HGroup(Item('age_kind',
                                style='readonly', show_label=False),
                           Item('display_age', format_func=lambda x: floatfmt(x, 3),
                                label='Age',
                                style='readonly'),
                           Item('display_age_err',
                                label=u'\u00b11\u03c3',
                                format_func=lambda x: floatfmt(x, 4),
                                style='readonly'),
                           Item('display_age_units',
                                style='readonly', show_label=False),
                           Item('mswd',
                                format_func=lambda x: floatfmt(x, 2),
                                style='readonly', label='MSWD')))


@provides(IBrowser)
class IsotopeAdapter(DatabaseAdapter):
    """
        new style adapter
        be careful with super methods you use they may deprecate

        using decorators is the new model
    """

    selector_klass = IsotopeAnalysisSelector

    def set_analysis_sensitivity(self, analysis, v, e):
        hist = proc_SensitivityHistoryTable()
        hist.analysis_id = analysis.id
        self._add_item(hist)

        sens = proc_SensitivityTable(value=float(v),
                                     error=float(e))
        hist.sensitivity = sens
        self._add_item(sens)

        analysis.selected_histories.selected_sensitivity = hist

    def save_flux(self, identifier, v, e, inform=True):

        with self.session_ctx():
            dbln = self.get_labnumber(identifier)
            if dbln:
                dbpos = dbln.irradiation_position
                dbhist = self.add_flux_history(dbpos)
                dbflux = self.add_flux(float(v), float(e))
                dbflux.history = dbhist
                dbln.selected_flux_history = dbhist
                msg = u'Flux for {} {} \u00b1{} saved to database'.format(identifier, v, e)
                if inform:
                    self.information_dialog(msg)
                else:
                    self.debug(msg)

    def interpreted_age_factory(self, hi):
        dbln = self.get_labnumber(hi.identifier)
        sample = None
        irrad = None
        material = None
        lithology = None
        if dbln:
            if dbln.sample:
                lithology = dbln.sample.lithology
                sample = dbln.sample.name
                dbmat = dbln.sample.material
                if dbmat:
                    material = dbmat.name

            pos = dbln.irradiation_position
            if pos:
                level = pos.level
                irrad = level.irradiation
                irrad = '{}{} {}'.format(irrad.name, level.name, pos.position)
        ia = hi.interpreted_age
        if ia:
            if ia.age_kind == 'Plateau':
                n = len(filter(lambda x: x.plateau_step, ia.sets))
            else:
                n = len(ia.sets)

            it = InterpretedAge(create_date=hi.create_date,
                                id=hi.id,
                                age=ia.age,
                                age_err=ia.age_err,
                                display_age_units=ia.display_age_units or 'Ma',
                                kca=ia.kca or 0,
                                kca_err=ia.kca_err or 0,
                                mswd=ia.mswd,
                                age_kind=ia.age_kind,
                                kca_kind=ia.kca_kind,
                                identifier=hi.identifier,
                                sample=sample or '',
                                irradiation=irrad or '',
                                material=material or '',
                                lithology=lithology or '',
                                nanalyses=n,
                                name='{} - {}'.format(hi.create_date, ia.age_kind))

            return it

    #===========================================================================
    # adders
    #===========================================================================
    def add_data_reduction_tag(self, name, comment, user=None):
        if user:
            user = self.get_user(self.save_username)

        obj = proc_DataReductionTagTable(name=name, comment=comment, user=user)
        return self._add_item(obj)

    def add_data_reduction_tag_set(self, dbtag, an, sh_id):
        obj = proc_DataReductionTagSetTable()
        obj.tag = dbtag
        obj.analysis = an
        obj.selected_histories_id = sh_id

    def add_proc_action(self, msg, **kw):
        obj = proc_ActionTable(action=msg, **kw)
        return self._add_item(obj)

    def add_mftable(self, specname, blob):
        spec = self.get_mass_spectrometer(specname)
        if spec is None:
            self.warning('Invalid spectrometer: {}'.format(specname))

        obj = spec_MFTableTable(blob=blob, spectrometer=spec)
        self._add_item(obj)

    def add_analysis_group(self, name, **kw):
        obj = proc_AnalysisGroupTable(name=name, **kw)
        self._add_item(obj)
        return obj

    def add_analysis_group_set(self, group, analysis, **kw):
        obj = proc_AnalysisGroupSetTable(analysis_id=analysis.id, **kw)
        self._add_item(obj)

        if isinstance(group, (int, long)):
            obj.group_id = group
        else:
            group.analyses.append(obj)
        return obj

    def add_interpreted_age_group_history(self, name, project=None):
        project = self.get_project(project)

        if project:
            obj = proc_InterpretedAgeGroupHistoryTable(name=name)
            obj.project_id = project.id
            self._add_item(obj)
            return obj

    def add_interpreted_age_group_set(self, hist, interpreted_age_id, **kw):
        obj = proc_InterpretedAgeGroupSetTable(**kw)

        obj.group = hist
        obj.interpreted_age_id = interpreted_age_id
        self._add_item(obj)
        return obj

    def add_history(self, dbrecord, kind, **kw):
        func = getattr(self, 'add_{}_history'.format(kind))
        history = func(dbrecord, user=self.save_username, **kw)
        #        history = db.add_blanks_history(dbrecord, user=db.save_username)

        # set analysis' selected history
        sh = self.add_selected_histories(dbrecord)
        setattr(sh, 'selected_{}'.format(kind), history)
        #db.sess.flush()
        #        sh.selected_blanks = history
        return history

    def add_mass_calibration_history(self, spectrometer):
        spec = self.get_mass_spectrometer(spectrometer)
        if spec:
            hist = spec_MassCalHistoryTable()
            hist.spectrometer_id = spec.id
            self._add_item(hist)
            return hist

    def add_mass_calibration_scan(self, hist, iso, **kw):
        s = spec_MassCalScanTable(**kw)

        iso = self.get_molecular_weight(iso)

        s.history_id = hist.id
        s.molecular_weight_id = iso.id

        self._add_item(s)
        return s

    def add_arar_history(self, analysis, **kw):
        hist = self._add_history('ArAr', analysis, **kw)
        return hist

    def add_arar(self, hist, **kw):
        a = proc_ArArTable(**kw)
        hist.arar_result = a

        self._add_item(a)

        return a

    def add_load(self, name, **kw):
        l = loading_LoadTable(name=name, **kw)
        self._add_item(l)
        return l

    def add_load_position(self, labnumber, **kw):
        lp = loading_PositionsTable(**kw)

        ln = self.get_labnumber(labnumber)
        if ln:
            lp.lab_identifier = ln.identifier

        self._add_item(lp)
        return lp

    def add_tag(self, name, **kw):
        tag = proc_TagTable(name=name, **kw)
        return self._add_unique(tag, 'tag', name)

    def add_import(self, **kw):
        dbimport = gen_ImportTable(**kw)
        self._add_item(dbimport)
        return dbimport

    def add_snapshot(self, path, **kw):
        dbsnap = med_SnapshotTable(path, **kw)
        self._add_item(dbsnap)
        return dbsnap

    def add_image(self, name, image=None):
        if image is not None:
            if not isinstance(image, str):
                buf = StringIO()
                image.save(buf)
                image = buf.getvalue()

        dbim = med_ImageTable(name=name, image=image)
        self._add_item(dbim)
        return dbim

    def add_monitor(self, analysis, **kw):
        dbm = meas_MonitorTable(**kw)
        analysis = self.get_analysis(analysis)
        if analysis:
            dbm.analysis = analysis
            #dbm.analysis_id = analysis.id
            #             analysis.monitors.append(dbm)
        self._add_item(dbm)
        return dbm

    def add_analysis_position(self, extraction, pos, **kw):
        try:
            pos = int(pos)
            dbpos = meas_PositionTable(position=pos, **kw)
            if extraction:
                dbpos.extraction_id = extraction.id
                #             extraction.positions.append(dbpos)
            self._add_item(dbpos)
            return dbpos
        except (ValueError, TypeError), e:
            pass

    def add_note(self, analysis, note, **kw):
        analysis = self.get_analysis(analysis)
        obj = proc_NotesTable(note=note, user=self.save_username)
        if analysis:
            note.analysis = analysis
            #analysis.notes.append(obj)
        return obj

    def add_interpreted_age_history(self, labnumber, **kw):
        name = 'proc_InterpretedAgeHistoryTable'
        table = self.__import_proctable(name)

        labnumber = self.get_labnumber(labnumber)
        t = table(identifier=labnumber.identifier, **kw)
        labnumber.selected_interpreted_age = t

        self._add_item(t)

        return t

    def add_interpreted_age(self, history, **kw):
        return self._add_series_item('InterpretedAge', 'interpreted_age', history, **kw)

    def add_interpreted_age_set(self, interpreted_age, analysis, **kw):
        item = proc_InterpretedAgeSetTable(analysis=analysis,
                                           interpreted_age_id=interpreted_age.id,
                                           **kw)
        return self._add_item(item)
        #return self._add_set('InterpretedAge', 'interpreted_age',
        #                     interpreted_age, analysis, **kw)

    def add_blanks_history(self, analysis, **kw):
        return self._add_history('Blanks', analysis, **kw)

    def add_blanks(self, history, **kw):
        return self._add_series_item('Blanks', 'blanks', history, **kw)

    def add_blanks_set(self, analysis, **kw):
        return self._add_set('Blanks', 'blank', analysis, **kw)

    def add_blank_set_value_table(self, v, e, blank, analysis):
        item = proc_BlanksSetValueTable(value=float(v), error=float(e))
        dbitem = self._add_item(item)
        dbitem.blank = blank
        if isinstance(analysis, (int, long)):
            dbitem.analysis_id = analysis
        else:
            dbitem.analysis = analysis

        return dbitem

    def add_backgrounds_history(self, analysis, **kw):
        return self._add_history('Backgrounds', analysis, **kw)

    def add_backgrounds(self, history, **kw):
        return self._add_series_item('Backgrounds', 'backgrounds', history, **kw)

    def add_backgrounds_set(self, background, analysis, **kw):
        return self._add_set('Backgrounds', 'background', background, analysis, **kw)

    def add_detector(self, name, **kw):
        det = gen_DetectorTable(name=name, **kw)
        return self._add_unique(det, 'detector', name, )

    def add_detector_parameter_history(self, analysis, **kw):
        return self._add_history('DetectorParam', analysis, **kw)

    def add_detector_parameter(self, history, detector, **kw):
        obj = proc_DetectorParamTable(**kw)
        if history:
            obj.history = history

        detector = self.get_detector(detector)
        obj.detector = detector
        #    obj.history_id = history.id

        self._add_item(obj)

        return obj

    def add_detector_intercalibration_history(self, analysis, **kw):
        return self._add_history('DetectorIntercalibration', analysis, **kw)

    def add_detector_intercalibration(self, history, detector, **kw):
        a = self._add_series_item('DetectorIntercalibration',
                                  'detector_intercalibrations', history, **kw)
        if a:
            detector = self.get_detector(detector)
            #if detector:
            a.detector = detector
            #a.detector_id = detector.id
            #             detector.intercalibrations.append(a)

        return a

    def add_detector_intercalibration_set(self, analysis, **kw):
        return self._add_set('DetectorIntercalibration', 'detector_intercalibration',
                             analysis, idname='ic', **kw)

    def add_experiment(self, name, **kw):
        exp = meas_ExperimentTable(name=name, **kw)
        self._add_item(exp)
        return exp

    def add_extraction(self, analysis, extract_device=None, **kw):
        #        ex = self._get_script('extraction', script_blob)
        #        if ex is None:
        #            ha = self._make_hash(script_blob)
        ex = meas_ExtractionTable(**kw)
        self._add_item(ex)

        analysis = self.get_analysis(analysis)
        if analysis:
            analysis.extraction = ex

        ed = self.get_extraction_device(extract_device)
        ex.extraction_device = ed
        #ex.extract_device_id = ed.id

        #             ed.extractions.append(ex)

        return ex

    def add_extraction_device(self, name, **kw):
        item = gen_ExtractionDeviceTable(name=name, **kw)
        return self._add_unique(item, 'extraction_device', name, )

    def add_figure_labnumber(self, figure, labnumber):
        labnumber = self.get_labnumber(labnumber)
        if labnumber:
            obj = proc_FigureLabTable()
            self._add_item(obj)
            obj.figure = figure
            obj.labnumber = labnumber
            return obj

    def add_figure(self, project=None, **kw):
        fig = proc_FigureTable(
            user=self.save_username,
            **kw)
        project = self.get_project(project)
        if project:
            fig.project = project

        self._add_item(fig)

        return fig

    def add_figure_preference(self, figure, **kw):
        fa = proc_FigurePrefTable(**kw)
        figure = self.get_figure(figure)
        if figure:
            self.info('adding preference to figure {}'.format(figure.name))
            fa.figure_id = figure.id
        self._add_item(fa)
        return fa

    def add_figure_analysis(self, figure, analysis, **kw):
        fa = proc_FigureAnalysisTable(**kw)
        figure = self.get_figure(figure)
        if figure:
            fa.figure = figure
            #fa.figure_id = figure.id

        analysis = self.get_analysis(analysis)
        if analysis:
            fa.analysis = analysis
            #fa.analysis_id = analysis.id

        self._add_item(fa)
        return fa


    #         if figure:
    #             figure.analyses.append(fa)
    #             if analysis:
    #                 analysis.figure_analyses.append(fa)
    # #                self._add_item(fa)
    #
    #         return fa

    def add_fit_history(self, analysis, **kw):
        kw['user'] = self.save_username
        hist = proc_FitHistoryTable(**kw)
        if analysis:
            hist.analysis = analysis
            #hist.analysis_id = analysis.id

            if analysis.selected_histories is None:
                self.add_selected_histories(analysis)

            #            analysis.fit_histories.append(hist)
            analysis.selected_histories.selected_fits = hist

        return hist

    def add_fit(self, history, isotope, **kw):
        f = proc_FitTable(**kw)
        f.history = history
        f.isotope = isotope

        #if history:
        #    f.history=history

        #if isotope:
        #    f.isotope=isotope
        self._add_item(f)
        return f

    def add_flux(self, j, j_err):
        f = flux_FluxTable(j=j, j_err=j_err)
        self._add_item(f)
        return f

    def add_flux_history(self, pos, **kw):
        ft = flux_HistoryTable(**kw)
        if pos:
            ft.position = pos
        return ft

    def add_flux_monitor(self, name, **kw):
        """

        """
        fx = flux_MonitorTable(name=name, **kw)
        return self._add_unique(fx, 'flux_monitor', name)

    def add_irradiation(self, name, chronology=None):
        chronology = self.get_irradiation_chronology(chronology)

        ir = irrad_IrradiationTable(name=name,
                                    chronology=chronology)
        self._add_item(ir)
        return ir

    def add_load_holder(self, name, **kw):
        lh = gen_LoadHolderTable(name=name, **kw)
        return self._add_unique(lh, 'load_holder', name, )

    def add_irradiation_holder(self, name, **kw):
        ih = irrad_HolderTable(name=name, **kw)
        return self._add_unique(ih, 'irradiation_holder', name, )

    def add_irradiation_production(self, **kw):
        ip = irrad_ProductionTable(**kw)
        self._add_item(ip)
        return ip

    def add_irradiation_position(self, pos, labnumber, irrad, level, **kw):
        if labnumber:
            labnumber = self.get_labnumber(labnumber)

        irrad = self.get_irradiation(irrad, )
        if isinstance(level, (str, unicode)):
            level = next((li for li in irrad.levels if li.name == level), None)

        if level:
            dbpos = next((di for di in level.positions if di.position == pos), None)
            if not dbpos:
                dbpos = irrad_PositionTable(position=pos, **kw)

                dbpos.level = level
                self._add_item(dbpos)

            labnumber.irradiation_position = dbpos

            return dbpos

    def add_irradiation_chronology(self, chronblob):
        '''
            startdate1 starttime1%enddate1 endtime1$startdate2 starttime2%enddate2 endtime2
        '''
        ch = irrad_ChronologyTable(chronology=chronblob)
        self._add_item(ch, )
        return ch

    def add_irradiation_level(self, name, irradiation, holder, production, z=0):
        irradiation = self.get_irradiation(irradiation)
        production = self.get_irradiation_production(production)
        if irradiation:
            irn = irradiation.name
            level = next((li for li in irradiation.levels if li.name == name), None)
            if not level:
                holder = self.get_irradiation_holder(holder)
                #             irn = irradiation.name if irradiation else None
                if holder is None:
                    holder = self.get_irradiation_holder('tube')

                hn = holder.name if holder else None
                self.info('adding level {}, holder={} to {}'.format(name, hn, irn))

                level = irrad_LevelTable(name=name, z=z)

                level.irradiation = irradiation
                level.holder = holder
                level.production = production

                self._add_item(level)

            return level
        else:
            self.info('no irradiation to add to as this level. irradiation={}'.format(irradiation))

    def add_isotope(self, analysis, molweight, det, **kw):
        analysis = self.get_analysis(analysis)
        det = self.get_detector(det)

        if isinstance(molweight, float):
            molweight = self.get_molecular_weight(molweight)
        else:
            molweight = self.get_molecular_weight_name(molweight)

        iso = meas_IsotopeTable(**kw)

        iso.molecular_weight = molweight
        iso.analysis = analysis
        iso.detector = det

        self._add_item(iso)
        return iso

    def add_isotope_result(self, isotope, history, **kw):
        r = proc_IsotopeResultsTable(**kw)
        r.isotope = isotope
        r.history = history
        #if isotope:
        #r.isotope=isotope
        #r.isotope_id = isotope.id
        #             isotope.results.append(r)
        #if history:
        #r.history=history
        #r.history_id = history.id
        #                 history.results.append(r)
        self._add_item(r, )
        return r

    def add_measurement(self, analysis, analysis_type, mass_spec, **kw):
        meas = meas_MeasurementTable(**kw)

        self._add_item(meas)

        an = self.get_analysis(analysis)
        at = self.get_analysis_type(analysis_type)
        ms = self.get_mass_spectrometer(mass_spec)
        if an:
            an.measurement = meas

        meas.mass_spectrometer = ms
        meas.analysis_type = at

        return meas

    def add_mass_spectrometer(self, name):
        ms = gen_MassSpectrometerTable(name=name)
        return self._add_unique(ms, 'mass_spectrometer', name)

    def add_material(self, name, **kw):
        mat = gen_MaterialTable(name=name, **kw)
        return self._add_unique(mat, 'material', name)

    def add_molecular_weight(self, name, mass):
        mw = gen_MolecularWeightTable(name=name, mass=mass)
        return self._add_unique(mw, 'molecular_weight', name)

    def add_project(self, name, **kw):
        proj = gen_ProjectTable(name=name, **kw)
        return self._add_unique(proj, 'project', name, )

    def add_peak_center(self, analysis, **kw):
        pc = meas_PeakCenterTable(**kw)
        if analysis:
            analysis.peak_center = pc
        return pc

    def add_user(self, name, **kw):
        user = gen_UserTable(name=name, **kw)
        self._add_item(user)
        return user

    #    def add_user(self, name, **kw):
    #        user = gen_UserTable(name=name, **kw)
    #        if isinstance(project, str):
    #            project = self.get_project(project)
    #
    #        q = self._build_query_and(gen_UserTable, name, gen_ProjectTable, project)
    #
    #        addflag = True
    #        u = q.one()
    #        if u is not None:
    #            addflag = not (u.project == project)
    #
    #        if addflag:
    #            self.info('adding user {}'.format(name))
    #            if project is not None:
    #                project.users.append(user)
    #            self._add_item(user)
    #        return user


    def add_sample(self, name, project=None, material=None, **kw):
        with self.session_ctx() as sess:

            q = sess.query(gen_SampleTable)
            if project:
                project = self.get_project(project)
                q = q.filter(gen_SampleTable.project == project)
                #q=q.join(gen_ProjectTable)

            if material:
                material = self.get_material(material)
                q = q.filter(gen_SampleTable.material == material)
                #q=q.join(gen_MaterialTable)

            q = q.filter(gen_SampleTable.name == name)
            #if project:
            #    q=q.filter()

            #q = q.filter(and_(gen_SampleTable.name == name,
            #                  getattr(gen_SampleTable, 'material') == material,
            #                  getattr(gen_SampleTable, 'project') == project,
            #))

            try:
                sample = q.one()
            except Exception, e:
                print e, name, project, material
                sample = None

            if sample is None:
                sample = self._add_sample(name, project, material)
            else:
                materialname = material.name if material else None
                projectname = project.name if project else None

                sample_material_name = sample.material.name if sample.material else None
                sample_project_name = sample.project.name if sample.project else None
                #            print sample_material_name, sample_project_name, materialname, projectname
                if sample_material_name != materialname and \
                                sample_project_name != projectname:
                    sample = self._add_sample(name, project, material)

            return sample

    def add_script(self, name, blob):
        seed = '{}{}'.format(name, blob)
        ha = self._make_hash(seed)
        scr = self.get_script(ha, )
        if scr is None:
            scr = meas_ScriptTable(name=name, blob=blob, hash=ha)
            self._add_item(scr, )

        return scr

    def add_selected_histories(self, analysis, **kw):
        sh = analysis.selected_histories
        if sh is None:
            sh = proc_SelectedHistoriesTable(analysis_id=analysis.id)
            analysis.selected_histories = sh
        return sh

    def add_signal(self, isotope, data):
        s = meas_SignalTable(data=data)
        s.isotope = isotope
        #if isotope:
        #    s.isotope_id = isotope.id
        #            isotope.signals.append(s)
        self._add_item(s, )
        return s

    def add_spectrometer_parameters(self, meas, params):
        ha = self._make_hash(params)
        sp = self.get_spectrometer_parameters(ha, )
        if sp is None:
            sp = meas_SpectrometerParametersTable(hash=ha,
                                                  **params)

        if meas:
            meas.spectrometer_parameters = sp
            #meas.spectrometer_parameters_id = sp.id

        return sp

    def add_deflection(self, meas, det, value):
        sp = meas_SpectrometerDeflectionsTable(deflection=value)
        sp.measurement = meas
        det = self.get_detector(det)
        sp.detector = det
        #if meas:

        #sp.measurement_id = meas.id
        #             meas.deflections.append(sp)
        #det = self.get_detector(det, )
        #if det:
        #    sp.detector_id = det.id
        #                 det.deflections.append(sp)

        return sp

    def add_labnumber(self, labnumber,
                      #                      aliquot,
                      sample=None,
                      unique=True,
                      sess=None,
                      **kw):

        sample = self.get_sample(sample)
        if unique:
            ln = self.get_labnumber(labnumber)
            #print labnumber, ln, sample, ln.sample
            if ln and sample and ln.sample != sample:
                ln = None
        else:
            ln = None

        if ln is None:
            ln = gen_LabTable(identifier=labnumber, **kw)
            ln.sample = sample

            if sample is None:
                self.debug('sample {} does not exist'.format(sample))
                sname = ''
            else:
                sname = sample.name

            #if sample is not None:
            #    ln.sample_id = sample.id
            #    #                 sample.labnumbers.append(ln)
            #    sname = sample.name
            #else:
            #    self.debug('sample {} does not exist'.format(sample))
            #    sname = ''

            self.info('adding labnumber={} sample={}'.format(labnumber, sname))
            self._add_item(ln)

        return ln

    def add_analysis(self, labnumber, **kw):
        #        if isinstance(labnumber, (str, int, unicode)):
        labnumber = self.get_labnumber(labnumber, )

        anal = meas_AnalysisTable(**kw)
        if labnumber is not None:
            anal.labnumber = labnumber
            #anal.lab_id = labnumber.id
            #             labnumber.analyses.append(anal)

        self._add_item(anal)
        return anal

    def add_analysis_type(self, name):
        at = gen_AnalysisTypeTable(name=name)
        return self._add_unique(at, 'analysis_type', name, )

    def add_sensitivity(self, ms, **kw):
        si = gen_SensitivityTable(**kw)
        ms = self.get_mass_spectrometer(ms, )
        si.mass_spectrometer = ms
        #if ms is not None:
        #    si.mass_spectrometer_id = ms.id
        #             ms.sensitivities.append(si)
        return ms

    #===========================================================================
    # getters
    #===========================================================================
    def get_blanks(self, ms=None, limit=100):
        joins = (meas_AnalysisTable, gen_AnalysisTypeTable)
        filters = (gen_AnalysisTypeTable.name.like('blank%'),)
        if ms:
            joins.append(gen_MassSpectrometerTable)
            filters.append(gen_MassSpectrometerTable.name == ms.lower())

        return self._retrieve_items(meas_AnalysisTable,
                                    joins=joins, filters=filters,
                                    order=meas_AnalysisTable.analysis_timestamp.desc(),
                                    limit=limit)
        # with db.session_ctx() as sess:
        #     q = sess.query(meas_AnalysisTable)
        #     q = q.join(meas_MeasurementTable)
        #     q = q.join(gen_AnalysisTypeTable)
        #
        #     q = q.filter(gen_AnalysisTypeTable.name.like('blank%'))
        #     if ms:
        #         q = q.join(gen_MassSpectrometerTable)
        #         q = q.filter(gen_MassSpectrometerTable.name == ms.lower())
        #
        #     q = q.order_by(meas_AnalysisTable.analysis_timestamp.desc())
        #     q = q.limit(100)
        #     dbs = q.all()

    def get_session_blank_histories(self, s):
        with self.session_ctx() as sess:
            q = sess.query(proc_BlanksHistoryTable)
            q = q.filter(proc_BlanksHistoryTable.session == s)
            return self._query_all(q)

    def get_blanks_history(self, value, key='id'):
        return self._retrieve_item(proc_BlanksHistoryTable, value, key=key)

    def get_mftables(self, spec, **kw):
        return self._retrieve_items(spec_MFTableTable,
                                    joins=(gen_MassSpectrometerTable,),
                                    filters=(gen_MassSpectrometerTable.name == spec,),
                                    order=spec_MFTableTable.create_date.desc(),
                                    **kw)

    def get_mftable(self, value, key='id'):
        return self._retrieve_item(spec_MFTableTable, value, key=key)

    def get_interpreted_age_group_history(self, gid):
        return self._retrieve_item(proc_InterpretedAgeGroupHistoryTable,
                                   gid, key='id')


    def get_interpreted_age_groups(self, project):
        with self.session_ctx() as sess:
            # q = sess.query(proc_InterpretedAgeGroupHistoryTable)
            # q = q.join(gen_ProjectTable)

            # q = q.filter(gen_ProjectTable.name == project)
            # return self._query_all(q)
            return self._retrieve_items(proc_InterpretedAgeGroupHistoryTable,
                                        joins=(gen_ProjectTable,),
                                        filters=(gen_ProjectTable.name == project))

    def get_analyzed_positions(self, level):
        table = (irrad_PositionTable.position, func.count(meas_AnalysisTable.id))
        joins = (irrad_LevelTable, irrad_IrradiationTable, gen_LabTable,
                 meas_AnalysisTable)
        filters = (irrad_IrradiationTable.name == level.irradiation.name,
                   irrad_LevelTable.name == level.name)
        group_by = irrad_PositionTable.position

        return self._retrieve_items(table,
                                    joins=joins,
                                    filters=filters,
                                    group_by=group_by)
        # q = sess.query(irrad_PositionTable.position,
        #                # gen_LabTable.identifier,
        #                func.count(meas_AnalysisTable.id))
        # q = q.join(irrad_LevelTable)
        # q = q.join(irrad_IrradiationTable)
        # q = q.join(gen_LabTable)
        # q = q.join(meas_AnalysisTable)
        #
        # q = q.filter(irrad_IrradiationTable.name == level.irradiation.name)
        # q = q.filter(irrad_LevelTable.name == level.name)
        # q = q.group_by(irrad_PositionTable.position)
        # return self._query_all(q)

    def get_analysis_group(self, v, key='id', **kw):
        return self._retrieve_item(proc_AnalysisGroupTable, v, key, **kw)

    def get_analysis_groups(self, projects=None):
        if projects:
            joins = (proc_AnalysisGroupSetTable, meas_AnalysisTable, gen_LabTable, gen_SampleTable,
                     gen_ProjectTable)
            filters = (gen_ProjectTable.name.in_(projects),)
            order_bys = (proc_AnalysisGroupTable.create_date, proc_AnalysisGroupTable.last_modified)
            return self._retrieve_items(proc_AnalysisGroupTable,
                                        joins=joins,
                                        filters=filters, order=order_bys)
            # with self.session_ctx() as sess:
            #     if projects:
            #
            #
            #         q = sess.query(proc_AnalysisGroupTable)
            #         q = q.join(proc_AnalysisGroupSetTable)
            #         q = q.join(meas_AnalysisTable)
            #         q = q.join(gen_LabTable)
            #         q = q.join(gen_SampleTable)
            #         q = q.join(gen_ProjectTable)
            #
            #         q = q.filter(gen_ProjectTable.name.in_(projects))
            #         q = q.order_by(proc_AnalysisGroupTable.create_date)
            #         q = q.order_by(proc_AnalysisGroupTable.last_modified)
            #
            #         return self._query_all(q)

    def get_latest_interpreted_age_history(self, value, key='identifier'):
        with self.session_ctx() as sess:
            q = sess.query(proc_InterpretedAgeHistoryTable)

            attr = getattr(proc_InterpretedAgeHistoryTable, key)
            q = q.filter(attr.__eq__(value))
            q = q.order_by(proc_InterpretedAgeHistoryTable.create_date.desc())
            return self._query(q, 'first')

    def get_interpreted_age_histories(self, values, key='identifier'):
        with self.session_ctx() as sess:
            q = sess.query(proc_InterpretedAgeHistoryTable)

            attr = getattr(proc_InterpretedAgeHistoryTable, key)
            q = q.filter(attr.in_(values))
            q = q.order_by(proc_InterpretedAgeHistoryTable.create_date.desc())

            return self._query_all(q)

    def get_project_irradiation_labnumbers(self, project_names, irradiation, level,
                                           mass_spectrometers=None,
                                           analysis_types=None,
                                           filter_non_run=None,
                                           low_post=None,
                                           high_post=None):

        with self.session_ctx() as sess:
            q = self._simple_query(sess, gen_LabTable, irrad_PositionTable, irrad_LevelTable,
                                   irrad_IrradiationTable, gen_SampleTable, gen_ProjectTable)

            q = self._labnumber_join(q, project_names, mass_spectrometers,
                                     analysis_types, filter_non_run, low_post, high_post)

            q = q.filter(irrad_IrradiationTable.name == irradiation)

            if level:
                q = q.filter(irrad_LevelTable.name == level)

            q = self._labnumber_filter(q, project_names, mass_spectrometers,
                                       analysis_types, filter_non_run, low_post, high_post)
            self.debug(compile_query(q))
            return self._query_all(q)

    def get_project_labnumbers(self, project_names, filter_non_run, low_post=None, high_post=None,
                               analysis_types=None, mass_spectrometers=None):
        with self.session_ctx() as sess:
            q = self._simple_query(sess, gen_LabTable, gen_SampleTable, gen_ProjectTable)

            q = self._labnumber_join(q, project_names, mass_spectrometers,
                                     analysis_types, filter_non_run, low_post, high_post)

            q = self._labnumber_filter(q, project_names, mass_spectrometers,
                                       analysis_types, filter_non_run, low_post, high_post, cast_date=False)
            self.debug(compile_query(q))
            return self._query_all(q)

    def get_project_analysis_count(self, projects):
        if not hasattr(projects, '__iter__'):
            projects = (projects,)
        with self.session_ctx() as sess:
            q = self._analysis_query(sess, gen_SampleTable, gen_ProjectTable)
            q = q.filter(gen_ProjectTable.name.in_(projects))
            try:
                return int(q.count())
            except NoResultFound:
                pass

    def get_project_figures(self, projects):
        if not hasattr(projects, '__iter__'):
            projects = (projects,)
        return self._retrieve_items(proc_FigureTable,
                                    joins=(gen_ProjectTable,),
                                    filters=(gen_ProjectTable.name.in_(projects),))

    def get_labnumber_figures(self, identifiers):
        if not hasattr(identifiers, '__iter__'):
            identifiers = (identifiers,)

        return self._retrieve_items(proc_FigureTable,
                                    joins=(proc_FigureLabTable, gen_LabTable),
                                    filters=(gen_LabTable.identifier.in_(identifiers),))

    def get_preceding(self, post, ms, atype='blank_unknown'):
        joins = (meas_MeasurementTable, gen_AnalysisTypeTable, gen_MassSpectrometerTable)
        filters = (gen_AnalysisTypeTable.name == atype,
                   gen_MassSpectrometerTable.name == ms,
                   meas_AnalysisTable.analysis_timestamp < post)

        return self._retrieve_items(meas_AnalysisTable,
                                    joins=joins,
                                    filters=filters,
                                    order=meas_AnalysisTable.analysis_timestamp.desc(),
                                    func='first')

        # return self._retrieve_first()
        # with self.session_ctx() as sess:
        # q = sess.query(meas_AnalysisTable)
        # q = q.join(meas_MeasurementTable)
        # q = q.join(gen_AnalysisTypeTable)
        # q = q.join(gen_MassSpectrometerTable)
        #
        # q = q.filter(and_(
        #     gen_AnalysisTypeTable.name == atype,
        #     gen_MassSpectrometerTable.name == ms,
        #     meas_AnalysisTable.analysis_timestamp < post))
        #
        # q = q.order_by(meas_AnalysisTable.analysis_timestamp.desc())
        # try:
        #     return q.first()
        # except NoResultFound:
        #     pass

    def get_date_range_analyses(self, start, end,
                                labnumber=None,
                                atype=None,
                                spectrometer=None,
                                extract_device=None,
                                projects=None,
                                limit=None,
                                exclude_uuids=None,
                                ordering='desc'):

        with self.session_ctx() as sess:
            q = self._simple_query(sess, meas_AnalysisTable, meas_MeasurementTable)
            if atype:
                q = q.join(gen_AnalysisTypeTable)
            if labnumber:
                q = q.join(gen_LabTable)
            if spectrometer:
                q = q.join(gen_MassSpectrometerTable)
            if extract_device:
                q = q.join(meas_ExtractionTable, gen_ExtractionDeviceTable)
            if projects:
                q = q.join(gen_LabTable, gen_SampleTable, gen_ProjectTable)

            if atype:
                if isinstance(atype, (list, tuple)):
                    q = q.filter(gen_AnalysisTypeTable.name.in_(atype))
                else:
                    q = q.filter(gen_AnalysisTypeTable.name == atype)
            if labnumber:
                q = q.filter(gen_LabTable.identifier == labnumber)

            if spectrometer:
                if hasattr(spectrometer, '__iter__'):
                    q = q.filter(gen_MassSpectrometerTable.name.in_(spectrometer))
                else:
                    q = q.filter(gen_MassSpectrometerTable.name == spectrometer)

            if extract_device:
                q = q.filter(gen_ExtractionDeviceTable.name == extract_device)
            if projects:
                q = q.filter(gen_ProjectTable.name.in_(projects))

            q = q.filter(and_(meas_AnalysisTable.analysis_timestamp <= end,
                              meas_AnalysisTable.analysis_timestamp >= start))
            if exclude_uuids:
                q = q.filter(not_(meas_AnalysisTable.uuid.in_(exclude_uuids)))

            q = q.order_by(getattr(meas_AnalysisTable.analysis_timestamp, ordering)())
            if limit:
                q = q.limit(limit)

            return self._query_all(q)

    def get_analysis_mass_spectrometers(self, lns):
        """
            lns: list of labnumbers/identifiers
            return: list of str

            returns all mass spectrometer used to analyze labnumbers in lns
        """
        items = self._retrieve_items(distinct(gen_MassSpectrometerTable.name),
                                     joins=(meas_MeasurementTable, meas_AnalysisTable, gen_LabTable),
                                     filters=(gen_LabTable.identifier.in_(lns),))
        return [r for r, in items]
        # q = sess.query(distinct(gen_MassSpectrometerTable.name))
        # q = q.join(meas_MeasurementTable)
        # q = q.join(meas_AnalysisTable)
        #
        # q = q.join(gen_LabTable)
        # q = q.filter(gen_LabTable.identifier.in_(lns))
        #
        # return [r for r, in q.all()]

    def get_analysis_timestamps(self, lns, binned=False):
        """
            lns: list of labnumbers/identifiers
        """
        with self.session_ctx() as sess:
            q = self._analysis_query(sess, attr='analysis_timestamp')

            q = q.filter(gen_LabTable.identifier.in_(lns))
            q = q.order_by(meas_AnalysisTable.analysis_timestamp.asc())
            ans = self._query_all(q)
            ans = [ai[0] for ai in ans]
            # n = len(ans)
            if binned:
                if not isinstance(binned, int):
                    binned = 7200

                gans = []
                t1 = ans[0]  #[1]
                xx = [ans[0]]
                # for u,t2 in ans[1:]:
                for t2 in ans[1:]:
                    if abs((t2 - t1).total_seconds()) > binned:
                        gans.append(xx)
                        xx = [t2]
                    else:
                        xx.append(t2)
                    t1 = t2

                if xx:
                    gans.append(xx)

                s = sum([len(g) for g in gans])
                # print 'n={}, gans={}'.format(n, s)
                assert [ai for ai in ans] == [ai for gi in gans for ai in gi]
                ans = gans

            return ans

    def get_min_max_analysis_timestamp(self, lns=None, projects=None, delta=0):
        """
            lns: list of labnumbers/identifiers
            return: datetime, datetime

            get the min and max analysis_timestamps for all analyses with labnumbers in lns
        """
        if not lns and not projects:
            raise NotImplementedError

        with self.session_ctx() as sess:
            q = self._analysis_query(sess, attr='analysis_timestamp')
            if lns:
                q = q.filter(gen_LabTable.identifier.in_(lns))

            elif projects:
                q = q.join(gen_SampleTable, gen_ProjectTable)
                q = q.filter(gen_ProjectTable.name.in_(projects))

            hpost = q.order_by(meas_AnalysisTable.analysis_timestamp.desc()).first()
            lpost = q.order_by(meas_AnalysisTable.analysis_timestamp.asc()).first()
            td = timedelta(hours=delta)
            return lpost[0] - td, hpost[0] + td

    def get_labnumber_mass_spectrometers(self, lns):
        """
            return all the mass spectrometers use to measure these labnumbers analyses

            returns (str, str,...)
        """
        with self.session_ctx() as sess:
            q = self._analysis_query(sess,
                                     meas_MeasurementTable, meas_AnalysisTable,
                                     before=True,
                                     cols=(distinct(gen_MassSpectrometerTable.name),))

            q = q.filter(gen_LabTable.identifier.in_(lns))
            return q.one()

    def get_labnumber_analyses(self, lns, low_post=None, high_post=None,
                               omit_key=None, exclude_uuids=None, mass_spectrometers=None, **kw):
        """
            get analyses that have labnunmbers in lns.
            low_post and high_post used to filter a date range.
            posts are inclusive

            returns (list, int)
            list: list of analyses
            int: number of analyses

        """

        with self.session_ctx() as sess:
            q = self._analysis_query(sess)
            if mass_spectrometers:
                q = q.join(meas_MeasurementTable, gen_MassSpectrometerTable)

            if omit_key:
                q = q.join(proc_TagTable)

            if hasattr(lns, '__iter__'):
                q = q.filter(gen_LabTable.identifier.in_(lns))
            else:
                q = q.filter(gen_LabTable.identifier == lns)

            if low_post:
                q = q.filter(meas_AnalysisTable.analysis_timestamp >= low_post)
            if high_post:
                q = q.filter(meas_AnalysisTable.analysis_timestamp <= high_post)

            if omit_key:
                q = q.filter(not_(getattr(proc_TagTable, omit_key)))

            if exclude_uuids:
                q = q.filter(not_(meas_AnalysisTable.uuid.in_(exclude_uuids)))

            if mass_spectrometers:
                q = q.filter(gen_MassSpectrometerTable.name.in_(mass_spectrometers))

            return self._get_paginated_analyses(q, **kw)

    def get_sample_analyses(self, samples, projects, **kw):
        if not isinstance(samples, (list, tuple)):
            samples = (samples,)

        with self.session_ctx() as sess:
            q = self._analysis_query(sess, gen_SampleTable, gen_ProjectTable)
            q = q.filter(gen_SampleTable.name.in_(samples))
            q = q.filter(gen_ProjectTable.name.in_(projects))

            return self._get_paginated_analyses(q, **kw)

    def get_analyses_date_range(self, mi, ma,
                                limit=None,
                                analysis_type=None,
                                mass_spectrometers=None,
                                extract_device=None,
                                project=None,
                                exclude_invalid=True):
        ed = extract_device
        ms = mass_spectrometers
        at = analysis_type
        pr = project
        with self.session_ctx() as sess:
            q = self._analysis_query(sess, meas_MeasurementTable)
            if ms:
                q = q.join(gen_MassSpectrometerTable)
            if ed:
                q = q.join(meas_ExtractionTable)
                q = q.join(gen_ExtractionDeviceTable)
            if at:
                q = q.join(gen_AnalysisTypeTable)
            if pr:
                q = q.join(gen_SampleTable)
                q = q.join(gen_ProjectTable)

            if ms:
                if hasattr(ms, '__iter__'):
                    q = q.filter(gen_MassSpectrometerTable.name.in_(ms))
                else:
                    q = q.filter(gen_MassSpectrometerTable.name == ms)
            if ed:
                q = q.filter(gen_ExtractionDeviceTable.name == ed)
            if at:
                q = q.filter(gen_AnalysisTypeTable.name == at)
            if pr:
                q = q.filter(gen_ProjectTable.name == pr)
            if mi:
                q = q.filter(self._get_post_filter(mi, '__ge__', cast=False))
            if ma:
                q = q.filter(self._get_post_filter(ma, '__le__', cast=False))

            if exclude_invalid:
                q = q.filter(meas_AnalysisTable.tag != 'invalid')

            q = q.order_by(meas_AnalysisTable.analysis_timestamp.asc())
            if limit:
                q = q.limit(limit)
            return self._query_all(q)

    #===========================================================================
    # getters single
    #===========================================================================
    def get_loadtable(self, name=None):
        lt = None
        #         with session(sess) as s:
        if name is not None:
            lt = self._retrieve_item(loading_LoadTable, name)
        else:
            with self.session_ctx() as s:
                q = s.query(loading_LoadTable)
                #             q = self.get_query(loading_LoadTable)
                if q:
                    q = q.order_by(loading_LoadTable.create_date.desc())
                    try:
                        lt = q.first()
                    except Exception, e:
                        import traceback

                        traceback.print_exc()

        return lt

    def get_arar(self, k):
        return self._retrieve_item(proc_ArArTable, k, key='hash')

    def get_last_labnumber(self, sample=None):
        with self.session_ctx() as s:
            #         sess = self.get_session()
            q = s.query(gen_LabTable)
            if sample:
                q = q.join(gen_SampleTable)
                q = q.filter(gen_SampleTable.name == sample)

            q = q.order_by(func.abs(gen_LabTable.identifier).desc())
            try:
                return q.first()
            except NoResultFound, e:
                self.debug('get last labnumber {}'.format(e))
                return

    def get_greatest_aliquot(self, ln):
        with self.session_ctx() as sess:
            if ln:
                ln = self.get_labnumber(ln)
                if not ln:
                    return
                q = sess.query(meas_AnalysisTable.aliquot)
                q = q.filter(meas_AnalysisTable.labnumber == ln)
                q = q.order_by(meas_AnalysisTable.aliquot.desc())
                result = self._query_one(q)
                if result:
                    return int(result[0])

    def get_greatest_step(self, ln, aliquot):
        """
            return greatest step for this labnumber and aliquot.
            return step as an integer. A=0, B=1...
        """
        with self.session_ctx() as sess:
            if ln:
                ln = self.get_labnumber(ln)
                if not ln:
                    return
                q = sess.query(meas_AnalysisTable.step)
                q = q.filter(meas_AnalysisTable.labnumber == ln)
                q = q.filter(meas_AnalysisTable.aliquot == aliquot)
                # q = q.order_by(cast(meas_AnalysisTable.step, INTEGER(unsigned=True)).desc())
                q = q.order_by(meas_AnalysisTable.increment.desc())
                result = self._query_one(q)
                if result:
                    step = result[0]
                    return ALPHAS.index(step) if step is not None else -1

    def get_last_analysis(self, ln=None, aliquot=None, spectrometer=None,
                          hours_limit=None,
                          analysis_type=None):
        self.debug('get last analysis labnumber={}, aliquot={}, spectrometer={}'.format(ln, aliquot, spectrometer))
        with self.session_ctx() as sess:
            if ln:
                ln = self.get_labnumber(ln)
                if not ln:
                    return

            q = sess.query(meas_AnalysisTable)

            if spectrometer:
                q = q.join(meas_MeasurementTable)
                q = q.join(gen_MassSpectrometerTable)

            if ln:
                q = q.join(gen_LabTable)

            if analysis_type:
                if not spectrometer:
                    q = q.join(meas_MeasurementTable)
                q = q.join(gen_AnalysisTypeTable)

            if spectrometer:
                q = q.filter(gen_MassSpectrometerTable.name == spectrometer)

            if ln:
                q = q.filter(meas_AnalysisTable.labnumber == ln)
                if aliquot:
                    q = q.filter(meas_AnalysisTable.aliquot == aliquot)

            if analysis_type:
                q = q.filter(gen_AnalysisTypeTable.name == analysis_type)

            if hours_limit:
                lpost = datetime.now() - timedelta(hours=hours_limit)
                q = q.filter(meas_AnalysisTable.analysis_timestamp >= lpost)

            q = q.order_by(meas_AnalysisTable.analysis_timestamp.desc())
            q = q.limit(1)
            try:
                r = q.one()
                self.debug('got last analysis {}-{}'.format(r.labnumber.identifier, r.aliquot))
                return r
            except NoResultFound, e:
                if ln:
                    name = ln.identifier
                elif spectrometer:
                    name = spectrometer

                if name:
                    self.debug('no analyses for {}'.format(name))
                else:
                    self.debug('no analyses for get_last_analysis')

                return 0

    def get_unique_analysis(self, ln, ai, step=None):
        #         sess = self.get_session()
        with self.session_ctx() as sess:
            dbln = self.get_labnumber(ln)
            if not dbln:
                self.debug('get_unique_analysis, no labnumber {}'.format(ln))
                return
            q = self._analysis_query(sess)
            q = q.filter(meas_AnalysisTable.labnumber == dbln)

            try:
                ai = int(ai)
            except ValueError, e:
                self.debug('get_unique_analysis aliquot={}.  {}'.format(ai, e))
                return

            q = q.filter(meas_AnalysisTable.aliquot == int(ai))
            if step:
                if not isinstance(step, int):
                    step = alpha_to_int(step)

                q = q.filter(meas_AnalysisTable.increment == step)

            # q = q.limit(1)
            try:
                return q.one()
            except NoResultFound:
                return

    def get_analyses_uuid(self, uuids, attr=None, analysis_only=False):
        with self.session_ctx() as sess:

            if analysis_only or attr:
                if attr is None:
                    attr = meas_AnalysisTable
                else:
                    attr = getattr(meas_AnalysisTable, attr)

                q = sess.query(attr)
            else:
                q = sess.query(meas_AnalysisTable,
                               gen_LabTable,
                               meas_IsotopeTable,
                               gen_SampleTable.name,
                               gen_ProjectTable.name,
                               gen_MaterialTable.name)
                q = q.join(meas_IsotopeTable)
                q = q.join(gen_LabTable)
                q = q.join(gen_SampleTable, gen_ProjectTable, gen_MaterialTable)

            q = q.filter(meas_AnalysisTable.uuid.in_(uuids))
            q = q.order_by(meas_AnalysisTable.analysis_timestamp.asc())

            return self._query_all(q)

    def get_analysis_isotopes(self, uuid):
        """
            this function is extremely slow and should not be used
        """
        with self.session_ctx() as sess:
            q = sess.query(meas_AnalysisTable, meas_IsotopeTable, gen_MolecularWeightTable)
            q = q.join(meas_IsotopeTable)
            q = q.join(gen_MolecularWeightTable)
            q = q.filter(meas_AnalysisTable.uuid == uuid)
            print compile_query(q)
            return self._query_all(q)

    def get_analysis_isotope(self, uuid, iso, kind):
        """
            this function is extremely slow and should not be used
        """
        with self.session_ctx() as sess:
            q = sess.query(meas_IsotopeTable)
            q = q.join(meas_AnalysisTable)
            q = q.join(gen_MolecularWeightTable)
            q = q.filter(meas_IsotopeTable.kind == kind)
            q = q.filter(gen_MolecularWeightTable.name == iso)
            q = q.filter(meas_AnalysisTable.uuid == uuid)
            print compile_query(q)
            try:
                return q.first()
            except NoResultFound:
                return []

    def get_analysis_uuid(self, value):
        #         return self.get_analysis(value, key)
        # #        return meas_AnalysisTable, 'uuid'
        return self._retrieve_item(meas_AnalysisTable, value, key='uuid')

    def get_analysis_record(self, value):
        return self._retrieve_item(meas_AnalysisTable, value, key='id')

    def get_image(self, name):
        return self._retrieve_item(med_ImageTable, name, key='name')

    def get_analysis(self, value, key='lab_id'):
        return self._retrieve_item(meas_AnalysisTable, value, key=key)

    def get_analysis_type(self, value):
        return self._retrieve_item(gen_AnalysisTypeTable, value)

    def get_blanks_set(self, value, key='set_id'):
        return self._retrieve_item(proc_BlanksSetTable, value, key=key)

    def retrieve_blank(self, kind, ms, ed, last):
        with self.session_ctx() as sess:
            q = sess.query(meas_AnalysisTable)
            q = q.join(meas_MeasurementTable, gen_AnalysisTypeTable)

            if last:
                q = q.filter(gen_AnalysisTypeTable.name == 'blank_{}'.format(kind))
            else:
                q = q.filter(gen_AnalysisTypeTable.name.startswith('blank'))

            if ms:
                q = q.join(gen_MassSpectrometerTable)
                q = q.filter(gen_MassSpectrometerTable.name == ms.lower())
            if ed and not ed in ('Extract Device', NULL_STR) and kind == 'unknown':
                q = q.join(meas_ExtractionTable, gen_ExtractionDeviceTable)
                q = q.filter(gen_ExtractionDeviceTable.name == ed)

            q = q.order_by(meas_AnalysisTable.analysis_timestamp.desc())
            return self._query_one(q)

    def get_blank(self, value, key='id'):
        return self._retrieve_item(proc_BlanksTable, value, key=key)

    def get_blanks_history(self, value):
        return self._retrieve_item(proc_BlanksHistoryTable, value)

    def get_background(self, value):
        return self._retrieve_item(proc_BackgroundsTable, value)

    def get_backgrounds_history(self, value):
        return self._retrieve_item(proc_BackgroundsHistoryTable, value, )

    def get_detector(self, value):
        return self._retrieve_item(gen_DetectorTable, value, )

    def get_detector_intercalibration(self, value):
        return self._retrieve_item(proc_DetectorIntercalibrationTable, value, )

    def get_detector_intercalibration_history(self, value):
        return self._retrieve_item(proc_DetectorIntercalibrationHistoryTable, value)

    def get_detector_intercalibrations_history(self, *args, **kw):
        return self.get_detector_intercalibration_history(*args, **kw)

    def get_experiment(self, value, key='name'):
        return self._retrieve_item(meas_ExperimentTable, value, key, )

    def get_extraction(self, value, key='id'):
        return self._retrieve_item(meas_ExtractionTable, value, key, )

    #    def get_extraction(self, value):
    #        return self._retrieve_item(meas_ExtractionTable, value, key='hash')

    def get_extraction_device(self, value):
        return self._retrieve_item(gen_ExtractionDeviceTable, value, )

    def get_figure(self, value, **kw):
        return self._retrieve_item(proc_FigureTable, value, **kw)

    def get_irradiation_chronology(self, value):
        return self._retrieve_item(irrad_ChronologyTable, value, )

    def get_load_holder(self, value):
        return self._retrieve_item(gen_LoadHolderTable, value, )

    def get_irradiation_holder(self, value):
        return self._retrieve_item(irrad_HolderTable, value, )

    def get_irradiation_production(self, value):
        return self._retrieve_item(irrad_ProductionTable, value, )

    def get_irradiation(self, value):
        return self._retrieve_item(irrad_IrradiationTable, value, )

    def get_irradiation_level_byid(self, lid):
        return self._retrieve_item(irrad_LevelTable, lid, key='id')

    def get_irradiation_level(self, irrad, level, mass_spectrometers=None):


        return self._retrieve_items(irrad_LevelTable,
                                    joins=(irrad_IrradiationTable,),
                                    filters=(irrad_IrradiationTable.name == irrad,
                                             irrad_LevelTable.name == level),
                                    func='one')
        # with self.session_ctx() as s:
        #     #         with session(sess) as s:
        #     #         sess = self.get_session()
        #     q = s.query(irrad_LevelTable)
        #     q = q.join(irrad_IrradiationTable)
        #     q = q.filter(irrad_IrradiationTable.name == irrad)
        #     q = q.filter(irrad_LevelTable.name == level)
        #     try:
        #         return q.one()

    #     except Exception, _:
    #         pass

    def get_irradiation_position(self, irrad, level, pos):
        with self.session_ctx() as sess:
            q = sess.query(irrad_PositionTable)
            q = self._irrad_level(q, irrad, level)

            if isinstance(pos, (list, tuple)):
                q = q.filter(irrad_PositionTable.position.in_(pos))
                func = 'all'
            else:
                q = q.filter(irrad_PositionTable.position == pos)
                func = 'one'
            try:
                return getattr(q, func)()
            except Exception, _:
                pass

    def get_irradiation_labnumbers(self, irrad, level, low_post=None,
                                   high_post=None,
                                   mass_spectrometers=None,
                                   analysis_types=None, filter_non_run=False):
        with self.session_ctx() as sess:
            q = sess.query(gen_LabTable)
            q = q.join(irrad_PositionTable)
            q = q.join(irrad_LevelTable)
            q = q.join(irrad_IrradiationTable)
            q = self._labnumber_join(q, None, mass_spectrometers, analysis_types,
                                     filter_non_run, low_post, high_post)
            # if filter_non_run or low_post or high_post:
            #     q = q.join(meas_AnalysisTable)
            #     if analysis_types:
            #         q = q.join(meas_MeasurementTable, gen_AnalysisTypeTable)
            # elif analysis_types:
            #     q = q.join(meas_AnalysisTable, meas_MeasurementTable, gen_AnalysisTypeTable)
            #
            # q = self._irrad_level(q, irrad, level)
            # if analysis_types:
            #     q = q.filter(gen_AnalysisTypeTable.name.in_(analysis_types))
            #
            # if filter_non_run:
            #     q = q.group_by(gen_LabTable.id)
            #     q = q.having(count(meas_AnalysisTable.id) > 0)
            q = self._labnumber_filter(q, None, mass_spectrometers, analysis_types,
                                       filter_non_run, low_post, high_post)

            q = q.filter(irrad_IrradiationTable.name == irrad)
            if level:
                q = q.filter(irrad_LevelTable.name == level)
            self.debug(compile_query(q))
            return self._query_all(q)

    def get_labnumber(self, labnum, **kw):
        return self._retrieve_item(gen_LabTable, labnum,
                                   key='identifier',
                                   **kw)

    #        if isinstance(labnum, str):
    #            labnum = convert_identifier(labnum)
    #
    #        try:
    #            labnum = int(labnum)
    #        except (ValueError, TypeError):
    #            pass
    #
    #        return self._retrieve_item(gen_LabTable, labnum, key='labnumber')

    def get_mass_spectrometer(self, value):
        return self._retrieve_item(gen_MassSpectrometerTable, value, )

    def get_material(self, value):
        return self._retrieve_item(gen_MaterialTable, value, )

    #    def get_measurement(self, value):
    #        return self._retrieve_item(meas_MeasurementTable, value, key='hash')

    def get_molecular_weight(self, value):
        return self._retrieve_item(gen_MolecularWeightTable, value)

    def get_molecular_weight_name(self, name):
        return self._retrieve_item(gen_MolecularWeightTable, name, key='name')

    def get_user(self, value):
        return self._retrieve_item(gen_UserTable, value, )

    def get_project(self, value):
        return self._retrieve_item(gen_ProjectTable, value, )

    def get_script(self, value):
        return self._retrieve_item(meas_ScriptTable, value, key='hash', )

    def get_sample(self, value, project=None, material=None, **kw):
        if project:
            kw = self._append_joins(gen_ProjectTable, kw)
            kw = self._append_filters(gen_ProjectTable.name == project, kw)

        if material:
            kw = self._append_joins(gen_MaterialTable, kw)
            kw = self._append_filters(gen_MaterialTable.name == material, kw)

        return self._retrieve_item(gen_SampleTable, value, **kw)

    def get_flux_history(self, value):
        return self._retrieve_item(flux_HistoryTable, value)

    def get_flux_monitor(self, value, **kw):
        return self._retrieve_item(flux_MonitorTable, value, **kw)

    def get_tag(self, name):
        return self._retrieve_item(proc_TagTable, name)

    def get_sensitivity(self, sid):
        return self._retrieve_item(gen_SensitivityTable, sid, key='id')

    def get_interpreted_age_history(self, sid):
        return self._retrieve_item(proc_InterpretedAgeHistoryTable, sid, key='id')

    #===============================================================================
    # ##getters multiple
    #===============================================================================
    #     def get_analyses(self, **kw):
    #         return self._get_items(meas_AnalysisTable, globals(), **kw)

    '''
    new style using _retrieve_items, _get_items is deprecated.
    rewrite functionality if required
'''

    def get_data_reduction_tags(self, uuids=None):
        with self.session_ctx() as sess:
            q = sess.query(proc_DataReductionTagTable)
            if uuids:
                q = q.join(proc_DataReductionTagSetTable)
                q = q.join(meas_AnalysisTable)
                q = q.filter(meas_AnalysisTable.uuid.in_(uuids))

            q = q.order_by(proc_DataReductionTagTable.create_date.desc())
            return q.all()


    def get_irradiation_holders(self, **kw):
        return self._retrieve_items(irrad_HolderTable, **kw)

    def get_analyses(self, limit=None, **kw):
        """
        kw: meas_Analysis attributes
            or callable predicate that accepts "meas_AnalysisTable" and "gen_LabTable"
    """
        with self.session_ctx() as sess:
            q = self._analysis_query(sess)
            for k, v in kw.iteritems():
                if hasattr(v, '__call__'):
                    ff = v(meas_AnalysisTable, gen_LabTable)
                    q = q.filter(and_(*ff))

                else:
                    q = q.filter(getattr(meas_AnalysisTable, k) == v)

            q = q.order_by(gen_LabTable.identifier.asc())
            q = q.order_by(meas_AnalysisTable.aliquot.asc())
            q = q.order_by(meas_AnalysisTable.step.asc())
            q = q.order_by(meas_AnalysisTable.analysis_timestamp.desc())
            if limit:
                q = q.limit(limit)
            return q.all()

    def get_figures(self, project=None):
        if project:
            project = self.get_project(project)
            if project:
                return project.figures

        else:
            return self._retrieve_items(proc_FigureTable)

    def get_aliquots(self, **kw):
        return self._retrieve_items(meas_AnalysisTable, **kw)

    def get_detectors(self, **kw):
        return self._retrieve_items(gen_DetectorTable, **kw)

    def get_steps(self, **kw):
        return self._retrieve_items(meas_AnalysisTable, **kw)

    def get_materials(self, **kw):
        return self._retrieve_items(gen_MaterialTable, **kw)

    def get_years_active(self):
        with self.session_ctx() as sess:
            q = sess.query(distinct(func.year(meas_AnalysisTable.analysis_timestamp)))
            q = q.order_by(meas_AnalysisTable.analysis_timestamp.desc())
            return [i[0] for i in self._query_all(q)]

    def get_recent_labnumbers(self, lpost, spectrometer=None):
        with self.session_ctx() as sess:
            q = sess.query(gen_LabTable)
            q = q.join(meas_AnalysisTable)

            if spectrometer:
                q = q.join(meas_MeasurementTable)
                q = q.join(gen_MassSpectrometerTable)
                q = q.filter(gen_MassSpectrometerTable.name == spectrometer.lower())

            q = q.filter(meas_AnalysisTable.analysis_timestamp >= lpost)
            q = q.order_by(meas_AnalysisTable.analysis_timestamp.asc())

            return self._query_all(q)

    def get_recent_samples(self, lpost, spectrometer=None):
        with self.session_ctx() as sess:
            q = sess.query(gen_SampleTable).join(gen_LabTable)
            q = q.join(meas_AnalysisTable)

            if spectrometer:
                q = q.join(meas_MeasurementTable)
                q = q.join(gen_MassSpectrometerTable)
                q = q.filter(gen_MassSpectrometerTable.name == spectrometer.lower())

            q = q.filter(meas_AnalysisTable.analysis_timestamp >= lpost)
            q = q.order_by(meas_AnalysisTable.analysis_timestamp.asc())

            return self._query_all(q)

    def get_samples(self, project=None, **kw):
        if project:
            kw = self._append_filters(gen_ProjectTable.name == project, kw)
            kw = self._append_joins(gen_ProjectTable, kw)
        return self._retrieve_items(gen_SampleTable, **kw)

    def get_users(self, **kw):
        return self._retrieve_items(gen_UserTable, **kw)

    def get_labnumbers(self, identifiers=None, low_post=None, high_post=None,
                       mass_spectrometers=None,
                       filter_non_run=False, **kw):

        if identifiers is not None:
            f = gen_LabTable.identifier.in_(identifiers)
            kw = self._append_filters(f, kw)

        if low_post or high_post:
            kw = self._append_joins(meas_AnalysisTable, kw)
            # joins=kw.get('joins',[])
            # joins.append(meas_AnalysisTable)
            # kw[joins]=joins

        if low_post:
            f = self._get_post_filter(low_post, '__ge__')
            kw = self._append_filters(f, kw)

        if high_post:
            f = self._get_post_filter(high_post, '__le__')
            kw = self._append_filters(f, kw)

        if filter_non_run or mass_spectrometers:
            kw = self._append_joins(meas_AnalysisTable, kw)

            if mass_spectrometers:
                kw = self._append_filters(gen_MassSpectrometerTable.name.in_(mass_spectrometers), kw)

            if filter_non_run:
                def func(q):
                    q = q.group_by(gen_LabTable.id)
                    q = q.having(count(meas_AnalysisTable.id) > 0)
                    return q

                kw['query_hook'] = func

        return self._retrieve_items(gen_LabTable, debug_query=True, **kw)

    def get_flux_monitors(self, **kw):
        return self._retrieve_items(flux_MonitorTable, **kw)

    def get_labnumbers_join_analysis(self, **kw):
        joins = kw['joins']

        if not joins:
            joins.append(meas_AnalysisTable)
        elif irrad_IrradiationTable in joins:
            joins.extend([j for j in [irrad_LevelTable, irrad_PositionTable, meas_AnalysisTable] if not j in joins])

        return self.get_labnumbers(
            order=gen_LabTable.identifier.desc(),
            distinct_=gen_LabTable.identifier,
            **kw)

    def get_irradiations_join_analysis(self, order_func='desc', **kw):
        # joins=kw.get('joins') or []
        # print joins
        # # joins.append(meas_AnalysisTable)
        # joins.insert(0, meas_AnalysisTable)
        # joins.reverse()
        kw['joins'] = [irrad_LevelTable, irrad_PositionTable, gen_LabTable, meas_AnalysisTable]

        return self._retrieve_items(irrad_IrradiationTable,
                                    order=getattr(irrad_IrradiationTable.name, order_func)(),
                                    distinct_=irrad_IrradiationTable.name,
                                    **kw)

    def get_irradiations(self, names=None, order_func='desc',
                         project_names=None,
                         mass_spectrometers=None, **kw):
        """
            if names is callable should take from of F(irradiationTable)
            returns list of filters
        """
        if names is not None:
            if hasattr(names, '__call__'):
                f = names(irrad_IrradiationTable)
            else:
                f = (irrad_IrradiationTable.name.in_(names),)
            kw = self._append_filters(f, kw)
            # kw['filters'] = f

        if project_names:
            # fs = kw.get('filters', [])
            # fs.append(gen_ProjectTable.name.in_(project_names))
            # kw['filters'] = fs
            kw = self._append_filters(gen_ProjectTable.name.in_(project_names), kw)
            kw = self._append_joins([irrad_LevelTable, irrad_PositionTable,
                                     gen_LabTable, gen_SampleTable, gen_ProjectTable], kw)
            # js = kw.get('joins', [])
            # js.extend()
            # kw['joins'] = js
            #        return self._retrieve_items(irrad_IrradiationTable, order=irrad_IrradiationTable.name, ** kw)

        if mass_spectrometers:
            kw = self._append_filters(gen_MassSpectrometerTable.name.in_(mass_spectrometers), kw)
            kw = self._append_joins([irrad_LevelTable, irrad_PositionTable,
                                     gen_LabTable, meas_AnalysisTable, meas_MeasurementTable,
                                     gen_MassSpectrometerTable], kw)

        return self._retrieve_items(irrad_IrradiationTable,
                                    order=getattr(irrad_IrradiationTable.name, order_func)(),
                                    debug_query=True,
                                    **kw)

    def get_irradiation_productions(self, **kw):
        return self._retrieve_items(irrad_ProductionTable, **kw)

    def get_projects(self, irradiation=None, level=None, mass_spectrometers=None, **kw):
        if irradiation or mass_spectrometers:
            with self.session_ctx() as sess:
                if irradiation:
                    q = self._simple_query(sess, gen_ProjectTable, gen_SampleTable, gen_LabTable, irrad_PositionTable)
                    q = self._irrad_level(q, irradiation, level)
                elif mass_spectrometers:
                    q = self._simple_query(sess, gen_ProjectTable, gen_SampleTable, gen_LabTable,
                                           meas_AnalysisTable, meas_MeasurementTable, gen_MassSpectrometerTable)
                    q = q.filter(gen_MassSpectrometerTable.name.in_(mass_spectrometers))
                return self._query_all(q)
        else:
            return self._retrieve_items(gen_ProjectTable, **kw)

    def get_sensitivities(self, **kw):
        return self._retrieve_items(gen_SensitivityTable, **kw)

    def get_mass_spectrometers(self, **kw):
        return self._retrieve_items(gen_MassSpectrometerTable, **kw)

    def get_extraction_devices(self, **kw):
        return self._retrieve_items(gen_ExtractionDeviceTable, **kw)

    def get_analysis_types(self, **kw):
        return self._retrieve_items(gen_AnalysisTypeTable, **kw)

    def get_spectrometer_parameters(self, value):
        return self._retrieve_item(meas_SpectrometerParametersTable, value,
                                   key='hash', )

    def get_load_holders(self, **kw):
        return self._retrieve_items(gen_LoadHolderTable, **kw)

    def get_loads(self, **kw):
        return self._retrieve_items(loading_LoadTable, **kw)

    def get_molecular_weights(self, **kw):
        return self._retrieve_items(gen_MolecularWeightTable, **kw)

    def get_molecular_weight_names(self, **kw):
        return self._retrieve_items(gen_MolecularWeightTable.name, **kw)

    def get_tags(self, **kw):
        return self._retrieve_items(proc_TagTable, **kw)

    def delete_tag(self, v):
        self._delete_item(v, name='tag')

    def delete_irradiation_position(self, p):
        with self.session_ctx():
            self._delete_item(p.labnumber)
            for fi in p.flux_histories:
                self._delete_item(fi.flux)
                self._delete_item(fi)
            self._delete_item(p)

    def delete_analysis_group(self, id):
        with self.session_ctx():
            g = self.get_analysis_group(id)
            if g:
                self._delete_item(g)

    #===============================================================================
    # deleters
    #===============================================================================
    @delete_one
    def delete_user(self, name):
        return gen_UserTable

    @delete_one
    def delete_project(self, name):
        return gen_ProjectTable

    @delete_one
    def delete_material(self, name):
        return gen_MaterialTable

    @delete_one
    def delete_sample(self, name):
        return gen_SampleTable

    @delete_one
    def delete_labnumber(self, name):
        return gen_LabTable, 'labnumber'

    #===============================================================================
    # private
    #===============================================================================
    def _get_post_filter(self, post, comp, cast=True):
        t = meas_AnalysisTable.analysis_timestamp
        if cast:
            t = sql_cast(t, Date)
        return getattr(t, comp)(post)

    def _irrad_level(self, q, irrad, level):
        q = q.join(irrad_LevelTable)
        q = q.join(irrad_IrradiationTable)
        q = q.filter(irrad_IrradiationTable.name == irrad)
        if level:
            q = q.filter(irrad_LevelTable.name == level)
        return q

    def _analysis_query(self, sess, *args, **kw):
        """
            before: join args before (true) or after(false) gen_labtable
        """
        attr = kw.get('attr', None)
        cols = kw.get('cols', None)
        before = kw.get('before', False)

        if attr and hasattr(meas_AnalysisTable, attr):
            q = sess.query(getattr(meas_AnalysisTable, attr))
        elif cols:
            q = sess.query(*cols)
        else:
            q = sess.query(meas_AnalysisTable)

        if before:
            q = q.join(*args)
            q = q.join(gen_LabTable)
        else:
            q = q.join(gen_LabTable)
            q = q.join(*args)

        return q

    def _labnumber_join(self, q, project_names, mass_spectrometers,
                        analysis_types, filter_non_run, low_post, high_post):

        if filter_non_run or low_post or high_post or analysis_types or mass_spectrometers:
            q = q.join(meas_AnalysisTable)

        if mass_spectrometers or analysis_types:
            q = q.join(meas_MeasurementTable)

        if mass_spectrometers:
            q = q.join(gen_MassSpectrometerTable)

        if analysis_types:
            if project_names:
                project_names.append('references')
            q = q.join(gen_AnalysisTypeTable)

        return q

    def _labnumber_filter(self, q, project_names, mass_spectrometers,
                          analysis_types, filter_non_run, low_post, high_post, cast_date=True):
        if low_post:
            # q = q.filter(cast(meas_AnalysisTable.analysis_timestamp, Date) >= low_post)
            q = q.filter(self._get_post_filter(low_post, '__ge__', cast=cast_date))
        if high_post:
            # q = q.filter(cast(meas_AnalysisTable.analysis_timestamp, Date) <= high_post)
            q = q.filter(self._get_post_filter(high_post, '__le__', cast=cast_date))

        if analysis_types:
            f = gen_AnalysisTypeTable.name.in_(analysis_types)
            if 'blank' in analysis_types:
                f = f | gen_AnalysisTypeTable.name.like('blank%')

            q = q.filter(f)

        if mass_spectrometers:
            q = q.filter(gen_MassSpectrometerTable.name.in_(mass_spectrometers))
        if project_names:
            q = q.filter(gen_ProjectTable.name.in_(project_names))
        if filter_non_run:
            q = q.group_by(gen_LabTable.id)
            q = q.having(count(meas_AnalysisTable.id) > 0)
        return q

    def _simple_query(self, sess, t, *args):
        if isinstance(t, tuple):
            q = sess.query(*t)
        else:
            q = sess.query(t)
        q = q.join(*args)
        return q

    def _add_sample(self, name, project, material):
        sample = gen_SampleTable(name=name)

        project = self.get_project(project)
        material = self.get_material(material)
        sample.material = material
        sample.project = project

        #if project is not None:
        #    project.samples.append(sample)
        #
        #material = self.get_material(material)
        #if material is not None:
        #    material.samples.append(sample)

        self.info('adding sample {} project={}, material={}'.format(name,
                                                                    project.name if project else 'None',
                                                                    material.name if material else 'None', ))

        self._add_item(sample)
        return sample

    def _add_history(self, name, analysis, **kw):
        name = 'proc_{}HistoryTable'.format(name)
        #mod_path = 'pychron.database.orms.isotope.proc'
        #mod = __import__(mod_path, fromlist=[name])
        #table = getattr(mod, name)
        table = self.__import_proctable(name)
        #table = globals()['proc_{}HistoryTable'.format(name)]
        analysis = self.get_analysis(analysis)
        h = table(analysis=analysis, **kw)
        self._add_item(h)
        return h

    def _add_set(self, name, key, analysis, idname=None, **kw):
        """
            name: e.g Blanks
            key:
        """

        name = 'proc_{}SetTable'.format(name)
        table = self.__import_proctable(name)
        nset = table(**kw)

        #pa = getattr(self, 'get_{}'.format(key))(value)
        analysis = self.get_analysis(analysis)
        if analysis:
            if idname is None:
                idname = key
            setattr(nset, '{}_analysis_id'.format(idname), analysis.id)

            #analysis.blanks_sets.append(nset)
            #nset.analysis
            #nset.analyses.append(analysis)

            # if value:
            #     value.sets.append(nset)
            #    if idname is None:
        #        idname = key
        #    setattr(nset, '{}_analysis_id'.format(idname), analysis.id)
        #
        #if pa:
        #    setattr(nset, '{}_id'.format(name.lower()), pa.id)

        self._add_item(nset)
        return nset

    def __import_proctable(self, name):
        mod_path = 'pychron.database.orms.isotope.proc'
        mod = __import__(mod_path, fromlist=[name])
        table = getattr(mod, name)
        return table

    def _add_series_item(self, name, key, history, **kw):
        name = 'proc_{}Table'.format(name)
        #item = globals()['proc_{}Table'.format(name)](**kw)
        table = self.__import_proctable(name)
        item = table(**kw)

        history = getattr(self, 'get_{}_history'.format(key))(history, )
        if history:
            try:
                item.history = history
                #item.history_id = history.id
            #                 getattr(history, key).append(item)
            except AttributeError, e:
                self.debug('add_series_item key={}, error={}'.format(key, e))
                setattr(history, key, item)
            self._add_item(item)

        return item

    def _get_paginated_analyses(self, q, limit=None, offset=None,
                                include_invalid=False, count_only=False):

        if not include_invalid:
            q = q.filter(meas_AnalysisTable.tag != 'invalid')

        q = q.order_by(meas_AnalysisTable.analysis_timestamp.asc())
        tc = int(q.count())
        if count_only:
            return tc

        if limit:
            q = q.limit(limit)
        if offset:

            if offset < 0:
                offset = max(0, tc + offset)

            q = q.offset(offset)

        return self._query_all(q), tc

    def _make_hash(self, txt):
        if isinstance(txt, dict):
            txt = repr(frozenset(txt.items()))

        ha = self._hash_factory(txt)
        return ha.hexdigest()

    def _hash_factory(self, text):
        return hashlib.md5(text)

    def _append_filters(self, f, kw):

        filters = kw.get('filters', [])
        if isinstance(f, (tuple, list)):
            filters.extend(f)
        else:
            filters.append(f)
        kw['filters'] = filters
        return kw

    def _append_joins(self, f, kw):
        joins = kw.get('joins', [])
        if isinstance(f, (tuple, list)):
            joins.extend(f)
        else:
            joins.append(f)
        kw['joins'] = joins
        return kw


if __name__ == '__main__':
    from pychron.core.helpers.logger_setup import logging_setup

    logging_setup('ia')
    ia = IsotopeAdapter(

        #                        name='isotopedb_dev_migrate',
        #                        name='isotopedb_FC2',
        name='isotopedb_dev',
        username='root',
        password='Argon',
        host='localhost',
        kind='mysql'
        #                        name='/Users/ross/Sandbox/exprepo/root/isotopedb.sqlite',
        #                        name=paths.isotope_db,
        #                        kind='sqlite'
    )

    if ia.connect():
        dbs = IsotopeAnalysisSelector(db=ia,
                                      #                                      style='simple'
        )
        #        repo = Repository(root=paths.isotope_dir)
        #        repo = Repository(root='/Users/ross/Sandbox/importtest')
        #        repo = ZIPRepository(root='/Users/ross/Sandbox/importtest/archive004.zip')
        #        dbs.set_data_manager(kind='local',
        #                             repository=repo,
        #                             workspace_root=paths.default_workspace_dir
        #                             )
        #    dbs._execute_query()
        #        dbs.load_recent()
        dbs.load_last(n=100)

        dbs.configure_traits()
        #    ia.add_user(project=p, name='mosuer', commit=True)
        #    p = ia.get_project('Foo3')
        #    m = ia.get_material('sanidine')
        #    ia.add_sample(name='FC-7sdh2n', project=p, material=m, commit=True)
        #===========================================================================
        # test getting
        #===========================================================================
        #    print ia.get_user('mosuer').id
        #============= EOF =============================================<|MERGE_RESOLUTION|>--- conflicted
+++ resolved
@@ -75,11 +75,9 @@
     proc_InterpretedAgeGroupHistoryTable, proc_InterpretedAgeGroupSetTable, proc_FigureLabTable, \
     proc_SensitivityHistoryTable, proc_SensitivityTable, \
     proc_AnalysisGroupTable, proc_AnalysisGroupSetTable, proc_DataReductionTagTable, proc_DataReductionTagSetTable, \
-<<<<<<< HEAD
     proc_BlanksSetValueTable, proc_ActionTable, proc_BlanksSetTable
-=======
+    proc_AnalysisGroupTable, proc_AnalysisGroupSetTable, proc_DataReductionTagTable, proc_DataReductionTagSetTable, \
     proc_BlanksSetTable
->>>>>>> 3eec3b32
 
 from pychron.pychron_constants import ALPHAS, alpha_to_int, NULL_STR
 
@@ -1697,6 +1695,31 @@
 
     def get_blank(self, value, key='id'):
         return self._retrieve_item(proc_BlanksTable, value, key=key)
+    def get_blanks_set(self, value, key='set_id'):
+        return self._retrieve_item(proc_BlanksSetTable, value, key=key)
+
+    def retrieve_blank(self, kind, ms, ed, last):
+        with self.session_ctx() as sess:
+            q = sess.query(meas_AnalysisTable)
+            q = q.join(meas_MeasurementTable, gen_AnalysisTypeTable)
+
+            if last:
+                q = q.filter(gen_AnalysisTypeTable.name == 'blank_{}'.format(kind))
+            else:
+                q = q.filter(gen_AnalysisTypeTable.name.startswith('blank'))
+
+            if ms:
+                q = q.join(gen_MassSpectrometerTable)
+                q = q.filter(gen_MassSpectrometerTable.name == ms.lower())
+            if ed and not ed in ('Extract Device', NULL_STR) and kind == 'unknown':
+                q = q.join(meas_ExtractionTable, gen_ExtractionDeviceTable)
+                q = q.filter(gen_ExtractionDeviceTable.name == ed)
+
+            q = q.order_by(meas_AnalysisTable.analysis_timestamp.desc())
+            return self._query_one(q)
+
+    def get_blank(self, value, key='id'):
+        return self._retrieve_item(proc_BlanksTable, value, key=key)
 
     def get_blanks_history(self, value):
         return self._retrieve_item(proc_BlanksHistoryTable, value)
