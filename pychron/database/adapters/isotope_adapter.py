--- conflicted
+++ resolved
@@ -14,12 +14,8 @@
 # limitations under the License.
 # ===============================================================================
 
-<<<<<<< HEAD
-# ============= enthought library imports =======================
-=======
 #============= enthought library imports =======================
 from datetime import datetime, timedelta, date
->>>>>>> 1302f9ba
 
 from traits.api import Long, HasTraits, Date as TDate, Float, Str, Int, Bool, Property, provides
 from traitsui.api import View, Item, HGroup
