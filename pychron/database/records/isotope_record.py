--- conflicted
+++ resolved
@@ -143,19 +143,11 @@
                 ir = irl.irradiation
                 self.irradiation_info = '{}{} {}'.format(ir.name, irl.name, irp.position)
 
-<<<<<<< HEAD
             try:
                 self.mass_spectrometer = dbrecord.mass_spectrometer
             except AttributeError:
                 pass
 
-            # try:
-            #     self.mass_spectrometer = dbrecord.mass_spectrometer
-            # except AttributeError:
-            #     pass
-            ext,meas=None,None
-=======
->>>>>>> f470d154
             meas = dbrecord.measurement
             if meas:
                 self.mass_spectrometer = meas.mass_spectrometer.name.lower()
