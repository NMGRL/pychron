#===============================================================================
# Copyright 2013 Jake Ross
#
# Licensed under the Apache License, Version 2.0 (the "License");
# you may not use this file except in compliance with the License.
# You may obtain a copy of the License at
#
#   http://www.apache.org/licenses/LICENSE-2.0
#
# Unless required by applicable law or agreed to in writing, software
# distributed under the License is distributed on an "AS IS" BASIS,
# WITHOUT WARRANTIES OR CONDITIONS OF ANY KIND, either express or implied.
# See the License for the specific language governing permissions and
# limitations under the License.
#===============================================================================

#============= enthought library imports =======================
from chaco.base_plot_container import BasePlotContainer
<<<<<<< HEAD
=======
from chaco.plot_label import PlotLabel
>>>>>>> fdc6942e
from numpy import isnan
from traits.api import Any, on_trait_change, \
    List, Event, Int
from traitsui.api import View, UItem
from enable.component_editor import ComponentEditor as EnableComponentEditor
#============= standard library imports ========================
from itertools import groupby
import os
#============= local library imports  ==========================
from uncertainties import nominal_value, std_dev
from pychron.core.csv.csv_parser import CSVParser
from pychron.processing.analyses.analysis_group import InterpretedAge
from pychron.processing.plotters.options.isochron import InverseIsochronOptions
from pychron.processing.plotters.options.spectrum import SpectrumOptions
from pychron.processing.tasks.analysis_edit.graph_editor import GraphEditor
from pychron.processing.tasks.figures.annotation import AnnotationTool, AnnotationOverlay
from pychron.processing.tasks.figures.interpreted_age_factory import InterpretedAgeFactory


class FigureEditor(GraphEditor):
    table_editor = Any
    component = Any
    plotter_options_manager = Any
    associated_editors = List

    tool = Any

    annotation_tool = Any
    figure_model = Any
    figure_container = Any

    tag = Event
    save_db_figure = Event
    invalid = Event

    saved_figure_id = Int
    titles = List

    update_graph_on_set_items = True

    show_caption = False
    caption_path = None
    caption_text = None

    def enable_aux_plots(self):
        po = self.plotter_options_manager.plotter_options
        for ap in po.aux_plots:
            ap.enabled = True

    def clear_aux_plot_limits(self):
        po = self.plotter_options_manager.plotter_options
        for ap in po.aux_plots:
            ap.clear_ylimits()
            ap.clear_xlimits()

    def set_items_from_file(self, p):
        if os.path.isfile(p):
            # def construct(d):
            if p.endswith('.xls'):
                self.information_dialog('Plotting Spectra from Excel file not yet implemented')
            else:
                par = CSVParser()
                par.load(p)
                self.analyses = self._get_items_from_file(par)
                self._update_analyses()
                self.dump_tool()
<<<<<<< HEAD

    def _get_items_from_file(self, parser):
        pass
=======
>>>>>>> fdc6942e

    def save_figure(self, name, project, labnumbers):
        db = self.processor.db
        with db.session_ctx():

            figure = db.add_figure(project=project, name=name)
            for li in labnumbers:
                db.add_figure_labnumber(figure, li)

            for ai in self.analyses:
                dban = db.get_analysis_uuid(ai.uuid)
                aid = ai.record_id
                if dban:
                    db.add_figure_analysis(figure, dban,
                                           status=ai.is_omitted('omit_{}'.format(self.basename)),
                                           graph=ai.graph_id,
                                           group=ai.group_id)
                    self.debug('adding analysis {} to figure'.format(aid))
                else:
                    self.debug('{} not in database'.format(aid))

            po = self.plotter_options_manager.plotter_options
            blob = po.dump_yaml()
            pref = db.add_figure_preference(figure, options=blob, kind=self.basename)
            figure.preference = pref
            return int(figure.id)

    def set_interpreted_age(self):
        ias = self.get_interpreted_ages()

        iaf = InterpretedAgeFactory(groups=ias)
        info = iaf.edit_traits()
        if info.result:
            self.add_interpreted_ages(ias)

    def add_interpreted_ages(self, ias):
        db = self.processor.db
        with db.session_ctx():
            for g in ias:
                if g.use:
                    ln = db.get_labnumber(g.identifier)
                    if not ln:
                        continue

                    self.add_interpreted_age(ln, g)

    def add_interpreted_age(self, ln, ia):
        db = self.processor.db
        with db.session_ctx():
            hist = db.add_interpreted_age_history(ln)
<<<<<<< HEAD

            a = ia.get_ma_scaled_age()

            mswd = ia.preferred_mswd

            if isnan(mswd):
                mswd = 0

            db_ia = db.add_interpreted_age(hist,
                                           age=float(nominal_value(a)),
                                           age_err=float(std_dev(a)),
                                           display_age_units=ia.age_units,
                                           age_kind=ia.preferred_age_kind,
                                           kca_kind=ia.preferred_kca_kind,
                                           kca=float(ia.preferred_kca_value),
                                           kca_err=float(ia.preferred_kca_error),
                                           mswd=float(mswd),

                                           include_j_error_in_mean=ia.include_j_error_in_mean,
                                           include_j_error_in_plateau=ia.include_j_error_in_plateau,
                                           include_j_error_in_individual_analyses=
                                           ia.include_j_error_in_individual_analyses)

            for ai in ia.all_analyses:
                plateau_step = ia.get_is_plateau_step(ai)

                ai = db.get_analysis_uuid(ai.uuid)

                db.add_interpreted_age_set(db_ia, ai,
                                           tag=ai.tag,
                                           plateau_step=plateau_step)

    def save_interpreted_ages(self):
        ias = self.get_interpreted_ages()
        self._set_preferred_age_kind(ias)

        self.add_interpreted_ages(ias)

    def _set_preferred_age_kind(self, ias):
        pass
=======

            a = ia.get_ma_scaled_age()

            mswd = ia.preferred_mswd

            if isnan(mswd):
                mswd = 0

            db_ia = db.add_interpreted_age(hist,
                                           age=float(nominal_value(a)),
                                           age_err=float(std_dev(a)),
                                           display_age_units=ia.age_units,
                                           age_kind=ia.preferred_age_kind,
                                           kca_kind=ia.preferred_kca_kind,
                                           kca=float(ia.preferred_kca_value),
                                           kca_err=float(ia.preferred_kca_error),
                                           mswd=float(mswd),

                                           include_j_error_in_mean=ia.include_j_error_in_mean,
                                           include_j_error_in_plateau=ia.include_j_error_in_plateau,
                                           include_j_error_in_individual_analyses=
                                           ia.include_j_error_in_individual_analyses)

            for ai in ia.all_analyses:
                plateau_step = ia.get_is_plateau_step(ai)

                ai = db.get_analysis_uuid(ai.uuid)

                db.add_interpreted_age_set(db_ia, ai,
                                           tag=ai.tag,
                                           plateau_step=plateau_step)

    def save_interpreted_ages(self):
        ias = self.get_interpreted_ages()
        self._set_preferred_age_kind(ias)

        self.add_interpreted_ages(ias)
>>>>>>> fdc6942e

    def get_interpreted_ages(self):
        key = lambda x: x.group_id
        unks = sorted(self.analyses, key=key)
        ias = []
        ok = 'omit_{}'.format(self.basename)
        po = self.plotter_options_manager.plotter_options
        additional = {}
        if isinstance(po, SpectrumOptions):
            ek = po.plateau_age_error_kind
            pk = 'Plateau'
            additional['include_j_error_in_plateau'] = po.include_j_error_in_plateau
        elif isinstance(po, InverseIsochronOptions):
            pk = 'Isochron'
            ek = po.error_calc_method
            additional['include_j_error_in_mean'] = True

        else:
            ek = po.error_calc_method
            pk = 'Weighted Mean'
            additional['include_j_error_in_individual_analyses'] = po.include_j_error
            additional['include_j_error_in_mean'] = po.include_j_error_in_mean

        for gid, oans in groupby(unks, key=key):
            oans = list(oans)
            ans = filter(lambda x: not x.is_omitted(ok), oans)
            ias.append(InterpretedAge(analyses=ans,
                                      all_analyses=oans,
                                      preferred_age_kind=pk,
                                      preferred_age_error_kind=ek,
                                      use=True,
                                      **additional))

        return ias

    def add_text_box(self):
        if self.annotation_tool is None:
            an = AnnotationOverlay(component=self.component)
            at = AnnotationTool(an, components=[an])
            an.tools.append(at)
            self.annotation_tool = at
            self.component.overlays.append(an)

        elif not self.annotation_tool.active:
            an = AnnotationOverlay(component=self.component)
            self.annotation_tool.components.append(an)
            self.annotation_tool.component = an
            an.tools.append(self.annotation_tool)
            self.component.overlays.append(an)

        else:
            self.annotation_tool = None

    def set_group(self, idxs, gid, **kw):
        self._set_group(idxs, gid, 'group_id', **kw)

    def set_graph_group(self, idxs, gid, **kw):

        self._set_group(idxs, gid, 'graph_id', **kw)

<<<<<<< HEAD
    def _set_group(self, idxs, gid, attr, refresh=True):
        ans = self.analyses
        for i in idxs:
            a = ans[i]
            setattr(a, attr, gid)

            # if refresh:
            #     self.rebuild()

=======
>>>>>>> fdc6942e
    def rebuild(self):
        # ans = self._gather_unknowns(refresh_data, compress_groups=compress_groups)
        ans = self.analyses
        if ans:
            po = self.plotter_options_manager.plotter_options
            #model, comp = timethis(self.get_component, args=(ans, po),
            #                       msg='get_component {}'.format(self.__class__.__name__))
            model, comp = self.get_component(ans, po)
            if comp:
                comp.invalidate_and_redraw()
                self.figure_model = model
                self.component = comp
                self.component_changed = True

    def get_component(self, ans, po):
        pass

    def _set_group(self, idxs, gid, attr, refresh=True):
        ans = self.analyses
        for i in idxs:
            a = ans[i]
            setattr(a, attr, gid)

            # if refresh:
            #     self.rebuild()

    def _set_preferred_age_kind(self, ias):
        pass

    def _get_items_from_file(self, parser):
        pass

    def _null_component(self):
        self.component = BasePlotContainer()

    def _add_caption(self, component, plotter_options, default_captext):
        if self.show_caption:
            po = plotter_options
            s = po.nsigma
            captext = ''
            if self.caption_path:
                if os.path.isfile(self.caption_path):
                    with open(self.caption_path, 'r') as fp:
                        captext = fp.read()

            elif self.caption_text:
                captext = self.caption_text

            if captext:
                captext = captext.format(nsigma=s)

            if not captext:
                captext = default_captext.format(s)

            cap = PlotLabel(text=captext,
                            overlay_position='outside bottom',
                            vjustify='top',
                            hjustify='left',
                            component=component)
            component.overlays.append(cap)
            component.padding_bottom = 40

    @on_trait_change('figure_model:panels:graph:[tag, save_db_figure, invalid]')
    def _handle_graph_event(self, name, new):
        #propograte event to task
        setattr(self, name, new)

    # @on_trait_change('figure_model:panels:graph:save_db')
    # def _handle_save_db(self, new):
    #     #propograte event to task
    #     self.save_db_figure=new

    @on_trait_change('figure_model:panels:figures:refresh_unknowns_table')
    def _handle_refresh(self, obj, name, old, new):
        self.refresh_unknowns_table = True
        #if not obj.suppress_associated:
        #print 'figure editor refresh', id(self)
        for e in self.associated_editors:
            if isinstance(e, FigureEditor):
                #e.rebuild_graph()
                if e.model:
                    for p in e.model.panels:
                        for f in p.figures:
                            f.replot()

    def traits_view(self):
        v = View(UItem('component',
                       style='custom',
                       width=650,
                       editor=EnableComponentEditor()))
        return v

    def _rebuild_graph(self):
        self.rebuild()

    def _update_analyses_hook(self):
        ans = self.analyses
        for e in self.associated_editors:
            e.set_items(ans)
            # if isinstance(e, FigureEditor):
            #     pass
            # e.unknowns = ans
            # else:
            #     e.items = ans

    def update_figure(self):
        sid = self.saved_figure_id

        db = self.processor.db
        with db.session_ctx() as sess:
            fig = db.get_figure(sid, key='id')
            if fig:
                pom = self.plotter_options_manager
                blob = pom.dump_yaml()
                fig.preference.options = blob

                for dbai in fig.analyses:
                    sess.delete(dbai)

                for ai in self.analyses:
                    dbai = db.get_analysis_uuid(ai.uuid)
                    db.add_figure_analysis(fig, dbai,
                                           status=ai.is_omitted('omit_{}'.format(self.basename)),
                                           graph=ai.graph_id,
                                           group=ai.group_id)

#============= EOF =============================================
# dbans = fig.analyses
# uuids = [ai.uuid for ai in self.analyses]

# for dbai in fig.analyses:
#     if not dbai.analysis.uuid in uuids:
#         #remove analysis
#         sess.delete(dbai)
#
# for ai in self.analyses:
#     if not next((dbai for dbai in dbans if dbai.analysis.uuid == ai.uuid), None):
#         #add analysis
#         ai = db.get_analysis_uuid(ai.uuid)
#         db.add_figure_analysis(fig, ai)
#
#     def _gather_unknowns_cached(self):
#         if self._cached_unknowns:
#             # removed items:
# #             if len(self.unknowns) < len(self._cached_unknowns):
#             # added items
# #             else:
#
#             # get analyses not loaded
#             cached_recids = [ui.record_id for ui in self._cached_unknowns]
#             nonloaded = [ui for ui in self.unknowns
#                             if not ui.record_id in cached_recids]
#             if nonloaded:
#                 nonloaded = self.processor.make_analyses(nonloaded)
#                 self.processor.load_analyses(nonloaded)
#                 self._unknowns.extend(nonloaded)
#
#             # remove analyses in _unknowns but not in unknowns
#             recids = [ui.record_id for ui in self.unknowns]
#             ans = [ui for ui in  self._unknowns
#                    if ui.record_id in recids]
# #             for i,ci in enumerate(self._cached_unknowns):
# #                 if ci in self.unknowns:
# #             ans = self._unknowns
# #             ans = [ui for ui, ci in zip(self._unknowns, self._cached_unknowns)
# #                                     if ci in self.unknowns]
#         else:
#             unks = self.unknowns
#             unks = self.processor.make_analyses(unks)
#             self.processor.load_analyses(unks)
#             ans = unks
#
# #         self._cached_unknowns = self.unknowns[:]
#         if ans:
#
#             # compress groups
#             self._compress_unknowns(ans)
#
#             self._unknowns = ans
#             return ans<|MERGE_RESOLUTION|>--- conflicted
+++ resolved
@@ -16,10 +16,7 @@
 
 #============= enthought library imports =======================
 from chaco.base_plot_container import BasePlotContainer
-<<<<<<< HEAD
-=======
 from chaco.plot_label import PlotLabel
->>>>>>> fdc6942e
 from numpy import isnan
 from traits.api import Any, on_trait_change, \
     List, Event, Int
@@ -86,12 +83,6 @@
                 self.analyses = self._get_items_from_file(par)
                 self._update_analyses()
                 self.dump_tool()
-<<<<<<< HEAD
-
-    def _get_items_from_file(self, parser):
-        pass
-=======
->>>>>>> fdc6942e
 
     def save_figure(self, name, project, labnumbers):
         db = self.processor.db
@@ -142,7 +133,6 @@
         db = self.processor.db
         with db.session_ctx():
             hist = db.add_interpreted_age_history(ln)
-<<<<<<< HEAD
 
             a = ia.get_ma_scaled_age()
 
@@ -180,48 +170,6 @@
         self._set_preferred_age_kind(ias)
 
         self.add_interpreted_ages(ias)
-
-    def _set_preferred_age_kind(self, ias):
-        pass
-=======
-
-            a = ia.get_ma_scaled_age()
-
-            mswd = ia.preferred_mswd
-
-            if isnan(mswd):
-                mswd = 0
-
-            db_ia = db.add_interpreted_age(hist,
-                                           age=float(nominal_value(a)),
-                                           age_err=float(std_dev(a)),
-                                           display_age_units=ia.age_units,
-                                           age_kind=ia.preferred_age_kind,
-                                           kca_kind=ia.preferred_kca_kind,
-                                           kca=float(ia.preferred_kca_value),
-                                           kca_err=float(ia.preferred_kca_error),
-                                           mswd=float(mswd),
-
-                                           include_j_error_in_mean=ia.include_j_error_in_mean,
-                                           include_j_error_in_plateau=ia.include_j_error_in_plateau,
-                                           include_j_error_in_individual_analyses=
-                                           ia.include_j_error_in_individual_analyses)
-
-            for ai in ia.all_analyses:
-                plateau_step = ia.get_is_plateau_step(ai)
-
-                ai = db.get_analysis_uuid(ai.uuid)
-
-                db.add_interpreted_age_set(db_ia, ai,
-                                           tag=ai.tag,
-                                           plateau_step=plateau_step)
-
-    def save_interpreted_ages(self):
-        ias = self.get_interpreted_ages()
-        self._set_preferred_age_kind(ias)
-
-        self.add_interpreted_ages(ias)
->>>>>>> fdc6942e
 
     def get_interpreted_ages(self):
         key = lambda x: x.group_id
@@ -282,18 +230,6 @@
 
         self._set_group(idxs, gid, 'graph_id', **kw)
 
-<<<<<<< HEAD
-    def _set_group(self, idxs, gid, attr, refresh=True):
-        ans = self.analyses
-        for i in idxs:
-            a = ans[i]
-            setattr(a, attr, gid)
-
-            # if refresh:
-            #     self.rebuild()
-
-=======
->>>>>>> fdc6942e
     def rebuild(self):
         # ans = self._gather_unknowns(refresh_data, compress_groups=compress_groups)
         ans = self.analyses
