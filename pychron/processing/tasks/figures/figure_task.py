#===============================================================================
# Copyright 2013 Jake Ross
#
# Licensed under the Apache License, Version 2.0 (the "License");
# you may not use this file except in compliance with the License.
# You may obtain a copy of the License at
#
#   http://www.apache.org/licenses/LICENSE-2.0
#
# Unless required by applicable law or agreed to in writing, software
# distributed under the License is distributed on an "AS IS" BASIS,
# WITHOUT WARRANTIES OR CONDITIONS OF ANY KIND, either express or implied.
# See the License for the specific language governing permissions and
# limitations under the License.
#===============================================================================

#============= enthought library imports =======================
from itertools import groupby
import os

from traits.api import on_trait_change, Instance, List, Event, Any, Enum, Button
from pyface.tasks.task_layout import TaskLayout, PaneItem, Tabbed, \
    HSplitter
from pyface.tasks.action.schema import SToolBar




<<<<<<< HEAD
=======


>>>>>>> fdc6942e
#============= standard library imports ========================
#============= local library imports  ==========================
from pychron.paths import paths
from pychron.processing.k3739_edit import K3739EditModel, K3739EditView
from pychron.processing.plotters.xy.xy_scatter import XYScatterEditor
from pychron.processing.tasks.actions.edit_actions import TagAction
from pychron.processing.tasks.actions.processing_actions import SetInterpretedAgeTBAction, BrowseInterpretedAgeTBAction, \
    GroupSelectedAction, GroupbyAliquotAction, GroupbyLabnumberAction, ClearGroupAction, GroupbySampleAction
from pychron.processing.tasks.analysis_edit.analysis_edit_task import AnalysisEditTask
from pychron.processing.tasks.analysis_edit.tags import Tag
from pychron.processing.tasks.figures.db_figure import DBFigure
from pychron.processing.tasks.figures.panes import PlotterOptionsPane, \
    FigureSelectorPane
from pychron.processing.tasks.figures.actions import SaveFigureAction, \
    NewIdeogramAction, NewSpectrumAction, \
    SavePDFFigureAction, SaveAsFigureAction, RefreshActiveEditorAction

import weakref

from .editors.spectrum_editor import SpectrumEditor
from .editors.isochron_editor import InverseIsochronEditor
from .editors.ideogram_editor import IdeogramEditor
from pychron.processing.tasks.figures.figure_editor import FigureEditor
from pychron.processing.tasks.figures.save_figure_dialog import SaveFigureDialog
from pychron.processing.tasks.recall.actions import AddIsoEvoAction
from pychron.processing.tasks.recall.recall_editor import RecallEditor
from pychron.processing.utils.grouping import group_analyses_by_key

#@todo: add layout editing.
#@todo: add vertical stack. link x-axes



class FigureTask(AnalysisEditTask):
    name = 'Figure'
    id = 'pychron.processing.figures'
    plotter_options_pane = Instance(PlotterOptionsPane)
    tool_bars = [
        SToolBar(RefreshActiveEditorAction(),
                 AddIsoEvoAction(),
                 TagAction()),
        SToolBar(
            SavePDFFigureAction(),
            SaveFigureAction(),
            SaveAsFigureAction(),
            name='Figure'),
        SToolBar(NewIdeogramAction(),
                 NewSpectrumAction(), ),
        SToolBar(SetInterpretedAgeTBAction(),
                 BrowseInterpretedAgeTBAction()),
        SToolBar(GroupSelectedAction(name='Selected'),
                 GroupbyAliquotAction(name='by Aliquot'),
                 GroupbyLabnumberAction(name='by Labnumber'),
                 GroupbySampleAction(name='by Sample'),
                 ClearGroupAction(name='Clear'))]

    auto_select_analysis = False

    figures_help = 'Double-click to open'
    figure_kind = Enum('All', 'Ideogram', 'Spectrum', 'Inv Iso')
    delete_figure_button = Button

    figures = List
    ofigures = List

    selected_figures = Any
    dclicked_figure = Event
    #
    # ===============================================================================
    # task protocol
    #===============================================================================
    def prepare_destroy(self):
        for ed in self.editor_area.editors:
            if isinstance(ed, FigureEditor):
                pom = ed.plotter_options_manager
                pom.close()
        super(FigureTask, self).prepare_destroy()

    def create_dock_panes(self):
        panes = super(FigureTask, self).create_dock_panes()
        self.plotter_options_pane = PlotterOptionsPane()
        self.figure_selector_pane = FigureSelectorPane(model=self)

        return panes + [self.plotter_options_pane,
                        self.figure_selector_pane]

    #===============================================================================
    # graph grouping
    #===============================================================================
    def graph_group_selected(self):
        if self.unknowns_pane.selected:
            idxs = self._get_selected_indices()
            # all_idxs = range(len(self.unknowns_pane.items))
            # selection = list(set(all_idxs) - set(idxs))

            self.clear_grouping(refresh=False, selection=idxs)
            self.active_editor.set_graph_group(
                idxs,
                self._get_unique_graph_id())

            self.active_editor.compress_analyses()
            self.active_editor.rebuild()

    def graph_group_by_sample(self):

        ans = self.active_editor.analyses
        for i, (si, gi) in enumerate(groupby(ans, key=lambda x: x.sample)):
            idxs = [ans.index(ai) for ai in gi]
            self.active_editor.set_graph_group(idxs, i)
        # self._get_unique_graph_id()
        # self.active_editor.compress_analyses()
        self.active_editor.rebuild()

    #===============================================================================
    # grouping
    #===============================================================================

    def group_by_aliquot(self):
        key = lambda x: x.aliquot
        self._group_by(key)

    def group_by_labnumber(self):
        key = lambda x: x.labnumber

        self._group_by(key)

    def group_selected(self):
        if self.unknowns_pane.selected:
            self.active_editor.set_group(
                self._get_selected_indices(),
                self._get_unique_group_id())
            self.refresh_active_editor()

    def clear_grouping(self, refresh=True, selection=None):
        """
            if selected then set selected group_id to 0
            else set all to 0
        """
        if self.active_editor:
            if selection is None:
                sel = self.unknowns_pane.selected
                if sel:
                    idx = self._get_selected_indices()
                else:
                    idx = range(len(self.unknowns_pane.items))
            else:
                idx = selection

            self.active_editor.set_group(idx, 0)
            if refresh:
                self.unknowns_pane.refresh_needed = True

    #===============================================================================
    # figures
    #===============================================================================
    def new_ideogram(self, ans=None, klass=None, tklass=None,
                     name='Ideo', set_ans=True,
                     add_table=True, add_iso=True):

        if klass is None:
            klass = IdeogramEditor

        if tklass is None:
            from pychron.processing.tasks.tables.editors.fusion.fusion_table_editor import \
                FusionTableEditor as tklass
            #            from pychron.processing.tasks.tables.editors.fusion_table_editor \
        #                import FusionTableEditor as tklass

        return self._new_figure(ans, name, klass, tklass,
                                set_ans=set_ans,
                                add_iso=add_iso,
                                add_table=add_table)

    def new_spectrum(self, ans=None, klass=None,
                     tklass=None,
                     name='Spec',
                     add_table=True, add_iso=True):
        if klass is None:
            klass = SpectrumEditor

        if tklass is None:
            from pychron.processing.tasks.tables.editors.step_heat.step_heat_table_editor import \
                StepHeatTableEditor as tklass

        return self._new_figure(ans, name, klass, tklass,
                                add_iso=add_iso,
                                add_table=add_table)

    def new_inverse_isochron(self, ans=None, name='Inv. Iso.',
                             klass=None, tklass=None, plotter_kw=None):
        if klass is None:
            klass = InverseIsochronEditor

        if tklass is None:
            from pychron.processing.tasks.tables.editors.fusion.fusion_table_editor import \
                FusionTableEditor as tklass

        feditor = self._new_figure(ans, name, klass, tklass,
                                   add_iso=False)

    def new_series(self, ans=None, name='Series',
                   klass=None, tklass=None,
                   add_iso=False,
                   add_table=False):
        if klass is None:
            from pychron.processing.tasks.figures.editors.series_editor import SeriesEditor

            klass = SeriesEditor

        if tklass is None:
            from pychron.processing.tasks.tables.editors.fusion.fusion_table_editor import \
                FusionTableEditor as tklass

        return self._new_figure(ans, name, klass, tklass,
                                add_iso=add_iso,
                                add_table=add_table)

    def new_xy_scatter(self, ans=None, name='XYScatter',
                       klass=None, tklass=None,
                       add_iso=False,
                       add_table=False):
        if klass is None:
            klass = XYScatterEditor
        return self._new_figure(ans, name, klass, tklass,
                                add_iso=add_iso,
                                add_table=add_table)

    def new_ideogram_from_file(self):
        p = '/Users/ross/Programming/git/dissertation/data/minnabluff/interpreted_ages/gee_sample_ages7.txt'
<<<<<<< HEAD
=======
        p = '/Users/ross/Programming/git/dissertation/data/minnabluff/dryvalleys_comp.txt'
>>>>>>> fdc6942e
        if not os.path.isfile(p):
            self.open_file_dialog(default_directory=paths.data_dir)

        self.new_ideogram(add_iso=False, add_table=False)
        self.active_editor.set_items_from_file(p)
        self.active_editor.rebuild()

    def new_spectrum_from_file(self):
        p = '/Users/ross/Sandbox/spectrum_file.txt'
        if not os.path.isfile(p):
            self.open_file_dialog(default_directory=paths.data_dir)

        self.new_spectrum(add_iso=False, add_table=False)
        self.active_editor.set_items_from_file(p)
        self.active_editor.rebuild()

    #===============================================================================
    # actions
    #===============================================================================
    def modify_k3739(self):
        if self.has_active_editor():
            ans = self.unknowns_pane.selected
            if not ans:
                self.information_dialog('Please select a set of analyses from the Unknowns.')
            else:
                m = K3739EditModel(analyses=ans)
                v = K3739EditView(model=m)
                info = v.edit_traits()
                if info.result:
                    self.active_editor.clear_aux_plot_limits()
                    self.active_editor.rebuild()


    def refresh_active_editor(self):
        if self.has_active_editor():
            self.active_editor.rebuild()

    def save_figure(self):
        if not self.has_active_editor():
            return

        if self.active_editor:
            if not isinstance(self.active_editor, RecallEditor):
                sid = self.active_editor.saved_figure_id
                if sid >= 0:
                    self._save_figure()
                else:
                    self._save_as_figure()
            else:
                self.warning_dialog('You are trying to save a figure from a Recall Editor. '
                                    'Select a Figure Editor instead.')

    def save_as_figure(self):
        self._save_as_figure()

    def set_interpreted_age(self):
        if self.active_editor:
            if not isinstance(self.active_editor, RecallEditor):
                self.active_editor.set_interpreted_age()
            else:
                self.warning_dialog('You are trying to set an interpreted age from Recall Editor. '
                                    'Select a Figure Editor instead')

    def browse_interpreted_age(self):
        app = self.application
        app.open_task('pychron.processing.interpreted_age')

    def add_text_box(self):
        ac = self.active_editor
        if ac and ac.component and hasattr(ac, 'add_text_box'):

            self.active_editor.add_text_box()

            at = self.active_editor.annotation_tool
            if at:
                at.on_trait_change(self.plot_editor_pane.set_annotation_component,
                                   'component')

                self.plot_editor_pane.set_annotation_tool(at)

    def tb_new_ideogram(self):
        self.new_ideogram()

        # if isinstance(self.active_editor, IdeogramEditor) and \
        #         not self.unknowns_pane.items:
        #     self.append_ideogram()
        # else:
        #     self.new_ideogram()

    def tb_new_spectrum(self):
        self.new_spectrum()
        # if isinstance(self.active_editor, SpectrumEditor) and \
        #         not self.unknowns_pane.items:
        #     self.append_spectrum()
        # else:
        #     self.new_spectrum()

    def tb_new_xy_scatter(self):
        self.new_xy_scatter()

    #===============================================================================
    #
    #===============================================================================


    #===============================================================================
    # private
    #===============================================================================
    def _new_figure(self, ans, name, klass, tklass=None,
                    add_table=True,
                    add_iso=True,
                    set_ans=True):
        # new figure editor
        editor = klass(
            name=name,
            processor=self.manager)

        if ans is None:
            ans = self.unknowns_pane.items

        if ans:
            editor.analyses = ans
            editor.set_name()
            editor.rebuild()
            # if set_ans:
            #     self.unknowns_pane.items = ans

        self._open_editor(editor)

        add_associated = False
        if not add_associated:
            self.debug('Not adding associated editors')
        else:
            if tklass and add_table:
                # open table
                teditor = self._new_table(ans, name, tklass)
                if teditor:
                    editor.associated_editors.append(weakref.ref(teditor)())

            if add_iso:
                # open associated isochron
                ieditor = self._new_associated_isochron(ans, name)
                if ieditor:
                    editor.associated_editors.append(weakref.ref(ieditor)())
                    ieditor.parent_editor = editor

        # activate figure editor
        self.editor_area.activate_editor(editor)
        return editor

    def _group_by(self, key):

        editor = self.active_editor
        if editor:
            items = self.unknowns_pane.items
            group_analyses_by_key(editor, items, key)
            self.unknowns_pane.refresh_needed = True
            editor.rebuild()

    def _add_editor(self, editor, ans):
        ed = None
        if ans:
            if isinstance(editor, FigureEditor):
                editor.unknowns = ans
            else:
                editor.items = ans

            ed = next((e for e in self.editor_area.editors
                       if e.name == editor.name), None)

        if not ed:
            self.editor_area.add_editor(editor)
        else:
            editor = None

        return editor

    def _add_unknowns_hook(self, *args, **kw):
        if self.active_editor:
            if hasattr(self.active_editor, 'auto_group'):
                if self.active_editor.auto_group:
                    self.group_by_labnumber()
                    for ai in self.active_editor.associated_editors:
                        if isinstance(ai, FigureEditor):
                            ai.rebuild_graph()

    def _get_unique_group_id(self):
        gids = {i.group_id for i in self.unknowns_pane.items}
        return max(gids) + 1

    def _get_unique_graph_id(self):
        gids = {i.graph_id for i in self.unknowns_pane.items}
        return max(gids) + 1

    def _get_selected_indices(self):
        items = self.unknowns_pane.items
        return [items.index(si) for si in self.unknowns_pane.selected]

    def _new_associated_isochron(self, ans, name):
        name = '{}-isochron'.format(name)
        editor = InverseIsochronEditor(name=name,
                                       processor=self.manager)
        return self._add_editor(editor, ans)

    def _new_table(self, ans, name, klass):
        name = '{}-table'.format(name)
        editor = klass(name=name)
        return self._add_editor(editor, ans)

    def _load_project_figures(self, new):
        if new:
            db = self.manager.db
            with db.session_ctx():
                proj = [p.name for p in new]
                figs = db.get_project_figures(proj)
                self.ofigures = [self._dbfigure_factory(f) for f in figs]
                self.figures = self.ofigures
                self._figure_kind_changed()

    def _load_sample_figures(self, new):
        if new:
            db = self.manager.db
            with db.session_ctx():
                lns = [p.labnumber for p in new]
                figs = db.get_labnumber_figures(lns)
                figs = [self._dbfigure_factory(f) for f in figs]
                figs = [f for f in figs if f]
                self.ofigures = figs
                self.figures = self.ofigures
                self._figure_kind_changed()

    def _dbfigure_factory(self, f):
        if f.preference:
            dbf = DBFigure(name=f.name or '',
                           project=f.project.name,
                           identifiers=[s.labnumber.identifier for s in f.labnumbers],
                           samples=list(set([s.labnumber.sample.name for s in f.labnumbers])),
                           kind=f.preference.kind,
                           id=f.id)
            return dbf

    def _get_sample_obj(self, s):
        return next((sr for sr in self.samples if sr.labnumber == s), None)

    def _get_project_obj(self, p):
        return next((sr for sr in self.projects if sr.name == p), None)

    def _save_figure(self):
        """

            update preferences
            update analyses
        """
        if self.active_editor:
            self.active_editor.update_figure()
            self.db_save_info()

            # db=self.manager.db
            # with db.session_ctx() as sess:
            #     fig=db.get_figure(sid, key='id')
            #     print sid, fig
            #
            #     pom=self.active_editor.plotter_options_manager
            #     blob = pom.dump_yaml()
            #     fig.preference.options=blob
            #
            #     dbans=fig.analyses
            #     uuids=[ai.uuid for ai in self.active_editor.analyses]
            #
            #     for dbai in fig.analyses:
            #         if not dbai.analysis.uuid in uuids:
            #             #remove analysis
            #             sess.delete(dbai)
            #
            #     for ai in self.active_editor.analyses:
            #         if not next((dbai for dbai in dbans if dbai.analysis.uuid==ai.uuid), None):
            #             #add analysis
            #             ai=db.get_analysis_uuid(ai.uuid)
            #             db.add_figure_analysis(fig, ai)

    def _save_as_figure(self):
        """
            add a new figure to the database
        """
        db = self.manager.db
        if not isinstance(self.active_editor, FigureEditor):
            return

        with db.session_ctx():
            #use dialog to ask user for figure name and associated project
            dlg = SaveFigureDialog(projects=self.projects,
                                   samples=self.samples)

            # if self.selected_projects:
            #     dlg.selected_project = self.selected_projects[0]
            #
            projects = list(set([ai.project for ai in self.active_editor.analyses]))
            if projects:
                proj = self._get_project_obj(projects[0])
                if proj:
                    dlg.selected_project = proj

            identifiers = list(set([ai.labnumber for ai in self.active_editor.analyses]))
            # print samples
            ss = [self._get_sample_obj(si) for si in identifiers]
            # # print ss
            ss = filter(lambda x: not x is None, ss)
            # # print ss
            dlg.selected_samples = ss

            while 1:
                info = dlg.edit_traits(kind='livemodal')
                if not info.result:
                    return
                if dlg.name:
                    break
                else:
                    if not self.confirmation_dialog('Need to set the name of a "figure" to save. Continue?'):
                        return

            project = None
            if dlg.selected_project:
                project = dlg.selected_project.name

            identifiers = [si.labnumber for si in dlg.selected_samples]
            fid = self.active_editor.save_figure(dlg.name, project, identifiers)
            self._load_sample_figures(dlg.selected_samples)

            idx = next((i for i, o in enumerate(self.ofigures) if o.id == fid), None)

            if idx is not None:
                self.active_editor.saved_figure_id = idx

    def _delete_figures(self, figs):
        db = self.manager.db
        with db.session_ctx() as sess:
            for fi in figs:
                dbfig = db.get_figure(fi.id, key='id')

                sess.delete(dbfig.preference)
                for si in dbfig.labnumbers:
                    sess.delete(si)

                for ai in dbfig.analyses:
                    sess.delete(ai)

                sess.delete(dbfig)

    #===============================================================================
    # handlers
    #===============================================================================
    def _selected_projects_changed(self, new):
        # self._load_project_figures(new)
        super(FigureTask, self)._selected_projects_changed(new)

    def _selected_samples_changed(self, new):
        self._load_sample_figures(new)
        super(FigureTask, self)._selected_samples_changed(new)

    def _delete_figure_button_fired(self):
        if self.selected_figures:

            if self.confirmation_dialog('Are you sure you want to delete the selected figures?'):
                self._delete_figures(self.selected_figures)
                if self.selected_samples:
                    self._load_sample_figures(self.selected_samples)
                else:
                    self._load_project_figures(self.selected_projects)

    def _figure_kind_changed(self):
        self.selected_figures = []
        if self.figure_kind:
            if self.figure_kind == 'All':
                self.figures = self.ofigures
            else:
                kind = self.figure_kind[:4].lower()
                self.figures = filter(lambda x: x.kind == kind, self.ofigures)

    def _dclicked_sample_changed(self, new):
        if not self.has_active_editor():
            return

        if isinstance(self.active_editor, FigureEditor):
            self.active_editor.saved_figure_id = -1
            self.active_editor.clear_aux_plot_limits()
            self.active_editor.enable_aux_plots()

        super(FigureTask, self)._dclicked_sample_changed()

    def _dclicked_figure_changed(self, new):
        if not new:
            return

        sf = self.selected_figures
        if sf:  #and isinstance(self.active_editor, FigureEditor):
            db = self.manager.db
            with db.session_ctx():
                sf = sf[0]
                db_fig = db.get_figure(sf.id, key='id')

                blob = db_fig.preference.options

                kind = db_fig.preference.kind
                open_editor_needed = True
                if self.active_editor:
                    open_editor_needed = self.active_editor.basename != kind

                if open_editor_needed:
                    #open new editor of this kind
                    if kind == 'spec':
                        if self.active_editor:
                            self.active_editor.close()
                        self.new_spectrum()
                    elif kind == 'ideo':
                        if self.active_editor:
                            self.active_editor.close()
                        self.new_ideogram()

                if self.active_editor:
                    self.active_editor.enable_aux_plots()
                    self.active_editor.saved_figure_id = int(sf.id)
                    self.active_editor.plotter_options_manager.deinitialize()
                    self.active_editor.set_items([a.analysis for a in db_fig.analyses])
                    for ai, dbai in zip(self.active_editor.analyses, db_fig.analyses):
                        ai.group_id = int(dbai.group or 0)
                        ai.graph_id = int(dbai.graph or 0)

                    self.active_editor.plotter_options_manager.load_yaml(blob)
                    self.active_editor.rebuild()

    @on_trait_change('plotter_options_pane:pom:plotter_options:[+, refresh_plot_needed, aux_plots:+]')
    def _options_update(self, obj, name, old, new):
        if name == 'initialized' or not obj.initialized:
            return

        # print obj, name
        if self.has_active_editor():
            if name == 'refresh_plot_needed':
                # if self.plotter_options_pane.pom.plotter_options.auto_refresh or name == 'refresh_plot_needed':
                print 'plotter options rebuild'
                self.active_editor.rebuild()
                self.active_editor.dump_tool()

    def _active_editor_changed(self, new):
        if self.active_editor:
            if isinstance(self.active_editor, (FigureEditor, XYScatterEditor)):
                self.plotter_options_pane.pom = self.active_editor.plotter_options_manager

        super(FigureTask, self)._active_editor_changed(new)

    @on_trait_change('active_editor:refresh_unknowns_table')
    def _ac_refresh_table(self):
        if self.unknowns_pane:
            self.unknowns_pane.refresh_needed = True

    @on_trait_change('active_editor:tag')
    def _handle_graph_tag(self):
        self.set_tag()

    @on_trait_change('active_editor:save_db_figure')
    def _handle_save_db_figure(self):
        self._save_as_figure()

    @on_trait_change('active_editor:invalid')
    def _handle_invalid(self):
        self.set_tag(Tag(name='invalid'))

    #===========================================================================
    # browser protocol
    #===========================================================================

    #===============================================================================
    # defaults
    #===============================================================================
    def _default_layout_default(self):
        return TaskLayout(
            id='pychron.processing',
            left=HSplitter(
                PaneItem('pychron.browser'),
                Tabbed(
                    PaneItem('pychron.processing.figures.saved_figures'),
                    PaneItem('pychron.processing.unknowns'),
                    PaneItem('pychron.processing.figures.plotter_options'),
                    PaneItem('pychron.plot_editor'))))
        #============= EOF =============================================
        #@classmethod
        # def group_by(cls, editor, items, key):
        #     ids = []
        #     for it in items:
        #         v = key(it)
        #         if not v in ids:
        #             ids.append(v)
        #
        #     sitems = sorted(items, key=key)
        #     for k, analyses in groupby(sitems, key=key):
        #         gid = ids.index(k)
        #         idxs = [items.index(ai) for ai in analyses]
        #         editor.set_group(idxs, gid, refresh=False)
        # def _append_figure(self, klass):
        #     """
        #         if selected_samples append all analyses
        #         else append selected analyses
        #
        #     """
        #     return
        #
        #     if isinstance(self.active_editor, klass):
        #         sa = self.analysis_table.selected
        #         if sa:
        #             ts = self.manager.make_analyses(sa)
        #         else:
        #             ts = [ai for si in self.selected_sample
        #                   for ai in self._get_sample_analyses(si)]
        #
        #         ans = self.manager.make_analyses(ts)
        #         if ans:
        #             pans = self.active_editor.analyses
        #             uuids = [p.uuid for p in pans]
        #             fans = [ai for ai in ans if ai.uuid not in uuids]
        #
        #             pans.extend(fans)
        #             self.active_editor.trait_set(unknowns=pans)
        #
        #         gid = 0
        #         for _, gans in groupby(self.active_editor.unknowns, key=lambda x: x.sample):
        #             for ai in gans:
        #                 ai.group_id = gid
        #             gid += 1
        #
        #         self.active_editor.rebuild(compress_groups=False)<|MERGE_RESOLUTION|>--- conflicted
+++ resolved
@@ -26,11 +26,8 @@
 
 
 
-<<<<<<< HEAD
-=======
-
-
->>>>>>> fdc6942e
+
+
 #============= standard library imports ========================
 #============= local library imports  ==========================
 from pychron.paths import paths
@@ -260,10 +257,7 @@
 
     def new_ideogram_from_file(self):
         p = '/Users/ross/Programming/git/dissertation/data/minnabluff/interpreted_ages/gee_sample_ages7.txt'
-<<<<<<< HEAD
-=======
         p = '/Users/ross/Programming/git/dissertation/data/minnabluff/dryvalleys_comp.txt'
->>>>>>> fdc6942e
         if not os.path.isfile(p):
             self.open_file_dialog(default_directory=paths.data_dir)
 
