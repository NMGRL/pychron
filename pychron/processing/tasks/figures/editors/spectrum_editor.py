--- conflicted
+++ resolved
@@ -15,13 +15,7 @@
 #===============================================================================
 
 #============= enthought library imports =======================
-<<<<<<< HEAD
-import os
 
-from chaco.plot_label import PlotLabel
-=======
-
->>>>>>> fdc6942e
 from traits.api import Instance
 
 #============= standard library imports ========================
@@ -56,43 +50,12 @@
         iv = FigureContainer(model=model)
         component = iv.component
 
-<<<<<<< HEAD
-        if self.show_caption:
-            po = plotter_options
-            s = po.nsigma
-            captext = ''
-            if self.caption_path:
-                if os.path.isfile(self.caption_path):
-                    with open(self.caption_path, 'r') as fp:
-                        captext = fp.read()
-
-            elif self.caption_text:
-                captext = self.caption_text
-
-            if captext:
-                if '{nsigma:}' in captext:
-                    captext = captext.format(nsigma=s)
-
-            if not captext:
-                captext = u'Plateau age calculated as weighted mean of plateau steps. ' \
-                          u'Integrated age calculated as isotopic recombination of all steps.\n' \
-                          u'Plateau and Integrated Age uncertainties \u00b1{}\u03c3.' \
-                          u'GMC=Groundmass Concentrate, Kaer=Kaersutite, Plag=Plagioclase'.format(s)
-            cap = PlotLabel(text=captext,
-                            overlay_position='outside bottom',
-                            vjustify='top',
-                            hjustify='left',
-                            component=component)
-            component.overlays.append(cap)
-            component.padding_bottom = 40
-=======
         c = u'Plateau age calculated as weighted mean of plateau steps. ' \
             u'Integrated age calculated as isotopic recombination of all steps.\n' \
             u'Plateau and Integrated Age uncertainties \u00b1{}\u03c3.' \
             u'GMC=Groundmass Concentrate, Kaer=Kaersutite, Plag=Plagioclase'
 
         self._add_caption(component, plotter_options, default_captext=c)
->>>>>>> fdc6942e
 
         return model, component
 
