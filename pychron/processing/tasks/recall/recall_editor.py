#===============================================================================
# Copyright 2013 Jake Ross
#
# Licensed under the Apache License, Version 2.0 (the "License");
# you may not use this file except in compliance with the License.
# You may obtain a copy of the License at
#
#   http://www.apache.org/licenses/LICENSE-2.0
#
# Unless required by applicable law or agreed to in writing, software
# distributed under the License is distributed on an "AS IS" BASIS,
# WITHOUT WARRANTIES OR CONDITIONS OF ANY KIND, either express or implied.
# See the License for the specific language governing permissions and
# limitations under the License.
#===============================================================================

#============= enthought library imports =======================
from traits.api import Property, Instance, Any, on_trait_change
from traitsui.api import View, UItem, InstanceEditor
#============= standard library imports ========================
#============= local library imports  ==========================
from pychron.envisage.tasks.base_editor import BaseTraitsEditor
<<<<<<< HEAD
from pychron.processing.analyses.changes import AnalysisRecord
=======
from pychron.graph.stacked_regression_graph import StackedRegressionGraph
>>>>>>> fe11f4d5


class RecallEditor(BaseTraitsEditor):
    model = Any
    analysis_view = Instance('pychron.processing.analyses.analysis_view.AnalysisView')
    manager = Any

    name = Property(depends_on='analysis_view.analysis_id')
    basename = Property(depends_on='analysis_view.analysis_id')
    instance_id = 0


    @on_trait_change('analysis_view:history_view:load_ages_needed')
    def handle_load_ages(self, obj):
        left, right = obj

        oid=self.model.selected_blanks_id

        self.manager.apply_blank_history(self.model, left.id)
        left.age=self.model.uage.nominal_value

        self.manager.apply_blank_history(self.model, right.id)
        right.age=self.model.uage.nominal_value

        self.manager.apply_blank_history(self.model, oid)

        # meas_analysis=db.get_analysis_uuid(self.model.uuid)
        # orig = meas_analysis.selected_histories.selected_blanks_id
        # meas_analysis.selected_histories.selected_blanks_id = orig
        # self.model.sync_blanks(meas_analysis)


    @on_trait_change('analysis_view:history_view:blank_selected_:selected')
    def handle_load_analyses(self, obj):
        db=self.manager.db
        with db.session_ctx():
            dbblank = db.get_blank(obj.id)
            obj.analyses = [AnalysisRecord(id=ai.analysis.id,
                            record_id=ai.analysis.record_id) for ai in dbblank.analysis_set]

    @on_trait_change('analysis_view:history_view:apply_blank_change_needed')
    def handle_apply_blank_change(self, obj):

        apply_to_session, obj = obj
        if apply_to_session:
            self.manager.apply_session_blank_history(self.model, obj.id)
        else:
            self.manager.apply_blank_history(self.model,
                                             obj.id)
    @on_trait_change('analysis_view:main_view:show_iso_evo_needed')
    def handle_show_iso_evo(self, obj):
        from pychron.graph.regression_graph import RegressionGraph
        self.manager.load_raw_data(self.model)

        g=StackedRegressionGraph()
        for ni in obj[::-1]:
            iso = next((i for i in self.model.isotopes.itervalues() if i.name==ni.name),None)
            g.new_plot(padding=[60,10,10,40])
            g.new_series(iso.xs, iso.ys,
                         fit=iso.fit,
                         filter_outliers_dict=iso.filter_outliers_dict)
            g.set_x_limits(min_=0, max_=iso.xs[-1]*1.1)
            g.set_x_title('Time (s)')
            g.set_y_title(iso.name)

        g.refresh()
        g.window_title='{} {}'.format(self.name, ','.join([i.name for i in obj]))
        self.manager.application.open_view(g)

    def set_items(self, items):
        self.model = items[0]
        self.analysis_view = self.model.analysis_view

    def traits_view(self):
        v = View(UItem('analysis_view',
                       style='custom',
                       editor=InstanceEditor()))
        return v

    def _get_name(self):
        #if self.model and self.model.analysis_view:
        if self.analysis_view:
            r = self.analysis_view.analysis_id
            if self.instance_id:
                r='{} #{}'.format(r,self.instance_id+1)
            return r
        else:
            return 'None'

    def _get_basename(self):
        if self.analysis_view:
            return self.analysis_view.analysis_id
        else:
            return 'None'

#============= EOF =============================================<|MERGE_RESOLUTION|>--- conflicted
+++ resolved
@@ -20,11 +20,6 @@
 #============= standard library imports ========================
 #============= local library imports  ==========================
 from pychron.envisage.tasks.base_editor import BaseTraitsEditor
-<<<<<<< HEAD
-from pychron.processing.analyses.changes import AnalysisRecord
-=======
-from pychron.graph.stacked_regression_graph import StackedRegressionGraph
->>>>>>> fe11f4d5
 
 
 class RecallEditor(BaseTraitsEditor):
@@ -76,7 +71,7 @@
                                              obj.id)
     @on_trait_change('analysis_view:main_view:show_iso_evo_needed')
     def handle_show_iso_evo(self, obj):
-        from pychron.graph.regression_graph import RegressionGraph
+        from pychron.graph.stacked_regression_graph import StackedRegressionGraph
         self.manager.load_raw_data(self.model)
 
         g=StackedRegressionGraph()
