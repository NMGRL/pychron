# ===============================================================================
# Copyright 2013 Jake Ross
#
# Licensed under the Apache License, Version 2.0 (the "License");
# you may not use this file except in compliance with the License.
# You may obtain a copy of the License at
#
# http://www.apache.org/licenses/LICENSE-2.0
#
# Unless required by applicable law or agreed to in writing, software
# distributed under the License is distributed on an "AS IS" BASIS,
# WITHOUT WARRANTIES OR CONDITIONS OF ANY KIND, either express or implied.
# See the License for the specific language governing permissions and
# limitations under the License.
# ===============================================================================

# ============= enthought library imports =======================
from datetime import datetime, timedelta

from apptools.preferences.preference_binding import bind_preference
from traits.api import List, Str, Bool, Any, String, \
    on_trait_change, Date, Int, Time, Instance, Button, DelegatesTo, Property

# ============= standard library imports ========================
# ============= local library imports  ==========================
from pychron.core.progress import progress_loader
from pychron.database.records.isotope_record import GraphicalRecordView
from pychron.envisage.browser.record_views import LabnumberRecordView
from pychron.envisage.tasks.editor_task import BaseEditorTask
from pychron.envisage.browser.browser_mixin import BrowserMixin
from pychron.processing.selection.data_selector import DataSelector
from pychron.processing.tasks.browser.analysis_table import AnalysisTable
from pychron.processing.tasks.browser.graphical_filter_selector import GraphicalFilterSelector
from pychron.processing.tasks.browser.panes import BrowserPane

'''
add toolbar action to open another editor tab


'''

"""
@todo: how to fit cocktail/air blanks. make special project called references.
added sample to air, cocktail. added samples to references project
"""

DEFAULT_SPEC = 'Spectrometer'
DEFAULT_AT = 'Analysis Type'
DEFAULT_ED = 'Extraction Device'


class BaseBrowserTask(BaseEditorTask, BrowserMixin):
    analysis_table = Instance(AnalysisTable)
    # danalysis_table = Instance(AnalysisTable)

    analysis_filter = String(enter_set=True, auto_set=False)

    irradiations = List  # Property #DelegatesTo('manager')
    irradiation = Str  # Property # DelegatesTo('manager')
    levels = List  # Property #DelegatesTo('manager')
    level = Str  # Property #DelegatesTo('manager')

    auto_select_analysis = Bool(False)

    mass_spectrometer = Str(DEFAULT_SPEC)
    mass_spectrometers = List
    analysis_type = Str(DEFAULT_AT)
    analysis_types = List
    extraction_device = Str(DEFAULT_ED)
    extraction_devices = List
    start_date = Date
    start_time = Time

    end_date = Date
    end_time = Time
    days_pad = Int(0)
    hours_pad = Int(18)

    datasource_url = String
    # clear_selection_button = Button

    browser_pane = Any
    # advanced_query = Button

    data_selector=Instance(DataSelector)

    graphical_filter_button = Button
    graphical_filtering_max_days = Int

    _activated = False
    update_on_level_change = True

<<<<<<< HEAD
    initialize_workspace = True

    @on_trait_change('irradiation,level')
    def _handle_irradiation_change(self, name, new):
        if self.use_workspace:
            obj = self.workspace.index_db
        else:
            obj = self.manager

        setattr(obj, name, new)
=======
    toggle_view = Button
    sample_view_active = Bool(True)

    def _toggle_view_fired(self):
        self.sample_view_active = not self.sample_view_active
        if not self.sample_view_active:
            selector = self.manager.db.selector
            selector.load_recent()
>>>>>>> 7a12e8bd

    def prepare_destroy(self):
        self.dump_browser()
        self._activated = False

    def activate_workspace(self):
        if self.initialize_workspace:
            workspace = self.application.get_service('pychron.workspace.workspace_manager.WorkspaceManager')
            if workspace:
                self.use_workspace = workspace.active
                self.workspace = workspace

    def load_irradiation(self):
        if self.use_workspace:
            obj = self.workspace.index_db
        else:
            obj = self.manager

        self.irradiations = irs = obj.irradiations
        if irs:
            self.irradiation = irs[0]
            self.levels = ls = obj.levels
            if ls:
                self.level = ls[0]

    def activated(self):

        self.load_browser_date_bounds()

        self.activate_workspace()
        self.load_irradiation()
        self.load_projects()

        db = self.db
        with db.session_ctx():
            self._load_mass_spectrometers()
            self._load_analysis_types()
            self._load_extraction_devices()

        self.datasource_url = db.datasource_url

        bind_preference(self.search_criteria, 'recent_hours', 'pychron.processing.recent_hours')
        bind_preference(self, 'graphical_filtering_max_days', 'pychron.processing.graphical_filtering_max_days')
        self.load_browser_selection()
        self.load_browser_options()
        self._activated = True

    def _get_selected_analyses(self, unks=None, selection=None, make_records=True):
        """
        """
        if selection is None:
            if self.analysis_table.selected:
                return self.analysis_table.selected
            else:
                selection = self.selected_samples

        if selection:
            iv = not self.analysis_table.omit_invalid
            uuids = [x.uuid for x in unks] if unks else None
            s = [ai for ai in self._retrieve_sample_analyses(selection,
                                                             exclude_uuids=uuids,
                                                             include_invalid=iv,
                                                             low_post=self.start_date,
                                                             high_post=self.end_date,
                                                             make_records=make_records)]
            return s

    def _load_mass_spectrometers(self):
        db = self.db
        ms = [mi.name for mi in db.get_mass_spectrometers()]
        self.mass_spectrometers = ['Spectrometer', 'None'] + ms

    def _load_analysis_types(self):
        db = self.db
        ms = [mi.name for mi in db.get_analysis_types()]
        self.analysis_types = ['Analysis Type', 'None'] + ms

    def _load_extraction_devices(self):
        db = self.db
        ms = [mi.name for mi in db.get_extraction_devices()]
        self.extraction_devices = ['Extraction Device', 'None'] + ms

    def _create_browser_pane(self, **kw):
        self.browser_pane = BrowserPane(model=self, **kw)
        self.analysis_table.tabular_adapter = self.browser_pane.analysis_tabular_adapter
        self.sample_tabular_adapter = self.browser_pane.sample_tabular_adapter
        return self.browser_pane

    def _ok_query(self):
        ms = self.mass_spectrometer not in (DEFAULT_SPEC, 'None')
        at = self.analysis_type not in (DEFAULT_AT, 'None')
        return ms and at

    def _ok_ed(self):
        return self.extraction_device not in (DEFAULT_ED, 'None')

    def _set_selected_analysis(self, new):
        pass

    def _graphical_filter_button_fired(self):
        self.debug('doing graphical filter')
        from pychron.processing.tasks.browser.graphical_filter import GraphicalFilterModel, GraphicalFilterView

        sams = self.selected_samples
        if not sams:
            sams = self.samples

        db = self.db
        with db.session_ctx():
            if sams:
                lns = [si.identifier for si in sams]
                lpost, hpost = db.get_min_max_analysis_timestamp(lns)
                ams = ms = db.get_analysis_mass_spectrometers(lns)
                force = False
            else:
                force = True
                lpost = datetime.now() - timedelta(hours=self.search_criteria.recent_hours)
                hpost = datetime.now()
                ams = [mi.name for mi in db.get_mass_spectrometers()]
                ms = ams[:1]

            # if date range > X days make user fine tune range
            tdays = 3600 * 24 * max(1, self.graphical_filtering_max_days)

            if force or (hpost - lpost).total_seconds() > tdays or len(ms) > 1:
                d = GraphicalFilterSelector(lpost=lpost, hpost=hpost,
                                            available_mass_spectrometers=ams,
                                            mass_spectrometers=ms)
                info = d.edit_traits(kind='livemodal')
                if info.result:
                    lpost, hpost, ms = d.lpost, d.hpost, d.mass_spectrometers
                    if not ms:
                        self.warning_dialog('Please select at least one Mass Spectrometer')
                        return
                else:
                    return

            ans = db.get_date_range_analyses(lpost, hpost, ordering='asc', spectrometer=ms)

            def func(xi, prog, i, n):
                if prog:
                    prog.change_message('Loading {}-{}. {}'.format(i, n, xi.record_id))
                return GraphicalRecordView(xi)

            ans = progress_loader(ans, func)
            if not ans:
                return

        gm = GraphicalFilterModel(analyses=ans,
                                  projects=[p.name for p in self.selected_projects])
        gm.setup()
        gv = GraphicalFilterView(model=gm)
        info = gv.edit_traits(kind='livemodal')
        if info.result:
            ans = gm.get_selection()
            self.analysis_table.analyses = ans
            self._graphical_filter_hook(ans, gm.is_append)

    def _graphical_filter_hook(self, ans, is_append):
        pass

    def _level_changed(self):
        if self.update_on_level_change:
            self._find_by_irradiation_fired()

    def __analysis_include_types_changed(self, new):
        if new:
            if self.selected_projects:
                self._filter_by_button_fired()
            else:
                self._find_by_irradiation_fired()
        else:
            self.samples = []

    def _find_by_irradiation_fired(self):
        if not (self.level and self._activated):
            return
        if not self.analysis_include_types:
            self.information_dialog('Select analysis types to include')
            return

        sam = []
        man = self.manager
        db = self.db
        with db.session_ctx():
            level = man.get_level(self.level)
            if level:
                refs, unks = man.group_level(level)
                xs = []
                if 'monitors' in self.analysis_include_types:
                    # if self.include_monitors:
                    xs.extend(refs)
                if 'unknown' in self.analysis_include_types:
                    # if self.include_unknowns:
                    xs.extend(unks)
                if xs:
                    lns = [x.identifier for x in xs]
                    sam = [LabnumberRecordView(li)
                           for li in db.get_labnumbers(lns, low_post=self.low_post,
                                                       high_post=self.high_post)
                           if li.sample]
        self.set_samples(sam, [])

    # def _advanced_query_fired(self):
    #     app = self.window.application
    #     win, task, is_open = app.get_open_task('pychron.advanced_query')
    #     task.set_append_replace_enabled(True)
    #     if is_open:
    #         win.activate()
    #     else:
    #         win.open()

    @on_trait_change('analysis_table:selected')
    def _selected_analysis_changed(self, new):
        self._set_selected_analysis(new)

    @on_trait_change('analysis_table:omit_invalid')
    def _omit_invalid_changed(self):
        self._selected_samples_changed(self.selected_samples)

    def _dclicked_sample_changed(self):
        if self.active_editor:
            ans = self.analysis_table.analyses
            self.active_editor.set_items(ans)

    def _selected_samples_changed(self, new):
        if new:
            at = self.analysis_table
            # lp, hp, lim = at.low_post, at.high_post, at.limit
            lp, hp, lim = self.low_post, self.high_post, at.limit
            # if self._recent_low_post:
            # lp = self._recent_low_post
            #     hp = None

            # lp = self.low_post if self.use_low_post else None
            # hp = self.high_post if self.use_high_post else None
            # lim = at.limit
            ans = self._retrieve_sample_analyses(self.selected_samples,
                                                 low_post=lp,
                                                 high_post=hp,
                                                 limit=lim,
                                                 include_invalid=not at.omit_invalid,
                                                 mass_spectrometers=self._recent_mass_spectrometers)
            self.debug('selected samples changed. loading analyses. '
                       'low={}, high={}, limit={}'.format(lp, hp, lim))
            self.analysis_table.set_analyses(ans)
            self.dump_browser()

    def _analysis_table_default(self):
        at = AnalysisTable(db=self.db)
        return at

    def _data_selector_default(self):
        return DataSelector(database_selector=self.manager.db.selector)

# ============= EOF =============================================
<|MERGE_RESOLUTION|>--- conflicted
+++ resolved
@@ -90,7 +90,6 @@
     _activated = False
     update_on_level_change = True
 
-<<<<<<< HEAD
     initialize_workspace = True
 
     @on_trait_change('irradiation,level')
@@ -101,7 +100,7 @@
             obj = self.manager
 
         setattr(obj, name, new)
-=======
+
     toggle_view = Button
     sample_view_active = Bool(True)
 
@@ -110,7 +109,6 @@
         if not self.sample_view_active:
             selector = self.manager.db.selector
             selector.load_recent()
->>>>>>> 7a12e8bd
 
     def prepare_destroy(self):
         self.dump_browser()
