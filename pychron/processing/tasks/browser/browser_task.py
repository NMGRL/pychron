--- conflicted
+++ resolved
@@ -138,25 +138,14 @@
                 self.level = ls[0]
 
     def activated(self):
+        self.activate_workspace()
+        
         self.load_browser_options()
         if self.sample_view_active:
             self._activate_sample_browser()
         else:
             self._activate_query_browser()
 
-<<<<<<< HEAD
-        self.load_browser_date_bounds()
-
-        self.activate_workspace()
-        self.load_irradiation()
-        self.load_projects()
-
-        db = self.db
-        with db.session_ctx():
-            self._load_mass_spectrometers()
-            self._load_analysis_types()
-            self._load_extraction_devices()
-=======
     def _activate_query_browser(self):
         selector = self.data_selector
         if not selector.active:
@@ -168,7 +157,6 @@
         if not self._activated:
             self.load_browser_date_bounds()
             self.load_projects()
->>>>>>> f470d154
 
             db = self.manager.db
             with db.session_ctx():
