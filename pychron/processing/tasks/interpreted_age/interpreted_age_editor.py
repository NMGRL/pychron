--- conflicted
+++ resolved
@@ -26,7 +26,7 @@
 #============= local library imports  ==========================
 from traitsui.tabular_adapter import TabularAdapter
 from pychron.column_sorter_mixin import ColumnSorterMixin
-from pychron.core.helpers.filetools import view_file, add_extension
+from pychron.core.helpers.filetools import view_file
 from pychron.core.helpers.iterfuncs import partition
 from pychron.database.adapters.isotope_adapter import InterpretedAge
 from pychron.database.records.isotope_record import IsotopeRecordView
@@ -79,53 +79,23 @@
     refresh = Event
 
     def save_pdf_tables(self, p):
-        p=add_extension(p, '.pdf')
-        self.save_summary_table(p)
+        # self.save_summary_table(p)
+
         self.save_analysis_data_table(p)
 
     def save_analysis_data_table(self, p):
 
         # ans=[]
-        ias = self.interpreted_ages
-        db = self.processor.db
+        db = self.processor.db
+
         with db.session_ctx():
-            #partition into map/argus
-            def pred(ia):
-                hid = db.get_interpreted_age_history(ia.id)
-                ref = hid.interpreted_age.sets[0].analysis
-                return ref.measurement.mass_spectrometer.name.lower() == 'map'
-
-            part = partition(ias, pred)
-            map_spec, argus = map(list, part)
-
-        step_heat_title = 'Table 1. MAP Step heat <sup>40</sup>Ar/<sup>39</sup>Ar Analytical Data'
-        fusion_title = 'Table 2. MAP Fusion <sup>40</sup>Ar/<sup>39</sup>Ar Analytical Data'
-        self._save_data_table(p, map_spec, step_heat_title, fusion_title, 'map')
-
-        # step_heat_title = 'Table 3. Argus Step heat <sup>40</sup>Ar/<sup>39</sup>Ar Analytical Data'
-        # fusion_title = 'Table 4. Argus Fusion <sup>40</sup>Ar/<sup>39</sup>Ar Analytical Data'
-        # self._save_data_table(p, argus, step_heat_title, fusion_title)
-
-    def _save_data_table(self, p, ias, step_heat_title, fusion_title, spectrometer):
-        db = self.processor.db
-
-        with db.session_ctx():
-<<<<<<< HEAD
-            ias = self.interpreted_ages
-=======
+            ias = self.interpreted_ages  #[:1]
             ias = [ia for ia in ias if ia.age_kind == 'Weighted Mean'][:1]
->>>>>>> 8e4cffc3
 
             ans = [si.analysis for ia in ias
                    for si in db.get_interpreted_age_history(ia.id).interpreted_age.sets
                    if si.analysis.tag != 'invalid']
             prog = self.processor.open_progress(len(ans), close_at_end=False)
-            # hid = db.get_interpreted_age_history(ia.id)
-            # dbia = hid.interpreted_age
-            # ans.extend([si.analysis for si in db.get_interpreted_age_history(ia.id).interpreted_age.sets
-            #         if not si.analysis.tag == 'invalid'])
-
-            # groups=[]
 
             def gfactory(klass, ia):
                 hid = db.get_interpreted_age_history(ia.id)
@@ -138,41 +108,25 @@
 
             #partition fusion vs stepheat
             fusion, step_heat = partition(ias, lambda x: x.age_kind == 'Weighted Mean')
-<<<<<<< HEAD
             fusion, step_heat = map(list, (fusion, step_heat))
-            # for ia in step_heat:
-            #     groups.append(klass(sample=ans[0].sample,
-            #                         analyses=ans))
-=======
-            # fusion, step_heat = map(list, (fusion, step_heat))
-
->>>>>>> 8e4cffc3
+
             shgroups = [gfactory(StepHeatAnalysisGroup, ia) for ia in step_heat]
             fgroups = [gfactory(AnalysisGroup, ia) for ia in fusion]
-            print shgroups
-            print fgroups
             prog.close()
 
         head, ext = os.path.splitext(p)
         if shgroups:
             w = StepHeatPDFTableWriter()
-            p = '{}.{}_step_heat_data{}'.format(head, spectrometer, ext)
-            w.build(p, shgroups, title=step_heat_title)
+            p = '{}.step_heat_data{}'.format(head, ext)
+            w.build(p, shgroups, title=self.get_title())
             view_file(p)
 
         if fgroups:
-<<<<<<< HEAD
-             w = FusionPDFTableWriter()
-             p = '{}.fusion_data{}'.format(head, ext)
-             w.build(p, fgroups, title=self.get_title())
-             view_file(p)
-        #fusion=list(fusion)
-=======
             w = FusionPDFTableWriter()
-            p = '{}.{}_fusion_data{}'.format(head, spectrometer, ext)
-            w.build(p, fgroups, title=fusion_title)
+            p = '{}.fusion_data{}'.format(head, ext)
+            w.build(p, fgroups, title=self.get_title())
             view_file(p)
->>>>>>> 8e4cffc3
+
 
     def save_summary_table(self, p):
         w = SummaryPDFTableWriter()
