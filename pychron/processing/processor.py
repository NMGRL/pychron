--- conflicted
+++ resolved
@@ -449,45 +449,8 @@
 
             traceback.print_exc()
 
-<<<<<<< HEAD
-        return self.make_analyses(ans, calculate_age=True)
-        # ============= EOF =============================================
-        # def save_arar(self, analysis, meas_analysis):
-        # with self.db.session_ctx():
-        #         hist = meas_analysis.selected_histories.selected_arar
-        #         if not hist:
-        #             hist = self.db.add_arar_history(meas_analysis)
-        #             arar = self.db.add_arar(hist)
-        #         else:
-        #             arar = hist.arar_result
-        #
-        #         #force analysis to recalculate age
-        #         #potentially redundant
-        #         analysis.calculate_age(force=True)
-        #
-        #         units = analysis.arar_constants.age_scalar
-        #
-        #         attr = ('Ar40', 'Ar39', 'Ar38', 'Ar37', 'Ar36',
-        #                 'rad40', 'cl36', 'ca37', 'k39')
-        #         for ai in attr:
-        #             a = getattr(analysis, ai)
-        #             v, e = float(a.nominal_value), float(a.std_dev)
-        #             setattr(arar, ai, v)
-        #             setattr(arar, '{}_err'.format(ai), e)
-        #
-        #         age = analysis.age * units
-        #         v, e = age.nominal_value, age.std_dev
-        #
-        #         je = analysis.age_error_wo_j * units
-        #
-        #         arar.age = float(v)
-        #         arar.age_err = float(e)
-        #         arar.age_err_wo_j = je
-        #
-        #         #update arar_history timestamp
-        #         arar.history.create_date = datetime.now()
-=======
         return self.make_analyses(ans, calculate_age=True, load_aux=True)
+
 # ============= EOF =============================================
 # def save_arar(self, analysis, meas_analysis):
 #     with self.db.session_ctx():
@@ -523,7 +486,6 @@
 #
 #         #update arar_history timestamp
 #         arar.history.create_date = datetime.now()
->>>>>>> 1432e674
 
         #     def new_ideogram2(self, ans, plotter_options=None):
         #         '''
