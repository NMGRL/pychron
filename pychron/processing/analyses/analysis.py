#===============================================================================
# Copyright 2013 Jake Ross
#
# Licensed under the Apache License, Version 2.0 (the "License");
# you may not use this file except in compliance with the License.
# You may obtain a copy of the License at
#
#   http://www.apache.org/licenses/LICENSE-2.0
#
# Unless required by applicable law or agreed to in writing, software
# distributed under the License is distributed on an "AS IS" BASIS,
# WITHOUT WARRANTIES OR CONDITIONS OF ANY KIND, either express or implied.
# See the License for the specific language governing permissions and
# limitations under the License.
#===============================================================================

#============= enthought library imports =======================
import os
import struct
from traits.api import Instance, Int, Str, Float, Dict, Property, \
    Date, Any, Either, Bool, List, Event
#============= standard library imports ========================
import time
from datetime import datetime
from uncertainties import ufloat
from collections import namedtuple
#============= local library imports  ==========================
import yaml
from pychron.core.helpers.logger_setup import new_logger
from pychron.paths import paths
from pychron.processing.analyses.analysis_view import DBAnalysisView, AnalysisView
from pychron.processing.analyses.changes import FitChange, BlankChange
from pychron.processing.arar_age import ArArAge
#from pychron.processing.analyses.summary import AnalysisSummary
#from pychron.processing.analyses.db_summary import DBAnalysisSummary
from pychron.experiment.utilities.identifier import make_runid, make_aliquot_step
from pychron.processing.isotope import Isotope, Blank, Baseline, Sniff
from pychron.core.helpers.formatting import format_percent_error

Fit = namedtuple('Fit', 'fit filter_outliers filter_outlier_iterations filter_outlier_std_devs error_type')

logger = new_logger('Analysis')


class Analysis(ArArAge):
    #analysis_summary_klass = AnalysisSummary
    #analysis_summary = Instance(AnalysisSummary)
    analysis_view_klass = AnalysisView
    analysis_view = Instance(AnalysisView)

    labnumber = Str
    aliquot = Int
    step = Str

    aliquot_step_str = Str

    is_plateau_step = False
    temp_status = Int
    value_filter_omit = Bool
    table_filter_omit = Bool
    tag = Str

    omit_ideo = False
    omit_spec = False
    omit_iso = False
    omit_series = False
    has_raw_data = False

    recall_event = Event
    tag_event = Event
    invalid_event = Event

    def trigger_recall(self):
        self.recall_event=self

    def trigger_tag(self, analyses=None):
        if analyses is None:
            analyses=[self,]

        self.tag_event=analyses

    def trigger_invalid(self, analyses=None):
        if analyses is None:
            analyses = [self, ]
        self.invalid_event=analyses

    def is_temp_omitted(self, include_value_filtered=True):
        return self.temp_status or self.table_filter_omit or self.value_filter_omit if include_value_filtered else False

    def is_tag_omitted(self, omit_key):
        if omit_key:
            return getattr(self, omit_key)

    def is_omitted(self, omit_key=None, include_value_filtered=True):
        omit = False
        if omit_key:
            omit = getattr(self, omit_key)
            #print ai.aliquot, r, omit, ai.filter_omit
        #return r or ai.filter_omit #or ai.tag == 'omit'
        #omit=False
        return self.is_temp_omitted(include_value_filtered) or omit

    def flush(self, *args, **kw):
        """
        """
        return

    def commit(self, *args, **kw):
        """
        """
        return

    def sync(self, obj, **kw):
        self._sync(obj, **kw)
        self.aliquot_step_str = make_aliquot_step(self.aliquot, self.step)

    def _sync(self, *args, **kw):
        """
        """
        return

    def _analysis_summary_default(self):
        return self.analysis_summary_klass(model=self)

    def _analysis_view_default(self):
        v = self.analysis_view_klass()
        self._sync_view(v)
        return v

    def _sync_view(self, v):
        pass


class DBAnalysis(Analysis):
    #analysis_summary_klass = DBAnalysisSummary
    analysis_view_klass = DBAnalysisView
    #     status = Int


    record_id = Str
    uuid = Str

    persisted_age = None

    sample = Str
    material = Str
    project = Str
    comment = Str
    mass_spectrometer = Str

    experiment_txt = Str

    #extraction
    extract_device = Str
    position = Str
    extract_value = Float
    extract_units = Str
    cleanup_duration = Float
    extract_duration = Float

    beam_diameter = Either(Float, Str)
    pattern = Str
    mask_position = Either(Float, Str)
    mask_name = Str
    attenuator = Either(Float, Str)
    ramp_duration = Either(Float, Str)
    ramp_rate = Either(Float, Str)
    reprate = Either(Float, Str)

    analysis_type = Str

    timestamp = Float
    rundate = Date

    peak_center = Float
    peak_center_data = Any

    ic_factors = Dict

    group_id = Int
    graph_id = Int

    status_text = Property
    age_string = Property

    blank_changes = List
    fit_changes = List


    def set_temporary_ic_factor(self, k, v, e):
        iso = self.get_isotope(detector=k)
        if iso:
            iso.temporary_ic_factor = (v, e)

    def set_temporary_blank(self, k, v, e):
        if self.isotopes.has_key(k):
            iso = self.isotopes[k]
            iso.temporary_blank = Blank(value=v, error=e)

    def get_baseline_corrected_signal_dict(self):
        get = lambda iso: iso.baseline_corrected_value()
        return self._get_isotope_dict(get)

    def get_baseline_dict(self):
        get = lambda iso: iso.baseline.uvalue
        return self._get_isotope_dict(get)

    def get_ic_factor(self, det):
        if det in self.ic_factors:
            r = self.ic_factors[det]
        else:
            r = ufloat(1, 1e-20)
            #get the ic_factor from preferences if available otherwise 1.0
            # storing ic_factor in preferences causing issues
            # ic_factor stored in detectors.cfg
            # r = ArArAge.get_ic_factor(self, det)

        return r

    def get_db_fit(self, meas_analysis, name, kind):
        try:
            sel_hist = meas_analysis.selected_histories
            sel_fithist = sel_hist.selected_fits
            fits = sel_fithist.fits
            return next((fi for fi in fits
                         if fi.isotope.kind == kind and \
                            fi.isotope.molecular_weight.name == name
                        ), None)

        except AttributeError:
            pass

    def set_tag(self, tag):
        if isinstance(tag, str):
            self.tag=tag
            omit= tag=='invalid'
        else:
            name = tag.name
            self.tag = name

            omit = name == 'omit'
            for a in ('ideo', 'spec', 'iso', 'series'):
                a = 'omit_{}'.format(a)
                v = getattr(tag, a)
                setattr(self, a, v)
                if v:
                    omit = True

        self.temp_status = 1 if omit else 0

    def init(self, meas_analysis):
        pass

    def sync_irradiation(self, ln):
        """
            copy irradiation info starting with a labnumber dbrecord
        """
        self._sync_irradiation(ln)

    def sync_detector_info(self, meas_analysis, **kw):
        self._sync_detector_info(meas_analysis, **kw)

    # def sync_arar(self, meas_analysis):
    #     # self.debug('not using db arar')
    #     return
    #
    #     hist = meas_analysis.selected_histories.selected_arar
    #     if hist:
    #         result = hist.arar_result
    #         self.persisted_age = ufloat(result.age, result.age_err)
    #         self.age = self.persisted_age / self.arar_constants.age_scalar
    #
    #         attrs = ['k39', 'ca37', 'cl36',
    #                  'Ar40', 'Ar39', 'Ar38', 'Ar37', 'Ar36', 'rad40']
    #         d = dict()
    #         f = lambda k: getattr(result, k)
    #         for ai in attrs:
    #             vs = map(f, (ai, '{}_err'.format(ai)))
    #             d[ai] = ufloat(*vs)
    #
    #         d['age_err_wo_j'] = result.age_err_wo_j
    #         self.arar_result.update(d)

    def _sync(self, meas_analysis, unpack=True, load_changes=False):
        """
            copy values from meas_AnalysisTable
            and other associated tables
        """

        self._sync_meas_analysis_attributes(meas_analysis)
        self._sync_analysis_info(meas_analysis)

        # copy related table attrs
        self._sync_experiment(meas_analysis)
        self._sync_irradiation(meas_analysis.labnumber)

        #this is the dominant time sink
        self._sync_isotopes(meas_analysis, unpack)

        self._sync_detector_info(meas_analysis)
        self._sync_extraction(meas_analysis)

        if load_changes:
            self._sync_changes(meas_analysis)

        self.analysis_type = self._get_analysis_type(meas_analysis)

    def _sync_meas_analysis_attributes(self, meas_analysis):
        # copy meas_analysis attrs
        nocast = lambda x: x

        attrs = [
            ('labnumber', 'labnumber', lambda x: x.identifier),
            ('aliquot', 'aliquot', int),
            ('step', 'step', str),
            #                  ('status', 'status', int),
            ('comment', 'comment', str),
            ('uuid', 'uuid', str),
            ('rundate', 'analysis_timestamp', nocast),
            ('timestamp', 'analysis_timestamp',
             lambda x: time.mktime(x.timetuple())
            ),
        ]
        for key, attr, cast in attrs:
            v = getattr(meas_analysis, attr)
            setattr(self, key, cast(v))

        self.record_id = make_runid(self.labnumber, self.aliquot, self.step)

        tag = meas_analysis.tag
        if tag:
            tag = meas_analysis.tag_item
            self.set_tag(tag)


    def _sync_changes(self, meas_analysis):

        self.blank_changes = [BlankChange(bi) for bi in meas_analysis.blanks_histories]
        self.fit_changes = [FitChange(fi) for fi in meas_analysis.fit_histories]

    def _sync_experiment(self, meas_analysis):
        ext = meas_analysis.extraction
        exp = ext.experiment
        if exp:
            self.experiment_txt = exp.blob

    def _sync_irradiation(self, ln):
        """
            copy irradiation info starting with a labnumber dbrecord
        """
        self._sync_j(ln)
        pos = ln.irradiation_position
        if pos:
            level = pos.level
            irrad = level.irradiation

            self.irradiation_pos = str(pos.position)
            self.irradiation_level = level.name
            self.irradiation = irrad.name

            self._sync_chron_segments(irrad)
            self._sync_production_ratios(level)
            self._sync_interference_corrections(level)

            self.production_name = level.production.name

    def _sync_j(self, ln):
        s, e = 1, 0
        if ln.selected_flux_history:
            f = ln.selected_flux_history.flux
            s = f.j
            e = f.j_err

        self.j = ufloat(s, e)

    def _sync_production_ratios(self, level):
        pr = level.production
        cak, clk = pr.Ca_K, pr.Cl_K

        self.production_ratios = dict(Ca_K=cak, Cl_K=clk)

    def _sync_chron_segments(self, irradiation):
        chron = irradiation.chronology

        convert_days = lambda x: x.total_seconds() / (60. * 60 * 24)
        if chron:
            doses = chron.get_doses()
            analts = self.timestamp
            if isinstance(analts, float):
                analts = datetime.fromtimestamp(analts)

            segments = []
            for pwr, st, en in doses:
                if st is not None and en is not None:
                    dur = en - st
                    dt = analts - st
                    segments.append((pwr, convert_days(dur), convert_days(dt)))

            d_o = doses[0][1]
            it = 0
            if d_o is not None:
                it = time.mktime(d_o.timetuple())

            self.irradiation_time = it
            self.chron_segments = segments
            self.chron_dosages = chron.get_doses()

    def _sync_interference_corrections(self, level):
        pr = level.production
        prs = dict()
        for pk in ['K4039', 'K3839', 'K3739', 'Ca3937', 'Ca3837', 'Ca3637', 'Cl3638']:
            v, e = getattr(pr, pk), getattr(pr, '{}_err'.format(pk))
            if v is None:
                v = 0
            if e is None:
                e = 0

            prs[pk.lower()] = ufloat(v, e)

        self.interference_corrections = prs

    def _sync_extraction(self, meas_analysis):
        extraction = meas_analysis.extraction
        if extraction:
            #sensitivity
            shist = meas_analysis.selected_histories.selected_sensitivity
            if shist:
                sm = extraction.sensitivity_multiplier or 1
                s = shist.sensitivity.value
                self.sensitivity = sm * s

            self.extract_device = self._get_extraction_device(extraction)
            self.extract_value = extraction.extract_value

            # add extract units to meas_ExtractionTable
            #             eu = extraction.extract_units or 'W'
            #             self.extract_units = eu
            self.extract_units = 'W'

            self.cleanup = extraction.cleanup_duration
            self.duration = extraction.extract_duration
            self.position = self._get_position(extraction)

            for attr in ('beam_diameter', 'pattern',
                         'ramp_rate', 'ramp_duration'):
                v = getattr(extraction, attr)
                if v is None:
                    v = ''
                setattr(self, attr, v)

            #uv
            for attr in ('reprate', 'mask_position', 'mask_name', 'attenuator'):
                v = getattr(extraction, attr)
                if v is None:
                    v = ''
                setattr(self, attr, v)

    def _sync_view(self, av=None):
        if av is None:
            av = self.analysis_view
        av.load(self)

    def _sync_analysis_info(self, meas_analysis):
        self.sample = self._get_sample(meas_analysis)
        self.material = self._get_material(meas_analysis)
        self.project = self._get_project(meas_analysis)
        self.mass_spectrometer = self._get_mass_spectrometer(meas_analysis)

    def _sync_detector_info(self, meas_analysis, **kw):

        #disc_idx=['Ar36','Ar37','Ar38','Ar39','Ar40']

        #discrimination saved as 1amu disc not 4amu
        discriminations = self._get_discriminations(meas_analysis)

        self.ic_factors = self._get_ic_factors(meas_analysis)
        for iso in self.isotopes.itervalues():
            det = iso.detector
            iso.ic_factor = self.get_ic_factor(det)

            idisc = ufloat(1, 1e-20)
            if iso.detector in discriminations:
                disc, refmass = discriminations[det]

                # disc=ufloat(1,0.01)
                mass = iso.mass
                n = mass - refmass

                #calculate discrimination
                idisc = disc ** n
<<<<<<< HEAD
=======
                e = disc
                #for i in range(int(ni)-1):
                #    e*=disc
                #
                idisc = ufloat(idisc.nominal_value, e.std_dev)
>>>>>>> c64a6d9c

            iso.discrimination = idisc

    def _sync_isotopes(self, meas_analysis, unpack):
        #self.isotopes=timethis(self._get_isotopes, args=(meas_analysis,),
        #kwargs={'unpack':True},msg='sync-isotopes')
        self.isotopes = self._get_isotopes(meas_analysis,
                                           unpack=unpack)
        self.isotope_fits = self._get_isotope_fits()

        pc, data = self._get_peak_center(meas_analysis)
        self.peak_center = pc
        self.peak_center_data = data

    def _get_isotope_dict(self, get):
        d = dict()
        for ki, v in self.isotopes.iteritems():
            d[ki] = get(v)

        return d

    def _get_ic_factors(self, meas_analysis):
        icfs = dict()
        if meas_analysis.selected_histories:
            hist = meas_analysis.selected_histories.selected_detector_intercalibration
            if hist:
                for ic in hist.detector_intercalibrations:
                    icfs[ic.detector.name] = ufloat(ic.user_value, ic.user_error)

        return icfs

    def _get_position(self, extraction):
        r = ''
        pos = extraction.positions

        pp = []
        for pi in pos:
            pii = pi.position

            if pii:
                pp.append(pii)
            else:
                ppp = []
                x, y, z = pi.x, pi.y, pi.z
                if x is not None and y is not None:
                    ppp.append(x)
                    ppp.append(y)
                if z is not None:
                    ppp.append(z)

                if ppp:
                    pp.append('({})'.format(','.join(ppp)))

        if pp:
            r = ','.join(map(str, pp))

        return r

    def _get_baselines(self, isotopes, meas_analysis, unpack):
        for dbiso in meas_analysis.isotopes:
            if not dbiso.molecular_weight:
                continue

            name = dbiso.molecular_weight.name
            if not name in isotopes:
                continue

            det = dbiso.detector.name

            iso = isotopes[name]

            kw = dict(dbrecord=dbiso,
                      name=name,
                      detector=det,
                      unpack=unpack)

            if dbiso.kind == 'baseline':
                result = None
                if dbiso.results:
                    result = dbiso.results[-1]
                r = Baseline(dbresult=result, **kw)
                fit = self.get_db_fit(meas_analysis, name, 'baseline')
                if fit is None:
                    fit = Fit(fit='average',
                              error_type='SEM',
                              filter_outliers=False,
                              filter_outlier_iterations=0,
                              filter_outlier_std_devs=0)

                r.set_fit(fit, notify=False)
                iso.baseline = r

            elif dbiso.kind == 'sniff':
                r = Sniff(**kw)
                iso.sniff = r

    def _get_isotope_fits(self):
        keys = self.isotope_keys
        fs = [self.isotopes[ki].fit
              for ki in keys]
        return fs

    def _get_isotopes(self, meas_analysis, unpack):
        isotopes = dict()
        self._get_signals(isotopes, meas_analysis, unpack)
        self._get_baselines(isotopes, meas_analysis, unpack)
        self._get_blanks(isotopes, meas_analysis)

        return isotopes

    def _get_blanks(self, isodict, meas_analysis):
        history = meas_analysis.selected_histories.selected_blanks
        keys = isodict.keys()
        if history:
            for ba in history.blanks:
                isok = ba.isotope
                if isok in keys:
                    blank = isodict[isok].blank
                    blank.set_uvalue((ba.user_value,
                                      ba.user_error))
                    blank.fit = ba.fit or ''
                    keys.remove(isok)
                    if not keys:
                        break

    def _get_signals(self, isodict, meas_analysis, unpack):
        for iso in meas_analysis.isotopes:

            if not iso.kind == 'signal' or not iso.molecular_weight:
                continue

            name = iso.molecular_weight.name
            if name in isodict:
                continue

            if not iso.detector:
                continue

            det = iso.detector.name
            result = None

            if iso.results:
                result = iso.results[-1]

            r = Isotope(mass=iso.molecular_weight.mass,
                        dbrecord=iso,
                        dbresult=result,
                        name=name,
                        detector=det,
                        unpack=unpack)

            if r.unpack_error:
                self.warning('Bad isotope {} {}. error: {}'.format(self.record_id, name, r.unpack_error))
                self.temp_status = 1
            else:
                fit = self.get_db_fit(meas_analysis, name, 'signal')

                if fit is None:
                    fit = Fit(fit='linear',
                              error_type='SEM',
                              filter_outliers=False,
                              filter_outlier_iterations=1,
                              filter_outlier_std_devs=2)
                r.set_fit(fit, notify=False)
                isodict[name] = r

    def _get_peak_center(self, meas_analysis):

        pc = meas_analysis.peak_center
        if pc:
            center = float(pc.center)
            packed_xy = pc.points
            return center, zip(*[struct.unpack('<ff', packed_xy[i:i + 8])
                                 for i in xrange(0, len(packed_xy), 8)])
        else:
            return 0.0, None

    def _get_extraction_device(self, extraction):
        r = ''
        if extraction.extraction_device:
            r = extraction.extraction_device.name
        return r

    def _get_analysis_type(self, meas_analysis):
        r = ''
        if meas_analysis:
            r = meas_analysis.measurement.analysis_type.name
        return r

    def _get_mass_spectrometer(self, meas_analysis):
        return meas_analysis.measurement.mass_spectrometer.name.lower()

    def _get_discriminations(self, meas_analysis):
        """
            discriminations should be saved as 1amu not 4amu
        """
        selected_hist = meas_analysis.selected_histories.selected_detector_param
        d = dict()
        if selected_hist:
            for dp in selected_hist.detector_params:
                d[dp.detector.name] = (ufloat(dp.disc, dp.disc_error), dp.refmass)
                #d[dp.detector.name] = (ufloat(1.004, 0.000145), dp.refmass)
                #dp=selected_hist.detector_param
                #return ufloat(dp.disc, dp.disc_error)
        return d

    def _get_sample(self, meas_analysis):
        ln = meas_analysis.labnumber
        r = ''
        if ln.sample:
            r = ln.sample.name
        return r

    def _get_material(self, meas_analysis):
        m = ''
        ln = meas_analysis.labnumber
        if ln.sample and ln.sample.material:
            m = ln.sample.material.name
        return m

    def _get_project(self, meas_analysis):
        ln = meas_analysis.labnumber
        sample = ln.sample
        r = ''
        if sample and sample.project:
            r = sample.project.name
        return r

    def _get_rundate(self, meas_analysis):
        if meas_analysis.analysis_timestamp:
            date = meas_analysis.analysis_timestamp.date()
            return date.strftime('%Y-%m-%d')

    def _get_runtime(self, meas_analysis):
        if meas_analysis.analysis_timestamp:
            ti = meas_analysis.analysis_timestamp.time()
            return ti.strftime('%H:%M:%S')

    def _get_age_string(self):

        a = self.age
        e = self.age_err_wo_j

        pe = format_percent_error(a, e)

        return u'{:0.3f} +/-{:0.3f} ({}%)'.format(a, e, pe)

    def _get_status_text(self):
        r = 'OK'

        if self.is_omitted():
        # if self.temp_status != 0 or self.filter_omit:
            r = 'Omitted'

        return r

    def _post_process_msg(self, msg):
        msg = '{} {}'.format(self.record_id, msg)
        return msg


class VCSAnalysis(DBAnalysis):
    """
        uses local data with db metadata
    """

    def _load_file(self):
        pr = self.project.replace(' ', '_')

        p = os.path.join(paths.vcs_dir, pr, self.sample, self.labnumber, '{}.yaml'.format(self.record_id))
        if os.path.isfile(p):
            with open(p, 'r') as fp:
                return yaml.load(fp)


    def _sync(self, meas_analysis, unpack=False, load_changes=False):
        """
            if unpack is true load original signal data from db
        """

        self._sync_meas_analysis_attributes(meas_analysis)
        self._sync_analysis_info(meas_analysis)
        self.analysis_type = self._get_analysis_type(meas_analysis)
        self._sync_extraction(meas_analysis)
        self._sync_experiment(meas_analysis)

        self.has_raw_data = unpack
        use_local = not unpack
        if not unpack:
            yd = self._load_file()
            if not yd:
                use_local = False

        if use_local:
            self._sync_irradiation(yd, meas_analysis.labnumber)
            self._sync_isotopes(yd, meas_analysis, unpack)
            self._sync_detector_info(yd, meas_analysis)
        else:
            super(VCSAnalysis, self)._sync_irradiation(meas_analysis.labnumber)
            super(VCSAnalysis, self)._sync_isotopes(meas_analysis, unpack)
            super(VCSAnalysis, self)._sync_detector_info(meas_analysis)

        if load_changes:
            self._sync_changes(meas_analysis)

    def _sync_irradiation(self, yd, ln):

        cs = []
        for ci in yd['chron_segments']:
            cs.append((ci['power'], ci['duration'], ci['dt']))

        self.chron_segments = cs
        self.production_ratios = yd['production_ratios']

        ifc = yd['interference_corrections']
        nifc = dict()
        for k in ifc:
            if k.endswith('_err'):
                continue
            nifc[k] = self._to_ufloat(ifc, k)

        self.interference_corrections = nifc

        self.j = ufloat(yd['j'], yd['j_err'])

    def _sync_isotopes(self, yd, meas_analysis, unpack):
        """
            load isotopes from file
        """
        isos = {}
        # print yd['isotopes']
        for iso in yd['isotopes']:
            ii = Isotope(name=iso['name'],
                         detector=iso['detector'],
                         ic_factor=self._to_ufloat(iso, 'ic_factor'),
                         discrimination=self._to_ufloat(iso, 'discrimination'))

            ii.trait_set(_value=iso['value'], _error=iso['error'])

            ii.set_blank(iso['blank'], iso['blank_err'])
            ii.set_baseline(iso['baseline'], iso['baseline_err'])

            isos[iso['name']] = ii
        self.isotopes = isos
        # print self.isotopes

    def _to_ufloat(self, obj, attr):
        return ufloat(obj[attr], obj['{}_err'.format(attr)])

    def _sync_detector_info(self, yd, meas_analysis, **kw):
        pass


if __name__ == '__main__':
    pass
    #============= EOF =============================================
    #def _sync_irradiation(self, meas_analysis):
    #    ln = meas_analysis.labnumber
    #    self.irradiation_info = self._get_irradiation_info(ln)
    #
    #    dbpos = ln.irradiation_position
    #    if dbpos:
    #        pos = dbpos.position
    #        irrad = dbpos.level.irradiation.name
    #        level = dbpos.level.name
    #        self.irradiation_str = '{} {}{}'.format(irrad, level, pos)
    #
    #    self.j = self._get_j(ln)
    #    self.production_ratios = self._get_production_ratios(ln)

    #    def _load_timestamp(self, ln):
    #        ts = self.timestamp
    #        if not ts:
    #            ts = ArArAge._load_timestamp(self, ln)
    #        return ts
    #
    #
    #    def _get_j(self, ln):
    #        s, e = 1, 0
    #        if ln.selected_flux_history:
    #            f = ln.selected_flux_history.flux
    #            s = f.j
    #            e = f.j_err
    #        return ufloat(s, e)
    #
    #    def _get_production_ratios(self, ln):
    #        lev = self._get_irradiation_level(ln)
    #        cak = 1
    #        clk = 1
    #        if lev:
    #            ir = lev.irradiation
    #            pr = ir.production
    #            cak, clk = pr.Ca_K, pr.Cl_K
    #
    #        return dict(Ca_K=cak, Cl_K=clk)
    #
    #    def _get_irradiation_level(self, ln):
    #        if ln:
    #            pos = ln.irradiation_position
    #            if pos:
    #                self.irradiation_pos = str(pos.position)
    #                return pos.level
    #
    #
    #    def _get_irradiation_info(self, ln):
    #        '''
    #            return k4039, k3839,k3739, ca3937, ca3837, ca3637, cl3638, chronsegments, decay_time
    #        '''
    #        prs = (1, 0), (1, 0), (1, 0), (1, 0), (1, 0), (1, 0), (1, 0), [], 1
    #        irradiation_level = self._get_irradiation_level(ln)
    #        if irradiation_level:
    #            irradiation = irradiation_level.irradiation
    #            if irradiation:
    #                self.irradiation = irradiation.name
    #                self.irradiation_level = irradiation_level.name
    #
    #                pr = irradiation.production
    #                if pr:
    #                    prs = []
    #                    for pi in ['K4039', 'K3839', 'K3739', 'Ca3937', 'Ca3837', 'Ca3637', 'Cl3638']:
    #                        v, e = getattr(pr, pi), getattr(pr, '{}_err'.format(pi))
    #                        prs.append((v if v is not None else 1, e if e is not None else 0))
    #
    #                        #                    prs = [(getattr(pr, pi), getattr(pr, '{}_err'.format(pi)))
    #                        #                           for pi in ['K4039', 'K3839', 'K3739', 'Ca3937', 'Ca3837', 'Ca3637', 'Cl3638']]
    #
    #                chron = irradiation.chronology
    #                #                def convert_datetime(x):
    #                #                    try:
    #                #                        return datetime.datetime.strptime(x, '%Y-%m-%d %H:%M:%S')
    #                #                    except ValueError:
    #                #                        pass
    #                #                convert_datetime = lambda x:datetime.datetime.strptime(x, '%Y-%m-%d %H:%M:%S')
    #
    #                convert_days = lambda x: x.total_seconds() / (60. * 60 * 24)
    #                if chron:
    #                    doses = chron.get_doses()
    #                    #                    chronblob = chron.chronology
    #                    #
    #                    #                    doses = chronblob.split('$')
    #                    #                    doses = [di.strip().split('%') for di in doses]
    #                    #
    #                    #                    doses = [map(convert_datetime, d) for d in doses if d]
    #
    #                    analts = self.timestamp
    #                    #                     print analts
    #                    if isinstance(analts, float):
    #                        analts = datetime.fromtimestamp(analts)
    #
    #                    segments = []
    #                    for st, en in doses:
    #                        if st is not None and en is not None:
    #                            dur = en - st
    #                            dt = analts - st
    #                            #                             dt = 45
    #                            segments.append((1, convert_days(dur), convert_days(dt)))
    #                            #                             segments.append((1, convert_days(dur), dt))
    #
    #                    decay_time = 0
    #                    d_o = doses[0][0]
    #                    if d_o is not None:
    #                        decay_time = convert_days(analts - d_o)
    #
    #                    #                    segments = [(1, convert_days(ti)) for ti in durs]
    #                    prs.append(segments)
    #                    prs.append(decay_time)
    #                    #                     prs.append(45)
    #
    #                    #         print 'aasfaf', ln, prs
    #
    #        return prs<|MERGE_RESOLUTION|>--- conflicted
+++ resolved
@@ -186,7 +186,6 @@
     blank_changes = List
     fit_changes = List
 
-
     def set_temporary_ic_factor(self, k, v, e):
         iso = self.get_isotope(detector=k)
         if iso:
@@ -362,7 +361,7 @@
             self._sync_production_ratios(level)
             self._sync_interference_corrections(level)
 
-            self.production_name = level.production.name
+            self.production_name=level.production.name
 
     def _sync_j(self, ln):
         s, e = 1, 0
@@ -403,7 +402,7 @@
 
             self.irradiation_time = it
             self.chron_segments = segments
-            self.chron_dosages = chron.get_doses()
+            self.chron_dosages=chron.get_doses()
 
     def _sync_interference_corrections(self, level):
         pr = level.production
@@ -488,14 +487,6 @@
 
                 #calculate discrimination
                 idisc = disc ** n
-<<<<<<< HEAD
-=======
-                e = disc
-                #for i in range(int(ni)-1):
-                #    e*=disc
-                #
-                idisc = ufloat(idisc.nominal_value, e.std_dev)
->>>>>>> c64a6d9c
 
             iso.discrimination = idisc
 
