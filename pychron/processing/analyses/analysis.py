#===============================================================================
# Copyright 2013 Jake Ross
#
# Licensed under the Apache License, Version 2.0 (the "License");
# you may not use this file except in compliance with the License.
# You may obtain a copy of the License at
#
#   http://www.apache.org/licenses/LICENSE-2.0
#
# Unless required by applicable law or agreed to in writing, software
# distributed under the License is distributed on an "AS IS" BASIS,
# WITHOUT WARRANTIES OR CONDITIONS OF ANY KIND, either express or implied.
# See the License for the specific language governing permissions and
# limitations under the License.
#===============================================================================

#============= enthought library imports =======================

from traits.api import Instance, Int, Str, Bool, Event, Property

#============= standard library imports ========================
from collections import namedtuple
#============= local library imports  ==========================
from pychron.core.helpers.formatting import format_percent_error, floatfmt
from pychron.core.helpers.logger_setup import new_logger
from pychron.processing.analyses.analysis_view import AnalysisView
from pychron.processing.arar_age import ArArAge
#from pychron.processing.analyses.summary import AnalysisSummary
#from pychron.processing.analyses.db_summary import DBAnalysisSummary
from pychron.experiment.utilities.identifier import make_aliquot_step, make_runid
from pychron.processing.isotope import Isotope

Fit = namedtuple('Fit', 'fit filter_outliers filter_outlier_iterations filter_outlier_std_devs error_type')

logger = new_logger('Analysis')


class Analysis(ArArAge):
    group_id = Int
    graph_id = Int

    analysis_view_klass = AnalysisView
    analysis_view = Instance(AnalysisView)

    labnumber = Str
    aliquot = Int
    step = Str
    aliquot_step_str = Str
    sample = Str
    material = Str
    project = Str
    comment = Str
    mass_spectrometer = Str

    is_plateau_step = False
    temp_status = Int
    value_filter_omit = Bool
    table_filter_omit = Bool
    tag = Str

    record_id = Property(depends_on='labnumber,aliquot, step')
    status_text = Property
    age_string = Property

    omit_ideo = False
    omit_spec = False
    omit_iso = False
    omit_series = False
    has_raw_data = False

    recall_event = Event
    tag_event = Event
    invalid_event = Event

    def trigger_recall(self):
        self.recall_event=self

    def trigger_tag(self, analyses=None):
        if analyses is None:
            analyses=[self,]

        self.tag_event=analyses

    def trigger_invalid(self, analyses=None):
        if analyses is None:
            analyses = [self, ]
        self.invalid_event=analyses

    def is_temp_omitted(self, include_value_filtered=True):
        return self.temp_status or self.table_filter_omit or self.value_filter_omit if include_value_filtered else False

    def is_tag_omitted(self, omit_key):
        if omit_key:
            return getattr(self, omit_key)

    def is_omitted(self, omit_key=None, include_value_filtered=True):
        omit = False
        if omit_key:
            omit = getattr(self, omit_key)
            #print ai.aliquot, r, omit, ai.filter_omit
        #return r or ai.filter_omit #or ai.tag == 'omit'
        #omit=False
        return self.is_temp_omitted(include_value_filtered) or omit

    def flush(self, *args, **kw):
        """
        """
        return

    def commit(self, *args, **kw):
        """
        """
        return

    def sync(self, obj, **kw):
        self._sync(obj, **kw)
        self.aliquot_step_str = make_aliquot_step(self.aliquot, self.step)

    def _sync(self, *args, **kw):
        """
        """
        return

    def _analysis_summary_default(self):
        return self.analysis_summary_klass(model=self)

    def _analysis_view_default(self):
        v = self.analysis_view_klass()
        self._sync_view(v)
        return v

    def _sync_view(self, v):
        pass

<<<<<<< HEAD

class DBAnalysis(Analysis):
    #analysis_summary_klass = DBAnalysisSummary
    analysis_view_klass = DBAnalysisView
    #     status = Int


    record_id = Str
    uuid = Str

    persisted_age = None

    sample = Str
    material = Str
    project = Str
    comment = Str
    mass_spectrometer = Str

    experiment_txt = Str

    #extraction
    extract_device = Str
    position = Str
    extract_value = Float
    extract_units = Str
    cleanup_duration = Float
    extract_duration = Float

    beam_diameter = Either(Float, Str)
    pattern = Str
    mask_position = Either(Float, Str)
    mask_name = Str
    attenuator = Either(Float, Str)
    ramp_duration = Either(Float, Str)
    ramp_rate = Either(Float, Str)
    reprate = Either(Float, Str)

    analysis_type = Str

    timestamp = Float
    rundate = Date

    peak_center = Float
    peak_center_data = Any

    ic_factors = Dict

    group_id = Int
    graph_id = Int

    status_text = Property
    age_string = Property

    blank_changes = List
    fit_changes = List

    def set_temporary_ic_factor(self, k, v, e):
        iso = self.get_isotope(detector=k)
        if iso:
            iso.temporary_ic_factor = (v, e)

    def set_temporary_blank(self, k, v, e):
        if self.isotopes.has_key(k):
            iso = self.isotopes[k]
            iso.temporary_blank = Blank(value=v, error=e)

    def get_baseline_corrected_signal_dict(self):
        get = lambda iso: iso.get_baseline_corrected_value()
        return self._get_isotope_dict(get)

    def get_baseline_dict(self):
        get = lambda iso: iso.baseline.uvalue
        return self._get_isotope_dict(get)

    def get_ic_factor(self, det):
        if det in self.ic_factors:
            r = self.ic_factors[det]
        else:
            r = ufloat(1, 1e-20)
            #get the ic_factor from preferences if available otherwise 1.0
            # storing ic_factor in preferences causing issues
            # ic_factor stored in detectors.cfg
            # r = ArArAge.get_ic_factor(self, det)

        return r

    def get_db_fit(self, meas_analysis, name, kind):
        try:
            sel_hist = meas_analysis.selected_histories
            sel_fithist = sel_hist.selected_fits
            fits = sel_fithist.fits
            return next((fi for fi in fits
                         if fi.isotope.kind == kind and \
                            fi.isotope.molecular_weight.name == name
                        ), None)

        except AttributeError:
            pass

    def set_tag(self, tag):
        if isinstance(tag, str):
            self.tag=tag
            omit= tag=='invalid'
        else:
            name = tag.name
            self.tag = name

            omit = name == 'omit'
            for a in ('ideo', 'spec', 'iso', 'series'):
                a = 'omit_{}'.format(a)
                v = getattr(tag, a)
                setattr(self, a, v)
                if v:
                    omit = True

        self.temp_status = 1 if omit else 0

    def init(self, meas_analysis):
        pass

    def sync_irradiation(self, ln):
        """
            copy irradiation info starting with a labnumber dbrecord
        """
        self._sync_irradiation(ln)

    def sync_detector_info(self, meas_analysis, **kw):
        self._sync_detector_info(meas_analysis, **kw)

    # def sync_arar(self, meas_analysis):
    #     # self.debug('not using db arar')
    #     return
    #
    #     hist = meas_analysis.selected_histories.selected_arar
    #     if hist:
    #         result = hist.arar_result
    #         self.persisted_age = ufloat(result.age, result.age_err)
    #         self.age = self.persisted_age / self.arar_constants.age_scalar
    #
    #         attrs = ['k39', 'ca37', 'cl36',
    #                  'Ar40', 'Ar39', 'Ar38', 'Ar37', 'Ar36', 'rad40']
    #         d = dict()
    #         f = lambda k: getattr(result, k)
    #         for ai in attrs:
    #             vs = map(f, (ai, '{}_err'.format(ai)))
    #             d[ai] = ufloat(*vs)
    #
    #         d['age_err_wo_j'] = result.age_err_wo_j
    #         self.arar_result.update(d)

    def _sync(self, meas_analysis, unpack=True, load_changes=False):
        """
            copy values from meas_AnalysisTable
            and other associated tables
        """

        self._sync_meas_analysis_attributes(meas_analysis)
        self._sync_analysis_info(meas_analysis)

        # copy related table attrs
        self._sync_experiment(meas_analysis)
        self._sync_irradiation(meas_analysis.labnumber)

        #this is the dominant time sink
        self._sync_isotopes(meas_analysis, unpack)

        self._sync_detector_info(meas_analysis)
        self._sync_extraction(meas_analysis)

        if load_changes:
            self._sync_changes(meas_analysis)

        self.analysis_type = self._get_analysis_type(meas_analysis)

    def _sync_meas_analysis_attributes(self, meas_analysis):
        # copy meas_analysis attrs
        nocast = lambda x: x

        attrs = [
            ('labnumber', 'labnumber', lambda x: x.identifier),
            ('aliquot', 'aliquot', int),
            ('step', 'step', str),
            #                  ('status', 'status', int),
            ('comment', 'comment', str),
            ('uuid', 'uuid', str),
            ('rundate', 'analysis_timestamp', nocast),
            ('timestamp', 'analysis_timestamp',
             lambda x: time.mktime(x.timetuple())
            ),
        ]
        for key, attr, cast in attrs:
            v = getattr(meas_analysis, attr)
            setattr(self, key, cast(v))

        self.record_id = make_runid(self.labnumber, self.aliquot, self.step)

        tag = meas_analysis.tag
        if tag:
            tag = meas_analysis.tag_item
            self.set_tag(tag)


    def _sync_changes(self, meas_analysis):

        self.blank_changes = [BlankChange(bi) for bi in meas_analysis.blanks_histories]
        self.fit_changes = [FitChange(fi) for fi in meas_analysis.fit_histories]

    def _sync_experiment(self, meas_analysis):
        ext = meas_analysis.extraction
        exp = ext.experiment
        if exp:
            self.experiment_txt = exp.blob

    def _sync_irradiation(self, ln):
        """
            copy irradiation info starting with a labnumber dbrecord
        """
        self._sync_j(ln)
        pos = ln.irradiation_position
        if pos:
            level = pos.level
            irrad = level.irradiation

            self.irradiation_pos = str(pos.position)
            self.irradiation_level = level.name
            self.irradiation = irrad.name

            self._sync_chron_segments(irrad)
            self._sync_production_ratios(level)
            self._sync_interference_corrections(level)

            self.production_name=level.production.name

    def _sync_j(self, ln):
        s, e = 1, 0
        if ln.selected_flux_history:
            f = ln.selected_flux_history.flux
            s = f.j
            e = f.j_err

        self.j = ufloat(s, e)

    def _sync_production_ratios(self, level):
        pr = level.production
        cak, clk = pr.Ca_K, pr.Cl_K

        self.production_ratios = dict(Ca_K=cak, Cl_K=clk)

    def _sync_chron_segments(self, irradiation):
        chron = irradiation.chronology

        convert_days = lambda x: x.total_seconds() / (60. * 60 * 24)
        if chron:
            doses = chron.get_doses()
            analts = self.timestamp
            if isinstance(analts, float):
                analts = datetime.fromtimestamp(analts)

            segments = []
            for pwr, st, en in doses:
                if st is not None and en is not None:
                    dur = en - st
                    dt = analts - st
                    segments.append((pwr, convert_days(dur), convert_days(dt)))

            d_o = doses[0][1]
            it = 0
            if d_o is not None:
                it = time.mktime(d_o.timetuple())

            self.irradiation_time = it
            self.chron_segments = segments
            self.chron_dosages=chron.get_doses()

    def _sync_interference_corrections(self, level):
        pr = level.production
        prs = dict()
        for pk in ['K4039', 'K3839', 'K3739', 'Ca3937', 'Ca3837', 'Ca3637', 'Cl3638']:
            v, e = getattr(pr, pk), getattr(pr, '{}_err'.format(pk))
            if v is None:
                v = 0
            if e is None:
                e = 0

            prs[pk.lower()] = ufloat(v, e)

        self.interference_corrections = prs

    def _sync_extraction(self, meas_analysis):
        extraction = meas_analysis.extraction
        if extraction:
            #sensitivity
            shist = meas_analysis.selected_histories.selected_sensitivity
            if shist:
                sm = extraction.sensitivity_multiplier or 1
                s = shist.sensitivity.value
                self.sensitivity = sm * s

            self.extract_device = self._get_extraction_device(extraction)
            self.extract_value = extraction.extract_value

            # add extract units to meas_ExtractionTable
            #             eu = extraction.extract_units or 'W'
            #             self.extract_units = eu
            self.extract_units = 'W'

            self.cleanup = extraction.cleanup_duration
            self.duration = extraction.extract_duration
            self.position = self._get_position(extraction)

            for attr in ('beam_diameter', 'pattern',
                         'ramp_rate', 'ramp_duration'):
                v = getattr(extraction, attr)
                if v is None:
                    v = ''
                setattr(self, attr, v)

            #uv
            for attr in ('reprate', 'mask_position', 'mask_name', 'attenuator'):
                v = getattr(extraction, attr)
                if v is None:
                    v = ''
                setattr(self, attr, v)

    def _sync_view(self, av=None):
        if av is None:
            av = self.analysis_view
        av.load(self)

    def _sync_analysis_info(self, meas_analysis):
        self.sample = self._get_sample(meas_analysis)
        self.material = self._get_material(meas_analysis)
        self.project = self._get_project(meas_analysis)
        self.mass_spectrometer = self._get_mass_spectrometer(meas_analysis)

    def _sync_detector_info(self, meas_analysis, **kw):

        #disc_idx=['Ar36','Ar37','Ar38','Ar39','Ar40']

        #discrimination saved as 1amu disc not 4amu
        discriminations = self._get_discriminations(meas_analysis)

        self.ic_factors = self._get_ic_factors(meas_analysis)
        for iso in self.isotopes.itervalues():
            det = iso.detector
            iso.ic_factor = self.get_ic_factor(det)

            idisc = ufloat(1, 1e-20)
            if iso.detector in discriminations:
                disc, refmass = discriminations[det]

                # disc=ufloat(1,0.01)
                mass = iso.mass
                n = mass - refmass

                #calculate discrimination
                idisc = disc ** n

            iso.discrimination = idisc

    def _sync_isotopes(self, meas_analysis, unpack):
        #self.isotopes=timethis(self._get_isotopes, args=(meas_analysis,),
        #kwargs={'unpack':True},msg='sync-isotopes')
        self.isotopes = self._get_isotopes(meas_analysis,
                                           unpack=unpack)
        self.isotope_fits = self._get_isotope_fits()

        pc, data = self._get_peak_center(meas_analysis)
        self.peak_center = pc
        self.peak_center_data = data

    def _get_isotope_dict(self, get):
        d = dict()
        for ki, v in self.isotopes.iteritems():
            d[ki] = get(v)

        return d

    def _get_ic_factors(self, meas_analysis):
        icfs = dict()
        if meas_analysis.selected_histories:
            hist = meas_analysis.selected_histories.selected_detector_intercalibration
            if hist:
                for ic in hist.detector_intercalibrations:
                    icfs[ic.detector.name] = ufloat(ic.user_value, ic.user_error)

        return icfs

    def _get_position(self, extraction):
        r = ''
        pos = extraction.positions

        pp = []
        for pi in pos:
            pii = pi.position

            if pii:
                pp.append(pii)
            else:
                ppp = []
                x, y, z = pi.x, pi.y, pi.z
                if x is not None and y is not None:
                    ppp.append(x)
                    ppp.append(y)
                if z is not None:
                    ppp.append(z)

                if ppp:
                    pp.append('({})'.format(','.join(ppp)))

        if pp:
            r = ','.join(map(str, pp))

        return r

    def _get_baselines(self, isotopes, meas_analysis, unpack):
        for dbiso in meas_analysis.isotopes:
            if not dbiso.molecular_weight:
                continue

            name = dbiso.molecular_weight.name
            if not name in isotopes:
                continue

            det = dbiso.detector.name

            iso = isotopes[name]

            kw = dict(dbrecord=dbiso,
                      name=name,
                      detector=det,
                      unpack=unpack)

            if dbiso.kind == 'baseline':
                result = None
                if dbiso.results:
                    result = dbiso.results[-1]
                r = Baseline(dbresult=result, **kw)
                fit = self.get_db_fit(meas_analysis, name, 'baseline')
                if fit is None:
                    fit = Fit(fit='average',
                              error_type='SEM',
                              filter_outliers=False,
                              filter_outlier_iterations=0,
                              filter_outlier_std_devs=0)

                r.set_fit(fit, notify=False)
                iso.baseline = r

            elif dbiso.kind == 'sniff':
                r = Sniff(**kw)
                iso.sniff = r

    def _get_isotope_fits(self):
        keys = self.isotope_keys
        fs = [self.isotopes[ki].fit
              for ki in keys]
        return fs

    def _get_isotopes(self, meas_analysis, unpack):
        isotopes = dict()
        self._get_signals(isotopes, meas_analysis, unpack)
        self._get_baselines(isotopes, meas_analysis, unpack)
        self._get_blanks(isotopes, meas_analysis)

        return isotopes

    def _get_blanks(self, isodict, meas_analysis):
        history = meas_analysis.selected_histories.selected_blanks
        keys = isodict.keys()
        if history:
            for ba in history.blanks:
                isok = ba.isotope
                if isok in keys:
                    blank = isodict[isok].blank
                    blank.set_uvalue((ba.user_value,
                                      ba.user_error))
                    blank.fit = ba.fit or ''
                    keys.remove(isok)
                    if not keys:
                        break

    def _get_signals(self, isodict, meas_analysis, unpack):
        for iso in meas_analysis.isotopes:

            if not iso.kind == 'signal' or not iso.molecular_weight:
                continue

            name = iso.molecular_weight.name
            if name in isodict:
                continue

            if not iso.detector:
                continue

            det = iso.detector.name
            result = None

            if iso.results:
                result = iso.results[-1]

            r = Isotope(mass=iso.molecular_weight.mass,
                        dbrecord=iso,
                        dbresult=result,
                        name=name,
                        detector=det,
                        unpack=unpack)

            if r.unpack_error:
                self.warning('Bad isotope {} {}. error: {}'.format(self.record_id, name, r.unpack_error))
                self.temp_status = 1
            else:
                fit = self.get_db_fit(meas_analysis, name, 'signal')

                if fit is None:
                    fit = Fit(fit='linear',
                              error_type='SEM',
                              filter_outliers=False,
                              filter_outlier_iterations=1,
                              filter_outlier_std_devs=2)
                r.set_fit(fit, notify=False)
                isodict[name] = r

    def _get_peak_center(self, meas_analysis):

        pc = meas_analysis.peak_center
        if pc:
            center = float(pc.center)
            packed_xy = pc.points
            return center, zip(*[struct.unpack('<ff', packed_xy[i:i + 8])
                                 for i in xrange(0, len(packed_xy), 8)])
        else:
            return 0.0, None

    def _get_extraction_device(self, extraction):
        r = ''
        if extraction.extraction_device:
            r = extraction.extraction_device.name
        return r

    def _get_analysis_type(self, meas_analysis):
        r = ''
        if meas_analysis:
            r = meas_analysis.measurement.analysis_type.name
        return r

    def _get_mass_spectrometer(self, meas_analysis):
        return meas_analysis.measurement.mass_spectrometer.name.lower()

    def _get_discriminations(self, meas_analysis):
        """
            discriminations should be saved as 1amu not 4amu
        """
        selected_hist = meas_analysis.selected_histories.selected_detector_param
        d = dict()
        if selected_hist:
            for dp in selected_hist.detector_params:
                d[dp.detector.name] = (ufloat(dp.disc, dp.disc_error), dp.refmass)
                #d[dp.detector.name] = (ufloat(1.004, 0.000145), dp.refmass)
                #dp=selected_hist.detector_param
                #return ufloat(dp.disc, dp.disc_error)
        return d

    def _get_sample(self, meas_analysis):
        ln = meas_analysis.labnumber
        r = ''
        if ln.sample:
            r = ln.sample.name
        return r

    def _get_material(self, meas_analysis):
        m = ''
        ln = meas_analysis.labnumber
        if ln.sample and ln.sample.material:
            m = ln.sample.material.name
        return m

    def _get_project(self, meas_analysis):
        ln = meas_analysis.labnumber
        sample = ln.sample
        r = ''
        if sample and sample.project:
            r = sample.project.name
        return r

    def _get_rundate(self, meas_analysis):
        if meas_analysis.analysis_timestamp:
            date = meas_analysis.analysis_timestamp.date()
            return date.strftime('%Y-%m-%d')

    def _get_runtime(self, meas_analysis):
        if meas_analysis.analysis_timestamp:
            ti = meas_analysis.analysis_timestamp.time()
            return ti.strftime('%H:%M:%S')
=======
    def _get_record_id(self):
        return make_runid(self.labnumber, self.aliquot, self.step)
>>>>>>> e65976e9

    def _get_age_string(self):
        a = self.age
        e = self.age_err
        pe = format_percent_error(a, e)

        return u'{} +/-{} ({}%)'.format(floatfmt(a), floatfmt(e), pe)

    def value_string(self, t):
        if t == 'uF':
            a,e=self.F, self.F_err
        elif t == 'uage':
            a, e = self.age, self.age_err
        else:
            v=self.get_value(t)
            if isinstance(v, Isotope):
                v=v.get_intensity()
            a,e=v.nominal_value, v.std_dev
        pe = format_percent_error(a, e)
        return  u'{} +/-{} ({}%)'.format(floatfmt(a), floatfmt(e), pe)

    def _get_status_text(self):
        r = 'OK'

        if self.is_omitted():
            # if self.temp_status != 0 or self.filter_omit:
            r = 'Omitted'

        return r

if __name__ == '__main__':
    pass
    #============= EOF =============================================
    #def _sync_irradiation(self, meas_analysis):
    #    ln = meas_analysis.labnumber
    #    self.irradiation_info = self._get_irradiation_info(ln)
    #
    #    dbpos = ln.irradiation_position
    #    if dbpos:
    #        pos = dbpos.position
    #        irrad = dbpos.level.irradiation.name
    #        level = dbpos.level.name
    #        self.irradiation_str = '{} {}{}'.format(irrad, level, pos)
    #
    #    self.j = self._get_j(ln)
    #    self.production_ratios = self._get_production_ratios(ln)

    #    def _load_timestamp(self, ln):
    #        ts = self.timestamp
    #        if not ts:
    #            ts = ArArAge._load_timestamp(self, ln)
    #        return ts
    #
    #
    #    def _get_j(self, ln):
    #        s, e = 1, 0
    #        if ln.selected_flux_history:
    #            f = ln.selected_flux_history.flux
    #            s = f.j
    #            e = f.j_err
    #        return ufloat(s, e)
    #
    #    def _get_production_ratios(self, ln):
    #        lev = self._get_irradiation_level(ln)
    #        cak = 1
    #        clk = 1
    #        if lev:
    #            ir = lev.irradiation
    #            pr = ir.production
    #            cak, clk = pr.Ca_K, pr.Cl_K
    #
    #        return dict(Ca_K=cak, Cl_K=clk)
    #
    #    def _get_irradiation_level(self, ln):
    #        if ln:
    #            pos = ln.irradiation_position
    #            if pos:
    #                self.irradiation_pos = str(pos.position)
    #                return pos.level
    #
    #
    #    def _get_irradiation_info(self, ln):
    #        '''
    #            return k4039, k3839,k3739, ca3937, ca3837, ca3637, cl3638, chronsegments, decay_time
    #        '''
    #        prs = (1, 0), (1, 0), (1, 0), (1, 0), (1, 0), (1, 0), (1, 0), [], 1
    #        irradiation_level = self._get_irradiation_level(ln)
    #        if irradiation_level:
    #            irradiation = irradiation_level.irradiation
    #            if irradiation:
    #                self.irradiation = irradiation.name
    #                self.irradiation_level = irradiation_level.name
    #
    #                pr = irradiation.production
    #                if pr:
    #                    prs = []
    #                    for pi in ['K4039', 'K3839', 'K3739', 'Ca3937', 'Ca3837', 'Ca3637', 'Cl3638']:
    #                        v, e = getattr(pr, pi), getattr(pr, '{}_err'.format(pi))
    #                        prs.append((v if v is not None else 1, e if e is not None else 0))
    #
    #                        #                    prs = [(getattr(pr, pi), getattr(pr, '{}_err'.format(pi)))
    #                        #                           for pi in ['K4039', 'K3839', 'K3739', 'Ca3937', 'Ca3837', 'Ca3637', 'Cl3638']]
    #
    #                chron = irradiation.chronology
    #                #                def convert_datetime(x):
    #                #                    try:
    #                #                        return datetime.datetime.strptime(x, '%Y-%m-%d %H:%M:%S')
    #                #                    except ValueError:
    #                #                        pass
    #                #                convert_datetime = lambda x:datetime.datetime.strptime(x, '%Y-%m-%d %H:%M:%S')
    #
    #                convert_days = lambda x: x.total_seconds() / (60. * 60 * 24)
    #                if chron:
    #                    doses = chron.get_doses()
    #                    #                    chronblob = chron.chronology
    #                    #
    #                    #                    doses = chronblob.split('$')
    #                    #                    doses = [di.strip().split('%') for di in doses]
    #                    #
    #                    #                    doses = [map(convert_datetime, d) for d in doses if d]
    #
    #                    analts = self.timestamp
    #                    #                     print analts
    #                    if isinstance(analts, float):
    #                        analts = datetime.fromtimestamp(analts)
    #
    #                    segments = []
    #                    for st, en in doses:
    #                        if st is not None and en is not None:
    #                            dur = en - st
    #                            dt = analts - st
    #                            #                             dt = 45
    #                            segments.append((1, convert_days(dur), convert_days(dt)))
    #                            #                             segments.append((1, convert_days(dur), dt))
    #
    #                    decay_time = 0
    #                    d_o = doses[0][0]
    #                    if d_o is not None:
    #                        decay_time = convert_days(analts - d_o)
    #
    #                    #                    segments = [(1, convert_days(ti)) for ti in durs]
    #                    prs.append(segments)
    #                    prs.append(decay_time)
    #                    #                     prs.append(45)
    #
    #                    #         print 'aasfaf', ln, prs
    #
    #        return prs<|MERGE_RESOLUTION|>--- conflicted
+++ resolved
@@ -132,605 +132,8 @@
     def _sync_view(self, v):
         pass
 
-<<<<<<< HEAD
-
-class DBAnalysis(Analysis):
-    #analysis_summary_klass = DBAnalysisSummary
-    analysis_view_klass = DBAnalysisView
-    #     status = Int
-
-
-    record_id = Str
-    uuid = Str
-
-    persisted_age = None
-
-    sample = Str
-    material = Str
-    project = Str
-    comment = Str
-    mass_spectrometer = Str
-
-    experiment_txt = Str
-
-    #extraction
-    extract_device = Str
-    position = Str
-    extract_value = Float
-    extract_units = Str
-    cleanup_duration = Float
-    extract_duration = Float
-
-    beam_diameter = Either(Float, Str)
-    pattern = Str
-    mask_position = Either(Float, Str)
-    mask_name = Str
-    attenuator = Either(Float, Str)
-    ramp_duration = Either(Float, Str)
-    ramp_rate = Either(Float, Str)
-    reprate = Either(Float, Str)
-
-    analysis_type = Str
-
-    timestamp = Float
-    rundate = Date
-
-    peak_center = Float
-    peak_center_data = Any
-
-    ic_factors = Dict
-
-    group_id = Int
-    graph_id = Int
-
-    status_text = Property
-    age_string = Property
-
-    blank_changes = List
-    fit_changes = List
-
-    def set_temporary_ic_factor(self, k, v, e):
-        iso = self.get_isotope(detector=k)
-        if iso:
-            iso.temporary_ic_factor = (v, e)
-
-    def set_temporary_blank(self, k, v, e):
-        if self.isotopes.has_key(k):
-            iso = self.isotopes[k]
-            iso.temporary_blank = Blank(value=v, error=e)
-
-    def get_baseline_corrected_signal_dict(self):
-        get = lambda iso: iso.get_baseline_corrected_value()
-        return self._get_isotope_dict(get)
-
-    def get_baseline_dict(self):
-        get = lambda iso: iso.baseline.uvalue
-        return self._get_isotope_dict(get)
-
-    def get_ic_factor(self, det):
-        if det in self.ic_factors:
-            r = self.ic_factors[det]
-        else:
-            r = ufloat(1, 1e-20)
-            #get the ic_factor from preferences if available otherwise 1.0
-            # storing ic_factor in preferences causing issues
-            # ic_factor stored in detectors.cfg
-            # r = ArArAge.get_ic_factor(self, det)
-
-        return r
-
-    def get_db_fit(self, meas_analysis, name, kind):
-        try:
-            sel_hist = meas_analysis.selected_histories
-            sel_fithist = sel_hist.selected_fits
-            fits = sel_fithist.fits
-            return next((fi for fi in fits
-                         if fi.isotope.kind == kind and \
-                            fi.isotope.molecular_weight.name == name
-                        ), None)
-
-        except AttributeError:
-            pass
-
-    def set_tag(self, tag):
-        if isinstance(tag, str):
-            self.tag=tag
-            omit= tag=='invalid'
-        else:
-            name = tag.name
-            self.tag = name
-
-            omit = name == 'omit'
-            for a in ('ideo', 'spec', 'iso', 'series'):
-                a = 'omit_{}'.format(a)
-                v = getattr(tag, a)
-                setattr(self, a, v)
-                if v:
-                    omit = True
-
-        self.temp_status = 1 if omit else 0
-
-    def init(self, meas_analysis):
-        pass
-
-    def sync_irradiation(self, ln):
-        """
-            copy irradiation info starting with a labnumber dbrecord
-        """
-        self._sync_irradiation(ln)
-
-    def sync_detector_info(self, meas_analysis, **kw):
-        self._sync_detector_info(meas_analysis, **kw)
-
-    # def sync_arar(self, meas_analysis):
-    #     # self.debug('not using db arar')
-    #     return
-    #
-    #     hist = meas_analysis.selected_histories.selected_arar
-    #     if hist:
-    #         result = hist.arar_result
-    #         self.persisted_age = ufloat(result.age, result.age_err)
-    #         self.age = self.persisted_age / self.arar_constants.age_scalar
-    #
-    #         attrs = ['k39', 'ca37', 'cl36',
-    #                  'Ar40', 'Ar39', 'Ar38', 'Ar37', 'Ar36', 'rad40']
-    #         d = dict()
-    #         f = lambda k: getattr(result, k)
-    #         for ai in attrs:
-    #             vs = map(f, (ai, '{}_err'.format(ai)))
-    #             d[ai] = ufloat(*vs)
-    #
-    #         d['age_err_wo_j'] = result.age_err_wo_j
-    #         self.arar_result.update(d)
-
-    def _sync(self, meas_analysis, unpack=True, load_changes=False):
-        """
-            copy values from meas_AnalysisTable
-            and other associated tables
-        """
-
-        self._sync_meas_analysis_attributes(meas_analysis)
-        self._sync_analysis_info(meas_analysis)
-
-        # copy related table attrs
-        self._sync_experiment(meas_analysis)
-        self._sync_irradiation(meas_analysis.labnumber)
-
-        #this is the dominant time sink
-        self._sync_isotopes(meas_analysis, unpack)
-
-        self._sync_detector_info(meas_analysis)
-        self._sync_extraction(meas_analysis)
-
-        if load_changes:
-            self._sync_changes(meas_analysis)
-
-        self.analysis_type = self._get_analysis_type(meas_analysis)
-
-    def _sync_meas_analysis_attributes(self, meas_analysis):
-        # copy meas_analysis attrs
-        nocast = lambda x: x
-
-        attrs = [
-            ('labnumber', 'labnumber', lambda x: x.identifier),
-            ('aliquot', 'aliquot', int),
-            ('step', 'step', str),
-            #                  ('status', 'status', int),
-            ('comment', 'comment', str),
-            ('uuid', 'uuid', str),
-            ('rundate', 'analysis_timestamp', nocast),
-            ('timestamp', 'analysis_timestamp',
-             lambda x: time.mktime(x.timetuple())
-            ),
-        ]
-        for key, attr, cast in attrs:
-            v = getattr(meas_analysis, attr)
-            setattr(self, key, cast(v))
-
-        self.record_id = make_runid(self.labnumber, self.aliquot, self.step)
-
-        tag = meas_analysis.tag
-        if tag:
-            tag = meas_analysis.tag_item
-            self.set_tag(tag)
-
-
-    def _sync_changes(self, meas_analysis):
-
-        self.blank_changes = [BlankChange(bi) for bi in meas_analysis.blanks_histories]
-        self.fit_changes = [FitChange(fi) for fi in meas_analysis.fit_histories]
-
-    def _sync_experiment(self, meas_analysis):
-        ext = meas_analysis.extraction
-        exp = ext.experiment
-        if exp:
-            self.experiment_txt = exp.blob
-
-    def _sync_irradiation(self, ln):
-        """
-            copy irradiation info starting with a labnumber dbrecord
-        """
-        self._sync_j(ln)
-        pos = ln.irradiation_position
-        if pos:
-            level = pos.level
-            irrad = level.irradiation
-
-            self.irradiation_pos = str(pos.position)
-            self.irradiation_level = level.name
-            self.irradiation = irrad.name
-
-            self._sync_chron_segments(irrad)
-            self._sync_production_ratios(level)
-            self._sync_interference_corrections(level)
-
-            self.production_name=level.production.name
-
-    def _sync_j(self, ln):
-        s, e = 1, 0
-        if ln.selected_flux_history:
-            f = ln.selected_flux_history.flux
-            s = f.j
-            e = f.j_err
-
-        self.j = ufloat(s, e)
-
-    def _sync_production_ratios(self, level):
-        pr = level.production
-        cak, clk = pr.Ca_K, pr.Cl_K
-
-        self.production_ratios = dict(Ca_K=cak, Cl_K=clk)
-
-    def _sync_chron_segments(self, irradiation):
-        chron = irradiation.chronology
-
-        convert_days = lambda x: x.total_seconds() / (60. * 60 * 24)
-        if chron:
-            doses = chron.get_doses()
-            analts = self.timestamp
-            if isinstance(analts, float):
-                analts = datetime.fromtimestamp(analts)
-
-            segments = []
-            for pwr, st, en in doses:
-                if st is not None and en is not None:
-                    dur = en - st
-                    dt = analts - st
-                    segments.append((pwr, convert_days(dur), convert_days(dt)))
-
-            d_o = doses[0][1]
-            it = 0
-            if d_o is not None:
-                it = time.mktime(d_o.timetuple())
-
-            self.irradiation_time = it
-            self.chron_segments = segments
-            self.chron_dosages=chron.get_doses()
-
-    def _sync_interference_corrections(self, level):
-        pr = level.production
-        prs = dict()
-        for pk in ['K4039', 'K3839', 'K3739', 'Ca3937', 'Ca3837', 'Ca3637', 'Cl3638']:
-            v, e = getattr(pr, pk), getattr(pr, '{}_err'.format(pk))
-            if v is None:
-                v = 0
-            if e is None:
-                e = 0
-
-            prs[pk.lower()] = ufloat(v, e)
-
-        self.interference_corrections = prs
-
-    def _sync_extraction(self, meas_analysis):
-        extraction = meas_analysis.extraction
-        if extraction:
-            #sensitivity
-            shist = meas_analysis.selected_histories.selected_sensitivity
-            if shist:
-                sm = extraction.sensitivity_multiplier or 1
-                s = shist.sensitivity.value
-                self.sensitivity = sm * s
-
-            self.extract_device = self._get_extraction_device(extraction)
-            self.extract_value = extraction.extract_value
-
-            # add extract units to meas_ExtractionTable
-            #             eu = extraction.extract_units or 'W'
-            #             self.extract_units = eu
-            self.extract_units = 'W'
-
-            self.cleanup = extraction.cleanup_duration
-            self.duration = extraction.extract_duration
-            self.position = self._get_position(extraction)
-
-            for attr in ('beam_diameter', 'pattern',
-                         'ramp_rate', 'ramp_duration'):
-                v = getattr(extraction, attr)
-                if v is None:
-                    v = ''
-                setattr(self, attr, v)
-
-            #uv
-            for attr in ('reprate', 'mask_position', 'mask_name', 'attenuator'):
-                v = getattr(extraction, attr)
-                if v is None:
-                    v = ''
-                setattr(self, attr, v)
-
-    def _sync_view(self, av=None):
-        if av is None:
-            av = self.analysis_view
-        av.load(self)
-
-    def _sync_analysis_info(self, meas_analysis):
-        self.sample = self._get_sample(meas_analysis)
-        self.material = self._get_material(meas_analysis)
-        self.project = self._get_project(meas_analysis)
-        self.mass_spectrometer = self._get_mass_spectrometer(meas_analysis)
-
-    def _sync_detector_info(self, meas_analysis, **kw):
-
-        #disc_idx=['Ar36','Ar37','Ar38','Ar39','Ar40']
-
-        #discrimination saved as 1amu disc not 4amu
-        discriminations = self._get_discriminations(meas_analysis)
-
-        self.ic_factors = self._get_ic_factors(meas_analysis)
-        for iso in self.isotopes.itervalues():
-            det = iso.detector
-            iso.ic_factor = self.get_ic_factor(det)
-
-            idisc = ufloat(1, 1e-20)
-            if iso.detector in discriminations:
-                disc, refmass = discriminations[det]
-
-                # disc=ufloat(1,0.01)
-                mass = iso.mass
-                n = mass - refmass
-
-                #calculate discrimination
-                idisc = disc ** n
-
-            iso.discrimination = idisc
-
-    def _sync_isotopes(self, meas_analysis, unpack):
-        #self.isotopes=timethis(self._get_isotopes, args=(meas_analysis,),
-        #kwargs={'unpack':True},msg='sync-isotopes')
-        self.isotopes = self._get_isotopes(meas_analysis,
-                                           unpack=unpack)
-        self.isotope_fits = self._get_isotope_fits()
-
-        pc, data = self._get_peak_center(meas_analysis)
-        self.peak_center = pc
-        self.peak_center_data = data
-
-    def _get_isotope_dict(self, get):
-        d = dict()
-        for ki, v in self.isotopes.iteritems():
-            d[ki] = get(v)
-
-        return d
-
-    def _get_ic_factors(self, meas_analysis):
-        icfs = dict()
-        if meas_analysis.selected_histories:
-            hist = meas_analysis.selected_histories.selected_detector_intercalibration
-            if hist:
-                for ic in hist.detector_intercalibrations:
-                    icfs[ic.detector.name] = ufloat(ic.user_value, ic.user_error)
-
-        return icfs
-
-    def _get_position(self, extraction):
-        r = ''
-        pos = extraction.positions
-
-        pp = []
-        for pi in pos:
-            pii = pi.position
-
-            if pii:
-                pp.append(pii)
-            else:
-                ppp = []
-                x, y, z = pi.x, pi.y, pi.z
-                if x is not None and y is not None:
-                    ppp.append(x)
-                    ppp.append(y)
-                if z is not None:
-                    ppp.append(z)
-
-                if ppp:
-                    pp.append('({})'.format(','.join(ppp)))
-
-        if pp:
-            r = ','.join(map(str, pp))
-
-        return r
-
-    def _get_baselines(self, isotopes, meas_analysis, unpack):
-        for dbiso in meas_analysis.isotopes:
-            if not dbiso.molecular_weight:
-                continue
-
-            name = dbiso.molecular_weight.name
-            if not name in isotopes:
-                continue
-
-            det = dbiso.detector.name
-
-            iso = isotopes[name]
-
-            kw = dict(dbrecord=dbiso,
-                      name=name,
-                      detector=det,
-                      unpack=unpack)
-
-            if dbiso.kind == 'baseline':
-                result = None
-                if dbiso.results:
-                    result = dbiso.results[-1]
-                r = Baseline(dbresult=result, **kw)
-                fit = self.get_db_fit(meas_analysis, name, 'baseline')
-                if fit is None:
-                    fit = Fit(fit='average',
-                              error_type='SEM',
-                              filter_outliers=False,
-                              filter_outlier_iterations=0,
-                              filter_outlier_std_devs=0)
-
-                r.set_fit(fit, notify=False)
-                iso.baseline = r
-
-            elif dbiso.kind == 'sniff':
-                r = Sniff(**kw)
-                iso.sniff = r
-
-    def _get_isotope_fits(self):
-        keys = self.isotope_keys
-        fs = [self.isotopes[ki].fit
-              for ki in keys]
-        return fs
-
-    def _get_isotopes(self, meas_analysis, unpack):
-        isotopes = dict()
-        self._get_signals(isotopes, meas_analysis, unpack)
-        self._get_baselines(isotopes, meas_analysis, unpack)
-        self._get_blanks(isotopes, meas_analysis)
-
-        return isotopes
-
-    def _get_blanks(self, isodict, meas_analysis):
-        history = meas_analysis.selected_histories.selected_blanks
-        keys = isodict.keys()
-        if history:
-            for ba in history.blanks:
-                isok = ba.isotope
-                if isok in keys:
-                    blank = isodict[isok].blank
-                    blank.set_uvalue((ba.user_value,
-                                      ba.user_error))
-                    blank.fit = ba.fit or ''
-                    keys.remove(isok)
-                    if not keys:
-                        break
-
-    def _get_signals(self, isodict, meas_analysis, unpack):
-        for iso in meas_analysis.isotopes:
-
-            if not iso.kind == 'signal' or not iso.molecular_weight:
-                continue
-
-            name = iso.molecular_weight.name
-            if name in isodict:
-                continue
-
-            if not iso.detector:
-                continue
-
-            det = iso.detector.name
-            result = None
-
-            if iso.results:
-                result = iso.results[-1]
-
-            r = Isotope(mass=iso.molecular_weight.mass,
-                        dbrecord=iso,
-                        dbresult=result,
-                        name=name,
-                        detector=det,
-                        unpack=unpack)
-
-            if r.unpack_error:
-                self.warning('Bad isotope {} {}. error: {}'.format(self.record_id, name, r.unpack_error))
-                self.temp_status = 1
-            else:
-                fit = self.get_db_fit(meas_analysis, name, 'signal')
-
-                if fit is None:
-                    fit = Fit(fit='linear',
-                              error_type='SEM',
-                              filter_outliers=False,
-                              filter_outlier_iterations=1,
-                              filter_outlier_std_devs=2)
-                r.set_fit(fit, notify=False)
-                isodict[name] = r
-
-    def _get_peak_center(self, meas_analysis):
-
-        pc = meas_analysis.peak_center
-        if pc:
-            center = float(pc.center)
-            packed_xy = pc.points
-            return center, zip(*[struct.unpack('<ff', packed_xy[i:i + 8])
-                                 for i in xrange(0, len(packed_xy), 8)])
-        else:
-            return 0.0, None
-
-    def _get_extraction_device(self, extraction):
-        r = ''
-        if extraction.extraction_device:
-            r = extraction.extraction_device.name
-        return r
-
-    def _get_analysis_type(self, meas_analysis):
-        r = ''
-        if meas_analysis:
-            r = meas_analysis.measurement.analysis_type.name
-        return r
-
-    def _get_mass_spectrometer(self, meas_analysis):
-        return meas_analysis.measurement.mass_spectrometer.name.lower()
-
-    def _get_discriminations(self, meas_analysis):
-        """
-            discriminations should be saved as 1amu not 4amu
-        """
-        selected_hist = meas_analysis.selected_histories.selected_detector_param
-        d = dict()
-        if selected_hist:
-            for dp in selected_hist.detector_params:
-                d[dp.detector.name] = (ufloat(dp.disc, dp.disc_error), dp.refmass)
-                #d[dp.detector.name] = (ufloat(1.004, 0.000145), dp.refmass)
-                #dp=selected_hist.detector_param
-                #return ufloat(dp.disc, dp.disc_error)
-        return d
-
-    def _get_sample(self, meas_analysis):
-        ln = meas_analysis.labnumber
-        r = ''
-        if ln.sample:
-            r = ln.sample.name
-        return r
-
-    def _get_material(self, meas_analysis):
-        m = ''
-        ln = meas_analysis.labnumber
-        if ln.sample and ln.sample.material:
-            m = ln.sample.material.name
-        return m
-
-    def _get_project(self, meas_analysis):
-        ln = meas_analysis.labnumber
-        sample = ln.sample
-        r = ''
-        if sample and sample.project:
-            r = sample.project.name
-        return r
-
-    def _get_rundate(self, meas_analysis):
-        if meas_analysis.analysis_timestamp:
-            date = meas_analysis.analysis_timestamp.date()
-            return date.strftime('%Y-%m-%d')
-
-    def _get_runtime(self, meas_analysis):
-        if meas_analysis.analysis_timestamp:
-            ti = meas_analysis.analysis_timestamp.time()
-            return ti.strftime('%H:%M:%S')
-=======
     def _get_record_id(self):
         return make_runid(self.labnumber, self.aliquot, self.step)
->>>>>>> e65976e9
 
     def _get_age_string(self):
         a = self.age
