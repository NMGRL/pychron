# ===============================================================================
# Copyright 2014 Jake Ross
#
# Licensed under the Apache License, Version 2.0 (the "License");
# you may not use this file except in compliance with the License.
# You may obtain a copy of the License at
#
# http://www.apache.org/licenses/LICENSE-2.0
#
# Unless required by applicable law or agreed to in writing, software
# distributed under the License is distributed on an "AS IS" BASIS,
# WITHOUT WARRANTIES OR CONDITIONS OF ANY KIND, either express or implied.
# See the License for the specific language governing permissions and
# limitations under the License.
# ===============================================================================

# ============= enthought library imports =======================
from traits.has_traits import HasTraits
from traits.trait_types import Str, Float, Either, Date, Any, Dict, List, Long
# ============= standard library imports ========================
import os
from datetime import datetime
from itertools import izip
import struct
import time
from uncertainties import ufloat
# ============= local library imports  ==========================
from pychron.core.helpers.filetools import remove_extension
from pychron.core.helpers.isotope_utils import sort_detectors
from pychron.database.orms.isotope.meas import meas_AnalysisTable
from pychron.processing.analyses.analysis import Analysis, Fit
# from pychron.processing.analyses.analysis_view import DBAnalysisView
from pychron.processing.analyses.changes import BlankChange, FitChange
from pychron.processing.analyses.exceptions import NoProductionError
from pychron.processing.analyses.view.snapshot_view import Snapshot
from pychron.processing.isotope import Blank, Baseline, Sniff, Isotope
from pychron.pychron_constants import INTERFERENCE_KEYS


class DValue(HasTraits):
    key = Str
    value = Any

    def __init__(self, key, value):
        self.key = key
        self.value = value


def get_xyz_position(extraction):
    def g():
        for pp in extraction.positions:
            x, y, z = pp.x, pp.y, pp.z
            if x is not None and y is not None:
                if z is not None:
                    rr = '{:0.3f},{:0.3f},{:0.3f}'.format(x, y, z)
                else:
                    rr = '{:0.3f},{:0.3f}'.format(x, y)
                yield rr

    return ';'.join(list(g()))


def get_position(extraction):
    def g():
        for pi in extraction.positions:
            pii = pi.position
            if pii:
                yield str(pii)

    return ','.join(list(g()))


class DBAnalysis(Analysis):
    meas_analysis_id = Long
    analysis_view_klass = ('pychron.processing.analyses.analysis_view', 'DBAnalysisView')

    uuid = Str

    persisted_age = None

    experiment_txt = Str

    xyz_position = Str
    snapshots = List

    beam_diameter = Either(Float, Str)
    pattern = Str
    mask_position = Either(Float, Str)
    mask_name = Str
    attenuator = Either(Float, Str)
    ramp_duration = Either(Float, Str)
    ramp_rate = Either(Float, Str)
    reprate = Either(Float, Str)

    timestamp = Float
    rundate = Date

    collection_time_zero_offset = Float

    peak_center = Float
    peak_center_data = Any

    ic_factors = Dict

    blank_changes = List
    fit_changes = List

    extraction_script_name = Str
    measurement_script_name = Str
    extraction_script_blob = Str
    measurement_script_blob = Str

    selected_blanks_id = Long

    source_parameters = List
    deflections = List

    def set_ic_factor(self, det, v, e):
        for iso in self.get_isotopes(det):
            iso.ic_factor = ufloat(v, e)

    def set_temporary_ic_factor(self, k, v, e):
        iso = self.get_isotope(detector=k)
        if iso:
            iso.temporary_ic_factor = (v, e)

    def set_temporary_blank(self, k, v, e):
        self.debug('setting temporary blank iso={}, v={}, e={}'.format(k, v, e))
        if self.isotopes.has_key(k):
            iso = self.isotopes[k]
            iso.temporary_blank = Blank(value=v, error=e)

    def get_baseline_corrected_signal_dict(self):
        get = lambda iso: iso.get_baseline_corrected_value()
        return self._get_isotope_dict(get)

    def get_baseline_dict(self):
        get = lambda iso: iso.baseline.uvalue
        return self._get_isotope_dict(get)

    def get_ic_factor(self, det):
        iso = next((i for i in self.isotopes.itervalues() if i.detector == det), None)
        if iso:
            r = iso.ic_factor
        else:
            r = ufloat(1, 0)

        # if det in self.ic_factors:
        # r = self.ic_factors[det]
        # else:
        # r = ufloat(1, 1e-20)

        return r

    def get_db_fit(self, meas_analysis, name, kind, selected_histories):
        try:
            if selected_histories is None:
                selected_histories = meas_analysis.selected_histories

            sel_fithist = selected_histories.selected_fits
            fits = sel_fithist.fits
            return next((fi for fi in fits
                         if fi.isotope.kind == kind and \
                         fi.isotope.molecular_weight.name == name), None)

        except AttributeError, e:
            print e

    def set_tag(self, tag):
        if isinstance(tag, str):
            self.tag = tag
            omit = tag == 'invalid'
        else:
            name = tag.name
            self.tag = name

            omit = name == 'omit'
            for a in ('ideo', 'spec', 'iso', 'series'):
                a = 'omit_{}'.format(a)
                v = getattr(tag, a)
                setattr(self, a, v)
                if v:
                    omit = True

        self.temp_status = 1 if omit else 0

    def init(self, meas_analysis):
        pass

    def sync_irradiation(self, ln):
        """
            copy irradiation info starting with a labnumber dbrecord
        """
        self._sync_irradiation(ln)

    def sync_detector_info(self, meas_analysis, **kw):
        self._sync_detector_info(meas_analysis, **kw)

    # def sync_arar(self, meas_analysis):
    # # self.debug('not using db arar')
    # return
    #
    # hist = meas_analysis.selected_histories.selected_arar
    # if hist:
    # result = hist.arar_result
    # self.persisted_age = ufloat(result.age, result.age_err)
    # self.age = self.persisted_age / self.arar_constants.age_scalar
    #
    # attrs = ['k39', 'ca37', 'cl36',
    #                  'Ar40', 'Ar39', 'Ar38', 'Ar37', 'Ar36', 'rad40']
    #         d = dict()
    #         f = lambda k: getattr(result, k)
    #         for ai in attrs:
    #             vs = map(f, (ai, '{}_err'.format(ai)))
    #             d[ai] = ufloat(*vs)
    #
    #         d['age_err_wo_j'] = result.age_err_wo_j
    #         self.arar_result.update(d)
    def sync_aux(self, dbrecord_tuple, load_changes=True):
        if isinstance(dbrecord_tuple, meas_AnalysisTable):
            meas_analysis = dbrecord_tuple
        else:
            args = izip(*dbrecord_tuple)
            meas_analysis = args.next()[0]

        if load_changes:
            self._sync_changes(meas_analysis)

        self._sync_experiment(meas_analysis)
        self._sync_script_blobs(meas_analysis)
        self.has_changes = True

    def _sync(self, dbrecord_tuple, unpack=True, load_aux=False):
        """
            copy values from meas_AnalysisTable
            and other associated tables
        """

        ms, ls, isos, samples, projects, materials = izip(*dbrecord_tuple)
        meas_analysis = ms[0]
        lab = ls[0]

        sample = samples[0]
        project = projects[0]
        material = materials[0]
        if sample:
            self.sample = sample
            self.project = project
            if material:
                self.material = material

        # print 'pre maa'
        self._sync_meas_analysis_attributes(meas_analysis)

        # print 'pre irrad'
        self._sync_irradiation(lab)

        # print 'pre dr'
        # sync the dr tag first so we can set selected_histories
        sh = self._sync_data_reduction_tag(meas_analysis)
        # print 'pre isotopes'
        # this is the dominant time sink
        self._sync_isotopes(meas_analysis, isos,
                            unpack, load_peak_center=load_aux, selected_histories=sh)
        # timethis(self._sync_isotopes, args=(meas_analysis, isos, unpack),
        #          kwargs={'load_peak_center': load_aux})

        # print 'pre det info'
        self._sync_detector_info(meas_analysis)
        if load_aux:
            self.sync_aux(meas_analysis)

        # print 'pre ext'
        self._sync_extraction(meas_analysis)
        # print 'pre meas'
        self._sync_measurement(meas_analysis, load_aux=load_aux)

    def _sync_data_reduction_tag(self, meas_analysis):
        tag = meas_analysis.data_reduction_tag
        if tag:
            self.data_reduction_tag = tag.name

            # get the data_reduction_tag_set entry associated with this analysis
            drentry = next((ai for ai in tag.analyses if ai.analysis_id == meas_analysis.id), None)
            print drentry.selected_histories
            return drentry.selected_histories

    def _sync_script_blobs(self, meas_analysis):
        meas = meas_analysis.measurement
        if meas:
            script = meas.script
            if script:
                self.measurement_script_blob = script.blob

        ext = meas_analysis.extraction
        if ext:
            script = ext.script
            if script:
                self.extraction_script_blob = script.blob

    def _sync_extraction(self, meas_analysis):
        extraction = meas_analysis.extraction
        if extraction:
            if extraction.script:
                self.extraction_script_name = remove_extension(extraction.script.name)

            # sensitivity
            if meas_analysis.selected_histories:
                shist = meas_analysis.selected_histories.selected_sensitivity
                if shist:
                    sm = extraction.sensitivity_multiplier or 1
                    s = shist.sensitivity.value
                    self.sensitivity = sm * s

            self.extract_device = self._get_extraction_device(extraction)
            self.extract_value = extraction.extract_value

            # add extract units to meas_ExtractionTable
            #             eu = extraction.extract_units or 'W'
            #             self.extract_units = eu
            self.extract_units = 'W'

            self.cleanup = extraction.cleanup_duration
            self.duration = extraction.extract_duration
            self.position = get_position(extraction)
            self.xyz_position = get_xyz_position(extraction)

            for attr in ('beam_diameter', 'pattern',
                         'ramp_rate', 'ramp_duration'):
                v = getattr(extraction, attr)
                if v is None:
                    v = ''
                setattr(self, attr, v)

            # uv
            if 'uv' in self.extract_device:
                for attr in ('reprate', 'mask_position', 'mask_name', 'attenuator'):
                    v = getattr(extraction, attr)
                    if v is None:
                        v = ''
                    setattr(self, attr, v)

            snapshots = extraction.snapshots
            if snapshots:
                self.snapshots = [Snapshot(path=si.path,
                                           name=os.path.basename(si.path),
                                           remote_path=si.remote_path,
                                           image=si.image) for si in snapshots]

    def _sync_measurement(self, meas_analysis, load_aux):
        if meas_analysis:
            meas = meas_analysis.measurement
            if meas:
                if meas.script:
                    self.measurement_script_name = remove_extension(meas.script.name)

                self.analysis_type = meas.analysis_type.name
                self.mass_spectrometer = meas.mass_spectrometer.name.lower()
                self.collection_time_zero_offset = meas.time_zero_offset or 0

                if load_aux:
                    try:
                        sp = meas.spectrometer_parameters

                        keys = ('extraction_lens', 'ysymmetry', 'zsymmetry', 'zfocus')
                        names = ('ExtractionLens', 'Y-Symmetry', 'Z-Symmetry', 'Z-Focus')
                        sd = [DValue(n, getattr(sp, k)) for n, k in zip(names, keys)]

                        self.source_parameters = sd

                    except AttributeError, e:
<<<<<<< HEAD
                        self.source_parameters = [DValue(str(i), i) for i in range(10)]
=======
                        # self.source_parameters = [DValue(str(i), i) for i in range(10)]
>>>>>>> 534c2134
                        self.debug('No source parameters available')

                    defls = meas.deflections

                    try:
                        names = sort_detectors([di.detector.name for di in meas.deflections])
<<<<<<< HEAD

                        self.deflections = [DValue(ni, defls[i]) for i, ni in enumerate(names)]
                    except AttributeError, e:
                        self.deflections = [DValue(str(i), i * 34) for i in range(10)]
=======
                        self.deflections = [DValue(ni, defls[i].deflection or '---') for i, ni in enumerate(names)]
                    except AttributeError, e:
                        # self.deflections = [DValue(str(i), i * 34) for i in range(10)]
>>>>>>> 534c2134
                        self.debug('No deflection available')

    def _sync_meas_analysis_attributes(self, meas_analysis):
        # copy meas_analysis attrs
        nocast = lambda x: x

        attrs = [
            ('labnumber', 'labnumber', lambda x: x.identifier),
            ('aliquot', 'aliquot', int),
            ('step', 'step', str),
            ('comment', 'comment', str),
            ('uuid', 'uuid', str),
            ('meas_analysis_id', 'id', nocast),
            ('rundate', 'analysis_timestamp', nocast),
            ('analysis_timestamp', 'analysis_timestamp', nocast),
            ('timestamp', 'analysis_timestamp',
             lambda x: time.mktime(x.timetuple()))]
        for key, attr, cast in attrs:
            v = getattr(meas_analysis, attr)
            setattr(self, key, cast(v))

        tag = meas_analysis.tag
        if tag:
            tag = meas_analysis.tag_item
            self.set_tag(tag)

    def _sync_changes(self, meas_analysis):
        bid = None
        if meas_analysis.selected_histories:
            bid = meas_analysis.selected_histories.selected_blanks_id

        self.blank_changes = [BlankChange(bi, active=bi.id == bid) for bi in meas_analysis.blanks_histories]
        self.fit_changes = [FitChange(fi) for fi in meas_analysis.fit_histories]

        if bid is not None:
            self.selected_blanks_id = bid

    def _sync_experiment(self, meas_analysis):
        ext = meas_analysis.extraction
        if ext:
            exp = ext.experiment
            self.debug('syncing experiment, {}'.format(exp))
            if exp:
                self.experiment_txt = exp.blob

    def _sync_irradiation(self, ln):
        """
            copy irradiation info starting with a labnumber dbrecord
        """
        self._sync_j(ln)
        pos = ln.irradiation_position
        if pos:
            level = pos.level
            irrad = level.irradiation

            self.irradiation_pos = str(pos.position)
            self.irradiation_level = level.name
            self.irradiation = irrad.name

            self._sync_chron_segments(irrad)
            self._sync_production_ratios(level)
            self._sync_interference_corrections(level)

            self.production_name = level.production.name

    def _sync_j(self, ln):
        s, e = 1, 0
        if ln.selected_flux_history:
            f = ln.selected_flux_history.flux
            s = f.j
            e = f.j_err

        self.j = ufloat(s, e, tag='J')

    def _sync_production_ratios(self, level):
        pr = level.production
        if pr:
            cak, clk = (pr.Ca_K, pr.Ca_K_err), (pr.Cl_K, pr.Cl_K_err)
            self.production_ratios = dict(Ca_K=ufloat(*cak),
                                          Cl_K=ufloat(*clk))
        else:
            raise NoProductionError()

    def _sync_chron_segments(self, irradiation):
        chron = irradiation.chronology
        if chron:
            analts = self.timestamp
            if isinstance(analts, float):
                analts = datetime.fromtimestamp(analts)

            convert_days = lambda x: x.total_seconds() / (60. * 60 * 24)
            doses = chron.get_doses()
            segments = [(pwr, convert_days(en - st), convert_days(analts - st))
                        for pwr, st, en in doses
                        if st is not None and en is not None]

            d_o = doses[0][1]
            self.irradiation_time = time.mktime(d_o.timetuple()) if d_o else 0
            self.chron_segments = segments
            self.chron_dosages = doses

    def _sync_interference_corrections(self, level):
        pr = level.production

        prs = dict()
        for pk in INTERFERENCE_KEYS:
            v, e = getattr(pr, pk), getattr(pr, '{}_err'.format(pk))
            if v is None:
                v = 0
            if e is None:
                e = 0

            prs[pk.lower()] = ufloat(v, e, tag=pk)

        self.interference_corrections = prs

        # def _sync_view(self, av=None):
        #     if av is None:
        #         av = self.analysis_view
        #     try:
        #         av.load(self)
        #     except BaseException, e:
        #         print 'sync view {}'.format(e)

        # av.load(weakref.ref(self)())

    def _sync_detector_info(self, meas_analysis, **kw):
        #discrimination saved as 1amu disc not 4amu
        discriminations = self._get_discriminations(meas_analysis)

        # self.ic_factors = self._get_ic_factors(meas_analysis)
        ics = self._get_ic_factors(meas_analysis)
        for iso in self.isotopes.itervalues():
            det = iso.detector
            try:
                r = ics[det]
            except KeyError:
                r = ufloat(1, 0)

            iso.ic_factor = r
            # iso.ic_factor = self.get_ic_factor(det)

            idisc = ufloat(1, 1e-20)
            if iso.detector in discriminations:
                disc, refmass = discriminations[det]

                mass = iso.mass
                n = mass - refmass

                #calculate discrimination
                idisc = disc ** n
                e = disc
                idisc = ufloat(idisc.nominal_value, e.std_dev, tag='{} D'.format(iso.name))

            iso.discrimination = idisc

    def _sync_isotopes(self, meas_analysis, isos,
                       unpack, load_peak_center=False, selected_histories=None):
        # self.isotopes = timethis(self._get_isotopes, args=(meas_analysis, isos),
        #                          kwargs=dict(unpack=unpack))

        self._make_isotopes(meas_analysis, isos, unpack, selected_histories)

        if load_peak_center:
            pc, data = self._get_peak_center(meas_analysis)
            self.peak_center = pc
            self.peak_center_data = data

    def _get_isotope_dict(self, get):
        d = dict()
        for ki, v in self.isotopes.iteritems():
            d[ki] = get(v)

        return d

    def _get_ic_factors(self, meas_analysis):
        icfs = dict()
        if meas_analysis.selected_histories:
            hist = meas_analysis.selected_histories.selected_detector_intercalibration
            if hist:
                for ic in hist.detector_intercalibrations:
                    icfs[ic.detector.name] = ufloat(ic.user_value,
                                                    ic.user_error,
                                                    tag='{} IC'.format(ic.detector.name))

        return icfs

    def get_isotope_fits(self):
        keys = self.isotope_keys
        isos = self.isotopes
        fs, bs = [], []
        for k in keys:
            iso = isos[k]
            fs.append((iso.fit, iso.error_type, iso.filter_outliers_dict))
            iso = iso.baseline
            bs.append((iso.fit, iso.error_type, iso.filter_outliers_dict))

        return fs + bs

    def _make_isotopes(self, meas_analysis, dbisos, unpack, selected_histories):
        # isotopes = dict()
        self.isotopes = dict()
        # timethis(self._get_signals, args=(isotopes, meas_analysis, dbisos, unpack))
        # timethis(self._get_baselines, args=(isotopes, meas_analysis, dbisos, unpack))
        # timethis(self._get_blanks, args=(isotopes, meas_analysis))
        self._get_signals(meas_analysis, dbisos, unpack, selected_histories)
        self._get_baselines(meas_analysis, dbisos, unpack, selected_histories)

        self._get_blanks(meas_analysis, selected_histories)

    def _get_signals(self, meas_analysis, dbisos, unpack, selected_histories):
        d = self.isotopes
        default_fit = self._default_fit_factory('linear', 'SEM')
        for iso in dbisos:
            mw = iso.molecular_weight
            # print iso.kind, iso.detector
            if not iso.kind == 'signal' or not mw:
                continue
            if not iso.detector:
                continue

            det = iso.detector.name
            isoname = mw.name
            key = isoname
            if isoname in d:
                key = '{}{}'.format(isoname, det)

            result = None
            # todo: this needs to be fixed to handle data_reduction_tag
            # if analysis has a dr tag then get its associated select_histories entry
            # the get the select_fits then the associated results
            if selected_histories is None:
                try:
                    result = iso.results[-1]
                except IndexError:
                    result = None
            r = Isotope(mass=mw.mass,
                        dbrecord=iso,
                        dbresult=result,
                        name=isoname,
                        detector=det,
                        unpack=unpack)
            if r.unpack_error:
                self.warning('Bad isotope {} {}. error: {}'.format(self.record_id, key, r.unpack_error))
                self.temp_status = 1
            else:
                fit = self.get_db_fit(meas_analysis, isoname, 'signal', selected_histories)
                if fit is None:
                    fit = default_fit()
                r.set_fit(fit, notify=False)
                d[key] = r

    def _get_baselines(self, meas_analysis, dbisos, unpack, selected_histories):
        isotopes = self.isotopes
        default_fit = self._default_fit_factory('average', 'SEM')
        for dbiso in dbisos:
            mw = dbiso.molecular_weight
            if not mw:
                continue

            name = mw.name
            det = dbiso.detector.name
            try:
                iso = isotopes['{}{}'.format(name, det)]
            except KeyError:
                iso = isotopes[name]

            kw = dict(dbrecord=dbiso,
                      name=name,
                      detector=det,
                      unpack=unpack)

            kind = dbiso.kind
            if kind == 'baseline':
                result = None
                if selected_histories is None:
                    # todo: this needs to be fixed to handle data_reduction_tag
                    try:
                        result = dbiso.results[-1]
                    except IndexError:
                        result = None

                kw['name'] = '{} bs'.format(name)
                r = Baseline(dbresult=result, **kw)
                fit = self.get_db_fit(meas_analysis, name, 'baseline', selected_histories)
                if fit is None:
                    fit = default_fit()

                r.set_fit(fit, notify=False)
                iso.baseline = r
            elif kind == 'sniff' and unpack:
                r = Sniff(**kw)
                iso.sniff = r

    def _default_fit_factory(self, fit, error):
        def factory():
            return Fit(fit=fit,
                       error_type=error,
                       filter_outliers=False,
                       filter_outlier_iterations=1,
                       filter_outlier_std_devs=2,
                       include_baseline_error=False,
                       time_zero_offset=0)

        return factory

    def sync_blanks(self, meas_analysis):
        self.debug('syncing blanks age={}'.format(self.uage))
        av = self.analysis_view
        hv = av.history_view
        mv = av.main_view

        bid = meas_analysis.selected_histories.selected_blanks_id
        self.selected_blanks_id = bid

        for bi in self.blank_changes:
            bi.active = bi.id == bid

        if hv:
            hv.selected_blanks_id = bid

            hv.blank_changes = self.blank_changes
            hv.refresh_needed = True

        self._get_blanks(meas_analysis)
        self.calculate_age(force=True)
        self.debug('post sync blanks age={}'.format(self.uage))
        if mv:
            mv.load_computed(self, new_list=False)
            mv.refresh_needed = True

    # def _get_blanks(self, selected_histories):
    def _get_blanks(self, meas_analysis, selected_histories=None):
        isotopes = self.isotopes

        if selected_histories is None:
            selected_histories = meas_analysis.selected_histories

        if selected_histories:
            history = selected_histories.selected_blanks
            keys = isotopes.keys()
            if history:
                for ba in history.blanks:
                    isok = ba.isotope
                    try:
                        blank = isotopes[isok].blank
                        blank.name = n = '{} bk'.format(isok)
                        # if isok=='Ar40':
                        #     print ba.user_value
                        blank.set_uvalue((ba.user_value,
                                          ba.user_error), dirty=False)
                        blank.uvalue.tag = n
                        blank.trait_setq(fit=ba.fit or '')
                        keys.remove(isok)
                        if not keys:
                            break
                    except KeyError:
                        pass

            # set names for isotopes with no blank
            for k in keys:
                blank = isotopes[k].blank
                n = '{} bk'.format(k)
                blank.uvalue.tag = n
                blank.name = n

    def _get_peak_center(self, meas_analysis):

        pc = meas_analysis.peak_center
        if pc:
            center = float(pc.center)
            packed_xy = pc.points
            return center, zip(*[struct.unpack('<ff', packed_xy[i:i + 8])
                                 for i in xrange(0, len(packed_xy), 8)])
        else:
            return 0.0, None

    def _get_extraction_device(self, extraction):
        r = ''
        if extraction.extraction_device:
            r = extraction.extraction_device.name
        return r

    # def _get_analysis_type(self, meas_analysis):
    #     r = ''
    #     if meas_analysis:
    #         r = meas_analysis.measurement.analysis_type.name
    #     return r

    # def _get_mass_spectrometer(self, meas_analysis):
    #     return meas_analysis.measurement.mass_spectrometer.name.lower()

    def _get_discriminations(self, meas_analysis):
        """
            discriminations should be saved as 1amu not 4amu
        """
        d = dict()
        if meas_analysis.selected_histories:
            selected_hist = meas_analysis.selected_histories.selected_detector_param
            if selected_hist:
                for dp in selected_hist.detector_params:
                    self.discrimination = disc = ufloat(dp.disc, dp.disc_error)
                    d[dp.detector.name] = (disc, dp.refmass)
                    # d[dp.detector.name] = (ufloat(1.004, 0.000145), dp.refmass)
                    #dp=selected_hist.detector_param
                    #return ufloat(dp.disc, dp.disc_error)
        return d

    def _get_sample(self, meas_analysis):
        ln = meas_analysis.labnumber
        r = ''
        if ln.sample:
            r = ln.sample.name
        return r

    def _get_material(self, meas_analysis):
        m = ''
        ln = meas_analysis.labnumber
        if ln.sample and ln.sample.material:
            m = ln.sample.material.name
        return m

    def _get_project(self, meas_analysis):
        ln = meas_analysis.labnumber
        sample = ln.sample
        r = ''
        if sample and sample.project:
            r = sample.project.name
        return r

    def _get_rundate(self, meas_analysis):
        if meas_analysis.analysis_timestamp:
            date = meas_analysis.analysis_timestamp.date()
            return date.strftime('%Y-%m-%d')

    def _get_runtime(self, meas_analysis):
        if meas_analysis.analysis_timestamp:
            ti = meas_analysis.analysis_timestamp.time()
            return ti.strftime('%H:%M:%S')

    def _post_process_msg(self, msg):
        msg = '{} {}'.format(self.record_id, msg)
        return msg

# ============= EOF =============================================<|MERGE_RESOLUTION|>--- conflicted
+++ resolved
@@ -369,27 +369,16 @@
                         self.source_parameters = sd
 
                     except AttributeError, e:
-<<<<<<< HEAD
-                        self.source_parameters = [DValue(str(i), i) for i in range(10)]
-=======
                         # self.source_parameters = [DValue(str(i), i) for i in range(10)]
->>>>>>> 534c2134
                         self.debug('No source parameters available')
 
                     defls = meas.deflections
 
                     try:
                         names = sort_detectors([di.detector.name for di in meas.deflections])
-<<<<<<< HEAD
-
-                        self.deflections = [DValue(ni, defls[i]) for i, ni in enumerate(names)]
-                    except AttributeError, e:
-                        self.deflections = [DValue(str(i), i * 34) for i in range(10)]
-=======
                         self.deflections = [DValue(ni, defls[i].deflection or '---') for i, ni in enumerate(names)]
                     except AttributeError, e:
                         # self.deflections = [DValue(str(i), i * 34) for i in range(10)]
->>>>>>> 534c2134
                         self.debug('No deflection available')
 
     def _sync_meas_analysis_attributes(self, meas_analysis):
