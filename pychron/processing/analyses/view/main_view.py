--- conflicted
+++ resolved
@@ -15,53 +15,25 @@
 # ===============================================================================
 
 # ============= enthought library imports =======================
-from traits.api import (
-    HasTraits,
-    Str,
-    List,
-    Event,
-    Instance,
-    Any,
-    cached_property,
-    Unicode,
-    Property,
-)
+from traits.api import HasTraits, Str, List, Event, Instance, Any, cached_property, Unicode, Property
 from traitsui.api import View, UItem, VGroup, HGroup, TabularEditor
 from uncertainties import std_dev, nominal_value, ufloat
 
 from pychron.core.helpers.formatting import floatfmt, format_percent_error
 from pychron.core.ui.gui import invoke_in_main_thread
 from pychron.core.ui.tabular_editor import myTabularEditor
-from pychron.processing.analyses.view.adapters import (
-    ComputedValueTabularAdapter,
-    DetectorRatioTabularAdapter,
-    ExtractionTabularAdapter,
-    MeasurementTabularAdapter,
-)
-from pychron.processing.analyses.view.values import (
-    ExtractionValue,
-    ComputedValue,
-    MeasurementValue,
-    DetectorRatio,
-)
-
+from pychron.processing.analyses.view.adapters import ComputedValueTabularAdapter, \
+    DetectorRatioTabularAdapter, ExtractionTabularAdapter, MeasurementTabularAdapter
+from pychron.processing.analyses.view.values import ExtractionValue, ComputedValue, MeasurementValue, DetectorRatio
 # class MainViewHandler(Handler):
 #     def show_isotope_evolution(self, uiinfo, obj):
 #         isos = obj.selected
 #         obj.show_iso_evo_needed = isos
-from pychron.pychron_constants import (
-    PLUSMINUS,
-    COCKTAIL,
-    BLANK_TYPES,
-    UNKNOWN,
-    AIR,
-    AR_AR,
-    DATE_FORMAT,
-)
+from pychron.pychron_constants import PLUSMINUS, COCKTAIL, BLANK_TYPES, UNKNOWN, AIR, AR_AR, DATE_FORMAT
 
 
 class MainView(HasTraits):
-    name = "Main"
+    name = 'Main'
 
     summary_str = Unicode
 
@@ -80,7 +52,7 @@
 
     measurement_adapter = Instance(MeasurementTabularAdapter, ())
     extraction_adapter = Instance(ExtractionTabularAdapter, ())
-    computed_adapter = Property(depends_on="analysis_type")
+    computed_adapter = Property(depends_on='analysis_type')
 
     selected = Any
     show_iso_evo_needed = Event
@@ -118,100 +90,128 @@
 
         # j = self._get_j(an)
         j = ar.j
-        jf = "NaN"
+        jf = 'NaN'
         if j is not None:
             jj = floatfmt(nominal_value(j), n=7, s=5)
-            pe = format_percent_error(
-                nominal_value(j), std_dev(j), include_percent_sign=True
-            )
-            jf = u"{} \u00b1{:0.2e}({})".format(jj, std_dev(j), pe)
+            pe = format_percent_error(nominal_value(j), std_dev(j), include_percent_sign=True)
+            jf = u'{} \u00b1{:0.2e}({})'.format(jj, std_dev(j), pe)
 
         a39 = ar.ar39decayfactor
         a37 = ar.ar37decayfactor
-        ms = [
-            MeasurementValue(name="Branch", value=an.branch),
-            MeasurementValue(name="DAQ Version", value=an.collection_version),
-            MeasurementValue(name="UUID", value=an.uuid),
-            MeasurementValue(name="RepositoryID", value=an.repository_identifier),
-            MeasurementValue(name="Spectrometer", value=an.mass_spectrometer),
-            MeasurementValue(name="Run Date", value=an.rundate.strftime(DATE_FORMAT)),
-            MeasurementValue(name="Irradiation", value=self._get_irradiation(an)),
-            MeasurementValue(name="J", value=jf),
-            MeasurementValue(name="J History", value=an.flux_history),
-            MeasurementValue(
-                name="Position Error",
-                value=floatfmt(an.position_jerr, use_scientific=True),
-            ),
-            MeasurementValue(
-                name="Lambda K",
-                value=nominal_value(ar.arar_constants.lambda_k),
-                units="1/a",
-            ),
-            MeasurementValue(name="Project", value=an.project),
-            MeasurementValue(name="Sample", value=an.sample),
-            MeasurementValue(name="Material", value=an.material),
-            MeasurementValue(name="Comment", value=an.comment),
-            MeasurementValue(name="Ar39Decay", value=floatfmt(a39)),
-            MeasurementValue(name="Ar37Decay", value=floatfmt(a37)),
-            MeasurementValue(name="K3739 Mode", value=an.display_k3739_mode),
-            MeasurementValue(
-                name="Sens.",
-                value=floatfmt(an.sensitivity, use_scientific=True),
-                units=an.sensitivity_units,
-            ),
-        ]
+        ms = [MeasurementValue(name='Branch',
+                               value=an.branch),
+              MeasurementValue(name='DAQ Version',
+                               value=an.collection_version),
+              MeasurementValue(name='UUID',
+                               value=an.uuid),
+              MeasurementValue(name='RepositoryID',
+                               value=an.repository_identifier),
+              MeasurementValue(name='Spectrometer',
+                               value=an.mass_spectrometer),
+              MeasurementValue(name='Run Date',
+                               value=an.rundate.strftime(DATE_FORMAT)),
+              MeasurementValue(name='Irradiation',
+                               value=self._get_irradiation(an)),
+              MeasurementValue(name='J',
+                               value=jf),
+              MeasurementValue(name='J History',
+                               value=an.flux_history),
+              MeasurementValue(name='Position Error',
+                               value=floatfmt(an.position_jerr, use_scientific=True)),
+              MeasurementValue(name='Lambda K',
+                               value=nominal_value(ar.arar_constants.lambda_k),
+                               units='1/a'),
+              MeasurementValue(name='Project',
+                               value=an.project),
+              MeasurementValue(name='Sample',
+                               value=an.sample),
+              MeasurementValue(name='Material',
+                               value=an.material),
+              MeasurementValue(name='Comment',
+                               value=an.comment),
+              MeasurementValue(name='Ar39Decay',
+                               value=floatfmt(a39)),
+              MeasurementValue(name='Ar37Decay',
+                               value=floatfmt(a37)),
+              MeasurementValue(name='K3739 Mode',
+                               value=an.display_k3739_mode),
+              MeasurementValue(name='Sens.',
+                               value=floatfmt(an.sensitivity, use_scientific=True),
+                               units=an.sensitivity_units)]
 
         self.measurement_values = ms
 
     def load_extraction(self, an):
 
-        ev = [
-            ExtractionValue(name="Extract Script", value=an.extraction_script_name),
-            ExtractionValue(name="Meas. Script", value=an.measurement_script_name),
-            ExtractionValue(name="Device", value=an.extract_device),
-            ExtractionValue(name="Load", value=an.load_name, units=an.load_holder),
-            ExtractionValue(name="Position", value=an.position),
-            ExtractionValue(name="Weight", value=an.weight, units="mg"),
-            ExtractionValue(
-                name="XYZ", value=an.xyz_position, conditional_visible=True
-            ),
-            ExtractionValue(
-                name="Extract Value",
-                value=an.extract_value,
-                units=an.extract_units,
-            ),
-            ExtractionValue(name="Duration", value=an.extract_duration, units="s"),
-            ExtractionValue(name="Cleanup", value=an.cleanup_duration, units="s"),
-            ExtractionValue(
-                name="Pre Cleanup", value=an.pre_cleanup_duration, units="s"
-            ),
-            ExtractionValue(
-                name="Post Cleanup", value=an.post_cleanup_duration, units="s"
-            ),
-            ExtractionValue(name="Cryo Temp.", value=an.cryo_temperature, units="K"),
-            ExtractionValue(
-                name="T_o", value=an.collection_time_zero_offset, units="s"
-            ),
-            ExtractionValue(name="Light", value=an.light_value, units="%"),
-            ExtractionValue(name="Lab Temp.", value=an.lab_temperature, units="F"),
-            ExtractionValue(name="Lab Hum.", units="%", value=an.lab_humidity),
-        ]
-
-        if "UV" in an.extract_device:
-            extra = [
-                ExtractionValue(
-                    name="Mask Pos.", value=an.mask_position, units="steps"
-                ),
-                ExtractionValue(name="Mask Name", value=an.mask_name),
-                ExtractionValue(name="Reprate", value=an.reprate, units="1/s"),
-            ]
+        ev = [ExtractionValue(name='Extract Script',
+                              value=an.extraction_script_name),
+              ExtractionValue(name='Meas. Script',
+                              value=an.measurement_script_name),
+              ExtractionValue(name='Device',
+                              value=an.extract_device),
+              ExtractionValue(name='Load',
+                              value=an.load_name,
+                              units=an.load_holder),
+              ExtractionValue(name='Position',
+                              value=an.position),
+              ExtractionValue(name='Weight',
+                              value=an.weight,
+                              units='mg'),
+              ExtractionValue(name='XYZ',
+                              value=an.xyz_position,
+                              conditional_visible=True),
+              ExtractionValue(name='Extract Value',
+                              value=an.extract_value,
+                              units=an.extract_units, ),
+              ExtractionValue(name='Duration',
+                              value=an.extract_duration,
+                              units='s'),
+              ExtractionValue(name='Cleanup',
+                              value=an.cleanup_duration,
+                              units='s'),
+              ExtractionValue(name='Pre Cleanup',
+                              value=an.pre_cleanup_duration,
+                              units='s'),
+              ExtractionValue(name='Post Cleanup',
+                              value=an.post_cleanup_duration,
+                              units='s'),
+              ExtractionValue(name='Cryo Temp.',
+                              value=an.cryo_temperature,
+                              units='K'),
+              ExtractionValue(name='T_o',
+                              value=an.collection_time_zero_offset,
+                              units='s'),
+              ExtractionValue(name='Light',
+                              value=an.light_value,
+                              units='%'),
+              ExtractionValue(name='Lab Temp.',
+                              value=an.lab_temperature,
+                              units='F'),
+              ExtractionValue(name='Lab Hum.',
+                              units='%',
+                              value=an.lab_humidity)]
+
+        if 'UV' in an.extract_device:
+            extra = [ExtractionValue(name='Mask Pos.',
+                                     value=an.mask_position,
+                                     units='steps'),
+                     ExtractionValue(name='Mask Name',
+                                     value=an.mask_name),
+                     ExtractionValue(name='Reprate',
+                                     value=an.reprate,
+                                     units='1/s')]
         else:
-            extra = [
-                ExtractionValue(name="Beam Diam.", value=an.beam_diameter, units="mm"),
-                ExtractionValue(name="Pattern", value=an.pattern),
-                ExtractionValue(name="Ramp Dur.", value=an.ramp_duration, units="s"),
-                ExtractionValue(name="Ramp Rate", value=an.ramp_rate, units="1/s"),
-            ]
+            extra = [ExtractionValue(name='Beam Diam.',
+                                     value=an.beam_diameter,
+                                     units='mm'),
+                     ExtractionValue(name='Pattern',
+                                     value=an.pattern),
+                     ExtractionValue(name='Ramp Dur.',
+                                     value=an.ramp_duration,
+                                     units='s'),
+                     ExtractionValue(name='Ramp Rate',
+                                     value=an.ramp_rate,
+                                     units='1/s')]
 
         ev.extend(extra)
 
@@ -240,7 +240,7 @@
             if nd is None:
                 continue
 
-            n, d = nd.split("/")
+            n, d = nd.split('/')
             ns = [i for i in self.isotopes if i.name == n]
             ds = [i for i in self.isotopes if i.name == d]
             tag = name
@@ -248,44 +248,35 @@
             for ni in ns:
                 for di in ds:
                     if add_det_names:
-                        nd = "{}_{}/{}_{}".format(
-                            ni.name, ni.detector, di.name, di.detector
-                        )
-                        name = "{}({})/{}({})".format(
-                            ni.name, ni.detector, di.name, di.detector
-                        )
-
-                    dr = DetectorRatio(
-                        name=name,
-                        tag=tag,
-                        value="",
-                        error="",
-                        noncorrected_value=0,
-                        noncorrected_error=0,
-                        ic_factor="",
-                        ref_ratio=ref,
-                        detectors=nd,
-                    )
+                        nd = '{}_{}/{}_{}'.format(ni.name, ni.detector, di.name, di.detector)
+                        name = '{}({})/{}({})'.format(ni.name, ni.detector, di.name, di.detector)
+
+                    dr = DetectorRatio(name=name,
+                                       tag=tag,
+                                       value='',
+                                       error='',
+                                       noncorrected_value=0,
+                                       noncorrected_error=0,
+                                       ic_factor='',
+                                       ref_ratio=ref,
+                                       detectors=nd)
                     cv.append(dr)
         return cv
 
     def _get_non_corrected_ratio(self, niso, diso):
         """
-        niso: Isotope
-        diso: Isotope
-        return ufloat
-
-        calculate non_corrected ratio as
-        r = (Intensity_A-baseline_A-blank_A)/(Intensity_B-baseline_B-blank_B)
+            niso: Isotope
+            diso: Isotope
+            return ufloat
+
+            calculate non_corrected ratio as
+            r = (Intensity_A-baseline_A-blank_A)/(Intensity_B-baseline_B-blank_B)
 
         """
 
         if niso and diso:
             try:
-                return (
-                    niso.get_non_detector_corrected_value()
-                    / diso.get_non_detector_corrected_value()
-                )
+                return niso.get_non_detector_corrected_value() / diso.get_non_detector_corrected_value()
             except ZeroDivisionError:
                 pass
 
@@ -293,41 +284,37 @@
 
     def _get_corrected_ratio(self, niso, diso):
         """
-        niso: Isotope
-        diso: Isotope
-        return ufloat, ufloat
-
-        calculate corrected ratio as
-        r = IC_A*(Intensity_A-baseline_A-blank_A)/(IC_B*(Intensity_B-baseline_B-blank_B))
-        rr = IC_B/IC_A
+            niso: Isotope
+            diso: Isotope
+            return ufloat, ufloat
+
+            calculate corrected ratio as
+            r = IC_A*(Intensity_A-baseline_A-blank_A)/(IC_B*(Intensity_B-baseline_B-blank_B))
+            rr = IC_B/IC_A
         """
 
         if niso and diso:
             try:
-                return (
-                    niso.get_ic_corrected_value() / diso.get_ic_corrected_value(),
-                    diso.ic_factor / niso.ic_factor,
-                )
+                return (niso.get_ic_corrected_value() / diso.get_ic_corrected_value(),
+                        diso.ic_factor / niso.ic_factor)
             except (ZeroDivisionError, TypeError):
                 pass
         return ufloat(0, 0), 1
 
     def _get_ratio(self, tag):
         def get_iso(kk):
-            if "_" in kk:
-                iso, det = kk.split("_")
+            if '_' in kk:
+                iso, det = kk.split('_')
 
                 def test(i):
                     return i.name == iso and i.detector == det
-
             else:
-
                 def test(i):
                     return i.name == kk
 
             return next((v for v in self.isotopes if test(v)), None)
 
-        n, d = tag.split("/")
+        n, d = tag.split('/')
 
         niso, diso = get_iso(n), get_iso(d)
         return niso, diso
@@ -347,18 +334,16 @@
                 noncorrected = self._get_non_corrected_ratio(niso, diso)
                 corrected, ic = self._get_corrected_ratio(niso, diso)
 
-                ci.trait_set(
-                    value=floatfmt(nominal_value(corrected)),
-                    error=floatfmt(std_dev(corrected)),
-                    sig_figs=self.sig_figs,
-                    noncorrected_value=nominal_value(noncorrected),
-                    noncorrected_error=std_dev(noncorrected),
-                    ic_factor=nominal_value(ic),
-                )
+                ci.trait_set(value=floatfmt(nominal_value(corrected)),
+                             error=floatfmt(std_dev(corrected)),
+                             sig_figs=self.sig_figs,
+                             noncorrected_value=nominal_value(noncorrected),
+                             noncorrected_error=std_dev(noncorrected),
+                             ic_factor=nominal_value(ic))
 
     def _computed_value_factory(self, *args, **kw):
-        if "sig_figs" not in kw:
-            kw["sig_figs"] = self.sig_figs
+        if 'sig_figs' not in kw:
+            kw['sig_figs'] = self.sig_figs
 
         return ComputedValue(*args, **kw)
 
@@ -366,10 +351,8 @@
         if self.experiment_type == AR_AR:
             if new_list:
                 c = an.arar_constants
-                ratios = [
-                    ("40Ar/36Ar", "Ar40/Ar36", nominal_value(c.atm4036)),
-                    ("40Ar/38Ar", "Ar40/Ar38", nominal_value(c.atm4038)),
-                ]
+                ratios = [('40Ar/36Ar', 'Ar40/Ar36', nominal_value(c.atm4036)),
+                          ('40Ar/38Ar', 'Ar40/Ar38', nominal_value(c.atm4038))]
                 cv = self._make_ratios(ratios)
                 self.computed_values = cv
 
@@ -383,17 +366,14 @@
                 ci = self.computed_values[0]
                 v = ci.value
                 e = ci.error
-                ss = u"Ar40/Ar36={} {}{}({}%) IC={:0.5f}".format(
-                    floatfmt(v),
-                    PLUSMINUS,
-                    floatfmt(e),
-                    format_percent_error(v, e),
-                    ci.calc_ic,
-                )
+                ss = u'Ar40/Ar36={} {}{}({}%) IC={:0.5f}'.format(floatfmt(v),
+                                                                 PLUSMINUS, floatfmt(e),
+                                                                 format_percent_error(v, e),
+                                                                 ci.calc_ic)
 
                 self._set_summary_str(ss)
             except BaseException as exc:
-                print("load air computed", exc)
+                print('load air computed', exc)
         else:
             # todo add ratios for other isotopes. e.g Ne
             pass
@@ -402,10 +382,8 @@
         if new_list:
             c = an.arar_constants
             ratios = []
-            refs = {
-                "40Ar/38Ar": nominal_value(c.atm4038),
-                "40Ar/36Ar": nominal_value(c.atm4036),
-            }
+            refs = {'40Ar/38Ar': nominal_value(c.atm4038),
+                    '40Ar/36Ar': nominal_value(c.atm4036)}
 
             if self.recall_options:
                 names = [r.tagname for r in self.recall_options.cocktail_options.ratios]
@@ -414,17 +392,14 @@
             cv = self._make_ratios(ratios)
 
             an.calculate_age()
-            cv.append(self._computed_value_factory(name="F", tag="uf", uvalue=an.uF))
-
-            cv.append(
-                self._computed_value_factory(
-                    name="40Ar*", tag="radiogenic_yield", uvalue=an.radiogenic_yield
-                )
-            )
-
-            cv.append(
-                self._computed_value_factory(name="Age", tag="uage", uvalue=an.uage)
-            )
+            cv.append(self._computed_value_factory(name='F', tag='uf',
+                                                   uvalue=an.uF))
+
+            cv.append(self._computed_value_factory(name='40Ar*', tag='radiogenic_yield',
+                                                   uvalue=an.radiogenic_yield))
+
+            cv.append(self._computed_value_factory(name='Age', tag='uage',
+                                                   uvalue=an.uage))
 
             self.computed_values = cv
             self._update_ratios()
@@ -432,20 +407,17 @@
             self._update_ratios()
 
     def _load_corrected_values(self, an, new_list):
-        attrs = (
-            ("40/39", "Ar40/Ar39_decay_corrected"),
-            ("40/37", "Ar40/Ar37_decay_corrected"),
-            ("40/36", "Ar40/Ar36"),
-            ("40/38", "Ar40/Ar38"),
-            ("(40/36)non_ic", "uAr40_Ar36"),
-            ("(40/38)non_ic", "uAr40_Ar38"),
-            ("38/39", "Ar38/Ar39_decay_corrected"),
-            ("37/39", "Ar37_decay_corrected/Ar39_decay_corrected"),
-            ("36/39", "Ar36/Ar39_decay_corrected"),
-        )
+        attrs = (('40/39', 'Ar40/Ar39_decay_corrected'),
+                 ('40/37', 'Ar40/Ar37_decay_corrected'),
+                 ('40/36', 'Ar40/Ar36'),
+                 ('40/38', 'Ar40/Ar38'),
+                 ('(40/36)non_ic', 'uAr40_Ar36'),
+                 ('(40/38)non_ic', 'uAr40_Ar38'),
+                 ('38/39', 'Ar38/Ar39_decay_corrected'),
+                 ('37/39', 'Ar37_decay_corrected/Ar39_decay_corrected'),
+                 ('36/39', 'Ar36/Ar39_decay_corrected'))
 
         if new_list:
-
             def comp_factory(n, a, value=None, value_tag=None, error_tag=None):
                 if value is None:
                     value = getattr(an, a)
@@ -460,15 +432,14 @@
                 else:
                     e = std_dev(value)
 
-                return self._computed_value_factory(
-                    name=n,
-                    tag=a,
-                    value=nominal_value(value or 0),
-                    display_value=display_value,
-                    error=e or 0,
-                )
-
-            cv = [comp_factory(*args) for args in attrs]
+                return self._computed_value_factory(name=n,
+                                                    tag=a,
+                                                    value=nominal_value(value or 0),
+                                                    display_value=display_value,
+                                                    error=e or 0)
+
+            cv = [comp_factory(*args)
+                  for args in attrs]
 
             self.corrected_values = cv
         else:
@@ -487,18 +458,15 @@
         return sig_figs
 
     def _load_unknown_computed(self, an, new_list):
-        attrs = (
-            ("Age", "uage_w_j_err"),
-            ("w/o J", "wo_j", "", "uage", "age_err_wo_j"),
-            ("K/Ca", "kca"),
-            ("K/Cl", "kcl"),
-            ("40Ar*", "radiogenic_yield"),
-            ("F", "uF"),
-            ("w/o Irrad", "wo_irrad", "", "uF", "F_err_wo_irrad"),
-        )
+        attrs = (('Age', 'uage_w_j_err'),
+                 ('w/o J', 'wo_j', '', 'uage', 'age_err_wo_j'),
+                 ('K/Ca', 'kca'),
+                 ('K/Cl', 'kcl'),
+                 ('40Ar*', 'radiogenic_yield'),
+                 ('F', 'uF'),
+                 ('w/o Irrad', 'wo_irrad', '', 'uF', 'F_err_wo_irrad'))
 
         if new_list:
-
             def comp_factory(n, a, value=None, value_tag=None, error_tag=None):
                 if value is None:
                     value = getattr(an, a)
@@ -513,16 +481,15 @@
                 else:
                     e = std_dev(value)
 
-                return self._computed_value_factory(
-                    name=n,
-                    tag=a,
-                    value=nominal_value(value) or 0,
-                    value_tag=value_tag or "",
-                    display_value=display_value,
-                    error=e or 0,
-                )
-
-            cv = [comp_factory(*args) for args in attrs]
+                return self._computed_value_factory(name=n,
+                                                    tag=a,
+                                                    value=nominal_value(value) or 0,
+                                                    value_tag=value_tag or '',
+                                                    display_value=display_value,
+                                                    error=e or 0)
+
+            cv = [comp_factory(*args)
+                  for args in attrs]
 
             self.computed_values = cv
         else:
@@ -530,13 +497,9 @@
             age = an.uage
             nage, sage = nominal_value(age), std_dev(age)
             try:
-                ss = u"Age={} {}{}({}%) {}".format(
-                    floatfmt(nage),
-                    PLUSMINUS,
-                    floatfmt(sage),
-                    format_percent_error(nage, sage),
-                    an.arar_constants.age_units,
-                )
+                ss = u'Age={} {}{}({}%) {}'.format(floatfmt(nage), PLUSMINUS,
+                                                   floatfmt(sage), format_percent_error(nage, sage),
+                                                   an.arar_constants.age_units)
                 self._set_summary_str(ss)
             except:
                 pass
@@ -544,10 +507,10 @@
             for ci in self.computed_values:
                 ci.sig_figs = self.sig_figs
                 attr = ci.tag
-                if attr == "wo_j":
+                if attr == 'wo_j':
                     ci.error = an.age_err_wo_j or 0
                     ci.value = nominal_value(getattr(an, ci.value_tag))
-                elif attr == "wo_irrad":
+                elif attr == 'wo_irrad':
                     ci.error = an.F_err_wo_irrad or 0
                     ci.value = nominal_value(getattr(an, ci.value_tag))
                 else:
@@ -559,31 +522,14 @@
     @cached_property
     def _get_computed_adapter(self):
         adapter = ComputedValueTabularAdapter
-        if self.analysis_type in (
-            "air",
-            "cocktail",
-            "blank_unknown",
-            "blank_air",
-            "blank_cocktail",
-        ):
+        if self.analysis_type in ('air', 'cocktail',
+                                  'blank_unknown', 'blank_air',
+                                  'blank_cocktail'):
             adapter = DetectorRatioTabularAdapter
         return adapter()
 
     def _get_editors(self):
 
-<<<<<<< HEAD
-        ceditor = myTabularEditor(
-            adapter=self.computed_adapter, editable=False, refresh="refresh_needed"
-        )
-
-        eeditor = myTabularEditor(
-            adapter=self.extraction_adapter, editable=False, refresh="refresh_needed"
-        )
-
-        meditor = myTabularEditor(
-            adapter=self.measurement_adapter, editable=False, refresh="refresh_needed"
-        )
-=======
         ceditor = myTabularEditor(adapter=self.computed_adapter,
                                   editable=False,
                                   refresh='refresh_needed')
@@ -595,27 +541,26 @@
         meditor = myTabularEditor(adapter=self.measurement_adapter,
                                   editable=False,
                                   refresh='refresh_needed')
->>>>>>> fe40aa7f
 
         return ceditor, eeditor, meditor
 
     def traits_view(self):
         ceditor, eeditor, meditor = self._get_editors()
 
-        g1 = HGroup(
-            UItem("measurement_values", editor=meditor, height=200, width=0.4),
-            UItem("extraction_values", editor=eeditor, height=200, width=0.6),
-        )
-        g2 = HGroup(
-            UItem(
-                "computed_values",
-                editor=ceditor,
-            ),
-            UItem("corrected_values", editor=ceditor),
-        )
+        g1 = HGroup(UItem('measurement_values',
+                          editor=meditor,
+                          height=200,
+                          width=0.4),
+                    UItem('extraction_values',
+                          editor=eeditor,
+                          height=200,
+                          width=0.6))
+        g2 = HGroup(UItem('computed_values',
+                          editor=ceditor, ),
+                    UItem('corrected_values',
+                          editor=ceditor))
         v = View(VGroup(g1, g2))
 
         return v
 
-
 # ============= EOF =============================================