--- conflicted
+++ resolved
@@ -360,13 +360,6 @@
                                     value=nominal_value(an.rad40_percent),
                                     error=std_dev(an.rad40_percent)))
 
-<<<<<<< HEAD
-            cv.append(ComputedValue(name='40Ar*/39Ar', tag='rad40_39',
-                                    value=nominal_value(an.rad40)/nominal_value(an.k39),
-                                    error=std_dev(an.rad40))) 
-
-=======
->>>>>>> e71528b0
             cv.append(ComputedValue(name='Age',
                                     tag='uage',
                                     value=nominal_value(an.uage),
