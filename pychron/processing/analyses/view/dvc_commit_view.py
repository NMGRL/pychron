# ===============================================================================
# Copyright 2015 Jake Ross
#
# Licensed under the Apache License, Version 2.0 (the "License");
# you may not use this file except in compliance with the License.
# You may obtain a copy of the License at
#
# http://www.apache.org/licenses/LICENSE-2.0
#
# Unless required by applicable law or agreed to in writing, software
# distributed under the License is distributed on an "AS IS" BASIS,
# WITHOUT WARRANTIES OR CONDITIONS OF ANY KIND, either express or implied.
# See the License for the specific language governing permissions and
# limitations under the License.
# ===============================================================================

# ============= enthought library imports =======================
from __future__ import absolute_import
from __future__ import print_function

import os

from git import Repo
from pyface.message_dialog import information
from traits.api import HasTraits, Str, Int, Bool, List, Event, Either, Float, on_trait_change
from traitsui.api import View, UItem, VGroup, TabularEditor, HGroup, Item
from traitsui.tabular_adapter import TabularAdapter

from pychron import json
from pychron.core.helpers.formatting import floatfmt
from pychron.core.ui.tabular_editor import myTabularEditor
from pychron.dvc import analysis_path2
from pychron.dvc.tasks.panes import CommitAdapter
from pychron.envisage.icon_button_editor import icon_button_editor
from pychron.envisage.view_util import open_view
from pychron.git_archive.repo_manager import isoformat_date
from pychron.git_archive.utils import get_commits, get_diff, get_head_commit
from pychron.paths import paths
<<<<<<< HEAD
from pychron.pychron_constants import LIGHT_RED, PLUSMINUS_ONE_SIGMA, LIGHT_YELLOW, MASS_SPEC_REDUCED
=======
from pychron.pychron_constants import LIGHT_RED, PLUSMINUS_ONE_SIGMA, LIGHT_YELLOW
>>>>>>> a8895b30

TAGS = 'TAG', 'BLANK', 'ISOEVO', 'ICFactor'
TAG_COLORS = {'TAG': '#f5f7c8', 'BLANKS': '#cac8f7',
              'ISOEVO': '#c8f7e2', 'IMPORT': '#FAE8F0',
              'ICFactor': '#D2D4A7'}


class HistoryCommitAdapter(CommitAdapter):
    def get_bg_color(self, obj, trait, row, column=0):
        item = getattr(obj, trait)[row]
        color = TAG_COLORS.get(item.tag, 'white')

        return color


class DiffAdapter(TabularAdapter):
    columns = [('Name', 'name'), ('First', 'lhs'), ('Second', 'rhs'), ('Dev %', 'dev')]
    name_width = Int(50)
    lhs_width = Int(150)
    rhs_width = Int(150)
    color_first = Bool(True)

    def get_bg_color(self, obj, trait, row, column=0):
        if self.color_first and row in (0, 1):
            return LIGHT_YELLOW

        if not obj.only_show_diff:
            item = getattr(obj, trait)[row]
            return LIGHT_RED if not item.match else 'white'
        else:
            return 'white'


class DiffValue(HasTraits):
    name = Str
    lhs = Either(Str, Float)
    rhs = Either(Str, Float)
    match = Bool
    dev = Str

    def __init__(self, name, lhs, rhs, matchable=True, tol=1e-10):
        super(DiffValue, self).__init__()
        self.name = name
        self.lhs = lhs
        self.rhs = rhs
        if matchable:
            if isinstance(lhs, float):
                self.match = abs(lhs - rhs) < tol
                try:
                    dev = (rhs - lhs) / lhs * 100
                    dev = floatfmt(dev)
                except ZeroDivisionError:
                    dev = 'NaN'
                self.dev = dev
            else:
                self.match = lhs == rhs
        else:
            self.match = True


class BaseDiffView(HasTraits):
    ovalues = List
    values = List
    only_show_diff = Bool(True)

    def __init__(self, record_id, lh, rh, ld, rd, *args, **kw):
        super(BaseDiffView, self).__init__(*args, **kw)

        self.record_id = record_id
        # aj = json.load(d[0].data_stream)
        # bj = json.load(d[1].data_stream)
        # # print 'dddd', d.diff
        # self._load_values(lh, rh, ld, rd, aj, bj)
        self._filter_values()

    @on_trait_change('only_show_diff')
    def _handle_filter_values(self):
        self._filter_values()

    def _diff_value_factory(self, aj, bj, t, k, name):
        a = aj[name]
        b = bj[name]
        if isinstance(a, dict):
            a = a[k]
            b = b[k]

        dv = DiffValue(t, a, b)
        return dv

    def _filter_values(self):
        if self.only_show_diff:
            self.values = [v for v in self.ovalues if not v.match or v.name in ('ID', 'Date')]
        else:
            self.values = self.ovalues[:]

    def traits_view(self):
        v = View(VGroup(HGroup(Item('only_show_diff'))),

                 UItem('values', editor=TabularEditor(adapter=DiffAdapter(),
                                                      editable=False)),
                 title='{} Diff {}'.format(self.base_title, self.record_id),
                 resizable=True,
                 width=500)
        return v


# class TagDiffView(BaseDiffView):
#     base_title = 'Tag'
#
#     def _load_values(self, lh, rh, ld, rd, aj, bj):
#         self.ovalues = [DiffValue('ID', lh, rh, matchable=False),
#                         DiffValue('Date', ld, rd, matchable=False)] + [DiffValue(name, aj[name], bj[name]) for name in
#                                                                        ('name',)]


# class BlanksDiffView(BaseDiffView):
#     base_title = 'Blanks'
#
#     def _load_values(self, lh, rh, ld, rd, aj, bj):
#         blanks = [self._diff_value_factory(aj, bj, t, k, name)
#                   for name in aj.keys()
#                   for t, k in ((name, 'value'), (PLUSMINUS_ONE_SIGMA, 'error'), ('Fit', 'fit'))]
#
#         self.ovalues = [DiffValue('ID', lh, rh, matchable=False),
#                         DiffValue('Date', ld, rd, matchable=False)] + blanks


# class ICFactorDiffView(BlanksDiffView):
#     base_title = 'ICFactor'
#
#
# class IsoEvoDiffView(BlanksDiffView):
#     base_title = 'Iso Evo'


class DiffView(BaseDiffView):
    blanks = List
    icfactors = List
    tags = List
    isoevos = List

    oblanks = List
    oicfactors = List
    otags = List
    oisoevos = List

    def __init__(self, record_id, lh, rh, ld, rd, *args, **kw):
        super(DiffView, self).__init__(record_id, lh, rh, ld, rd, *args, **kw)

        self.record_id = record_id
        # aj = json.load(d.a_blob.data_stream)
        # bj = json.load(d.b_blob.data_stream)
        # print 'dddd', d.diff

        # self._filter_values()

        vs = [DiffValue('ID', lh, rh, matchable=False),
              DiffValue('Date', ld, rd, matchable=False)]
        self.ovalues = vs

    def finish(self):
        self._filter_values()

    def _filter_values(self):
        if self.only_show_diff:
            self.values = [v for v in self.ovalues if not v.match or v.name in ('ID', 'Date')]
            self.blanks = [v for v in self.oblanks if not v.match]
            self.icfactors = [v for v in self.oicfactors if not v.match]
            self.tags = [v for v in self.otags if not v.match]
            self.isoevos = [v for v in self.oisoevos if not v.match]
        else:
            self.values = self.ovalues[:]
            self.blanks = self.oblanks[:]
            self.icfactors = self.oicfactors[:]
            self.tags = self.otags[:]
            self.isoevos = self.oisoevos[:]

    def set_intercepts(self, aj, bj):
        self.oisoevos = [DiffValue(t, aj[name][k], bj[name][k])
                         for name in aj.keys() if name != 'reviewed'
                         for t, k in ((name, 'value'), (PLUSMINUS_ONE_SIGMA, 'error'), ('Fit', 'fit'))]

    def set_blanks(self, aj, bj):
        keys = list(aj.keys())
        self.oblanks = [DiffValue(t, aj[name][k], bj[name][k])
                        for name in aj.keys() if name != 'reviewed'
                        for t, k in ((name, 'value'), (PLUSMINUS_ONE_SIGMA, 'error'), ('Fit', 'fit'))]

    def set_icfactors(self, aj, bj):
        self.oicfactors = [DiffValue(t, aj[name][k], bj[name][k])
                           for name in aj.keys() if name != 'reviewed'
                           for t, k in ((name, 'value'), (PLUSMINUS_ONE_SIGMA, 'error'), ('Fit', 'fit'))]

    def set_tags(self, aj, bj):
        print('a', aj)
        print('b', bj)
        self.otags = [DiffValue(name, aj[name], bj[name]) for name in ('name',)]

    def traits_view(self):
        v = View(VGroup(HGroup(Item('only_show_diff')),
                        VGroup(UItem('values', editor=TabularEditor(adapter=DiffAdapter(),
                                                                    editable=False),
                                     height=-100)),
                        VGroup(UItem('isoevos', editor=TabularEditor(adapter=DiffAdapter(color_first=False),
                                                                     editable=False),
                                     height=-100),
                               show_border=True, label='Iso Evo',
                               visible_when='isoevos'),
                        VGroup(UItem('blanks', editor=TabularEditor(adapter=DiffAdapter(color_first=False),
                                                                    editable=False),
                                     height=-100),
                               show_border=True, label='Blanks',
                               visible_when='blanks'),
                        VGroup(UItem('icfactors', editor=TabularEditor(adapter=DiffAdapter(color_first=False),
                                                                       editable=False),
                                     height=-100),
                               show_border=True, label='ICFactors',
                               visible_when='icfactors'),
                        VGroup(UItem('tags', editor=TabularEditor(adapter=DiffAdapter(color_first=False),
                                                                  editable=False),
                                     height=-100),
                               show_border=True, label='Tags',
                               visible_when='tags')),

                 title='Diff {}'.format(self.record_id),
                 # title='{} Diff {}'.format(self.base_title, self.record_id),
                 resizable=True,
                 width=500)
        return v


# VIEWS = {'TAG': TagDiffView, 'BLANKS': BlanksDiffView,
#          'ISOEVO': IsoEvoDiffView,
#          'ICFactor': ICFactorDiffView,
#          'COLLECTED': ImportDiffView}


class DVCCommitView(HasTraits):
    commits = List
    commit_tag = Str
    do_diff = Event
    selected_commits = List
    commits_func = Str
    modifier = Str
    record_id = Str
<<<<<<< HEAD
    repository_identifier = Str
    repo = None
=======
    uuid = Str

    def __init__(self, an, *args, **kw):
        super(DVCCommitView, self).__init__(*args, **kw)

        self.repo = Repo(os.path.join(paths.repository_dataset_dir, an.repository_identifier))
        self.record_id = an.record_id
        self.uuid = an.uuid
        self.repository_identifier = an.repository_identifier
>>>>>>> a8895b30

    def initialize(self, an):
        pass

    # def initialize(self, an):
    #     path = self._make_path(an)
    #
    #     self.commits = self._get_commits(path, self.commit_tag)
    #     print 'asfd', len(self.commits)
    #     # self.commits = getattr(an, self.commits_func)(self.commit_tag)
    #     # self.commits = an.get_commits(tag='^<{}>'.format(self.commit_tag))

    def _selected_commits_changed(self, new):
        if new:
            if len(new) == 1:
                self.selected_lhs = new[0]
                self.selected_rhs = get_head_commit(self.repo)
            elif len(new) == 2:
                a, b = new
                self.selected_rhs = a if b == self.selected_lhs else b

    def _make_path(self, an):
        return an.make_path(self.modifier)

    def _get_commits(self, path, tag=None):
        repo = self.repo
        args = [repo, repo.active_branch.name, path, tag]
        if tag:
            args.append('--grep=^<{}>'.format(tag))

        return get_commits(*args)

    def _do_diff_fired(self):
        if self.selected_commits:
            # n = len(self.selected_commits)
            # lhs = self.selected_lhs
            # if n == 1:
            #     rhsid = 'HEAD'
            #     obj = self.repo.head.commit
            #     rhsdate = isoformat_date(obj.committed_date)
            # if lhs.tag == 'IMPORT':
            #     diffs = []
            #     for a in ('blanks', 'icfactors', 'tags', 'intercepts'):
            #         p = analysis_path(self.record_id, self.repository_identifier, modifier=a)
            #         dd = get_diff(self.repo, lhs.hexsha, 'HEAD', p)
            #         if dd:
            #             diffs.append((a, dd))
            #     if diffs:
            #         v = ImportDiffView(self.record_id, lhsid, rhsid, lhsdate, rhsdate)
            #         for a, (aa, bb) in diffs:
            #             func = getattr(v, 'set_{}'.format(a))
            #             func(json.load(aa.data_stream),
            #                  json.load(bb.data_stream))
            #         v.finish()
            #         open_view(v)
            #
            #     return
            # else:
            #     d = get_diff(self.repo, lhs.hexsha, 'HEAD', lhs.path)
            #
            # elif n == 2:
            #     lhs = self.selected_lhs
            #     rhs = self.selected_rhs
            # else:
            #     warning(None, 'Can only diff max of 2')
            #     return

            lhs = self.selected_lhs
            rhs = self.selected_rhs

            lhsid = lhs.hexsha[:8]
            lhsdate = isoformat_date(lhs.date)

            rhsid = rhs.hexsha[:8]
            rhsdate = rhs.date.isoformat()

            diffs = []
            for a in ('blanks', 'icfactors', 'intercepts'):
                p = analysis_path2((self.uuid, self.record_id), self.repository_identifier, modifier=a)
                dd = get_diff(self.repo, lhs.hexsha, rhs.hexsha, p)
                if dd:
                    diffs.append((a, dd))

            if diffs:
                v = DiffView(self.record_id, lhsid, rhsid, lhsdate, rhsdate)
                for a, (aa, bb) in diffs:
                    func = getattr(v, 'set_{}'.format(a))

                    a = aa.data_stream.read().decode('utf-8')
                    b = bb.data_stream.read().decode('utf-8')
                    func(json.loads(a), json.loads(b))
                v.finish()
                open_view(v)
            else:
                information(None, 'No Differences between {} and {}'.format(lhsid, rhsid))

    def traits_view(self):
        v = View(VGroup(
            icon_button_editor('do_diff', 'edit_diff', tooltip='Make Diff between two commits'),
            UItem('commits', editor=myTabularEditor(adapter=HistoryCommitAdapter(),
                                                    multi_select=True,
                                                    editable=False,
                                                    selected='selected_commits'))))
        return v


class HistoryView(DVCCommitView):
    name = 'History'

    def initialize(self, an, force=False):
        self.repo = Repo(os.path.join(paths.repository_dataset_dir, an.repository_identifier))
        self.record_id = an.record_id
        self.repository_identifier = an.repository_identifier

        if not self.commits or force:
            repo = self.repo
            cs = []
            hexshas = []
            for a, b in (('TAG', 'tag'),
                         ('ISOEVO', 'intercepts'),
                         ('ISOEVO', 'baselines'),
                         ('BLANKS', 'blanks'),
                         ('ICFactor', 'icfactors')):
                path = an.make_path(b)
                if path:
                    for aa in (a, MASS_SPEC_REDUCED):
                        css = get_commits(repo, repo.active_branch.name, path, aa, '--grep=^<{}>'.format(aa))
                        for ci in css:
                            if ci.hexsha not in hexshas:
                                ci.path = path
                                hexshas.append(ci.hexsha)
                                cs.append(ci)

                            # css = [c for c]
                            # cs.extend(css)

            # logtxt = get_log(repo, repo.active_branch.name, path)
            # if logtxt:
            #     cs.extend((from_gitlog(l.strip(), path) for l in logtxt.split('\n')))

            self.commits = sorted(cs, key=lambda x: x.date, reverse=True)

# class FitsView(DVCCommitView):
#     commit_tag = 'ISOEVO'
#
#
# class BlanksView(DVCCommitView):
#     commit_tag = 'BLANK'


# class TagsView(DVCCommitView):
#     commit_tag = 'TAG'
#     modifier = 'tag'

# ============= EOF =============================================<|MERGE_RESOLUTION|>--- conflicted
+++ resolved
@@ -15,8 +15,6 @@
 # ===============================================================================
 
 # ============= enthought library imports =======================
-from __future__ import absolute_import
-from __future__ import print_function
 
 import os
 
@@ -36,11 +34,7 @@
 from pychron.git_archive.repo_manager import isoformat_date
 from pychron.git_archive.utils import get_commits, get_diff, get_head_commit
 from pychron.paths import paths
-<<<<<<< HEAD
 from pychron.pychron_constants import LIGHT_RED, PLUSMINUS_ONE_SIGMA, LIGHT_YELLOW, MASS_SPEC_REDUCED
-=======
-from pychron.pychron_constants import LIGHT_RED, PLUSMINUS_ONE_SIGMA, LIGHT_YELLOW
->>>>>>> a8895b30
 
 TAGS = 'TAG', 'BLANK', 'ISOEVO', 'ICFactor'
 TAG_COLORS = {'TAG': '#f5f7c8', 'BLANKS': '#cac8f7',
@@ -286,20 +280,9 @@
     commits_func = Str
     modifier = Str
     record_id = Str
-<<<<<<< HEAD
     repository_identifier = Str
     repo = None
-=======
     uuid = Str
-
-    def __init__(self, an, *args, **kw):
-        super(DVCCommitView, self).__init__(*args, **kw)
-
-        self.repo = Repo(os.path.join(paths.repository_dataset_dir, an.repository_identifier))
-        self.record_id = an.record_id
-        self.uuid = an.uuid
-        self.repository_identifier = an.repository_identifier
->>>>>>> a8895b30
 
     def initialize(self, an):
         pass
