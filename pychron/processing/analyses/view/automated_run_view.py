# ===============================================================================
# Copyright 2013 Jake Ross
#
# Licensed under the Apache License, Version 2.0 (the "License");
# you may not use this file except in compliance with the License.
# You may obtain a copy of the License at
#
#   http://www.apache.org/licenses/LICENSE-2.0
#
# Unless required by applicable law or agreed to in writing, software
# distributed under the License is distributed on an "AS IS" BASIS,
# WITHOUT WARRANTIES OR CONDITIONS OF ANY KIND, either express or implied.
# See the License for the specific language governing permissions and
# limitations under the License.
# ===============================================================================

# ============= enthought library imports =======================
from traitsui.api import View, UItem, Group
# ============= standard library imports ========================
# ============= local library imports  ==========================
<<<<<<< HEAD
from pychron.core.helpers.formatting import floatfmt
=======
from pychron.core.ui.tabular_editor import myTabularEditor
from pychron.processing.analyses.view.adapters import IsotopeTabularAdapter
>>>>>>> 1049d48b
from pychron.processing.analyses.view.main_view import MainView
from pychron.processing.analyses.view.values import MeasurementValue
from pychron.pychron_constants import AR_AR


class AutomatedRunAnalysisView(MainView):

<<<<<<< HEAD
    def load(self, automated_run):
        isotope_group = automated_run.isotope_group
        self.isotopes = [isotope_group.isotopes[k] for k in isotope_group.isotope_keys]
=======
    def load(self, ar):
        an = ar.arar_age
        self.isotopes = [an.isotopes[k] for k in an.isotope_keys]
        self._irradiation_str = ar.spec.display_irradiation
        self._j = an.j
>>>>>>> 1049d48b

        self._load_hook(automated_run, isotope_group)

        self.load_computed(isotope_group)
        self.load_extraction(automated_run.spec)
        self.load_measurement(automated_run.spec, isotope_group)

    def _load_hook(self, automated_run, isotope_group):
        pass

    def traits_view(self):
        teditor = myTabularEditor(adapter=IsotopeTabularAdapter(),
                                  drag_enabled=False,
                                  stretch_last_section=False,
                                  editable=False,
                                  multi_select=True,
                                  selected='selected',
                                  refresh='refresh_needed')

        # teditor, ieditor, ceditor, eeditor, meditor = es = self._get_editors()
        ceditor, eeditor, meditor = es = self._get_editors()
        for ei in es:
            ei.adapter.font = '10'

        isotopes = UItem('isotopes', editor=teditor, label='Isotopes')

        ratios = UItem('computed_values', editor=ceditor, label='Ratios')

        meas = UItem('measurement_values',
                     editor=meditor, label='General')

        extract = UItem('extraction_values',
                        editor=eeditor,
                        label='Extraction')

        v = View(
            Group(isotopes, ratios, extract, meas, layout='tabbed'))
        return v


class ArArAutomatedRunAnalysisView(AutomatedRunAnalysisView):
    _corrected_enabled = False

    def _get_irradiation(self, an):
        return self._irradiation_str

    def _get_j(self, an):
        return self._j

    def _load_hook(self, automated_run, isotope_group):
        self._irradiation_str = automated_run.spec.irradiation
        self._j = isotope_group.j


class GenericAutomatedRunAnalysisView(AutomatedRunAnalysisView):
    def load_computed(self, an, new_list=True):
        pass

    def load_measurement(self, an, ar):
        ms = [
            MeasurementValue(name='DR Version',
                             value=an.data_reduction_tag),
            MeasurementValue(name='DAQ Version',
                             value=an.collection_version),
            MeasurementValue(name='AnalysisID',
                             value=self.analysis_id),
            MeasurementValue(name='Spectrometer',
                             value=an.mass_spectrometer),
            MeasurementValue(name='Run Date',
                             value=an.rundate.strftime('%Y-%m-%d %H:%M:%S')),
            MeasurementValue(name='Project',
                             value=an.project),
            MeasurementValue(name='Sample',
                             value=an.sample),
            MeasurementValue(name='Material',
                             value=an.material),
            MeasurementValue(name='Comment',
                             value=an.comment),
            MeasurementValue(name='Sens.',
                             value=floatfmt(an.sensitivity))]

        self.measurement_values = ms
# ============= EOF =============================================<|MERGE_RESOLUTION|>--- conflicted
+++ resolved
@@ -18,12 +18,7 @@
 from traitsui.api import View, UItem, Group
 # ============= standard library imports ========================
 # ============= local library imports  ==========================
-<<<<<<< HEAD
 from pychron.core.helpers.formatting import floatfmt
-=======
-from pychron.core.ui.tabular_editor import myTabularEditor
-from pychron.processing.analyses.view.adapters import IsotopeTabularAdapter
->>>>>>> 1049d48b
 from pychron.processing.analyses.view.main_view import MainView
 from pychron.processing.analyses.view.values import MeasurementValue
 from pychron.pychron_constants import AR_AR
@@ -31,17 +26,9 @@
 
 class AutomatedRunAnalysisView(MainView):
 
-<<<<<<< HEAD
     def load(self, automated_run):
         isotope_group = automated_run.isotope_group
         self.isotopes = [isotope_group.isotopes[k] for k in isotope_group.isotope_keys]
-=======
-    def load(self, ar):
-        an = ar.arar_age
-        self.isotopes = [an.isotopes[k] for k in an.isotope_keys]
-        self._irradiation_str = ar.spec.display_irradiation
-        self._j = an.j
->>>>>>> 1049d48b
 
         self._load_hook(automated_run, isotope_group)
 
