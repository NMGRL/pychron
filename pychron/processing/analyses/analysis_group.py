--- conflicted
+++ resolved
@@ -195,7 +195,6 @@
         if new:
             a = new[0]
             for attr in (
-<<<<<<< HEAD
                 "mass_spectrometer",
                 "identifier",
                 "aliquot",
@@ -223,34 +222,6 @@
                 "arar_constants",
                 "monitor_age",
                 "monitor_reference",
-=======
-                    "mass_spectrometer",
-                    "identifier",
-                    "aliquot",
-                    "repository_identifier",
-                    "igsn",
-                    "sample",
-                    "material",
-                    "grainsize",
-                    "project",
-                    "irradiation",
-                    "irradiation_position",
-                    "irradiation_level",
-                    "irradiation_label",
-                    "unit",
-                    "lithology",
-                    "lithology_type",
-                    "lithology_group",
-                    "lithology_class",
-                    "latitude",
-                    "longitude",
-                    "reference",
-                    "rlocation",
-                    "production_ratios",
-                    "arar_constants",
-                    "monitor_age",
-                    "monitor_reference",
->>>>>>> 8ea3d677
             ):
                 try:
                     setattr(self, attr, getattr(a, attr))
