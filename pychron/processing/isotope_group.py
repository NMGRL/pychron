# ===============================================================================
# Copyright 2015 Jake Ross
#
# Licensed under the Apache License, Version 2.0 (the "License");
# you may not use this file except in compliance with the License.
# You may obtain a copy of the License at
#
# http://www.apache.org/licenses/LICENSE-2.0
#
# Unless required by applicable law or agreed to in writing, software
# distributed under the License is distributed on an "AS IS" BASIS,
# WITHOUT WARRANTIES OR CONDITIONS OF ANY KIND, either express or implied.
# See the License for the specific language governing permissions and
# limitations under the License.
# ===============================================================================

# ============= enthought library imports =======================
import logging
import os

from numpy import append as npappend
from traits.api import Property, Dict, Str
from traits.has_traits import HasTraits
from uncertainties import ufloat

from pychron.core.helpers.isotope_utils import sort_isotopes, convert_detector
from pychron.core.yaml import yload
from pychron.paths import paths
from pychron.processing.isotope import Isotope, Baseline

logger = logging.getLogger("ISO")


class IsotopeGroup(HasTraits):
    isotopes = Dict
    isotope_keys = Property
    conditional_modifier = None
    name = Str

    def keys(self):
        return list(self.isotopes.keys())

    def __getitem__(self, item):
        return self.isotopes[item]

    def iteritems(self):
        return self.isotopes.items()

    def itervalues(self):
        return self.isotopes.values()

    def values(self):
        return list(self.isotopes.values())

    def sorted_values(self, reverse=False):
        keys = self.isotope_keys
        if reverse:
            keys = reversed(keys)
        return [self.isotopes[k] for k in keys]

    def items(self):
        return list(self.isotopes.items())

    def pop(self, key):
        return self.isotopes.pop(key)

    def debug(self, msg, *args, **kw):
        self._log(logger.debug, msg)

    def info(self, msg, *args, **kw):
        self._log(logger.info, msg)

    def warning(self, msg, *args, **kw):
        self._log(logger.warning, msg)

    def critical(self, msg, *args, **kw):
        self._log(logger.critical, msg)

    def set_stored_value_states(self, state, save=True):
        if save:
            self.save_stored_value_state()

        for i in self.iter_isotopes():
            i.use_stored_value = state
            i.baseline.use_stored_value = state

    def revert_use_stored_values(self):
        if self._sv:
            for i, v in zip(self.iter_isotopes(), self._sv):
                i.use_stored_value = v[0]
                i.baseline.use_stored_value = v[1]

    _sv = None

    def save_stored_value_state(self):
        self._sv = [
            (i.use_stored_value, i.baseline.use_stored_value)
            for i in self.iter_isotopes()
        ]

    def iter_isotopes(self):
        return (self.isotopes[k] for k in self.isotope_keys)

    def clear_isotopes(self):
        for iso in self.iter_isotopes():
            self.isotopes[iso.name] = Isotope(iso.name, iso.detector)

    def get_baseline(self, attr):
        if attr.endswith("bs"):
            attr = attr[:-2]

        if attr in self.isotopes:
            return self.isotopes[attr].baseline
        else:
            return Baseline()

    def has_attr(self, attr):
        if attr in self.computed:
            return True
        elif attr in self.isotopes:
            return True
        elif hasattr(self, attr):
            return True

    def get_current_intensity(self, attr):
        try:
            iso = self.isotopes[attr]
        except KeyError:
            return

        if self.conditional_modifier:
            try:
                iso = getattr(iso, self.conditional_modifier)
            except AttributeError:
                return
        return iso.ys[-1]

    def map_isotope_key(self, k):
        return k

    def get_ratio(self, r, non_ic_corr=False):
        if "/" in r:
            n, d = r.split("/")
        else:
            n, d = r.split("_")
        n = self.map_isotope_key(n)
        d = self.map_isotope_key(d)
        isos = self.isotopes

        if non_ic_corr:
            func = self.get_non_ic_corrected
        else:
            func = self.get_intensity

        if n in isos and d in isos:
            try:
                return func(n) / func(d)
            except ZeroDivisionError:
                pass

    def get_slope(self, attr, n=-1):
        try:
            iso = self.isotopes[attr]
        except KeyError:
            iso = next((i for i in self.itervalues() if i.detector == attr), None)

        if iso is not None:
            return iso.get_slope(n)
        else:
            return 0

    def get_baseline_value(self, attr):
        try:
            r = self.isotopes[attr].baseline.uvalue
        except KeyError:
            r = next(
                (
                    iso.baseline.uvalue
                    for iso in self.itervalues()
                    if iso.detector == attr
                ),
                None,
            )
        return r

    def get_values(self, attr, n):
        """
        return an array of floats

        attr: isotope key
        n: int, values from the end to slice off. e.g 10 means last 10 items in array
        return all values if n==-1
        """
        try:
            r = self.isotopes[attr].ys
            if not n == -1:
                r = r[-n:]
        except KeyError:
            r = None
        return r

    def get_non_ic_corrected(self, iso):
        try:
            return self.isotopes[iso].get_non_detector_corrected_value()
        except KeyError:
            return ufloat(0, 0, tag=iso)

    def get_intensity(self, iso):
        viso = next((i for i in self.itervalues() if i.name == iso), None)
        if viso is not None:
            return viso.get_intensity()
        else:
            return ufloat(0, 0, tag=iso)

    def get_ic_factor(self, det):
        # storing ic_factor in preferences causing issues
        # ic_factor stored in detectors.cfg

        p = os.path.join(paths.spectrometer_dir, "detectors.cfg")

        ic = 1, 0
        if os.path.isfile(p):
            from configparser import ConfigParser

            c = ConfigParser()
            c.read(p)
            det = det.lower()
            for si in c.sections():
                if si.lower() == det:
                    v, e = 1, 0
                    if c.has_option(si, "ic_factor"):
                        v = c.getfloat(si, "ic_factor")
                    if c.has_option(si, "ic_factor_err"):
                        e = c.getfloat(si, "ic_factor_err")
                    ic = v, e
                    break

        else:
<<<<<<< HEAD
            p = os.path.join(paths.spectrometer_dir, 'detectors.yaml')
            if os.path.isfile(p):
                for i, di in enumerate(yload(p)):
                    if di.get('name', '').lower() == det:
                        v = di.get('ic_factor', 1)
                        e = di.get('ic_factor_err', 0)
                        ic = v, e
                        break
            else:
                self.debug('no detector file {}. cannot retrieve ic_factor'.format(p))
=======
            self.debug("no detector file {}. cannot retrieve ic_factor".format(p))
>>>>>>> 2d070084

        r = ufloat(*ic)
        return r

    def append_data(self, iso, det, x, signal, kind):
        """
        if kind is baseline then key used to match isotope is `detector` not an `isotope_name`
        """

        def _append(isotope):
            if kind in ("sniff", "baseline", "whiff"):
                if kind == "sniff":
                    isotope._value = signal
                    # isotope.dirty = True

                isotope = getattr(isotope, kind)

            if kind == "sniff":
                isotope._value = signal

            xs = npappend(isotope.xs, x)
            ys = npappend(isotope.ys, signal)
            isotope.xs = xs
            isotope.ys = ys
            # isotope.dirty = True

        isotopes = self.isotopes
        if kind == "baseline":
            ret = False
            # get the isotopes that match detector
            for i in self.itervalues():
                if i.detector == det:
                    _append(i)
                    ret = True
            return ret

        else:
            for i in ("{}{}".format(iso, det), iso):
                if i in isotopes:
                    _append(isotopes[i])
                    return True

    def clear_baselines(self):
        for k in self.isotopes:
            self.set_baseline(k, None, (0, 0))

    def clear_blanks(self):
        for k in self.isotopes:
            self.set_blank(k, None, (0, 0))

    def clear_error_components(self):
        for iso in self.itervalues():
            iso.age_error_component = 0

    def isotope_factory(self, **kw):
        return Isotope(**kw)

    def detectors(self):
        return [v.detector for k, v in self.isotopes.items()]

    def pairs(self):
        return [(k, v.name, v.detector) for k, v in self.isotopes.items()]

    def set_isotope_detector(self, det, add=False):
        det, name = det.name, det.isotope

        if name in self.isotopes:
            iso = self.isotopes.pop(name)
            if add:
                if iso.detector != det:
                    nn = "{}{}".format(iso.name, iso.detector)
                    self.isotopes[nn] = iso

                    iso = Isotope(name, det)
                    name = "{}{}".format(name, det)
                    self.isotopes[name] = iso
                else:
                    self.isotopes[name] = iso
        else:
            iso = Isotope(name, det)
            self.isotopes[name] = iso

        iso.detector = det
        iso.ic_factor = self.get_ic_factor(det)

    def get_baseline_corrected_value(self, iso, default=0):
        try:
            return self.isotopes[iso].get_baseline_corrected_value()
        except KeyError:
            if default is not None:
                return ufloat(default, 0, tag=iso)

    def get_isotopes_for_detector(self, det):
        det = convert_detector(det)

        for iso in self.itervalues():
            idet = convert_detector(iso.detector)
            if idet == det:
                yield iso

    def get_isotope_title(self, name, detector):
        iso = self.isotopes[name]
        title = name
        if iso.detector != detector:
            title = "{}{}".format(name, detector)
        return title

    def get_isotope(self, name=None, detector=None, kind=None):
        if name is None and detector is None:
            raise NotImplementedError("name or detector required")
        if detector and ":" in detector:
            name, detector = detector.split(":")

        iso = None
        if name:
            if ":" in name:
                name, detector = name.split(":")

            try:
                iso = self.isotopes[name]
                if detector:
                    if iso.detector != detector:
                        iso = next(
                            (
                                i
                                for i in self.itervalues()
                                if i.name == name and i.detector == detector
                            ),
                            None,
                        )
                        if not iso:
                            return
            except KeyError:
                if detector:
                    try:
                        iso = self.isotopes["{}{}".format(name, detector)]
                    except KeyError:
                        self.isotopes[name] = iso = Isotope(name, detector)
        else:
            iso = next(
                (iso for iso in self.itervalues() if iso.detector == detector), None
            )

        if iso:
            if kind == "sniff":
                iso = iso.sniff
            elif kind == "baseline":
                iso = iso.baseline
        return iso

    def set_isotope(self, iso, det, v, **kw):
        if iso not in self.isotopes:
            niso = Isotope(iso, det)
            self.isotopes[iso] = niso
        else:
            niso = self.isotopes[iso]

        niso.set_uvalue(v)
        for k, v in kw.items():
            setattr(niso, k, v)

        return niso

    def set_baseline(self, iso, detector, v):
        for iso in ("{}{}".format(iso, detector), iso):
            if iso in self.isotopes:
                self.debug("setting {} baseline {}".format(iso, v))
                self.isotopes[iso].baseline.set_uvalue(v)
                break

    def set_blank(self, iso, detector, v):
        for iso in ("{}{}".format(iso, detector), iso):
            if iso in self.isotopes:
                self.debug("setting {} blank {}".format(iso, v))
                self.isotopes[iso].blank.set_uvalue(v)
                break

    # private
    def _get_isotope_keys(self):
        keys = list(self.isotopes.keys())
        return sort_isotopes(keys)

    def _log(self, func, msg):
        func("{} - {}".format(self.name, msg))

    def __getattr__(self, attr):
        if "/" in attr:
            # treat as ratio
            n, d = attr.split("/")
            try:
                return self.get_value(n) / self.get_value(d)
            except (ZeroDivisionError, TypeError):
                return ufloat(0, 0)
        elif attr != "unit" and (attr.startswith("u") or attr in self.isotope_keys):
            return self.get_value(attr)
        else:
            raise AttributeError(attr)


# ============= EOF =============================================<|MERGE_RESOLUTION|>--- conflicted
+++ resolved
@@ -236,7 +236,6 @@
                     break
 
         else:
-<<<<<<< HEAD
             p = os.path.join(paths.spectrometer_dir, 'detectors.yaml')
             if os.path.isfile(p):
                 for i, di in enumerate(yload(p)):
@@ -247,9 +246,6 @@
                         break
             else:
                 self.debug('no detector file {}. cannot retrieve ic_factor'.format(p))
-=======
-            self.debug("no detector file {}. cannot retrieve ic_factor".format(p))
->>>>>>> 2d070084
 
         r = ufloat(*ic)
         return r
