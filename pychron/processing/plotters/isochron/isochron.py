# ===============================================================================
# Copyright 2013 Jake Ross
#
# Licensed under the Apache License, Version 2.0 (the "License");
# you may not use this file except in compliance with the License.
# You may obtain a copy of the License at
#
# http://www.apache.org/licenses/LICENSE-2.0
#
# Unless required by applicable law or agreed to in writing, software
# distributed under the License is distributed on an "AS IS" BASIS,
# WITHOUT WARRANTIES OR CONDITIONS OF ANY KIND, either express or implied.
# See the License for the specific language governing permissions and
# limitations under the License.
#===============================================================================

#============= enthought library imports =======================
from chaco.abstract_overlay import AbstractOverlay
from enable.enable_traits import LineStyle
from kiva.trait_defs.kiva_font_trait import KivaFont
from traits.api import Array, Float, Str
from chaco.plot_label import PlotLabel
from chaco.array_data_source import ArrayDataSource
#============= standard library imports ========================
from numpy import linspace
#============= local library imports  ==========================

from pychron.core.helpers.formatting import floatfmt, calc_percent_error, format_percent_error
from pychron.graph.error_envelope_overlay import ErrorEnvelopeOverlay
from pychron.processing.argon_calculations import extract_isochron_xy
from pychron.processing.plotters.arar_figure import BaseArArFigure

from pychron.graph.error_ellipse_overlay import ErrorEllipseOverlay
from pychron.core.stats import validate_mswd

N = 500


class OffsetPlotLabel(PlotLabel):
    offset = None

    def overlay(self, component, gc, view_bounds=None, mode="normal"):
        if self.offset:
            gc.translate_ctm(*self.offset)
        super(OffsetPlotLabel, self).overlay(component, gc, view_bounds, mode)


class AtmInterceptOverlay(AbstractOverlay):
    line_width = Float(1.5)
    font = KivaFont("modern 10")
    line_style = LineStyle('dash')
    label = Str
    value = Float

    def overlay(self, component, gc, view_bounds=None, mode="normal"):
        x, y = component.map_screen((0, self.value))
        xo = component.x

        with gc:
            gc.set_line_width(self.line_width)
            gc.set_line_dash(self.line_style_)
            gc.move_to(xo, y)
            gc.line_to(x, y)
            gc.draw_path()

            txt = self.label
            gc.set_font(self.font)
            w, h = gc.get_full_text_extent(txt)[:2]
            gc.set_text_position(xo - w - 2, y)
            gc.show_text(txt)


class Isochron(BaseArArFigure):
    _omit_key = 'omit_iso'


class InverseIsochron(Isochron):
    #     xmi = Float
    #     xma = Float

    xs = Array
    _cached_data = None
    _plot_label = None
    suppress = False
    xpad = '0.1'

    def plot(self, plots):
        """
            plot data on plots
        """
        graph = self.graph

        #self._plot_inverse_isochron(graph.plots[0], 0)

        for pid, (plotobj, po) in enumerate(zip(graph.plots, plots)):
            getattr(self, '_plot_{}'.format(po.plot_name))(po, plotobj, pid)

        #for si in self.sorted_analyses:
        #    print si.record_id, si.group_id

        omit = self._get_omitted(self.sorted_analyses)
        #print 'iso omit', omit
        if omit:
            self._rebuild_iso(omit)

    #===============================================================================
    # plotters
    #===============================================================================
    def _plot_aux(self, title, vk, ys, po, plot, pid, es=None):
        scatter = self._add_aux_plot(ys, title, vk, pid)

    def _add_plot(self, xs, ys, es, plotid, value_scale='linear'):
        pass

    def _plot_inverse_isochron(self, po, plot, pid):
        analyses = self.sorted_analyses
        plot.padding_left = 75

        refiso = analyses[0]

        self._ref_constants = refiso.arar_constants
        self._ref_j = refiso.j
        self._ref_age_scalar = refiso.arar_constants.age_scalar
        self._ref_age_units = refiso.arar_constants.age_units

        # try:
        #     age, reg, data = calculate_isochron(analyses)
        # except TypeError:
        #     return
        data = self.analysis_group.get_isochron_data()

        _, reg, (xs, ys, xerrs, yerrs) = data
        self._cached_data = data
        self._cached_reg = reg

        graph = self.graph
        graph.set_x_title('39Ar/40Ar', plotid=pid)
        graph.set_y_title('36Ar/40Ar', plotid=pid)
        p = graph.plots[pid]
        p.y_axis.title_spacing = 50

        graph.set_grid_traits(visible=False)
        graph.set_grid_traits(visible=False, grid='y')

        scatter, _p = graph.new_series(xs, ys,
                                       xerror=ArrayDataSource(data=xerrs),
                                       yerror=ArrayDataSource(data=yerrs),
                                       type='scatter',
                                       marker='circle',
                                       bind_id=self.group_id,
                                       #selection_marker_size=5,
                                       #selection_color='green',
                                       marker_size=2)
        #self._scatter = scatter
        graph.set_series_label('data{}'.format(self.group_id))

        eo = ErrorEllipseOverlay(component=scatter,
                                 reg=reg,
                                 fill=self.options.fill_ellipses)
        scatter.overlays.append(eo)

        # mi, ma = graph.get_x_limits()

        # ma = max(ma, max(xs))
        # mi = min(mi, min(xs))
        mi, ma = min(xs), max(xs)
        # print len(xs),mi,ma
        mi = 0
        rxs = linspace(mi, ma)
        rys = reg.predict(rxs)

        graph.set_x_limits(min_=mi, max_=ma, pad='0.1')

        l, _ = graph.new_series(rxs, rys, color=scatter.color)
        graph.set_series_label('fit{}'.format(self.group_id))

        # l.index.set_data(rxs)
        # l.value.set_data(rys)
        xs = l.index.get_data()
        lci, uci = reg.calculate_error_envelope(xs)
        ee = ErrorEnvelopeOverlay(component=l,
                                  upper=uci, lower=lci)
        l.underlays.append(ee)
        l.error_envelope = ee

        def ad(ai):
            a = ai.isotopes['Ar39'].get_interference_corrected_value()
            b = ai.isotopes['Ar40'].get_interference_corrected_value()
            r = a / b
            v = r.nominal_value
            e = r.std_dev

            try:
                pe = '({:0.2f}%)'.format(e / v * 100)
            except ZeroDivisionError:
                pe = '(Inf%)'

            return '39Ar/40Ar = {} +/-{} {}'.format(floatfmt(v, n=6), floatfmt(e, n=7), pe)

        graph.add_vertical_rule(0, color='black')
        self._add_info(plot, reg, text_color=scatter.color)

        if self.options.show_nominal_intercept:
            self._add_atm_overlay(plot)

        if po.show_labels:
            self._add_point_labels(scatter)

        self._add_scatter_inspector(scatter, additional_info=ad)

    #===============================================================================
    # overlays
    #===============================================================================

    def _add_atm_overlay(self, plot):
        v = self.options.nominal_intercept_value
        plot.overlays.append(AtmInterceptOverlay(component=plot,
                                                 label=self.options.nominal_intercept_label,
                                                 value=v))

    def _add_info(self, plot, reg, label=None, text_color='black'):
        intercept = reg.predict(0)
        err = reg.get_intercept_error()
        mswd = reg.mswd
        n = reg.n

        try:
            inv_intercept = intercept ** -1
<<<<<<< HEAD
            p = calc_percent_error(intercept, err)
=======
            p = calc_percent_error(intercept, err, scale=1)
>>>>>>> c84ef876

            err = inv_intercept * p
            mse = err * mswd ** 0.5
            v, e, p, mse = floatfmt(inv_intercept, s=3), floatfmt(err, s=3), floatfmt(p * 100, n=2), floatfmt(mse, s=3)
        except ZeroDivisionError:
            v, e, p, mse = 'NaN', 'NaN', 'NaN', 'NaN'

        ratio_line = 'Ar40/Ar36= {} +/-{} ({}%) mse= {}'.format(v, e, p, mse)

        u = self._ref_age_units

        age = self.analysis_group.isochron_age
        v = age.nominal_value
        e = age.std_dev
        p = format_percent_error(v, e)

        mse_age = e * mswd ** 0.5

        valid = validate_mswd(mswd, n)
        mswd = '{:0.2f}'.format(mswd)
        if not valid:
            mswd = '*{}'.format(mswd)
            #n = len([ai for ai in self.analyses if ai.temp_status == 0])
        #mswd = 'NaN'
        age_line = 'Age= {} +/-{} ({}%) {}. mse= {}'.format(floatfmt(v, n=3),
                                                            floatfmt(e, n=4, s=3), p, u,
                                                            floatfmt(mse_age, s=3))
        mswd_line = 'N= {} mswd= {}'.format(n, mswd)
        if label is None:
            label = OffsetPlotLabel(
                offset=(1, 1 + 50 * self.group_id),
                component=plot,
                overlay_position='inside bottom',
                hjustify='left',
                bgcolor='white',

                color=text_color)
            plot.overlays.append(label)
            self._plot_label = label

        lines = '\n'.join((ratio_line, age_line, mswd_line))
        label.text = '{}'.format(lines)
        label.request_redraw()

    def replot(self):
        self.suppress = True

        om = self._get_omitted(self.sorted_analyses)
        self._rebuild_iso(om)
        self.suppress = False

    def _rebuild_iso(self, sel):
        g = self.graph
        ss = [p.plots[pp][0] for p in g.plots
              for pp in p.plots
              if pp == 'data{}'.format(self.group_id)]

        self._set_renderer_selection(ss, sel)

        if self._cached_data:
            reg = self._cached_reg
            # xs, ys, xerr, yerr = self._cached_data

            # nxs = delete(xs, sel)
            # nys = delete(ys, sel)
            # nxerr = delete(xerr, sel)
            # nyerr = delete(yerr, sel)

            # reg = ReedYorkRegressor(xs=nxs, ys=nys,
            #                         xserr=nxerr, yserr=nyerr)
            # reg.trait_set(xs=nxs, ys=nys,xserr=nxerr, yserr=nyerr)
            reg.user_excluded = sel
            reg.dirty = True
            reg.calculate()

            fit = self.graph.plots[0].plots['fit{}'.format(self.group_id)][0]

            mi, ma = self.graph.get_x_limits()
            rxs = linspace(0, ma)

            rys = reg.predict(rxs)

            fit.index.set_data(rxs)
            fit.value.set_data(rys)

            lci, uci = reg.calculate_error_envelope(rxs)
            fit.error_envelope.lower = lci
            fit.error_envelope.upper = uci

            if self._plot_label:
                self._add_info(self.graph.plots[0], reg, label=self._plot_label)

    def update_graph_metadata(self, obj, name, old, new):
        if obj:
            self._filter_metadata_changes(obj, self._rebuild_iso, self.analyses)

    def update_index_mapper(self, obj, name, old, new):
        if new is True:
            self.update_graph_metadata(None, name, old, new)


    #===============================================================================
    # utils
    #===============================================================================
    def max_x(self, *args):
        xx, yy = extract_isochron_xy(self.analyses)
        try:
            return max([ai.nominal_value + ai.std_dev
                        for ai in xx])
        except (AttributeError, ValueError):
            return 0

    def min_x(self, *args):
        xx, yy = extract_isochron_xy(self.analyses)
        try:
            return min([ai.nominal_value - ai.std_dev
                        for ai in xx])
        except (AttributeError, ValueError):
            return 0

    def _add_aux_plot(self, ys, title, vk, pid, **kw):
        graph = self.graph
        graph.set_y_title(title,
                          plotid=pid)

        xs, ys, es, _ = self._calculate_spectrum(value_key=vk)
        s = self._add_plot(xs, ys, es, pid, **kw)
        return s

        # def _get_age_errors(self, ans):
        #     ages, errors = zip(*[(ai.age.nominal_value,
        #                           ai.age.std_dev)
        #                          for ai in self.sorted_analyses])
        #     return array(ages), array(errors)

        #def _calculate_stats(self, ages, errors, xs, ys):
        #    mswd, valid_mswd, n = self._get_mswd(ages, errors)
        #    #         mswd = calculate_mswd(ages, errors)
        #    #         valid_mswd = validate_mswd(mswd, len(ages))
        #    if self.options.mean_calculation_kind == 'kernel':
        #        wm, we = 0, 0
        #        delta = 1
        #        maxs, _mins = find_peaks(ys, delta, xs)
        #        wm = max(maxs, axis=1)[0]
        #    else:
        #        wm, we = calculate_weighted_mean(ages, errors)
        #        we = self._calc_error(we, mswd)
        #
        #    return wm, we, mswd, valid_mswd

        #def _calc_error(self, we, mswd):
        #    ec = self.options.error_calc_method
        #    n = self.options.nsigma
        #    if ec == 'SEM':
        #        a = 1
        #    elif ec == 'SEM, but if MSWD>1 use SEM * sqrt(MSWD)':
        #        a = 1
        #        if mswd > 1:
        #            a = mswd ** 0.5
        #    return we * a * n
        #def _calculate_individual_ages(self, include_j_err=False):
        #from numpy import polyfit
        #reg=ReedYorkRegressor()
        #def func(ai):
        #    a40,a39,a36=ai.Ar40, ai.Ar39, ai.Ar36
        #    x,y=a39/a40, a36/a40
        #
        #    #x,y=x.nominal_value, y.nominal_value
        #    #calculate fit with atmosphere
        #    #x0,y0=0, 1/295.5
        #    #m,b=polyfit([x,x0],[y,y0], 1)
        #
        #    xs=[0,x.nominal_value]
        #    xserr=[0, x.std_dev]
        #    ys=[1/295.5, y.nominal_value]
        #    yserr=[0, y.std_dev]
        #
        #    print xs,ys
        #    reg.trait_set(xs=xs, ys=ys, xserr=xserr, yserr=yserr)
        #    reg.calculate()
        #
        #    R = ufloat(reg.x_intercept, reg.x_intercept_error)
        #    print R
        #    #inverse x_intercept
        #    #R=(m/-b)
        #    j=ai.j
        #    if not include_j_err:
        #        j=j.nominal_value
        #
        #    age=age_equation(j, R**-1, arar_constants=ai.arar_constants)
        #    return age.nominal_value, age.std_dev
        #
        #return zip(*[func(aa) for aa in self.analyses])


#===============================================================================
# labels
#===============================================================================
#     def _build_integrated_age_label(self, tga, *args):
#         age, error = tga.nominal_value, tga.std_dev
#         error *= self.options.nsigma
#         txt = self._build_label_text(age, error, *args)
#         return 'Integrated Age= {}'.format(txt)

#============= EOF =============================================<|MERGE_RESOLUTION|>--- conflicted
+++ resolved
@@ -226,11 +226,7 @@
 
         try:
             inv_intercept = intercept ** -1
-<<<<<<< HEAD
-            p = calc_percent_error(intercept, err)
-=======
             p = calc_percent_error(intercept, err, scale=1)
->>>>>>> c84ef876
 
             err = inv_intercept * p
             mse = err * mswd ** 0.5
