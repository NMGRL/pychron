#===============================================================================
# Copyright 2013 Jake Ross
#
# Licensed under the Apache License, Version 2.0 (the "License");
# you may not use this file except in compliance with the License.
# You may obtain a copy of the License at
#
#   http://www.apache.org/licenses/LICENSE-2.0
#
# Unless required by applicable law or agreed to in writing, software
# distributed under the License is distributed on an "AS IS" BASIS,
# WITHOUT WARRANTIES OR CONDITIONS OF ANY KIND, either express or implied.
# See the License for the specific language governing permissions and
# limitations under the License.
#===============================================================================

#============= enthought library imports =======================
from traits.api import HasTraits, List, Property, Any, Instance
#============= standard library imports ========================
from itertools import groupby
#============= local library imports  ==========================


class FigureModel(HasTraits):
    panels = List
    npanels = Property(depends_on='panels[]')
    analyses = List
    plot_options = Any
    _panel_klass = Instance('pychron.processing.plotters.figure_panel.FigurePanel')
    titles = List

    def refresh(self):
        for p in self.panels:
            for f in p.figures:
                f.replot()

    def dump_metadata(self):
        ps = []

        for pp in self.panels:
            ps.append(pp.dump_metadata())

        return ps

    def load_metadata(self, metadata):
        for pp, meta in zip(self.panels, metadata):
            pp.load_metadata(meta)

    # @on_trait_change('analyses[]')
    # def _analyses_items_changed(self):
    #     self.refresh_panels()

    def refresh_panels(self):
        ps = self._make_panels()
        self.panels = ps
        self.panel_gen = (gi for gi in self.panels)

    def _make_panels(self):
        key = lambda x: x.graph_id
        ans = sorted(self.analyses, key=key)
        gs = [self._panel_klass(analyses=list(ais),
                                plot_options=self.plot_options,
                                graph_id=gid)
              for gid, ais in groupby(ans, key=key)]

        if self.titles:
            for ti, gi in zip(self.titles, gs):
                gi.title = ti
        elif self.plot_options.auto_generate_title:
<<<<<<< HEAD
            for gi in gs:
                gi.title = self.plot_options.generate_title(gi.analyses)
=======
            for i, gi in enumerate(gs):
                gi.title = self.plot_options.generate_title(gi.analyses, i)
>>>>>>> fdc6942e

        return gs

    def _get_npanels(self):
        return len(self.panels)

    def next_panel(self):
        return self.panel_gen.next()

        #============= EOF =============================================<|MERGE_RESOLUTION|>--- conflicted
+++ resolved
@@ -67,13 +67,8 @@
             for ti, gi in zip(self.titles, gs):
                 gi.title = ti
         elif self.plot_options.auto_generate_title:
-<<<<<<< HEAD
-            for gi in gs:
-                gi.title = self.plot_options.generate_title(gi.analyses)
-=======
             for i, gi in enumerate(gs):
                 gi.title = self.plot_options.generate_title(gi.analyses, i)
->>>>>>> fdc6942e
 
         return gs
 
