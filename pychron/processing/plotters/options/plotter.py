--- conflicted
+++ resolved
@@ -30,10 +30,7 @@
 from pychron.envisage.tasks.pane_helpers import icon_button_editor
 from pychron.processing.label_maker import TitleMaker
 from pychron.processing.plotters.options.base import FigurePlotterOptions
-<<<<<<< HEAD
-=======
 from pychron.pychron_constants import ALPHAS
->>>>>>> fdc6942e
 
 FONTS = ['modern', 'arial']
 SIZES = [6, 8, 9, 10, 11, 12, 14, 15, 18, 24, 36]
@@ -95,11 +92,7 @@
             self.title = tm.label
             self.title_delimiter = tm.delimiter
 
-<<<<<<< HEAD
-    def generate_title(self, analyses):
-=======
     def generate_title(self, analyses, n):
->>>>>>> fdc6942e
         attrs = self.title_attribute_keys
         ts = []
         rref, ctx = None, {}
@@ -111,11 +104,6 @@
             ref = ais.next()
             d = {}
             for ai in attrs:
-<<<<<<< HEAD
-                v = getattr(ref, ai)
-                if ai == 'material':
-                    v = material_map[v]
-=======
                 if ai == 'alphacounter':
                     v = ALPHAS[n]
                 elif ai == 'numericcounter':
@@ -124,7 +112,6 @@
                     v = getattr(ref, ai)
                     if ai == 'material':
                         v = material_map[v]
->>>>>>> fdc6942e
                 d[ai] = v
 
             if not rref:
