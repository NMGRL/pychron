# ===============================================================================
# Copyright 2013 Jake Ross
#
# Licensed under the Apache License, Version 2.0 (the "License");
# you may not use this file except in compliance with the License.
# You may obtain a copy of the License at
#
# http://www.apache.org/licenses/LICENSE-2.0
#
# Unless required by applicable law or agreed to in writing, software
# distributed under the License is distributed on an "AS IS" BASIS,
# WITHOUT WARRANTIES OR CONDITIONS OF ANY KIND, either express or implied.
# See the License for the specific language governing permissions and
# limitations under the License.
# ===============================================================================

# ============= enthought library imports =======================
from matplotlib.cm import cmap_d
from traits.api import Enum, Float, Bool, Button, Property, Int, on_trait_change
from traitsui.api import Item, HGroup, Group, VGroup, UItem, EnumEditor, InstanceEditor

# ============= standard library imports ========================
# ============= local library imports  ==========================
from pychron.envisage.icon_button_editor import icon_button_editor
from pychron.processing.plotters.options.age import AgeOptions
from pychron.processing.plotters.options.ideogram_group_options import IdeogramGroupEditor, IdeogramGroupOptions
from pychron.processing.plotters.options.plotter import FONTS, SIZES


class IdeogramOptions(AgeOptions):
    probability_curve_kind = Enum('cumulative', 'kernel')
    mean_calculation_kind = Enum('weighted mean', 'kernel')

    use_static_limits = Bool
    xlow = Float
    xhigh = Float

    _use_centered_range = Bool
    centered_range = Float(0.5)

    display_mean_indicator = Bool(True)
    display_mean = Bool(True)
    display_percent_error = Bool(True)
    plot_option_name = 'Ideogram'
    # index_attr = Enum('Age', 'Ar40*/Ar39k','Ar40/Ar36')
    # index_attr = String

    use_asymptotic_limits = Bool
    _use_asymptotic_limits = Bool
    _suppress_xlimits_clear = Bool

    asymptotic_width = Float
    asymptotic_percent = Float
    x_end_caps = Bool(False)
    y_end_caps = Bool(False)
    error_bar_nsigma = Enum(1, 2, 3)
    analysis_number_sorting = Enum('Oldest @Top', 'Youngest @Top')
    # analysis_label_format = String
    # analysis_label_display = String
    edit_label_format = Button

    mean_indicator_font = Property
    mean_indicator_fontname = Enum(*FONTS)
    mean_indicator_fontsize = Enum(*SIZES)

    mean_sig_figs = Int

    refresh_asymptotic_button = Button

    display_inset = Bool
    inset_location = Enum('Upper Right', 'Upper Left', 'Lower Right', 'Lower Left')
    inset_width = Int(160)
    inset_height = Int(100)

    # use_filled_line = Bool
    # fill_color = Color
    # fill_alpha = Range(0.0, 100.0)
    # edit_group_fill_color_button = Button
    # fill_groups = List
    # fill_group = Property  #(trait=Fill)
    group_editor_klass = IdeogramGroupEditor
    options_klass = IdeogramGroupOptions

    use_cmap_analysis_number = Bool(False)
    cmap_analysis_number = Enum([m for m in cmap_d if not m.endswith("_r")])
    use_latest_overlay = Bool(False)

    def get_plot_dict(self, group_id):
        # return {}

        n = len(self.groups)
        gid = group_id % n
        fg = self.groups[gid]
        d = {'color': fg.line_color,
             'edge_color': fg.line_color,
             'edge_width': fg.line_width,
             'line_width': fg.line_width,
             'line_color': fg.line_color}

        if fg.use_fill:
            color = fg.color
            color.setAlphaF(fg.alpha * 0.01)
            d['fill_color'] = fg.color
            d['type'] = 'filled_line'
        return d

        # if fg.use_filled_line:
        # color = fg.color
        # color.setAlphaF(fg.alpha * 0.01)
        # return dict(fill_color=fg.color,
        #                 type='filled_line')
        # else:
        #     return {}

    # def _edit_group_fill_color_button_fired(self):
    # eg = FillGroupEditor(fill_groups=self.fill_groups)
    # info = eg.edit_traits()
    # if info.result:
    #         self.refresh_plot_needed = True

    @on_trait_change('use_static_limits, use_centered_range')
    def _handle_use_limits(self, new):
        # persist use asymptotic limits
        self._suppress_xlimits_clear = True
        if new:
            self._use_asymptotic_limits = self.use_asymptotic_limits
            self.trait_set(use_asymptotic_limits=False)
        else:
            self.trait_set(use_asymptotic_limits=self._use_asymptotic_limits)

        self._suppress_xlimits_clear = False

    def _use_asymptotic_limits_changed(self, new):
        # persist use_centered range
        if not self._suppress_xlimits_clear:
            if new:
                self._use_centered_range = self.use_centered_range
                self.trait_set(use_centered_range=False)
            else:
                self.trait_set(use_centered_range=self._use_centered_range)

    def _refresh_asymptotic_button_fired(self):
        for ap in self.aux_plots:
            ap.clear_xlimits()
        self.refresh_plot_needed = True

    @on_trait_change('xlow, xhigh')
    def _handle_static_limits(self):
        for ap in self.aux_plots:
            ap.clear_xlimits()

    @on_trait_change('use_asymptotic_limits, asymptotic+, use_centered_range, centered_range, use_static_limits')
    def _handle_asymptotic(self, name, new):
        if name.startswith('use') and not new:
            return

        if not self._suppress_xlimits_clear:
            for ap in self.aux_plots:
                ap.clear_xlimits()

    def _index_attr_changed(self):
        for ap in self.aux_plots:
            ap.clear_ylimits()

    def _edit_label_format_fired(self):
        from pychron.processing.label_maker import LabelTemplater, LabelTemplateView

        lm = LabelTemplater(label=self.analysis_label_display)
        lv = LabelTemplateView(model=lm)
        info = lv.edit_traits()
        if info.result:
            self.analysis_label_format = lm.formatter
            self.analysis_label_display = lm.label
            self.refresh_plot_needed = True

    def _get_groups(self):
        xgrp = VGroup(Item('index_attr',
                           editor=EnumEditor(values={'uage': '01:Age',
                                                     'uF': '02:Ar40*/Ar39k',
                                                     'Ar40/Ar36': '03:Ar40/Ar36',
                                                     'Ar40/Ar39': '04:Ar40/Ar39',
                                                     'Ar40/Ar38': '05:Ar40/Ar38',
                                                     'Ar39/Ar37': '06:Ar39/Ar37',
                                                     'uAr40/Ar36': '07:uncor. Ar40/Ar36',
                                                     'Ar40': '08:Ar40',
                                                     'Ar39': '09:Ar39',
                                                     'Ar38': '10:Ar38',
                                                     'Ar37': '11:Ar37',
                                                     'Ar36': '12:Ar36', }),
                           label='X Value'),
                      HGroup(UItem('use_static_limits'),
                             Item('xlow', label='Min.',
                                  enabled_when='object.use_static_limits'),
                             Item('xhigh', label='Max.',
                                  enabled_when='object.use_static_limits'),
                             show_border=True,
                             label='Static Limits'),
                      HGroup(UItem('use_asymptotic_limits'),
                             Item('asymptotic_width', label='% Width',
                                  tooltip='Width of asymptotic section that is less than the Asymptotic %'),
                             Item('asymptotic_percent',
                                  tooltip='Percent of Max probability',
                                  label='% Height'),
                             icon_button_editor('refresh_asymptotic_button', 'refresh',
                                                enabled_when='object.use_asymptotic_limits',
                                                tooltip='Refresh plot with defined asymptotic limits'),
                             enabled_when='not object.use_centered_range and not object.use_static_limits',
                             show_border=True,
                             label='Asymptotic Limits'),
                      HGroup(UItem('use_centered_range'),
                             UItem('centered_range',
                                   enabled_when='object.use_centered_range'),
                             label='Center on fixed range',
                             show_border=True,
                             enabled_when='not object.use_static_limits'))

        grp_grp = VGroup(UItem('group',
                               style='custom',
                               editor=InstanceEditor(view='simple_view')),
                         show_border=True,
                         label='Group Attributes')

        g = Group(
            Item('probability_curve_kind',
                 width=-150,
                 label='Probability Curve Method'),
            Item('mean_calculation_kind',
                 width=-150,
                 label='Mean Calculation Method'),
            Item('error_calc_method',
                 width=-150,
                 label='Error Calculation Method'),
            Item('nsigma', label='Age Error NSigma'),
            HGroup(
                Item('include_j_error',
                     label='Include in Analyses'),
                Item('include_j_error_in_mean',
                     label='Include in Mean',
                     enabled_when='not include_j_error'),
                show_border=True, label='J Error'),

            Item('include_irradiation_error'),
            Item('include_decay_error'),
            show_border=True,
            label='Calculations')

        g2 = Group(VGroup(HGroup(Item('display_mean_indicator', label='Indicator'),
                                 Item('display_mean', label='Value',
                                      enabled_when='display_mean_indicator'),
                                 Item('display_percent_error', label='%Error',
                                      enabled_when='display_mean_indicator')),
                          HGroup(Item('mean_sig_figs', label='Mean'),
                                 show_border=True,
                                 label='SigFigs'),
                          show_border=True,
                          label='Mean'),
                   VGroup(Item('display_inset'),
                          Item('inset_location'),
                          HGroup(Item('inset_width', label='Width'),
                                 Item('inset_height', label='Height')),
                          show_border=True,
                          label='Inset'),
                   Item('label_box'),
                   Item('analysis_number_sorting', label='Analysis# Sort'),
                   Item('use_cmap_analysis_number'),
                   Item('cmap_analysis_number'),
                   Item('use_latest_overlay'),
                   HGroup(Item('analysis_label_display',
                               width=100,
                               style='readonly'),
                          icon_button_editor('edit_label_format', 'cog',
                                             tooltip='Open Label maker')),
                   HGroup(Item('show_info', label='Show'),
                          Item('show_mean_info', label='Mean', enabled_when='show_info'),
                          Item('show_error_type_info', label='Error Type', enabled_when='show_info'),
                          show_border=True,
                          label='Info'),
                   # VGroup(UItem('fill_group', style='custom',
                   #              editor=InstanceEditor(view='simple_view')),
                   #        HGroup(icon_button_editor('edit_group_fill_color_button', 'cog'), spring),
                   #        show_border=True, label='Fill'),
                   # VGroup(HGroup(UItem('use_filled_line'),
                   #               Item('fill_color', enabled_when='use_filled_line')),
                   #        Item('fill_alpha'),
                   #        icon_button_editor('edit_group_fill_color_button', 'cog'),
                   #        label='Fill',
                   #        show_border=True),
                   show_border=True,
                   label='Display')

        egrp = VGroup(HGroup(Item('x_end_caps', label='X'),
                             Item('y_end_caps', label='Y'),
                             label='End Caps', ),
                      Item('error_bar_nsigma', label='NSigma'),
                      show_border=True,
                      label='Error Bars')
        main_grp = VGroup(self._get_title_group(),
            xgrp,
            grp_grp,
            g, g2, egrp)

        orgp = Group(main_grp,
                     # label_grp,
                     # layout='tabbed',
                     label='Options')

        # axis_grp = VGroup(self._get_x_axis_group(),
        #                   self._get_y_axis_group(),
        #                   label='Axes')
        #
        # label_grp = VGroup(self._get_indicator_font_group(),
        #                    self._get_label_font_group(),
        #                    label='Fonts')
<<<<<<< HEAD
        return orgp,  #axis_grp, label_grp
=======
        return orgp,  # axis_grp, label_grp
>>>>>>> e0bc5e6f

    def _get_indicator_font_group(self):
        g = VGroup(HGroup(Item('mean_indicator_fontname', label='Mean Indicator'),
                          Item('mean_indicator_fontsize', show_label=False)),
                   HGroup(Item('error_info_fontname', label='Error Info'),
                          Item('error_info_fontsize', show_label=False)),
                   show_border=True,
                   label='Info')
        return g

    def _get_mean_indicator_font(self):
        return '{} {}'.format(self.mean_indicator_fontname,
                              self.mean_indicator_fontsize)

    # def _get_fill_group(self):
    #     return self.fill_groups[0]
    #
    # def _fill_groups_default(self):
    #     return [Fill(group_id=i,
    #                  color=colornames[i + 1],
    #                  alpha=100) for i in range(10)]

    def _process_trait_change(self, name, new):
        if name in ('asymptotic_width', 'asymptotic_percent', 'use_asymptotic_limits'):
            for ap in self.aux_plots:
                ap.clear_xlimits()

        return True

    def _get_refreshable_attrs(self):
        attrs = super(IdeogramOptions, self)._get_refreshable_attrs()
        attrs.extend(['asymptotic_width', 'asymptotic_percent', 'use_asymptotic_limits'])
        return attrs

    def _get_dump_attrs(self):
        attrs = super(IdeogramOptions, self)._get_dump_attrs()
        return attrs + [
            'probability_curve_kind',
            'mean_calculation_kind',
            'error_calc_method',
            'xlow', 'xhigh',
            'use_static_limits',
            'use_centered_range', 'centered_range',
            'use_asymptotic_limits', 'asymptotic_width', 'asymptotic_percent',
            'display_mean', 'display_mean_indicator',
            'x_end_caps', 'y_end_caps', 'index_attr', 'error_bar_nsigma',
            'analysis_number_sorting',
            'display_percent_error',
            'mean_indicator_fontname',
            'mean_indicator_fontsize',
            'mean_sig_figs',
            'display_inset', 'inset_location', 'inset_width', 'inset_height',
            # 'fill_groups',
            'label_fontsize',
            'use_cmap_analysis_number',
            'cmap_analysis_number',
            'use_latest_overlay']

    def _load_factory_defaults(self, yd):
        super(IdeogramOptions, self)._load_factory_defaults(yd)

        self._set_defaults(yd, 'calculations', ('probability_curve_kind', 'mean_calculation_kind'))
        self._set_defaults(yd, 'display', ('mean_indicator_fontsize', 'mean_sig_figs',))
        self._set_defaults(yd, 'general', ('index_attr',))


# ============= EOF =============================================<|MERGE_RESOLUTION|>--- conflicted
+++ resolved
@@ -311,11 +311,7 @@
         # label_grp = VGroup(self._get_indicator_font_group(),
         #                    self._get_label_font_group(),
         #                    label='Fonts')
-<<<<<<< HEAD
-        return orgp,  #axis_grp, label_grp
-=======
         return orgp,  # axis_grp, label_grp
->>>>>>> e0bc5e6f
 
     def _get_indicator_font_group(self):
         g = VGroup(HGroup(Item('mean_indicator_fontname', label='Mean Indicator'),
