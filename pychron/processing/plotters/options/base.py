--- conflicted
+++ resolved
@@ -18,11 +18,7 @@
 import hashlib
 
 from traits.api import HasTraits, List, Str, TraitError, \
-<<<<<<< HEAD
-    Button, Bool, Event, Color, Range, String, Float, Int, on_trait_change
-=======
     Button, Bool, Event, Color, Range, String, Int, on_trait_change
->>>>>>> 1811730f
 from traitsui.api import View, HGroup, spring, VGroup, Item, Group, Spring
 # import apptools.sweet_pickle as pickle
 
