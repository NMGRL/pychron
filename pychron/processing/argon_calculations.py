# ===============================================================================
# Copyright 2011 Jake Ross
#
# Licensed under the Apache License, Version 2.0 (the "License");
# you may not use this file except in compliance with the License.
# You may obtain a copy of the License at
#
#   http://www.apache.org/licenses/LICENSE-2.0
#
# Unless required by applicable law or agreed to in writing, software
# distributed under the License is distributed on an "AS IS" BASIS,
# WITHOUT WARRANTIES OR CONDITIONS OF ANY KIND, either express or implied.
# See the License for the specific language governing permissions and
# limitations under the License.
#===============================================================================

#=============enthought library imports=======================

#============= standard library imports ========================
import math
from copy import deepcopy

from numpy import asarray, average
from uncertainties import ufloat, umath
from numpy import array

from pychron.processing.arar_constants import ArArConstants
from pychron.core.stats.core import calculate_weighted_mean








<<<<<<< HEAD
=======

>>>>>>> c84ef876
#============= local library imports  ==========================


def calculate_F_ratio(m4039, m3739, m3639, pr):
    """
    required ratios
    (40/39)m
    (36/39)m
    (37/39)m


    """

    atm4036 = 295.5
    n = m4039 - atm4036 * m3639 + atm4036 * pr.get('ca3637') * m3739
    d = 1 - pr.get('ca3937') * m3739
    F = n / d - pr.get('k4039')
    return F


def extract_isochron_xy(analyses):
    ans = [(ai.get_interference_corrected_value('Ar39'),
            ai.get_interference_corrected_value('Ar36'),
            ai.get_interference_corrected_value('Ar40'))
           for ai in analyses]
    a39, a36, a40 = array(ans).T
    # print 'a40',a40
    # print 'a39',a39
    # print 'a36',a36
    try:
        xx = a39 / a40
        yy = a36 / a40
    except ZeroDivisionError:
        return

    return xx, yy


def calculate_isochron(analyses, reg='NewYork'):
    ref = analyses[0]
    ans = [(ai.get_interference_corrected_value('Ar39'),
            ai.get_interference_corrected_value('Ar36'),
            ai.get_interference_corrected_value('Ar40'))
           for ai in analyses]

    a39, a36, a40 = array(ans).T
    try:
        xx = a39 / a40
        yy = a36 / a40
    except ZeroDivisionError:
        return

    xs, xerrs = zip(*[(xi.nominal_value, xi.std_dev) for xi in xx])
    ys, yerrs = zip(*[(yi.nominal_value, yi.std_dev) for yi in yy])

    xds, xdes = zip(*[(xi.nominal_value, xi.std_dev) for xi in a40])
    yns, ynes = zip(*[(xi.nominal_value, xi.std_dev) for xi in a36])
    xns, xnes = zip(*[(xi.nominal_value, xi.std_dev) for xi in a39])

<<<<<<< HEAD


=======
>>>>>>> c84ef876
    regx = isochron_regressor(ys, yerrs, xs, xerrs,
                              xds,xdes, yns, ynes, xns, xnes)

    reg = isochron_regressor(xs, xerrs, ys, yerrs,
                             xds, xdes, xns, xnes, yns, ynes,
                             reg)

<<<<<<< HEAD
=======
    print 'regx', regx.calculate_ci_error(0),regx.get_intercept_error()
    print 'reg', reg.calculate_ci_error(0), reg.get_intercept_error()

>>>>>>> c84ef876
    xint = ufloat(regx.get_intercept(), regx.get_intercept_error())
    # xint = ufloat(reg.x_intercept, reg.x_intercept_error)
    try:
        R = xint ** -1
    except ZeroDivisionError:
        R = 0

    age = ufloat(0, 0)
    if R > 0:
        age = age_equation((ref.j.nominal_value, 0), R, arar_constants=ref.arar_constants)
    return age, reg, (xs, ys, xerrs, yerrs)


def isochron_regressor(xs, xes, ys, yes,
                       xds, xdes, xns, xnes, yns, ynes,
                       reg='Reed'):
    if reg.lower() in ('newyork', 'new_york'):
        from pychron.core.regression.new_york_regressor import NewYorkRegressor as klass
    else:
        from pychron.core.regression.new_york_regressor import ReedYorkRegressor as klass
    reg = klass(xs=xs, ys=ys,
                xserr=xes, yserr=yes,
                xds=xds, xdes=xdes,
                xns=xns, xnes=xnes,
                yns=yns, ynes=ynes)
    reg.calculate()
    return reg


def calculate_plateau_age(ages, errors, k39, kind='inverse_variance', method='fleck 1977'):
    """
        ages: list of ages
        errors: list of corresponding  1sigma errors
        k39: list of 39ArK signals

        return age, error
    """
    # print 'ages=array({})'.format(ages)
    # print 'errors=array({})'.format(errors)
    # print 'k39=array({})'.format(k39)

    ages = asarray(ages)
    errors = asarray(errors)

    k39 = asarray(k39)
    from pychron.processing.plateau import Plateau

    p = Plateau(ages=ages,
                errors=errors,
                signals=k39)
    pidx = p.find_plateaus(method)
    # pidx = find_plateaus(ages, errors, k39,
    #                      overlap_sigma=2)
    if pidx:
        sx = slice(*pidx)
        plateau_ages = ages[sx]

        if kind == 'vol_fraction':
            weights = k39[sx]
            wm, we = average(plateau_ages, weights=weights)
        else:
            plateau_errors = errors[sx]
            wm, we = calculate_weighted_mean(plateau_ages, plateau_errors)

        return wm, we, pidx


def calculate_flux(f, age, arar_constants=None):
    """
        #rad40: radiogenic 40Ar
        #k39: 39Ar from potassium
        f: F value rad40Ar/39Ar
        age: age of monitor in years

        solve age equation for J
    """
    # if isinstance(rad40, (list, tuple)):
    #     rad40 = ufloat(*rad40)
    # if isinstance(k39, (list, tuple)):
    #     k39 = ufloat(*k39)

    if isinstance(f, (list, tuple)):
        f = ufloat(*f)

    if isinstance(age, (list, tuple)):
        age = ufloat(*age)
        #    age = (1 / constants.lambdak) * umath.log(1 + JR)
    try:
        # r = rad40 / k39
        if arar_constants is None:
            arar_constants = ArArConstants()

        j = (umath.exp(age * arar_constants.lambda_k.nominal_value) - 1) / f
        return j.nominal_value, j.std_dev
    except ZeroDivisionError:
        return 1, 0


#    return j
def calculate_decay_time(dc, f):
    return math.log(f) / dc


def calculate_decay_factor(dc, segments):
    """
        McDougall and Harrison
        p.75 equation 3.22

        the book suggests using ti==analysis_time-end of irradiation segment_i

        mass spec uses ti==analysis_time-start of irradiation segment_i

        using start seems more appropriate
    """

    a = sum([pi * ti for pi, ti, _ in segments])

    b = sum([pi * ((1 - math.exp(-dc * ti)) / (dc * math.exp(dc * dti)))
             for pi, ti, dti in segments])
    try:
        return a / b
    except ZeroDivisionError:
        return 1.0


def abundance_sensitivity_correction(isos, abundance_sensitivity):
    s40, s39, s38, s37, s36 = isos
    # correct for abundance sensitivity
    # assumes symmetric and equal abundant sens for all peaks
    n40 = s40 - abundance_sensitivity * (s39 + s39)
    n39 = s39 - abundance_sensitivity * (s40 + s38)
    n38 = s38 - abundance_sensitivity * (s39 + s37)
    n37 = s37 - abundance_sensitivity * (s38 + s36)
    n36 = s36 - abundance_sensitivity * (s37 + s37)
    return [n40, n39, n38, n37, n36]


def apply_fixed_k3739(a39, pr, fixed_k3739):
    """
        x=ca37/k39
        y=ca37/ca39
        T=s39dec_cor

        T=ca39+k39
        T=ca37/y+ca37/x

        ca37=(T*x*y)/(x+y)
    """
    x = fixed_k3739
    y = 1 / pr.get('ca3937', 1)
    ca37 = (a39 * x * y) / (x + y)
    ca39 = pr.get('ca3937', 0) * ca37
    k39 = a39 - ca39
    k37 = x * k39
    return ca37, ca39, k37, k39


def interference_corrections(a40, a39, a38, a37, a36,
                             production_ratios,
                             arar_constants=None,
                             fixed_k3739=False):
    if production_ratios is None:
        production_ratios = {}

    if arar_constants is None:
        arar_constants = ArArConstants()

    pr = production_ratios
    k37 = ufloat(0, 1e-20)

    if arar_constants.k3739_mode.lower() == 'normal' and not fixed_k3739:
        # iteratively calculate 37, 39
        for _ in range(5):
            ca37 = a37 - k37
            ca39 = pr.get('ca3937', 0) * ca37
            k39 = a39 - ca39
            k37 = pr.get('k3739', 0) * k39
    else:
        if not fixed_k3739:
            fixed_k3739 = arar_constants.fixed_k3739

        ca37, ca39, k37, k39 = apply_fixed_k3739(a39, pr, fixed_k3739)

    k38 = pr.get('k3839', 0) * k39

    if not arar_constants.allow_negative_ca_correction:
        ca37 = max(ufloat(0, 0), ca37)

    ca36 = pr.get('ca3637', 0) * ca37
    ca38 = pr.get('ca3837', 0) * ca37

    return k37, k38, k39, ca36, ca37, ca38, ca39


def calculate_atmospheric(a38, a36, k38, ca38, ca36, decay_time,
                          production_ratios=None,
                          arar_constants=None):
    """
        McDougall and Harrison
        Roddick 1983
        Foland 1993

        iteratively calculate atm36
    """
    if production_ratios is None:
        production_ratios = {}

    if arar_constants is None:
        arar_constants = ArArConstants()

    pr = production_ratios

    m = pr.get('cl3638', 0) * arar_constants.lambda_Cl36.nominal_value * decay_time
    atm36 = ufloat(0, 1e-20)
    for _ in range(5):
        ar38atm = arar_constants.atm3836.nominal_value * atm36
        cl38 = a38 - ar38atm - k38 - ca38
        cl36 = cl38 * m
        atm36 = a36 - ca36 - cl36
    return atm36, cl36


def calculate_F(isotopes,
                decay_time,
                interferences=None,
                arar_constants=None,
                fixed_k3739=False):
    """
        isotope values corrected for blank, baseline, (background)
        ic_factor, (discrimination), ar37 and ar39 decay

    """
    a40, a39, a38, a37, a36 = isotopes

    #a37*=113

    if interferences is None:
        interferences = {}

    if arar_constants is None:
        arar_constants = ArArConstants()

    #make local copy of interferences
    pr = dict(((k, v.__copy__()) for k, v in interferences.iteritems()))

    #for k,v in pr.iteritems():
    #    print k, v
    k37, k38, k39, ca36, ca37, ca38, ca39 = interference_corrections(a40, a39, a38, a37, a36,
                                                                     pr, arar_constants, fixed_k3739)
    atm36, cl36 = calculate_atmospheric(a38, a36, k38, ca38, ca36,
                                        decay_time,
                                        pr,
                                        arar_constants)

    # calculate rodiogenic
    # dont include error in 40/36
    atm40 = atm36 * arar_constants.atm4036.nominal_value
    k40 = k39 * pr.get('k4039', 1)

    rad40 = a40 - atm40 - k40
    try:
        f = rad40 / k39
    except ZeroDivisionError:
        f = ufloat(1.0, 0)

    rf = deepcopy(f)
    # f = ufloat(f.nominal_value, f.std_dev, tag='F')
    non_ar_isotopes = dict(k40=k40,
                           ca39=ca39,
                           k38=k38,
                           ca38=ca38,
                           k37=k37,
                           ca37=ca37,
                           ca36=ca36,
                           cl36=cl36)

    try:
        rp = rad40 / a40 * 100
    except ZeroDivisionError:
        rp = ufloat(0, 0)

    computed = dict(rad40=rad40, rad40_percent=rp,
                    k39=k39, atm40=atm40)
    #print 'Ar40', a40-k40, a40, k40
    #print 'Ar39', a39-k39, a39, k39
    interference_corrected = dict(Ar40=a40 - k40,
                                  Ar39=k39,
                                  Ar38=a38,  #- k38 - ca38,
                                  Ar37=a37,  #- ca37 - k37,
                                  Ar36=atm36)
    ##clear errors in irrad
    for pp in pr.itervalues():
        pp.std_dev = 0
    f_wo_irrad = f

    return rf, f_wo_irrad, non_ar_isotopes, computed, interference_corrected


def age_equation(j, f,
                 include_decay_error=False,
                 arar_constants=None):
    if isinstance(j, tuple):
        j = ufloat(*j)
    elif isinstance(j, str):
        j = ufloat(j)

    if isinstance(f, tuple):
        f = ufloat(*f)
    elif isinstance(f, str):
        f = ufloat(f)
    if arar_constants is None:
        arar_constants = ArArConstants()

    scalar = float(arar_constants.age_scalar)
    lk = arar_constants.lambda_k
    if not include_decay_error:
        lk = lk.nominal_value
    try:
        return (lk ** -1 * umath.log(1 + j * f)) / scalar
    except (ValueError, TypeError):
        return ufloat(0, 0)


#===============================================================================
# non-recursive
#===============================================================================

def calculate_error_F(signals, F, k4039, ca3937, ca3637):
    """
        McDougall and Harrison
        p92 eq 3.43

    """

    m40, m39, m38, m37, m36 = signals
    G = m40 / m39
    B = m36 / m39
    D = m37 / m39
    C1 = 295.5
    C2 = ca3637.nominal_value
    C3 = k4039.nominal_value
    C4 = ca3937.nominal_value

    ssD = D.std_dev ** 2
    ssB = B.std_dev ** 2
    ssG = G.std_dev ** 2
    G = G.nominal_value
    B = B.nominal_value
    D = D.nominal_value

    ssF = ssG + C1 ** 2 * ssB + ssD * (C4 * G - C1 * C4 * B + C1 * C2) ** 2
    return ssF ** 0.5


def calculate_error_t(F, ssF, j, ssJ):
    """
        McDougall and Harrison
        p92 eq. 3.43
    """
    JJ = j * j
    FF = F * F
    constants = ArArConstants()
    ll = constants().lambdak.nominal_value ** 2
    sst = (JJ * ssF + FF * ssJ) / (ll * (1 + F * j) ** 2)
    return sst ** 0.5

#============= EOF =====================================
##============= EOF ====================================
# # plateau definition
# plateau_criteria = {'number_steps': 3}
#
#
# def overlap(a1, a2, e1, e2, overlap_sigma):
#     e1 *= overlap_sigma
#     e2 *= overlap_sigma
#     if a1 - e1 < a2 + e2 and a1 + e1 > a2 - e2:
#         return True
#
# def find_plateaus(ages, errors, signals, overlap_sigma=1, exclude=None):
#     """
#         return list of plateau indices
#     """
#
#     if exclude is None:
#         exclude = []
#     plats = []
#     platids = []
#     for i in range(len(ages)):
#         if i in exclude:
#             continue
#         ids = _find_plateau(ages, errors, signals, i, overlap_sigma, exclude)
#         if ids is not None and ids.any():
#             start, end = ids
#             plats.append(end - start)
#             platids.append((start, end))
#
#             #    print plats, platids
#     if plats:
#         plats = asarray(plats)
#         #platids = asarray(platids)
#
#         ps = platids[argmax(plats)]
#         if ps[0] != ps[1]:
#             return ps
#
#
# def _find_plateau(ages, errors, signals, start, overlap_sigma, exclude):
#     plats = []
#     platids = []
#     for i in range(1, len(ages)):
#         if i in exclude:
#             continue
#         if check_plateau(ages, errors, signals, start, i, overlap_sigma, exclude):
#             plats.append(i - start)
#             platids.append((start, i))
#     if plats:
#         plats = asarray(plats)
#         platids = asarray(platids)
#         return platids[argmax(plats)]
#
#
# def check_plateau(ages, errors, signals, start, end, overlap_sigma, exclude):
#     for i in range(start, min(len(ages), end + 1)):
#         if i in exclude:
#             continue
#         for j in range(start, min(len(ages), end + 1)):
#             if j in exclude:
#                 continue
#             if i != j:
#                 obit = not overlap(ages[i], ages[j], errors[i], errors[j], overlap_sigma)
#                 mswdbit = not check_mswd(ages, errors, start, end)
#                 percent_releasedbit = not check_percent_released(signals, start, end)
#                 n_steps_bit = (end - start) + 1 < 3
#                 if (obit or
#                         mswdbit or
#                         percent_releasedbit or
#                         n_steps_bit):
#                     return False
#
#     return True
#
#
# def check_percent_released(signals, start, end):
#     tot = sum(signals)
#     s = sum(signals[start:end + 1])
#     return s / tot >= 0.5
#
#
# def check_mswd(ages, errors, start, end):
#     #    a_s = ages[start:end + 1]
#     #    e_s = errors[start:end + 1]
#     #    print calculate_mswd(a_s, e_s)
#     return True
#
#
# #===============================================================================
# # recursive
# # from timeit testing recursive method is not any faster
# #  use non recursive method instead purely for readablity
# #===============================================================================
#
# def find_plateaus_r(ages, errors, start=0, end=1, plats=None, platids=None):
#     if plats is None:
#         plats = []
#         platids = []
#
#     if start == len(ages) or end == len(ages):
#         plats = asarray(plats)
#         platids = asarray(platids)
#         return platids[argmax(plats)]
#     else:
#         a = check_plateau_r(ages, errors, start, end)
#         if a:
#             plats.append((end - start))
#             platids.append((start, end))
#
#             return find_plateaus_r(ages, errors, start, end + 1, plats, platids)
#         else:
#             return find_plateaus_r(ages, errors, start + 1, end + 1, plats, platids)
#
#
# def check_plateau_r(ages, errors, start, end, isplat=True):
#     if end < len(ages):
#         return isplat and check_plateau_r(ages, errors, start, end + 1, isplat)
#     else:
#         for i in range(start, min(len(ages), end + 1)):
#             for j in range(start, min(len(ages), end + 1)):
#                 if i != j:
#                     if not overlap(ages[i], ages[j], errors[i], errors[j]):
#                         return False
#         return True
#
#
#
# #def plateau_age(data):
# #    '''
# #    data = rowtuple of corrected data
# #    '''
# #    #calculate the ages and store ref to 39
# #    ages = []
# #    ar_39_signals = []
# #
# #    integrated = new_unknown()
# #    keys = ['ar40', 'ar39', 'ar38', 'ar37', 'ar36']
# #    integrated.j_value = data[0].j_value
# #    for d in data:
# #        for k in keys:
# #            integrated.isotopes[k] += d.isotopes[k]
# #        ar_39_signals.append(d.isotopes['ar39'])
# #
# #        ages.append(calc_corrected_age(d))
# #    print 'integrated age :', calc_corrected_age(integrated)
# #
# #    indices = find_plateaus(ages)
# #    if indices is None:
# #        print 'no plateau'
# #    for d in data[indices[0]:indices[1]+1]:
# #        print 'plateau step',d.AnalysisID,d.DataReductionSessionID
# #
# #def calc_corrected_age(corrected_unknown):
# #    '''
# #    return age in Ma
# #
# #    '''
# #
# #    #correct unknown for blank value
# #    corrected_unknown.correct_for_blank()
# #    corrected_unknown.correct_for_decay()
# #
# #    days_since_irradiation = corrected_unknown.days_since_irradiation()
# #
# #    #set up some shorthand names
# #    corrected_40 = corrected_unknown.isotopes['ar40']
# #    corrected_39 = corrected_unknown.isotopes['ar39']
# #    corrected_38 = corrected_unknown.isotopes['ar38']
# #    corrected_37 = corrected_unknown.isotopes['ar37']
# #    corrected_36 = corrected_unknown.isotopes['ar36']
# #
# #
# #    j_value = corrected_unknown.j_value
# #    production_ratio = corrected_unknown.production_ratio
# #
# #    return __corrected_age_calc__(corrected_40, corrected_39, corrected_38, corrected_37, corrected_36,
# #                           j_value, production_ratio, days_since_irradiation) / 1e6
#
#
#
# def calculate_arar_age(signals, ratios, ratio_errs,
#                       a37decayfactor, a39decayfactor, j, jer, d, der):
#    s40, s40er, s39, s39er, s38, s38er, s37, s37er, s36, s36er = signals
#    p36cl38cl, k4039, k3839, ca3637, ca3937, ca3837 = ratios
#    k4039er, ca3637er, ca3937er = ratio_errs
# #    a37decayfactor = 1
# #    a39decayfactor = 1
#    #convert to ufloats
#    from uncertainties import ufloat
#    from uncertainties.umath import log
#
#    s40 = ufloat((s40, s40er))
#    s39 = ufloat((s39, s39er))
#    s38 = ufloat((s38, s38er))
#    s37 = ufloat((s37, s37er))
#    s36 = ufloat((s36, s36er))
#    k4039 = ufloat((k4039, k4039er))
#    ca3637 = ufloat((ca3637, ca3637er))
#    ca3937 = ufloat((ca3937, ca3937er))
#    j = ufloat((j, jer))
#    d = ufloat((d, der))
#
# #    #calculate the age
#    ca37 = s37 * a37decayfactor
#    s39 = s39 * a39decayfactor
#    ca36 = ca3637 * ca37
#    ca38 = ca3837 * ca37
#    ca39 = ca3937 * ca37
#    k39 = s39 - ca39
#    k38 = k3839 * k39
#
#    time_since_irradiation = (log(1 / a37decayfactor) /
#                        (-1 * constants.lambda_37 * 365.25))
#
#    if constants.lambda_cl36 < 0.1:
#        m = p36cl38cl * constants.lambda_cl36 * time_since_irradiation
#    else:
#        m = p36cl38cl
#    mcl = m / (m * constants.atm3836 - 1)
#    cl36 = mcl * (constants.atm3836 * (s36 - ca36) - s38 + k38 + ca38)
#    atm36 = s36 - ca36 - cl36
#
#    atm40 = atm36 * constants.atm4036
#    k40 = k39 * k4039
#    ar40rad = s40 - atm40 - k40
#    JR = j * ar40rad / k39
# #    age = (1 / constants.lambdak) * math.log(1 + JR)
#    age = (1 / constants.lambdak) * log(1 + JR)
#
#    #==========================================================================
#    # errors mass spec copy
#    #==========================================================================
#
#    square = lambda x: x * x
#
#    Tot40Er = s40er
#    Tot39Er = s39er
#    Tot38Er = s38er
#    Tot37Er = s37er
#    Tot36Er = s36er
#
#    D = d
#    D2 = d * d
#    D3 = d * D2
#    D4 = d * D3
#
#    T40 = s40 / D4
#    T39 = s39 / D3
#    T38 = s39 / D2
#    T37 = s39 / D
#    T36 = s36
#
#    A4036 = constants.atm4036
#    A3836 = constants.atm3836
#
#    s = ca3937 * D * T37
#    T = ca3637 * D * T37
#    G = D3 * T39 - s
# #    P = mcl * (ca3837 * D * T37 + A3836 * (T36 - T) - D2 * T38 + k3839 * G)
#    R = (-k4039 * G - A4036 * (T36 - T - mcl * (ca3837 * D * T37 + A3836 * (T36 - T) - D2 * T38 + k3839 * G)) + D4 * T40)
#    G2 = G * G
#
#    er40 = square(D4 * j / G) * square(Tot40Er)
#
#    er39 = square((j * (-D3 * k4039 + A4036 * D3 * k3839 * mcl)) / G - (D3 * j * R) / G2) * square(Tot39Er)
#
#    er38 = square(A4036 * D2 * j * mcl / G) * square(Tot38Er)
#
#    er37 = square((j * (ca3937 * D * k4039 - A4036 *
#            (-ca3637 * D - (-A3836 * ca3637 * D + ca3837 * D - ca3937 * D * k3839) * mcl)))
#            / G + (ca3937 * D * j * R) / G2) * square(Tot37Er)
#
#    er36 = square(A4036 * j * (1 - A3836 * mcl) / G) * square(Tot36Er)
#    '''
#    square((j * (4 * T40 * D3 - K4039 * (3 * D2 * T39 - Ca3937 * T37)
#        - A4036 * (-(Ca3637 * T37) - MCl * (-(A3836 * Ca3637 * T37)
#        + Ca3837 * T37 + K3839 * (3 * D2 * T39 - Ca3937 * T37)
#        - 2 * D * T38))))
#        / (D3 * T39 - s) - (1 * j * (3 * D2 * T39 - Ca3937 * T37)
#        * (T40 * D4 - K4039 * (D3 * T39 - s)
#        - A4036 * (T36 - T - MCl * (-(T38 * D2) + Ca3837 * T37 * D + A3836 * (T36 - T) + K3839 * (D3 * T39 - s)))))
#        / square(D3 * T39 - s)) * square(DiscEr)
#      '''
#    erD = square((j * (4 * T40 * D3 - k4039 * (3 * D2 * T39 - ca3937 * T37)
#        - A4036 * (-(ca3637 * T37) - mcl * (-(A3836 * ca3637 * T37)
#        + ca3837 * T37 + k3839 * (3 * D2 * T39 - ca3937 * T37)
#        - 2 * D * T38))))
#        / (D3 * T39 - s) - (1 * j * (3 * D2 * T39 - ca3937 * T37)
#        * (T40 * D4 - k4039 * (D3 * T39 - s)
#        - A4036 * (T36 - T - mcl * (-(T38 * D2) + ca3837 * T37 * D + A3836 * (T36 - T) + k3839 * (D3 * T39 - s)))))
#        / square(D3 * T39 - s)) * square(der)
#
#    er4039 = square(j * (s - D3 * T39) / G) * square(k4039er)
#
#    er3937 = square((j * (D * k4039 * T37 - A4036 * D * k3839 * mcl * T37)) / G + (D * j * T37 * R) / G2) * square(ca3937er)
#
#    er3637 = square(-((A4036 * j * (-D * T37 + A3836 * D * mcl * T37)) / G)) * square(ca3637er)
#
#    erJ = square(R / G) * square(jer)
#    JRer = (er40 + er39 + er38 + er37 + er36 + erD + er4039 + er3937 + er3637 + erJ) ** 0.5
#    age_err = (1e-6 / constants.lambdak) * JRer / (1 + ar40rad / k39 * j)
##===============================================================================
# # error pychron port
##===============================================================================
# #    s = ca3937 * s37
# #    T = ca3637 * s37
# #    G = s39 - s
# #    R = (-k4039 * G - constants.atm4036 * (s36 - T - mcl * (ca3837 * s37 + constants.atm3836 * (s36 - T) - s38 + k3839 * G)) + s40)
# #    #ErComp(1) = square(D4 * j / G) * square(Tot40Er)
# #    er40 = (d ** 4 * j / G) ** 2 * s40er ** 2
# #
# #    #square((j * (-D3 * K4039 + A4036 * D3 * K3839 * MCl)) / G - (D3 * j * R) / G2) * square(Tot39Er)
# #    d3 = d ** 3
# #    er39 = ((j * (-d3 * k4039 + constants.atm4036 * d3 * k3839 * mcl)) / G - (d3 * j * R) / G ** 2) ** 2 * s39er ** 2
# #
# #    #square(A4036 * D2 * j * MCl / G) * square(Tot38Er)
# #    er38 = (constants.atm4036 * d * d * j * mcl / G) ** 2 * s38er ** 2
# #
# #    #square((j * (Ca3937 * D * K4039 - A4036 *
# #    #        (-Ca3637 * D - (-A3836 * Ca3637 * D + Ca3837 * D - Ca3937 * D * K3839) * MCl)))
# #    #        / G + (Ca3937 * D * j * R) / G2) * square(Tot37Er)
# #    er37 = ((j * (ca3937 * d * k4039 - constants.atm4036
# #            * (-ca3637 * d - (-constants.atm3836 * ca3637 * d + ca3837 * d - ca3937 * d * k3839) * mcl)))
# #            / G + (ca3937 * d * j * R) / G ** 2) ** 2 * s37er ** 2
# #
# #    #square(A4036 * j * (1 - A3836 * MCl) / G) * square(Tot36Er)
# #    er36 = (constants.atm4036 * j * (1 - constants.atm3836 * mcl) / G) ** 2 * s36er ** 2
# #
# #    #square((j * (4 * T40 * D3 - K4039 * (3 * D2 * T39 - Ca3937 * T37)
# #    #    -A4036 * (-(Ca3637 * T37) - MCl * (-(A3836 * Ca3637 * T37)
# #    #    + Ca3837 * T37 + K3839 * (3 * D2 * T39 - Ca3937 * T37)
# #    #    - 2 * D * T38))))
# #    #    / (D3 * T39 - s) - (1 * j * (3 * D2 * T39 - Ca3937 * T37)
# #    #    * (T40 * D4 - K4039 * (D3 * T39 - s)
# #    #    - A4036 * (T36 - T - MCl * (-(T38 * D2) + Ca3837 * T37 * D + A3836 * (T36 - T) + K3839 * (D3 * T39 - s)))))
# #    #    / square(D3 * T39 - s)) * square(DiscEr)
# #
# #    erD = ((j * (4 * s40 / d - k4039 * (3 * s39 / d - ca3937 * s37 / d)
# #        - constants.atm4036 * (-(ca3637 * s37 / d) - mcl * (-(constants.atm3836 * ca3637 * s37 / d)
# #        + ca3837 * s37 / d + k3839 * (3 * s39 / d - ca3937 * s37 / d)
# #        - 2 * s38 / d))))
# #        / (s39 / d - s) - (1 * j * (3 * s39 / d - ca3937 * s37 / d)
# #        * (s40 / d - k4039 * (s40 / d - s)
# #        - constants.atm4036 * (s36 - T - mcl * (-(s38 / d) + ca3837 * s37 + constants.atm3836 * (s36 - T) + k3839 * (s39 / d - s)))))
# #        / (s39 / d - s) ** 2) ** 2 * der ** 2
# #    #square(j * (s - D3 * T39) / G) * square(K4039Er)
# #    er4039 = (j * (s - s39 / d) / G) ** 2 * k4039er ** 2
# #
# #    #square((j * (D * K4039 * T37 - A4036 * D * K3839 * MCl * T37)) / G + (D * j * T37 * R) / G2) * square(Ca3937Er)
# #    er3937 = ((j * (k4039 * s37 - constants.atm4036 * k3839 * mcl * s37)) / G + (j * s37 * R) / G ** 2) ** 2 * ca3937er ** 2
# #
# #    #square(-((A4036 * j * (-D * T37 + A3836 * D * MCl * T37)) / G)) * square(Ca3637Er)
# #    er3637 = (-((constants.atm4036 * j * (-s37 + constants.atm3836 * mcl * s37)) / G)) ** 2 * ca3637er ** 2
# #
# #    #square(R / G) * square(JErLocal)
# #    erJ = (R / G) ** 2 * jer ** 2
# #    JRer = (er40 + er39 + er38 + er37 + er36 + erD + er4039 + er3937 + er3637 + erJ) ** 0.5
# #    age_err = (1e-6 / constants.lambdak) * JRer / (1 + ar40rad / k39 * j)
#
#    return age / 1e6, age_err<|MERGE_RESOLUTION|>--- conflicted
+++ resolved
@@ -34,10 +34,7 @@
 
 
 
-<<<<<<< HEAD
-=======
-
->>>>>>> c84ef876
+
 #============= local library imports  ==========================
 
 
@@ -97,11 +94,6 @@
     yns, ynes = zip(*[(xi.nominal_value, xi.std_dev) for xi in a36])
     xns, xnes = zip(*[(xi.nominal_value, xi.std_dev) for xi in a39])
 
-<<<<<<< HEAD
-
-
-=======
->>>>>>> c84ef876
     regx = isochron_regressor(ys, yerrs, xs, xerrs,
                               xds,xdes, yns, ynes, xns, xnes)
 
@@ -109,12 +101,9 @@
                              xds, xdes, xns, xnes, yns, ynes,
                              reg)
 
-<<<<<<< HEAD
-=======
     print 'regx', regx.calculate_ci_error(0),regx.get_intercept_error()
     print 'reg', reg.calculate_ci_error(0), reg.get_intercept_error()
 
->>>>>>> c84ef876
     xint = ufloat(regx.get_intercept(), regx.get_intercept_error())
     # xint = ufloat(reg.x_intercept, reg.x_intercept_error)
     try:
