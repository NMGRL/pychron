--- conflicted
+++ resolved
@@ -25,7 +25,6 @@
 from numpy import array
 from pychron.processing.arar_constants import ArArConstants
 from pychron.stats.core import calculate_weighted_mean
-import copy
 
 #============= local library imports  ==========================
 
@@ -34,26 +33,10 @@
     from pychron.regression.new_york_regressor import ReedYorkRegressor
 
     ref=analyses[0]
-    #try:
-    #    ans = [(ai.isotopes['Ar39'].get_interference_corrected_value(),
-    #        ai.isotopes['Ar36'].get_interference_corrected_value(),
-    #        ai.isotopes['Ar40'].get_interference_corrected_value())
-    #       for ai in analyses]
-    #except KeyError:
-    #    self.warning('Missing Isotope {}')
-    ans=[]
-    for ai in analyses:
-        try:
-            a=ai.isotopes['Ar39'].get_interference_corrected_value()
-            b=ai.isotopes['Ar36'].get_interference_corrected_value()
-            c=ai.isotopes['Ar40'].get_interference_corrected_value()
-        except KeyError:
-            continue
-
-        ans.append((a,b,c))
-
-    if not ans:
-        return
+    ans = [(ai.isotopes['Ar39'].get_interference_corrected_value(),
+            ai.isotopes['Ar36'].get_interference_corrected_value(),
+            ai.isotopes['Ar40'].get_interference_corrected_value())
+           for ai in analyses]
 
     a39, a36, a40 = array(ans).T
     try:
@@ -211,15 +194,9 @@
         k39 = a39 - ca39
         k37 = x * k39
 
-<<<<<<< HEAD
-    k38 = pr.get('k3839',0) * k39
-    ca36 = pr.get('ca3637',0) * ca37
-    ca38 = pr.get('ca3837',0) * ca37
-=======
     k38 = pr.get('k3839', 0) * k39
     ca36 = pr.get('ca3637', 0) * ca37
     ca38 = pr.get('ca3837', 0) * ca37
->>>>>>> cf4b690e
 
     return k37, k38, k39, ca36, ca37, ca38, ca39
 
@@ -291,8 +268,7 @@
     rad40 = a40 - atm40 - k40
     R = rad40 / k39
 
-    #r = ufloat(R.nominal_value, R.std_dev)
-    r=copy.copy(R)
+    r = ufloat(R.nominal_value, R.std_dev)
 
     non_ar_isotopes = dict(k38=k38, k37=k37,
                            ca36=ca36, ca37=ca37, ca38=ca38, ca39=ca39,
@@ -333,12 +309,7 @@
     if not include_decay_error:
         lk = lk.nominal_value
 
-    try:
-        a=(lk ** -1 * umath.log(1 + j * R)) / scalar
-    except ValueError:
-        a=0
-
-    return a
+    return (lk ** -1 * umath.log(1 + j * R)) / scalar
 
 # plateau definition
 plateau_criteria = {'number_steps': 3}
