--- conflicted
+++ resolved
@@ -120,22 +120,11 @@
         except struct.error, e:
             print 'unpack_blob', e
 
-<<<<<<< HEAD
     # def _get_n(self):
     #     if not self._n:
     #         return len(self.xs)
     #     else:
     #         return self._n
-=======
-    def _get_n(self):
-        if not self._n:
-            return len(self.xs)
-        else:
-            return self._n
-
-    def _set_n(self, v):
-        self._n = v
->>>>>>> 1a4c5704
 
     # def _set_n(self, v):
     #     self._n = v
@@ -144,11 +133,7 @@
     #     return self.xs - self.time_zero_offset
 
     def get_slope(self, n):
-<<<<<<< HEAD
         if self.xs.shape[0] and self.ys.shape[0] and self.xs.shape[0] == self.ys.shape[0]:
-=======
-        if len(self.xs) and len(self.ys) and len(self.xs) == len(self.ys):
->>>>>>> 1a4c5704
             xs = self.xs
             ys = self.ys
             if n != -1:
@@ -159,11 +144,7 @@
 
 
 class IsotopicMeasurement(BaseMeasurement):
-<<<<<<< HEAD
     # uvalue = Property(depends_on='dirty')  # depends_on='value, error, _value, _error, dirty')
-=======
-    uvalue = Property(depends_on='dirty')  # depends_on='value, error, _value, _error, dirty')
->>>>>>> 1a4c5704
 
     # value = Property(depends_on='_value, dirty')
     # error = Property(depends_on='_error, dirty')
@@ -285,15 +266,11 @@
         self.filter_outliers_dict = {'filter_outliers': filter_outliers,
                                      'iterations': iterations,
                                      'std_devs': std_devs}
-<<<<<<< HEAD
         self._dirty = notify
 
     def attr_set(self, **kw):
         for k, v in kw.iteritems():
             setattr(self, k, v)
-=======
-        self.dirty = notify
->>>>>>> 1a4c5704
 
     def set_fit(self, fit, notify=True):
         if fit is not None:
@@ -542,19 +519,11 @@
 class Isotope(BaseIsotope):
     _kind = 'signal'
 
-<<<<<<< HEAD
     # blank = Instance(Blank)
     # background = Instance(Background)
     # sniff = Instance(Sniff)
     temporary_blank = None
     ic_factor = None
-=======
-    blank = Instance(Blank, ())
-    background = Instance(Background)
-    sniff = Instance(Sniff)
-    whiff = Instance(Whiff)
-
->>>>>>> 1a4c5704
     correct_for_blank = True
     # ic_factor = Either(Variable, AffineScalarFunc)
 
@@ -563,19 +532,8 @@
     # temporary_blank = Instance(Blank)
     decay_corrected = None
 
-<<<<<<< HEAD
     discrimination = None
     interference_corrected_value = None
-=======
-    discrimination = Either(Variable, AffineScalarFunc)
-
-    interference_corrected_value = Either(Variable, AffineScalarFunc)
-
-    # __slots__ = ['interference_corrected_value',
-    # 'discrimination', 'ic_factor',
-    # 'sniff', 'blank', 'background'
-    #                                'age_error_component']
->>>>>>> 1a4c5704
 
     def __init__(self, name, detector):
         BaseIsotope.__init__(self, name, detector)
