#===============================================================================
# Copyright 2012 Jake Ross
#
# Licensed under the Apache License, Version 2.0 (the "License");
# you may not use this file except in compliance with the License.
# You may obtain a copy of the License at
#
#   http://www.apache.org/licenses/LICENSE-2.0
#
# Unless required by applicable law or agreed to in writing, software
# distributed under the License is distributed on an "AS IS" BASIS,
# WITHOUT WARRANTIES OR CONDITIONS OF ANY KIND, either express or implied.
# See the License for the specific language governing permissions and
# limitations under the License.
#===============================================================================

#============= enthought library imports =======================
from binascii import hexlify
from itertools import izip
import re

from traits.api import HasTraits, Str, Float, Property, Instance, \
    Array, String, Either, Dict, cached_property, Event, List, Bool
<<<<<<< HEAD
=======

>>>>>>> fdc6942e

#============= standard library imports ========================
from uncertainties import ufloat, Variable, AffineScalarFunc
from numpy import array, Inf
from pychron.core.helpers.fits import natural_name_fit

import struct
#============= local library imports  ==========================
#logger = new_logger('isotopes')


def fit_abbreviation(fit, ):
    f = ''
    if fit:
        f = fit[0].upper()
    return f


class BaseMeasurement(HasTraits):
    xs = Array
    ys = Array

    n = Property(depends_on='xs')
    name = Str
    mass = Float
    detector = Str

    unpack_error = None
    endianness = '>'
    reverse_unpack = False
    time_zero_offset = Float
    offset_xs = Property

    def __init__(self, dbrecord=None, unpack=False, unpacker=None, *args, **kw):
        super(BaseMeasurement, self).__init__(*args, **kw)
        if dbrecord and unpack:
            if unpacker is None:
                unpacker = lambda x: x.signal.data

            blob = unpacker(dbrecord)
            self.unpack_data(blob)

    def pack(self, endianness=None, as_hex=True):
        if endianness is None:
            endianness = self.endianness

        fmt = '{}ff'.format(endianness)
        txt = ''.join((struct.pack(fmt, x, y) for x, y in izip(self.xs, self.ys)))
        if as_hex:
            txt = hexlify(txt)
        return txt

    def unpack_data(self, blob):
        try:
            xs, ys = self._unpack_blob(blob)
        except (ValueError, TypeError, IndexError, AttributeError), e:
            self.unpack_error = e
            return

        self.xs = array(xs)
        self.ys = array(ys)

<<<<<<< HEAD

=======
>>>>>>> fdc6942e
    def _unpack_blob(self, blob, endianness=None):
        if endianness is None:
            endianness = self.endianness

        try:
            x, y = zip(*[struct.unpack('{}ff'.format(endianness), blob[i:i + 8]) for i in xrange(0, len(blob), 8)])
            if self.reverse_unpack:
                return y, x
            else:
                return x, y

        except struct.error, e:
            print 'unpack_blob', e

    def _get_n(self):
        return len(self.xs)

    def _get_offset_xs(self):
        return self.xs - self.time_zero_offset


class IsotopicMeasurement(BaseMeasurement):
    uvalue = Property(depends_on='dirty')  #depends_on='value, error, _value, _error, dirty')

    # value = Property(depends_on='_value, dirty')
    # error = Property(depends_on='_error, dirty')
    value = Property(Float(enter_set=True, auto_set=False),
                     depends_on='dirty')
    error = Property(Float(enter_set=True, auto_set=False),
                     depends_on='dirty')
    _value = Float
    _error = Float

    fit = Property(depends_on='_fit')
    _fit = String
    fit_abbreviation = Property(depends_on='dirty')
    fit_blocks = List
    error_type = String('SEM')

    filter_outliers_dict = Dict

    regressor = Property(depends_on='fit, time_zero_offset, dirty')
    # regressor = Property(depends_on='fit, dirty, error_type')
    dirty = Event
    include_baseline_error = Bool

    use_static = Bool
    user_defined_value = Bool
    user_defined_error = Bool

    _oerror = None
    _ovalue = None

    def __init__(self, dbresult=None, *args, **kw):

        if dbresult:

            self._value = dbresult.signal_
            self._error = dbresult.signal_err
        # else:
        #     kw['unpack'] = True

        super(IsotopicMeasurement, self).__init__(*args, **kw)

    def set_filtering(self, d):
        self.filter_outliers_dict = d.copy()
        self.dirty = True
        # print self.filter_outliers_dict
        # self.regressor.filter_outliers_dict=self.filter_outliers_dict
        # self.regressor.calculate()

    def set_fit_blocks(self, fit):
        """
            fit: either tuple of (fit, error_type) or str
            if str either linear, parabolic etc or
            a fit block e.g
                1.  (,10,average)
                    fit average from start to 10 counts
                2.  (10,,linear)
                    fit linear from 10 to end counds
        """
        if isinstance(fit, tuple):
            fit, error = fit
            self.error_type = error

        if re.match(r'\([\w\d\s,]*\)', fit):
            fs = []
            for m in re.finditer(r'\([\w\d\s,]*\)', fit):
                a = m.group(0)
                a = a[1:-1]
                s, e, f = map(str.strip, a.split(','))

                if s is '':
                    s = -1
                else:
                    s = int(s)

                if e is '':
                    e = Inf
                else:
                    e = int(e)

                fs.append((s, e, f))

            self.fit_blocks = fs
        else:
            self.fit = fit

    def get_fit(self, cnt):
        r = self.get_fit_block(cnt)
        if r is not None:
            self.fit = r

        return self.fit

    def get_fit_block(self, cnt):
        if self.fit_blocks:
            if cnt < 0:
                return self.fit_blocks[-1][2]
            else:
                for s, e, f in self.fit_blocks:
                    if s < cnt < e:
                        return f

    def set_fit(self, fit, notify=True):
        if fit is not None:
            self.filter_outliers_dict = dict(filter_outliers=bool(fit.filter_outliers),
                                             iterations=int(fit.filter_outlier_iterations or 0),
                                             std_devs=int(fit.filter_outlier_std_devs or 0))
            # self.error_type=fit.error_type or 'SEM'
            self.trait_set(fit=fit.fit,
                           time_zero_offset=fit.time_zero_offset or 0,
                           error_type=fit.error_type or 'SEM',
                           trait_change_notify=notify)
            self.include_baseline_error = fit.include_baseline_error or False

<<<<<<< HEAD
    def set_uvalue(self, v):
=======
    def set_uvalue(self, v, dirty=True):
>>>>>>> fdc6942e
        if isinstance(v, tuple):
            self._value, self._error = v
        else:
            self._value = v.nominal_value
            self._error = v.std_dev

        self.dirty = dirty

    def _revert_user_defined(self):
        self.user_defined_error = False
        self.user_defined_value = False
        if self._ovalue is not None:
            self._value = self._ovalue
        if self._oerror is not None:
            self._error = self._oerror

    def _set_error(self, v):
        self.user_defined_error = True
        try:
            self._oerror = self._error
            self._error = float(v)
        except ValueError:
            pass

    def _set_value(self, v):
        self.user_defined_value = True
        try:
            self._ovalue = self._value
            self._value = float(v)
        except ValueError:
            pass

    def _get_value(self):
        # if not (self.name.endswith('bs') or self.name.endswith('bk')):
        #     print self.name, self.use_static,self.user_defined_value
        if self.use_static and self._value:
            return self._value
        elif self.user_defined_value:
            return self._value

        if len(self.xs) > 1:
            v = self.regressor.predict(0)
            return v
        else:
            return self._value

    def _get_error(self):
        if self.use_static and self._error:
            return self._error
        elif self.user_defined_error:
            return self._error

        if len(self.xs) > 1:
            v = self.regressor.predict_error(0)
            return v
        else:
            return self._error

    def _mean_regressor_factory(self):
        from pychron.core.regression.mean_regressor import MeanRegressor

        xs = self.offset_xs
        reg = MeanRegressor(xs=xs, ys=self.ys,
                            filter_outliers_dict=self.filter_outliers_dict,
                            error_calc_type=self.error_type or 'SEM')
        return reg

    @cached_property
    def _get_regressor(self):
        if 'average' in self.fit.lower():
            reg = self._mean_regressor_factory()
        else:
            from pychron.core.regression.ols_regressor import PolynomialRegressor

            reg = PolynomialRegressor(tag=self.name,
                                      xs=self.offset_xs,
                                      ys=self.ys,
                                      # fit=self.fit,
                                      # filter_outliers_dict=self.filter_outliers_dict,
                                      error_calc_type=self.error_type)

            reg.set_degree(self.fit, refresh=False)
            reg.filter_outliers_dict = self.filter_outliers_dict

        reg.calculate()
        return reg

    @cached_property
    def _get_uvalue(self):
        return ufloat(self.value, self.error, tag=self.name)

    def _get_fit_abbreviation(self):
        return '{}{}'.format(fit_abbreviation(self.fit),
                             '*' if self.filter_outliers_dict.get('filter_outliers') else '')

    def _get_fit(self):
        return self._fit

    def _set_fit(self, f):
        f = natural_name_fit(f)
        self._fit = f

    def _error_type_changed(self):
        self.regressor.error_calc_type = self.error_type

    #===============================================================================
    # arthmetic
    #===============================================================================
    def __add__(self, a):
        return self.uvalue + a

    def __radd__(self, a):
        return self.__add__(a)

    def __mul__(self, a):
        return self.uvalue * a

    def __rmul__(self, a):
        return self.__mul__(a)

    def __sub__(self, a):
        return self.uvalue - a

    def __rsub__(self, a):
        return a - self.uvalue

    def __div__(self, a):
        return self.uvalue / a

    def __rdiv__(self, a):
        return a / self.uvalue


class CorrectionIsotopicMeasurement(IsotopicMeasurement):
    pass

    def __init__(self, dbrecord=None, *args, **kw):
        if dbrecord:
            self._value = dbrecord.user_value if dbrecord.user_value is not None else 0
            self._error = dbrecord.user_error if dbrecord.user_value is not None else 0

        super(IsotopicMeasurement, self).__init__(*args, **kw)


class Background(CorrectionIsotopicMeasurement):
    pass


class Baseline(IsotopicMeasurement):
    _kind = 'baseline'


class Sniff(BaseMeasurement):
    pass


class BaseIsotope(IsotopicMeasurement):
    baseline = Instance(Baseline, ())
    baseline_fit_abbreviation = Property(depends_on='baseline:fit')

    def get_baseline_corrected_value(self):
        b = self.baseline.uvalue
        if not self.include_baseline_error:
            b = b.nominal_value
            nv = self.uvalue - b
            return ufloat(nv.nominal_value, nv.std_dev, tag=self.name)
        else:
            return self.uvalue - b

    def _get_baseline_fit_abbreviation(self):
        return self.baseline.fit_abbreviation


class Blank(BaseIsotope):
    pass


class Isotope(BaseIsotope):
    _kind = 'signal'

    blank = Instance(Blank, ())
    background = Instance(Background)
    sniff = Instance(Sniff)

    correct_for_blank = True
    ic_factor = Either(Variable, AffineScalarFunc)

    age_error_component = Float(0.0)
    temporary_ic_factor = None

    discrimination = Either(Variable, AffineScalarFunc)

    interference_corrected_value = Either(Variable, AffineScalarFunc)

    def revert_user_defined(self):
        self.blank._revert_user_defined()
        self.baseline._revert_user_defined()
        self._revert_user_defined()

    def get_interference_corrected_value(self):
        if self.interference_corrected_value is not None:
            return self.interference_corrected_value
        else:
            return ufloat(0, 0, tag=self.name)

    def get_intensity(self):
        """
            return the discrimination and ic_factor corrected value
        """
        v = self.get_disc_corrected_value() * (self.ic_factor or 1.0)

        #this is a temporary hack for handling Minna bluff data
        if self.detector.lower() == 'faraday':
            v = v - self.blank.uvalue

        return v

    def get_disc_corrected_value(self):
        disc = self.discrimination
        if disc is None:
            disc = 1

        return self.get_corrected_value() * disc

    def get_ic_corrected_value(self):
        return self.get_corrected_value() * (self.ic_factor or 1.0)

    def get_corrected_value(self):
        v = self.get_baseline_corrected_value()

        #this is a temporary hack for handling Minna bluff data
        if self.correct_for_blank and self.detector.lower() != 'faraday':
            v = v - self.blank.uvalue

        if self.background:
            v = v - self.background.uvalue

        return v

    def set_blank(self, v, e):
        self.blank = Blank(_value=v, _error=e)

    def set_baseline(self, v, e):
        self.baseline = Baseline(_value=v, _error=e)

    def _sniff_default(self):
        return Sniff()

    def _background_default(self):
        return Background()

    def __eq__(self, other):
        return self.get_baseline_corrected_value().__eq__(other)

    def __le__(self, other):
        return self.get_baseline_corrected_value().__le__(other)

    def __ge__(self, other):
        return self.get_baseline_corrected_value().__ge__(other)

    def __gt__(self, other):
        return self.get_baseline_corrected_value().__gt__(other)

    def __lt__(self, other):
        return self.get_baseline_corrected_value().__lt__(other)

    def __str__(self):
        try:
            return '{} {}'.format(self.name, self.get_baseline_corrected_value())
        except (OverflowError, ValueError, AttributeError, TypeError), e:
            return '{} {}'.format(self.name, e)

#============= EOF =============================================<|MERGE_RESOLUTION|>--- conflicted
+++ resolved
@@ -21,10 +21,7 @@
 
 from traits.api import HasTraits, Str, Float, Property, Instance, \
     Array, String, Either, Dict, cached_property, Event, List, Bool
-<<<<<<< HEAD
-=======
-
->>>>>>> fdc6942e
+
 
 #============= standard library imports ========================
 from uncertainties import ufloat, Variable, AffineScalarFunc
@@ -87,10 +84,6 @@
         self.xs = array(xs)
         self.ys = array(ys)
 
-<<<<<<< HEAD
-
-=======
->>>>>>> fdc6942e
     def _unpack_blob(self, blob, endianness=None):
         if endianness is None:
             endianness = self.endianness
@@ -147,7 +140,6 @@
     def __init__(self, dbresult=None, *args, **kw):
 
         if dbresult:
-
             self._value = dbresult.signal_
             self._error = dbresult.signal_err
         # else:
@@ -227,11 +219,7 @@
                            trait_change_notify=notify)
             self.include_baseline_error = fit.include_baseline_error or False
 
-<<<<<<< HEAD
-    def set_uvalue(self, v):
-=======
     def set_uvalue(self, v, dirty=True):
->>>>>>> fdc6942e
         if isinstance(v, tuple):
             self._value, self._error = v
         else:
