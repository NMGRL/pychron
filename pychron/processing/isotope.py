--- conflicted
+++ resolved
@@ -24,11 +24,7 @@
 from itertools import izip
 
 from numpy import array, Inf, polyfit
-<<<<<<< HEAD
-from uncertainties import ufloat
-=======
 from uncertainties import ufloat, nominal_value, std_dev
->>>>>>> 2151c87d
 
 # ============= local library imports  ==========================
 from pychron.core.helpers.fits import natural_name_fit, fit_to_degree
@@ -314,11 +310,8 @@
     def set_uvalue(self, v):
         if isinstance(v, tuple):
             self._value, self._error = v
-<<<<<<< HEAD
-=======
         else:
             self._value , self._error = nominal_value(v), std_dev(v)
->>>>>>> 2151c87d
 
     def _revert_user_defined(self):
         self.user_defined_error = False
