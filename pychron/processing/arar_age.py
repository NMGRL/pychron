# ===============================================================================
# Copyright 2012 Jake Ross
#
# Licensed under the Apache License, Version 2.0 (the "License");
# you may not use this file except in compliance with the License.
# You may obtain a copy of the License at
#
# http://www.apache.org/licenses/LICENSE-2.0
#
# Unless required by applicable law or agreed to in writing, software
# distributed under the License is distributed on an "AS IS" BASIS,
# WITHOUT WARRANTIES OR CONDITIONS OF ANY KIND, either express or implied.
# See the License for the specific language governing permissions and
# limitations under the License.
# ===============================================================================


# ============= enthought library imports =======================
from traits.api import Dict, Property, Instance, Float, Str, List, Either, cached_property
# ============= standard library imports ========================
from uncertainties import ufloat, Variable, AffineScalarFunc
from numpy import hstack
from ConfigParser import ConfigParser
from copy import copy
import os
# ============= local library imports  ==========================
from pychron.processing.argon_calculations import calculate_F, abundance_sensitivity_correction, age_equation, \
    calculate_decay_factor
from pychron.processing.arar_constants import ArArConstants
from pychron.processing.isotope import Isotope, Baseline

from pychron.loggable import Loggable
from pychron.core.helpers.isotope_utils import sort_isotopes
from pychron.core.helpers.logger_setup import new_logger
from pychron.paths import paths
from pychron.pychron_constants import ARGON_KEYS

logger = new_logger('ArArAge')
# arar_constants = None


class ArArAge(Loggable):
    """
    High level representation of the ArAr attributes of an analysis.
    """
    j = Either(Variable, AffineScalarFunc)
    irradiation = Str
    irradiation_level = Str
    irradiation_pos = Str
    irradiation_time = Float
    production_name = Str

    irradiation_label = Property(depends_on='irradiation, irradiation_level,irradiation_pos')

    chron_segments = List
    chron_dosages = List
    interference_corrections = Dict
    production_ratios = Dict

    fixed_k3739 = None

    timestamp = Float
    decay_days = Property(depends_on='timestamp,irradiation_time')

    kca = Either(Variable, AffineScalarFunc)
    cak = Either(Variable, AffineScalarFunc)
    kcl = Either(Variable, AffineScalarFunc)
    clk = Either(Variable, AffineScalarFunc)
    rad40_percent = Either(Variable, AffineScalarFunc)

    isotopes = Dict
    isotope_keys = Property
    non_ar_isotopes = Dict
    computed = Dict
    corrected_intensities = Dict

    uF = Either(Variable, AffineScalarFunc)
    F = Float
    F_err = Float
    F_err_wo_irrad = Float

    uage = Either(Variable, AffineScalarFunc)
    uage_wo_j_err = Either(Variable, AffineScalarFunc)

    age = Float
    age_err = Float
    age_err_wo_j = Float
    age_err_wo_irrad = Float
    age_err_wo_j_irrad = Float

    ar39decayfactor = Float
    ar37decayfactor = Float

    arar_constants = Instance(ArArConstants, ())

    Ar39_decay_corrected = Either(Variable, AffineScalarFunc)
    Ar37_decay_corrected = Either(Variable, AffineScalarFunc)

    moles_Ar40 = Property
    sensitivity = Float  # moles/pA

    _missing_isotope_warned = False
    _kca_warning = False
    _kcl_warning = False

<<<<<<< HEAD
    def __init__(self, *args, **kw):
        self.logger = logger

        super(ArArAge, self).__init__(*args, **kw)
=======
    conditional_modifier = None
    # def __init__(self, *args, **kw):
    # HasTraits.__init__(self, *args, **kw)
    #     self.logger = logger
>>>>>>> fc7df84d

    def set_j(self, s, e):
        self.j = ufloat(s, std_dev=e)

    def clear_isotopes(self):
        for iso in self.isotopes:
            self.isotopes[iso] = Isotope(name=iso)

    def get_baseline(self, attr):
        if attr.endswith('bs'):
            attr = attr[:-2]

        if attr in self.isotopes:
            return self.isotopes[attr].baseline
        else:
            return Baseline()

    def has_attr(self, attr):
        if attr in self.computed:
            return True
        elif attr in self.isotopes:
            return True
        elif hasattr(self, attr):
            return True

    def get_corrected_ratio(self, n, d):
        isos = self.isotopes
        if n in isos and d in isos:
            try:
                nn = isos[n].get_interference_corrected_value()
                dd = isos[d].get_interference_corrected_value()
                return nn / dd
            except ZeroDivisionError:
                pass

    def get_ratio(self, r, non_ic_cor=False):
        n, d = r.split('/')
        isos = self.isotopes

        if non_ic_cor:
            func = self.get_non_ic_corrected
        else:
            func = self.get_intensity

        if n in isos and d in isos:
            try:
                return func(n) / func(d)
            except ZeroDivisionError:
                pass

    def get_slope(self, attr, n=-1):
        try:
            r = self.isotopes[attr].get_slope(n)
        except KeyError:
            r = None
        return r

    def get_baseline_value(self, attr):
        try:
            r = self.isotopes[attr].baseline.uvalue
        except KeyError:
            r = None
        return r

    def get_current_intensity(self, attr):
        try:
            iso = self.isotopes[attr]
        except KeyError:
            return

        if self.conditional_modifier:
            try:
                iso = getattr(iso, self.conditional_modifier)
            except AttributeError:
                return
        # try:
        #     r = self.isotopes[attr].ys[-1]
        # except KeyError:
        #     r = None
        return iso.ys[-1]

    # def get_detector_active(self, attr):
    #     det = next((i for i in self.isotopes if i.detector == attr), None)
    #     if det:
    #         pass

    def get_values(self, attr, n):
        """
            return an array of floats

            attr: isotope key
            n: int, values from the end to slice off. e.g 10 means last 10 items in array
            return all values if n==-1
        """
        try:
            r = self.isotopes[attr].ys
            if not n == -1:
                r = r[-n:]
        except KeyError:
            r = None
        return r

    def _get_iso_by_detector(self, det):
        return (i for i in self.isotopes if i.detector == det)

    def get_value(self, attr):
        r = ufloat(0, 0, tag=attr)
        if attr.endswith('bs'):
            iso = attr[:-2]
            if iso in self.isotopes:
                r = self.isotopes[iso].baseline.uvalue
        elif '/' in attr:
            non_ic_cor = attr.startswith('u')
            if non_ic_cor:
                attr = attr[1:]
            r = self.get_ratio(attr, non_ic_cor)
        elif attr == 'icf_40_36':
            r = self.get_corrected_ratio('Ar40', 'Ar36')
        elif attr.endswith('ic'):
            # ex. attr='Ar40ic'
            isok = attr[:-2]
            try:
                r = self.isotopes[isok].ic_factor
            except KeyError:
                r = ufloat(0, 0)

        elif attr in self.computed:
            r = self.computed[attr]
        elif attr in self.isotopes:
            r = self.isotopes[attr].get_intensity()
        elif hasattr(self, attr):
            r = getattr(self, attr)
        else:
            iso = self._get_iso_by_detector(attr)
            # iso=next((i for i in self.isotopes if i.detector==attr), None)
            if iso:
                r = ufloat(iso.ys[-1], tag=attr)

        return r

    def get_non_ic_corrected(self, iso):
        try:
            return self.isotopes[iso].get_non_detector_corrected_value()
        except KeyError:
            return ufloat(0, 0, tag=iso)

    def get_intensity(self, iso):
        if iso in self.isotopes:
            return self.isotopes[iso].get_intensity()
        else:
            return ufloat(0, 0, tag=iso)

    def get_interference_corrected_value(self, iso):
        if iso in self.isotopes:
            return self.isotopes[iso].get_interference_corrected_value()
        else:
            return ufloat(0, 0, tag=iso)

    def get_ic_factor(self, det):
        # storing ic_factor in preferences causing issues
        # ic_factor stored in detectors.cfg

        p = os.path.join(paths.spectrometer_dir, 'detectors.cfg')
        # factors=None
        ic = 1, 1e-20
        if os.path.isfile(p):
            c = ConfigParser()
            c.read(p)
            det = det.lower()
            for si in c.sections():
                if si.lower() == det:
                    v, e = 1, 1e-20
                    if c.has_option(si, 'ic_factor'):
                        v = c.getfloat(si, 'ic_factor')
                    if c.has_option(si, 'ic_factor_err'):
                        e = c.getfloat(si, 'ic_factor_err')
                    ic = v, e
                    break
        else:
            self.debug('no detector file {}. cannot retrieve ic_factor'.format(p))

        r = ufloat(*ic)
        return r

    def get_error_component(self, key):
        # for var, error in self.uage.error_components().items():
        #     print var.tag

        v = next((error for (var, error) in self.uage.error_components().items()
                  if var.tag == key), 0)

        ae = self.uage.std_dev
        if ae:
            return v ** 2 / ae ** 2 * 100
        else:
            return 0

    def append_data(self, iso, det, x, signal, kind):
        """
            if kind is baseline then key used to match isotope is `detector` not an `isotope_name`
        """

        def _append(isotope):
            if kind in ('sniff', 'baseline', 'whiff'):
                if kind == 'sniff':
                    isotope._value = signal
                    isotope.dirty = True

                isotope = getattr(isotope, kind)

            if kind == 'sniff':
                isotope._value = signal

            isotope.xs = hstack((isotope.xs, (x,)))
            isotope.ys = hstack((isotope.ys, (signal,)))
            isotope.dirty = True

        isotopes = self.isotopes
        if kind == 'baseline':
            ret = False
            #get the isotopes that match detector
            for i in isotopes.itervalues():
                if i.detector == det:
                    _append(i)
                    ret = True
            return ret

        else:
            for i in (iso, '{}{}'.format(iso, det)):
                if i in isotopes:
                    ii = isotopes[i]
                    _append(ii)
                    return True

    def clear_baselines(self):
        for k in self.isotopes:
            self.set_baseline(k, (0, 0))

    def clear_blanks(self):
        for k in self.isotopes:
            self.set_blank(k, (0, 0))

    def clear_error_components(self):
        for iso in self.isotopes.itervalues():
            iso.age_error_component = 0

    def isotope_factory(self, **kw):
        return Isotope(**kw)

    def set_isotope_detector(self, det, iso=None):
        name = None
        if iso:
            name = iso

        if not isinstance(det, str):
            name, det = det.isotope, det.name

        if name in self.isotopes:
            iso = self.isotopes[name]
        else:
            iso = Isotope(name=name)
            self.isotopes[name] = iso

        iso.detector = det
        iso.ic_factor = self.get_ic_factor(det)

    def get_baseline_corrected_value(self, iso):
        try:
            return self.isotopes[iso].get_baseline_corrected_value()
        except KeyError:
            return ufloat(0, 0, tag=iso)

    def get_isotopes(self, det):
        for iso in self.isotopes.itervalues():
            if iso.detector == det:
                yield iso

    def get_isotope(self, name=None, detector=None, kind=None):
        if name is None and detector is None:
            raise NotImplementedError('name or detector required')

        if name:
            try:
                iso = self.isotopes[name]
                if kind == 'sniff':
                    iso = iso.sniff
                elif kind == 'baseline':
                    iso = iso.baseline
                return iso
            except KeyError:
                pass
        else:
            attr = 'detector'
            value = detector
            return next((iso for iso in self.isotopes.itervalues()
                         if getattr(iso, attr) == value), None)

    def set_isotope(self, iso, v, **kw):
        # print 'set isotope', iso, v
        if not self.isotopes.has_key(iso):
            niso = Isotope(name=iso)
            self.isotopes[iso] = niso
        else:
            niso = self.isotopes[iso]

        niso.set_uvalue(v)
        niso.trait_set(**kw)

        return niso

    def set_blank(self, iso, v):
        if not self.isotopes.has_key(iso):
            niso = Isotope(name=iso)
            self.isotopes[iso] = niso

        self.debug('setting {} blank {}'.format(iso, v))
        self.isotopes[iso].blank.set_uvalue(v)

    def set_baseline(self, iso, v):
        if not self.isotopes.has_key(iso):
            niso = Isotope(name=iso)
            self.isotopes[iso] = niso

        self.isotopes[iso].baseline.set_uvalue(v)

    def calculate_F(self):
        self.calculate_decay_factors()
        self._calculate_F()

    # @caller
    def calculate_age(self, force=False, **kw):
        """
            force: force recalculation of age. necessary if you want error components
        """

        if not self.age or force:
            self.calculate_decay_factors()

            self._calculate_age(**kw)
            self._calculate_kca()
            self._calculate_kcl()

    def calculate_decay_factors(self):
        arc = self.arar_constants
        # only calculate decayfactors once
        if not self.ar39decayfactor:
            a37df = calculate_decay_factor(arc.lambda_Ar37.nominal_value,
                                           self.chron_segments)
            a39df = calculate_decay_factor(arc.lambda_Ar39.nominal_value,
                                           self.chron_segments)
            self.ar37decayfactor = a37df
            self.ar39decayfactor = a39df

    def get_non_ar_isotope(self, key):
        return self.non_ar_isotopes.get(key, ufloat(0, 0))

    def get_computed_value(self, key):
        return self.computed.get(key, ufloat(0, 0))

    # def warning(self, *args, **kw):
    #     self.logger.warning(*args, **kw)
    #
    # def debug(self, *args, **kw):
    #     self.logger.debug(*args, **kw)

    def _calculate_kca(self):
        # self.debug('calculated kca')

        k = self.get_computed_value('k39')
        ca = self.get_non_ar_isotope('ca37')
        prs = self.production_ratios
        k_ca_pr = 1
        if prs:
            cak = prs.get('Ca_K', 1)
            if cak is None:
                cak = 1.0

            k_ca_pr = 1 / cak
        try:
            self.kca = k / ca * k_ca_pr
        except ZeroDivisionError:
            self.kca = ufloat(0, 0)
            if not self._kca_warning:
                self._kca_warning = True
                self.debug("ca37 is zero. can't calculated k/ca")

    def _calculate_kcl(self):
        k = self.get_computed_value('k39')
        cl = self.get_non_ar_isotope('cl36')

        prs = self.production_ratios
        k_cl_pr = 1
        if prs:
            clk = prs.get('Cl_K', 1)
            if clk is None:
                clk = 1.0

            k_cl_pr = 1 / clk
        try:
            self.kcl = k / cl * k_cl_pr
        except ZeroDivisionError:
            self.kcl = ufloat(0, 0)
            if not self._kcl_warning:
                self._kcl_warning = True
                self.warning("cl36 is zero. can't calculated k/cl")

    def _assemble_ar_ar_isotopes(self):
        isotopes = self.isotopes
        for ik in ARGON_KEYS:
            try:
                isotopes[ik]
            except KeyError:
                if not self._missing_isotope_warned:
                    self.warning('No isotope= "{}". Required for age calculation'.format(ik))
                self._missing_isotope_warned = True
                return
        else:
            self._missing_isotope_warned = False

        return [isotopes[ik].get_intensity() for ik in ARGON_KEYS]

    def _calculate_F(self, iso_intensities=None):
        if iso_intensities is None:
            iso_intensities = self._assemble_isotope_intensities()

        if iso_intensities:
            ifc = self.interference_corrections
            f, f_wo_irrad, non_ar, computed, interference_corrected = calculate_F(iso_intensities,
                                                                                  decay_time=self.decay_days,
                                                                                  interferences=ifc,
                                                                                  arar_constants=self.arar_constants,
                                                                                  fixed_k3739=self.fixed_k3739)
            self.uF = f
            self.F = f.nominal_value
            self.F_err = f.std_dev
            self.F_err_wo_irrad = f_wo_irrad.std_dev
            return f, f_wo_irrad, non_ar, computed, interference_corrected

    def _assemble_isotope_intensities(self):
        iso_intensities = self._assemble_ar_ar_isotopes()
        if not iso_intensities:
            self.debug('failed assembling isotopes')
            return

        arc = self.arar_constants
        iso_intensities = abundance_sensitivity_correction(iso_intensities, arc.abundance_sensitivity)

        #assuming all m/z(39) and m/z(37) is radioactive argon
        #non gettered hydrocarbons will have a multiplicative systematic influence
        iso_intensities[1] *= self.ar39decayfactor
        iso_intensities[3] *= self.ar37decayfactor
        return iso_intensities

    def _calculate_age(self, include_decay_error=None):
        """
            approx 2/3 of the calculation time is in _assemble_ar_ar_isotopes.
            Isotope.get_intensity takes about 5ms.
        """
        # self.debug('calculate age')
        iso_intensities = self._assemble_isotope_intensities()
        if not iso_intensities:
            return

        self.Ar39_decay_corrected = iso_intensities[1]
        self.Ar37_decay_corrected = iso_intensities[3]

        self.isotopes['Ar37'].decay_corrected = self.Ar37_decay_corrected
        self.isotopes['Ar39'].decay_corrected = self.Ar39_decay_corrected

        # self.debug('allow_negative ca correction {}'.format(arc.allow_negative_ca_correction))
        self.corrected_intensities = dict(Ar40=iso_intensities[0],
                                          Ar39=iso_intensities[1],
                                          Ar38=iso_intensities[2],
                                          Ar37=iso_intensities[3],
                                          Ar36=iso_intensities[4])

        f, f_wo_irrad, non_ar, computed, interference_corrected = self._calculate_F(iso_intensities)

        self.non_ar_isotopes = non_ar
        self.computed = computed
        self.rad40_percent = computed['rad40_percent']

        isotopes = self.isotopes
        for k, v in interference_corrected.iteritems():
            isotopes[k].interference_corrected_value = v

        if self.j is not None:
            j = copy(self.j)
        else:
            j = ufloat(1e-4, 1e-7)

        arc = self.arar_constants
        age = age_equation(j, f, include_decay_error=include_decay_error,
                           arar_constants=arc)
        self.uage = age
        self.age = age.nominal_value
        self.age_err = age.std_dev

        if self.j is not None:
            j = copy(self.j)
        else:
            j = ufloat(1e-4, 1e-7)

        j.std_dev = 0
        age = age_equation(j, f, include_decay_error=include_decay_error,
                           arar_constants=arc)

        self.age_err_wo_j = float(age.std_dev)
        self.uage_wo_j_err = ufloat(self.age, self.age_err_wo_j)

        if self.j is not None:
            j = copy(self.j)
        else:
            j = ufloat(1e-4, 1e-7)

        age = age_equation(j, f_wo_irrad, include_decay_error=include_decay_error,
                           arar_constants=arc)

        self.age_err_wo_irrad = age.std_dev
        j.std_dev = 0
        self.age_err_wo_j_irrad = age.std_dev

        for iso in isotopes.itervalues():
            iso.age_error_component = self.get_error_component(iso.name)

    def _get_isotope_keys(self):
        keys = self.isotopes.keys()
        return sort_isotopes(keys)

    def _get_irradiation_label(self):
        return '{}{} {}'.format(self.irradiation,
                                self.irradiation_level,
                                self.irradiation_pos)

    def _get_decay_days(self):
        """
            return number of days since irradiation
        """
        return (self.timestamp - self.irradiation_time) / (60 * 60 * 24)

    @cached_property
    def _get_moles_Ar40(self):
        return self.sensitivity * self.get_isotope('Ar40').get_intensity()

    def __getattr__(self, attr):
        if '/' in attr:
            # treat as ratio
            n, d = attr.split('/')
            try:
                return self.get_value(n) / self.get_value(d)
            except (ZeroDivisionError, TypeError):
                return ufloat(0, 1e-20)
        else:
            raise AttributeError(attr)
                # ===============================================================================
                #
                # ===============================================================================

                # def _arar_constants_default(self):
                #     """
                #         use a global shared arar_constants
                #     """
                #
                #     global arar_constants
                #     #self.debug('$$$$$$$$$$$$$$$$ {}'.format(arar_constants))
                #     #print 'asdf', arar_constants
                #     if arar_constants is None:
                #         arar_constants = ArArConstants()
                #         #return ArArConstants()
                #     return arar_constants

                # def _arar_constants_default(self):
                #     """
                #         use a global shared arar_constants
                #     """
                #
                #     global arar_constants
                #     #self.debug('$$$$$$$$$$$$$$$$ {}'.format(arar_constants))
                #     #print 'asdf', arar_constants
                #     if arar_constants is None:
                #         arar_constants = ArArConstants()
                #         #return ArArConstants()
                #     return arar_constants

                # ============= EOF =============================================<|MERGE_RESOLUTION|>--- conflicted
+++ resolved
@@ -103,17 +103,12 @@
     _kca_warning = False
     _kcl_warning = False
 
-<<<<<<< HEAD
-    def __init__(self, *args, **kw):
-        self.logger = logger
-
-        super(ArArAge, self).__init__(*args, **kw)
-=======
     conditional_modifier = None
     # def __init__(self, *args, **kw):
     # HasTraits.__init__(self, *args, **kw)
     #     self.logger = logger
->>>>>>> fc7df84d
+
+        # super(ArArAge, self).__init__(*args, **kw)
 
     def set_j(self, s, e):
         self.j = ufloat(s, std_dev=e)
