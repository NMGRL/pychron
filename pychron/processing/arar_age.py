# ===============================================================================
# Copyright 2012 Jake Ross
#
# Licensed under the Apache License, Version 2.0 (the "License");
# you may not use this file except in compliance with the License.
# You may obtain a copy of the License at
#
# http://www.apache.org/licenses/LICENSE-2.0
#
# Unless required by applicable law or agreed to in writing, software
# distributed under the License is distributed on an "AS IS" BASIS,
# WITHOUT WARRANTIES OR CONDITIONS OF ANY KIND, either express or implied.
# See the License for the specific language governing permissions and
# limitations under the License.
# ===============================================================================


# ============= enthought library imports =======================
from traits.has_traits import HasTraits
# ============= standard library imports ========================
<<<<<<< HEAD
from uncertainties import ufloat, Variable, AffineScalarFunc
=======
import random
from uncertainties import ufloat, std_dev, nominal_value
from numpy import hstack
from ConfigParser import ConfigParser
>>>>>>> 1049d48b
from copy import copy
# ============= local library imports  ==========================
from pychron.processing.isotope_group import IsotopeGroup
from pychron.processing.argon_calculations import calculate_F, abundance_sensitivity_correction, age_equation, \
    calculate_decay_factor, calculate_flux
from pychron.processing.arar_constants import ArArConstants
<<<<<<< HEAD
from pychron.pychron_constants import ARGON_KEYS


class ArArAge(IsotopeGroup):
=======
from pychron.processing.isotope import Isotope, Baseline, Blank

from pychron.core.helpers.isotope_utils import sort_isotopes, sort_detectors
from pychron.core.helpers.logger_setup import new_logger
from pychron.paths import paths
from pychron.pychron_constants import ARGON_KEYS

logger = new_logger('ArArAge')


class MLoggable(HasTraits):
    def info(self, msg):
        logger.info(msg)

    def debug(self, msg):
        logger.debug(msg)

    def warning(self, msg):
        logger.warning(msg)


class ArArAge(MLoggable):
>>>>>>> 1049d48b
    """
    High level representation of the ArAr attributes of an analysis.
    """
    # j = Either(Variable, AffineScalarFunc)
    # irradiation = Str
    # irradiation_level = Str
    # irradiation_pos = Str
    # irradiation_time = Float
    # production_name = Str
    #
    # irradiation_label = Property(depends_on='irradiation, irradiation_level,irradiation_pos')
    #
    # chron_segments = List
    # chron_dosages = List
    # interference_corrections = Dict
    # production_ratios = Dict
    #
    # fixed_k3739 = None
    #
    # timestamp = Float
    # decay_days = Property(depends_on='timestamp,irradiation_time')
    #
    # kca = Either(Variable, AffineScalarFunc)
    # cak = Either(Variable, AffineScalarFunc)
    # kcl = Either(Variable, AffineScalarFunc)
    # clk = Either(Variable, AffineScalarFunc)
    # rad40_percent = Either(Variable, AffineScalarFunc)
    #
    # isotopes = Dict
    # isotope_keys = Property
    # non_ar_isotopes = Dict
    # computed = Dict
    # corrected_intensities = Dict
    #
    # uF = Either(Variable, AffineScalarFunc)
    # F = Float
    # F_err = Float
    # F_err_wo_irrad = Float
    #
    # uage = Either(Variable, AffineScalarFunc)
    # # uage_wo_j_err = Either(Variable, AffineScalarFunc)
    # uage_w_j_err = Either(Variable, AffineScalarFunc)
    #
    # age = Float
    # age_err = Float
    # age_err_wo_j = Float
    # age_err_wo_irrad = Float
    # age_err_wo_j_irrad = Float
    #
    # ar39decayfactor = Float
    # ar37decayfactor = Float
    #
    # arar_constants = Instance(ArArConstants, ())
    #
    # Ar39_decay_corrected = Either(Variable, AffineScalarFunc)
    # Ar37_decay_corrected = Either(Variable, AffineScalarFunc)
    #
    # moles_Ar40 = Property
    # sensitivity = Float  # moles/pA
    # temporary_ic_factors = Dict
    j = None
    irradiation = None
    irradiation_level = None
    irradiation_position = None
    irradiation_time = 0
    production_name = None

    chron_segments = None
    chron_dosages = None
    # interference_corrections = Dict
    # production_ratios = Dict

    fixed_k3739 = None

    timestamp = None

    kca = None
    cak = None
    kcl = None
    clk = None
    rad40_percent = None

<<<<<<< HEAD
    non_ar_isotopes = Dict
    computed = Dict
    corrected_intensities = Dict
=======
    # isotopes = Dict
    # non_ar_isotopes = Dict
    # computed = Dict
    # corrected_intensities = Dict
>>>>>>> 1049d48b

    uF = None
    F = None
    F_err = None
    F_err_wo_irrad = None

    uage = None
    # uage_wo_j_err =None
    uage_w_j_err = None

    age = None
    age_err = None
    age_err_wo_j = None
    age_err_wo_irrad = None
    age_err_wo_j_irrad = None

    ar39decayfactor = None
    ar37decayfactor = None

    # arar_constants =None

    Ar39_decay_corrected = None
    Ar37_decay_corrected = None

    sensitivity = 1e-12  # fA/torr
    # temporary_ic_factors =None

    _missing_isotope_warned = False
    _kca_warning = False
    _kcl_warning = False

<<<<<<< HEAD

=======
    discrimination = None
    conditional_modifier = None
>>>>>>> 1049d48b
    # def __init__(self, *args, **kw):
    # HasTraits.__init__(self, *args, **kw)
    #     self.logger = logger

    # moles_Ar40 = Property
    # irradiation_label = Property(depends_on='irradiation, irradiation_level,irradiation_pos')
    # decay_days = Property(depends_on='timestamp,irradiation_time')
    # isotope_keys = Property

    def __init__(self, *args, **kw):
        super(ArArAge, self).__init__(*args, **kw)
        self.arar_constants = ArArConstants()
        self.isotopes = {}
        self.non_ar_isotopes = {}
        self.computed = {}
        self.corrected_intensities = {}
        self.interference_corrections = {}
        self.production_ratios = {}
        self.temporary_ic_factors = {}
        self.discrimination = ufloat(1, 0)

    def set_ic_factor(self, det, v, e):
        for iso in self.get_isotopes(det):
            iso.ic_factor = ufloat(v, e, tag='icfactor')

    def set_temporary_ic_factor(self, k, v, e):
        self.temporary_ic_factors[k] = ufloat(v, e)
        # iso = self.get_isotope(detector=k)
        # if iso:
        #     iso.temporary_ic_factor = (v, e)

    def set_temporary_blank(self, k, v, e, f):
        tol = 0.00001
        if k in self.isotopes:
            iso = self.isotopes[k]
            if iso.temporary_blank is not None:
                tb = iso.temporary_blank
                if abs(tb.value - v) < tol and abs(tb.error - e) < tol:
                    return
                else:
                    self.debug('temp blank {}({:0.4f}+/-{:0.4f}) fit={}'.format(k, v, e, f))
                    tb.value, tb.error, tb.fit = v, e, f
            else:
                self.debug('temp blank {}({:0.4f}+/-{:0.4f}) fit={}'.format(k, v, e, f))
                iso.temporary_blank = b = Blank(k, iso.detector)
                b.value = v
                b.error = e
                b.fit = f

    def set_j(self, s, e):
        self.j = ufloat(s, std_dev=e)

    def get_corrected_ratio(self, n, d):
        isos = self.isotopes
        if n in isos and d in isos:
            try:
                nn = isos[n].get_interference_corrected_value()
                dd = isos[d].get_interference_corrected_value()
                return nn / dd
            except ZeroDivisionError:
                pass

<<<<<<< HEAD
=======
    def get_ratio(self, r, non_ic_cor=False):
        n, d = r.split('/')
        isos = self.isotopes

        if non_ic_cor:
            func = self.get_non_ic_corrected
        else:
            func = self.get_intensity

        if n in isos and d in isos:
            try:
                return func(n) / func(d)
            except ZeroDivisionError:
                return ufloat(random.random(), random.random())
        else:
            return ufloat(random.random(), random.random())

    def get_slope(self, attr, n=-1):
        try:
            r = self.isotopes[attr].get_slope(n)
        except KeyError:
            r = None
        return r

    def get_baseline_value(self, attr):
        try:
            r = self.isotopes[attr].baseline.uvalue
        except KeyError:
            r = None
        return r

    def get_current_intensity(self, attr):
        try:
            iso = self.isotopes[attr]
        except KeyError:
            return

        if self.conditional_modifier:
            try:
                iso = getattr(iso, self.conditional_modifier)
            except AttributeError:
                return
        # try:
        #     r = self.isotopes[attr].ys[-1]
        # except KeyError:
        #     r = None
        return iso.ys[-1]

>>>>>>> 1049d48b
    # def get_detector_active(self, attr):
    #     det = next((i for i in self.isotopes if i.detector == attr), None)
    #     if det:
    #         pass
<<<<<<< HEAD
=======

    def get_values(self, attr, n):
        """
            return an array of floats

            attr: isotope key
            n: int, values from the end to slice off. e.g 10 means last 10 items in array
            return all values if n==-1
        """
        try:
            r = self.isotopes[attr].ys
            if not n == -1:
                r = r[-n:]
        except KeyError:
            r = None
        return r

    def _get_iso_by_detector(self, det):
        return next((i for i in self.isotopes if i.detector == det), None)

>>>>>>> 1049d48b
    def get_value(self, attr):
        # print 'get attr', attr, self.isotopes
        r = ufloat(0, 0, tag=attr)
        if attr.endswith('bs'):
            iso = attr[:-2]
            if iso in self.isotopes:
                r = self.isotopes[iso].baseline.uvalue
        elif '/' in attr:
            non_ic_cor = attr.startswith('u')
            if non_ic_cor:
                attr = attr[1:]
            r = self.get_ratio(attr, non_ic_cor)
        elif attr == 'icf_40_36':
            r = self.get_corrected_ratio('Ar40', 'Ar36')
        elif attr.endswith('ic'):
            # ex. attr='Ar40ic'
            isok = attr[:-2]
            try:
                r = self.isotopes[isok].ic_factor
            except KeyError:
                r = ufloat(0, 0)

        elif attr in self.computed:
            r = self.computed[attr]
        elif attr in self.isotopes:
            r = self.isotopes[attr].get_intensity()
        elif hasattr(self, attr):
            r = getattr(self, attr)
        # else:
        #     iso = self._get_iso_by_detector(attr)
        #     # iso=next((i for i in self.isotopes if i.detector==attr), None)
        #     if iso:
        #         r = ufloat(iso.ys[-1], tag=attr)

        return r

    def get_interference_corrected_value(self, iso):
        if iso in self.isotopes:
            return self.isotopes[iso].get_interference_corrected_value()
        else:
            return ufloat(0, 0, tag=iso)

<<<<<<< HEAD
=======
    def get_ic_factor(self, det):
        # storing ic_factor in preferences causing issues
        # ic_factor stored in detectors.cfg

        p = os.path.join(paths.spectrometer_dir, 'detectors.cfg')
        # factors=None
        ic = 1, 1e-20
        if os.path.isfile(p):
            c = ConfigParser()
            c.read(p)
            det = det.lower()
            for si in c.sections():
                if si.lower() == det:
                    v, e = 1, 1e-20
                    if c.has_option(si, 'ic_factor'):
                        v = c.getfloat(si, 'ic_factor')
                    if c.has_option(si, 'ic_factor_err'):
                        e = c.getfloat(si, 'ic_factor_err')
                    ic = v, e
                    break
        else:
            self.debug('no detector file {}. cannot retrieve ic_factor'.format(p))

        r = ufloat(*ic)
        return r

    def get_error_component(self, key):
        # for var, error in self.uage.error_components().items():
        #     print var.tag
        if self.uage is None:
            self.calculate_age()

        v = next((error for (var, error) in self.uage.error_components().items()
                  if var.tag == key), 0)

        ae = self.uage.std_dev
        if ae:
            return v ** 2 / ae ** 2 * 100
        else:
            return 0

    def append_data(self, iso, det, x, signal, kind):
        """
            if kind is baseline then key used to match isotope is `detector` not an `isotope_name`
        """

        def _append(isotope):
            if kind in ('sniff', 'baseline', 'whiff'):
                if kind == 'sniff':
                    isotope._value = signal
                    isotope.dirty = True

                isotope = getattr(isotope, kind)

            if kind == 'sniff':
                isotope._value = signal

            isotope.xs = hstack((isotope.xs, (x,)))
            isotope.ys = hstack((isotope.ys, (signal,)))
            isotope.dirty = True

        isotopes = self.isotopes
        if kind == 'baseline':
            ret = False
            # get the isotopes that match detector
            for i in isotopes.itervalues():
                if i.detector == det:
                    _append(i)
                    ret = True
            return ret

        else:
            for i in (iso, '{}{}'.format(iso, det)):
                if i in isotopes:
                    ii = isotopes[i]
                    _append(ii)
                    return True

    def clear_baselines(self):
        for k in self.isotopes:
            self.set_baseline(k, (0, 0))

    def clear_blanks(self):
        for k in self.isotopes:
            self.set_blank(k, (0, 0))

    def clear_error_components(self):
        for iso in self.isotopes.itervalues():
            iso.age_error_component = 0

    def isotope_factory(self, **kw):
        return Isotope(**kw)

    def set_isotope_detector(self, det, iso=None):
        name = None
        if iso:
            name = iso

        if not isinstance(det, str):
            name, det = det.isotope, det.name

        if name in self.isotopes:
            iso = self.isotopes[name]
        else:
            iso = Isotope(name, det)
            self.isotopes[name] = iso

        iso.detector = det
        iso.ic_factor = self.get_ic_factor(det)

    def get_baseline_corrected_value(self, iso):
        try:
            return self.isotopes[iso].get_baseline_corrected_value()
        except KeyError:
            return ufloat(0, 0, tag=iso)

    def get_isotopes(self, det):
        for iso in self.isotopes.itervalues():
            if iso.detector == det:
                yield iso

    def get_isotope(self, name=None, detector=None, kind=None):
        if name is None and detector is None:
            raise NotImplementedError('name or detector required')

        if name:
            try:
                iso = self.isotopes[name]
                if kind == 'sniff':
                    iso = iso.sniff
                elif kind == 'baseline':
                    iso = iso.baseline
                return iso
            except KeyError:
                pass
        else:
            attr = 'detector'
            value = detector
            return next((iso for iso in self.isotopes.itervalues()
                         if getattr(iso, attr) == value), None)

    def set_isotope(self, iso, detector, **kw):
        # print 'set isotope', iso, v
        if iso not in self.isotopes:
            niso = Isotope(iso, detector)
            self.isotopes[iso] = niso
        else:
            niso = self.isotopes[iso]

        niso.attr_set(**kw)

        return niso

    def set_blank(self, iso, v):
        if iso not in self.isotopes:
            niso = Isotope(iso, None)
            self.isotopes[iso] = niso

        self.debug('setting {} blank {}'.format(iso, v))
        self.isotopes[iso].blank.set_uvalue(v)

    def set_baseline(self, iso, v):
        if iso not in self.isotopes:
            niso = Isotope(iso, None)
            self.isotopes[iso] = niso

        self.isotopes[iso].baseline.set_uvalue(v)

>>>>>>> 1049d48b
    def calculate_F(self):
        self.calculate_decay_factors()
        self._calculate_F()

    # @caller

    def model_j(self, monitor_age, lambda_k):
        j = calculate_flux(self.uF, monitor_age, lambda_k=lambda_k)
        return j

    def recalculate_age(self):
        print 'recacl age', self
        if not self.uF:
            self._calculate_F()

        self._set_age_values(self.uF)

    def calculate_age(self, use_display_age=False, force=False, **kw):
        """
            force: force recalculation of age. necessary if you want error components
        """

        if not self.age or force:
            self.calculate_decay_factors()

            self._calculate_age(use_display_age=use_display_age, **kw)
            self._calculate_kca()
            self._calculate_kcl()

    def calculate_decay_factors(self):
        arc = self.arar_constants
        # only calculate decayfactors once
        if not self.ar39decayfactor:
            a37df = calculate_decay_factor(arc.lambda_Ar37.nominal_value,
                                           self.chron_segments)
            a39df = calculate_decay_factor(arc.lambda_Ar39.nominal_value,
                                           self.chron_segments)
            self.ar37decayfactor = a37df
            self.ar39decayfactor = a39df

    def get_non_ar_isotope(self, key):
        return self.non_ar_isotopes.get(key, ufloat(0, 0))

    def get_computed_value(self, key):
        return self.computed.get(key, ufloat(0, 0))

    # def warning(self, *args, **kw):
    #     self.logger.warning(*args, **kw)
    #
    # def debug(self, *args, **kw):
    #     self.logger.debug(*args, **kw)

    def _calculate_kca(self):
        # self.debug('calculated kca')

        k = self.get_computed_value('k39')
        ca = self.get_non_ar_isotope('ca37')
        prs = self.production_ratios
        k_ca_pr = 1
        if prs:
            cak = prs.get('Ca_K', 1)
            if not cak:
                cak = 1.0

            k_ca_pr = 1 / cak

        try:
            self.kca = k / ca * k_ca_pr
        except ZeroDivisionError:
            self.kca = ufloat(0, 0)
            if not self._kca_warning:
                self._kca_warning = True
                self.debug("ca37 is zero. can't calculated k/ca")

    def _calculate_kcl(self):
        k = self.get_computed_value('k39')
        cl = self.get_non_ar_isotope('cl36')

        prs = self.production_ratios
        k_cl_pr = 1
        if prs:
            clk = prs.get('Cl_K', 1)
            if not clk:
                clk = 1.0

            k_cl_pr = 1 / clk
        try:
            self.kcl = k / cl * k_cl_pr
        except ZeroDivisionError:
            self.kcl = ufloat(0, 0)
            if not self._kcl_warning:
                self._kcl_warning = True
                self.warning("cl36 is zero. can't calculated k/cl")

    def _assemble_ar_ar_isotopes(self):
        isotopes = self.isotopes
        for ik in ARGON_KEYS:
            try:
                isotopes[ik]
            except KeyError:
                if not self._missing_isotope_warned:
                    self.warning('No isotope= "{}". Required for age calculation'.format(ik))
                self._missing_isotope_warned = True
                return
        else:
            self._missing_isotope_warned = False

        return [isotopes[ik].get_intensity() for ik in ARGON_KEYS]

    def _calculate_F(self, iso_intensities=None):

        if iso_intensities is None:
            iso_intensities = self._assemble_isotope_intensities()

        if iso_intensities:
            ifc = self.interference_corrections
            f, f_wo_irrad, non_ar, computed, interference_corrected = calculate_F(iso_intensities,
                                                                                  decay_time=self.decay_days,
                                                                                  interferences=ifc,
                                                                                  arar_constants=self.arar_constants,
                                                                                  fixed_k3739=self.fixed_k3739)

            self.uF = f
            self.F = f.nominal_value
            self.F_err = f.std_dev
            self.F_err_wo_irrad = f_wo_irrad.std_dev
            return f, f_wo_irrad, non_ar, computed, interference_corrected

    def _assemble_isotope_intensities(self):
        iso_intensities = self._assemble_ar_ar_isotopes()
        if not iso_intensities:
            self.debug('failed assembling isotopes')
            return

        arc = self.arar_constants
        iso_intensities = abundance_sensitivity_correction(iso_intensities, arc.abundance_sensitivity)

        # assuming all m/z(39) and m/z(37) is radioactive argon
        # non gettered hydrocarbons will have a multiplicative systematic influence
        iso_intensities[1] *= self.ar39decayfactor
        iso_intensities[3] *= self.ar37decayfactor
        return iso_intensities

    def _calculate_age(self, use_display_age=False, include_decay_error=None):
        """
            approx 2/3 of the calculation time is in _assemble_ar_ar_isotopes.
            Isotope.get_intensity takes about 5ms.
        """
        # self.debug('calculate age')
        iso_intensities = self._assemble_isotope_intensities()
        if not iso_intensities:
            return

        self.Ar39_decay_corrected = iso_intensities[1]
        self.Ar37_decay_corrected = iso_intensities[3]

        self.isotopes['Ar37'].decay_corrected = self.Ar37_decay_corrected
        self.isotopes['Ar39'].decay_corrected = self.Ar39_decay_corrected

        # self.debug('allow_negative ca correction {}'.format(arc.allow_negative_ca_correction))
        self.corrected_intensities = dict(Ar40=iso_intensities[0],
                                          Ar39=iso_intensities[1],
                                          Ar38=iso_intensities[2],
                                          Ar37=iso_intensities[3],
                                          Ar36=iso_intensities[4])

        f, f_wo_irrad, non_ar, computed, interference_corrected = self._calculate_F(iso_intensities)

        self.non_ar_isotopes = non_ar
        self.computed = computed
        self.rad40_percent = computed['rad40_percent']

        isotopes = self.isotopes
        for k, v in interference_corrected.iteritems():
            isotopes[k].interference_corrected_value = v

        self._set_age_values(f, include_decay_error)

    def _set_age_values(self, f, include_decay_error=False):
        if self.j is not None:
            j = copy(self.j)
        else:
            j = ufloat(1e-4, 1e-7)

        arc = self.arar_constants
        age = age_equation(j, f, include_decay_error=include_decay_error,
                           arar_constants=arc)
        # age = ufloat((1, 0.1))
        self.uage_w_j_err = age
        # self.age = age.nominal_value
        # self.age_err = age.std_dev

        if self.j is not None:
            j = copy(self.j)
        else:
            j = ufloat(1e-4, 1e-7)

        j.std_dev = 0
        age = age_equation(j, f, include_decay_error=include_decay_error,
                           arar_constants=arc)

        self.age = nominal_value(age)
        self.age_err = std_dev(age)
        self.age_err_wo_j = float(age.std_dev)
        self.uage = ufloat(self.age, self.age_err)

        # if self.j is not None:
        # j = copy(self.j)
        # else:
        # j = ufloat(1e-4, 1e-7)
        #
        # age = age_equation(j, f_wo_irrad, include_decay_error=include_decay_error,
        #                    arar_constants=arc)
        #
        # self.age_err_wo_irrad = age.std_dev
        # j.std_dev = 0
        # self.age_err_wo_j_irrad = age.std_dev
        #
        # for iso in isotopes.itervalues():
        #     iso.age_error_component = self.get_error_component(iso.name)

    # def _get_isotope_keys(self):
    #     keys = self.isotopes.keys()
    #     return sort_isotopes(keys)
    #
    # def _get_irradiation_label(self):
    #     return '{}{} {}'.format(self.irradiation,
    #                             self.irradiation_level,
    #                             self.irradiation_pos)
    #
    # def _get_decay_days(self):
    #     """
    #         return number of days since irradiation
    #     """
    #     return (self.timestamp - self.irradiation_time) / (60 * 60 * 24)
    #
    # @cached_property
    # def _get_moles_Ar40(self):
    #     return self.sensitivity * self.get_isotope('Ar40').get_intensity()

    @property
    def detector_keys(self):
        return sort_detectors(set((d.detector for d in self.isotopes.values())))

<<<<<<< HEAD
    def _get_irradiation_label(self):
=======
    @property
    def isotope_keys(self):
        keys = self.isotopes.keys()
        return sort_isotopes(keys)

    @property
    def irradiation_label(self):
>>>>>>> 1049d48b
        return '{}{} {}'.format(self.irradiation,
                                self.irradiation_level,
                                self.irradiation_position)

    @property
    def decay_days(self):
        """
            return number of days since irradiation
        """
        return (self.timestamp - self.irradiation_time) / (60 * 60 * 24)

    @property
    def moles_Ar40(self):
        return self.sensitivity * self.get_isotope('Ar40').get_intensity()

<<<<<<< HEAD

                # ===============================================================================
                #
                # ===============================================================================

                # def _arar_constants_default(self):
                #     """
                #         use a global shared arar_constants
                #     """
                #
                #     global arar_constants
                #     #self.debug('$$$$$$$$$$$$$$$$ {}'.format(arar_constants))
                #     #print 'asdf', arar_constants
                #     if arar_constants is None:
                #         arar_constants = ArArConstants()
                #         #return ArArConstants()
                #     return arar_constants

                # def _arar_constants_default(self):
                #     """
                #         use a global shared arar_constants
                #     """
                #
                #     global arar_constants
                #     #self.debug('$$$$$$$$$$$$$$$$ {}'.format(arar_constants))
                #     #print 'asdf', arar_constants
                #     if arar_constants is None:
                #         arar_constants = ArArConstants()
                #         #return ArArConstants()
                #     return arar_constants

                # ============= EOF =============================================
=======
    def __getattr__(self, attr):
        if '/' in attr:
            # treat as ratio
            n, d = attr.split('/')
            try:
                return self.get_value(n) / self.get_value(d)
            except (ZeroDivisionError, TypeError):
                return ufloat(0, 1e-20)
        else:
            raise AttributeError(attr)
            # ===============================================================================
            #
            # ===============================================================================

            # def _arar_constants_default(self):
            #     """
            #         use a global shared arar_constants
            #     """
            #
            #     global arar_constants
            #     #self.debug('$$$$$$$$$$$$$$$$ {}'.format(arar_constants))
            #     #print 'asdf', arar_constants
            #     if arar_constants is None:
            #         arar_constants = ArArConstants()
            #         #return ArArConstants()
            #     return arar_constants

            # def _arar_constants_default(self):
            #     """
            #         use a global shared arar_constants
            #     """
            #
            #     global arar_constants
            #     #self.debug('$$$$$$$$$$$$$$$$ {}'.format(arar_constants))
            #     #print 'asdf', arar_constants
            #     if arar_constants is None:
            #         arar_constants = ArArConstants()
            #         #return ArArConstants()
            #     return arar_constants

            # ============= EOF =============================================
>>>>>>> 1049d48b
<|MERGE_RESOLUTION|>--- conflicted
+++ resolved
@@ -18,26 +18,16 @@
 # ============= enthought library imports =======================
 from traits.has_traits import HasTraits
 # ============= standard library imports ========================
-<<<<<<< HEAD
-from uncertainties import ufloat, Variable, AffineScalarFunc
-=======
 import random
 from uncertainties import ufloat, std_dev, nominal_value
 from numpy import hstack
 from ConfigParser import ConfigParser
->>>>>>> 1049d48b
 from copy import copy
 # ============= local library imports  ==========================
 from pychron.processing.isotope_group import IsotopeGroup
 from pychron.processing.argon_calculations import calculate_F, abundance_sensitivity_correction, age_equation, \
     calculate_decay_factor, calculate_flux
 from pychron.processing.arar_constants import ArArConstants
-<<<<<<< HEAD
-from pychron.pychron_constants import ARGON_KEYS
-
-
-class ArArAge(IsotopeGroup):
-=======
 from pychron.processing.isotope import Isotope, Baseline, Blank
 
 from pychron.core.helpers.isotope_utils import sort_isotopes, sort_detectors
@@ -59,8 +49,8 @@
         logger.warning(msg)
 
 
-class ArArAge(MLoggable):
->>>>>>> 1049d48b
+# class ArArAge(MLoggable):
+class ArArAge(IsotopeGroup):
     """
     High level representation of the ArAr attributes of an analysis.
     """
@@ -143,16 +133,9 @@
     clk = None
     rad40_percent = None
 
-<<<<<<< HEAD
-    non_ar_isotopes = Dict
-    computed = Dict
-    corrected_intensities = Dict
-=======
-    # isotopes = Dict
     # non_ar_isotopes = Dict
     # computed = Dict
     # corrected_intensities = Dict
->>>>>>> 1049d48b
 
     uF = None
     F = None
@@ -184,12 +167,8 @@
     _kca_warning = False
     _kcl_warning = False
 
-<<<<<<< HEAD
-
-=======
     discrimination = None
     conditional_modifier = None
->>>>>>> 1049d48b
     # def __init__(self, *args, **kw):
     # HasTraits.__init__(self, *args, **kw)
     #     self.logger = logger
@@ -252,8 +231,6 @@
             except ZeroDivisionError:
                 pass
 
-<<<<<<< HEAD
-=======
     def get_ratio(self, r, non_ic_cor=False):
         n, d = r.split('/')
         isos = self.isotopes
@@ -302,13 +279,10 @@
         #     r = None
         return iso.ys[-1]
 
->>>>>>> 1049d48b
     # def get_detector_active(self, attr):
     #     det = next((i for i in self.isotopes if i.detector == attr), None)
     #     if det:
     #         pass
-<<<<<<< HEAD
-=======
 
     def get_values(self, attr, n):
         """
@@ -329,7 +303,6 @@
     def _get_iso_by_detector(self, det):
         return next((i for i in self.isotopes if i.detector == det), None)
 
->>>>>>> 1049d48b
     def get_value(self, attr):
         # print 'get attr', attr, self.isotopes
         r = ufloat(0, 0, tag=attr)
@@ -372,8 +345,6 @@
         else:
             return ufloat(0, 0, tag=iso)
 
-<<<<<<< HEAD
-=======
     def get_ic_factor(self, det):
         # storing ic_factor in preferences causing issues
         # ic_factor stored in detectors.cfg
@@ -542,7 +513,6 @@
 
         self.isotopes[iso].baseline.set_uvalue(v)
 
->>>>>>> 1049d48b
     def calculate_F(self):
         self.calculate_decay_factors()
         self._calculate_F()
@@ -761,8 +731,8 @@
         # j.std_dev = 0
         # self.age_err_wo_j_irrad = age.std_dev
         #
-        # for iso in isotopes.itervalues():
-        #     iso.age_error_component = self.get_error_component(iso.name)
+        for iso in isotopes.itervalues():
+            iso.age_error_component = self.get_error_component(iso.name)
 
     # def _get_isotope_keys(self):
     #     keys = self.isotopes.keys()
@@ -787,9 +757,6 @@
     def detector_keys(self):
         return sort_detectors(set((d.detector for d in self.isotopes.values())))
 
-<<<<<<< HEAD
-    def _get_irradiation_label(self):
-=======
     @property
     def isotope_keys(self):
         keys = self.isotopes.keys()
@@ -797,7 +764,6 @@
 
     @property
     def irradiation_label(self):
->>>>>>> 1049d48b
         return '{}{} {}'.format(self.irradiation,
                                 self.irradiation_level,
                                 self.irradiation_position)
@@ -813,40 +779,6 @@
     def moles_Ar40(self):
         return self.sensitivity * self.get_isotope('Ar40').get_intensity()
 
-<<<<<<< HEAD
-
-                # ===============================================================================
-                #
-                # ===============================================================================
-
-                # def _arar_constants_default(self):
-                #     """
-                #         use a global shared arar_constants
-                #     """
-                #
-                #     global arar_constants
-                #     #self.debug('$$$$$$$$$$$$$$$$ {}'.format(arar_constants))
-                #     #print 'asdf', arar_constants
-                #     if arar_constants is None:
-                #         arar_constants = ArArConstants()
-                #         #return ArArConstants()
-                #     return arar_constants
-
-                # def _arar_constants_default(self):
-                #     """
-                #         use a global shared arar_constants
-                #     """
-                #
-                #     global arar_constants
-                #     #self.debug('$$$$$$$$$$$$$$$$ {}'.format(arar_constants))
-                #     #print 'asdf', arar_constants
-                #     if arar_constants is None:
-                #         arar_constants = ArArConstants()
-                #         #return ArArConstants()
-                #     return arar_constants
-
-                # ============= EOF =============================================
-=======
     def __getattr__(self, attr):
         if '/' in attr:
             # treat as ratio
@@ -887,5 +819,4 @@
             #         #return ArArConstants()
             #     return arar_constants
 
-            # ============= EOF =============================================
->>>>>>> 1049d48b
+            # ============= EOF =============================================