# ===============================================================================
# Copyright 2012 Jake Ross
#
# Licensed under the Apache License, Version 2.0 (the "License");
# you may not use this file except in compliance with the License.
# You may obtain a copy of the License at
#
# http://www.apache.org/licenses/LICENSE-2.0
#
# Unless required by applicable law or agreed to in writing, software
# distributed under the License is distributed on an "AS IS" BASIS,
# WITHOUT WARRANTIES OR CONDITIONS OF ANY KIND, either express or implied.
# See the License for the specific language governing permissions and
# limitations under the License.
# ===============================================================================


# ============= enthought library imports =======================
import random

# ============= standard library imports ========================
from traits.has_traits import HasTraits
from uncertainties import ufloat
from numpy import hstack
from ConfigParser import ConfigParser
from copy import copy
import os
# ============= local library imports  ==========================
from pychron.processing.argon_calculations import calculate_F, abundance_sensitivity_correction, age_equation, \
    calculate_decay_factor
from pychron.processing.arar_constants import ArArConstants
from pychron.processing.isotope import Isotope, Baseline, Blank

from pychron.core.helpers.isotope_utils import sort_isotopes
from pychron.core.helpers.logger_setup import new_logger
from pychron.paths import paths
from pychron.pychron_constants import ARGON_KEYS

logger = new_logger('ArArAge')


class MLoggable(HasTraits):
    def info(self, msg):
        logger.info(msg)

    def debug(self, msg):
        logger.debug(msg)

    def warning(self, msg):
        logger.warning(msg)


class ArArAge(MLoggable):
    """
    High level representation of the ArAr attributes of an analysis.
    """
    # j = Either(Variable, AffineScalarFunc)
    # irradiation = Str
    # irradiation_level = Str
    # irradiation_pos = Str
    # irradiation_time = Float
    # production_name = Str
    #
    # irradiation_label = Property(depends_on='irradiation, irradiation_level,irradiation_pos')
    #
    # chron_segments = List
    # chron_dosages = List
    # interference_corrections = Dict
    # production_ratios = Dict
    #
    # fixed_k3739 = None
    #
    # timestamp = Float
    # decay_days = Property(depends_on='timestamp,irradiation_time')
    #
    # kca = Either(Variable, AffineScalarFunc)
    # cak = Either(Variable, AffineScalarFunc)
    # kcl = Either(Variable, AffineScalarFunc)
    # clk = Either(Variable, AffineScalarFunc)
    # rad40_percent = Either(Variable, AffineScalarFunc)
    #
    # isotopes = Dict
    # isotope_keys = Property
    # non_ar_isotopes = Dict
    # computed = Dict
    # corrected_intensities = Dict
    #
    # uF = Either(Variable, AffineScalarFunc)
    # F = Float
    # F_err = Float
    # F_err_wo_irrad = Float
    #
    # uage = Either(Variable, AffineScalarFunc)
    # # uage_wo_j_err = Either(Variable, AffineScalarFunc)
    # uage_w_j_err = Either(Variable, AffineScalarFunc)
    #
    # age = Float
    # age_err = Float
    # age_err_wo_j = Float
    # age_err_wo_irrad = Float
    # age_err_wo_j_irrad = Float
    #
    # ar39decayfactor = Float
    # ar37decayfactor = Float
    #
    # arar_constants = Instance(ArArConstants, ())
    #
    # Ar39_decay_corrected = Either(Variable, AffineScalarFunc)
    # Ar37_decay_corrected = Either(Variable, AffineScalarFunc)
    #
    # moles_Ar40 = Property
    # sensitivity = Float  # moles/pA
    # temporary_ic_factors = Dict
    j = None
    irradiation = None
    irradiation_level = None
    irradiation_position = None
    irradiation_time = None
    production_name = None

    chron_segments = None
    chron_dosages = None
    # interference_corrections = Dict
    # production_ratios = Dict

    fixed_k3739 = None

    timestamp = None

    kca = None
    cak = None
    kcl = None
    clk = None
    rad40_percent = None

    # isotopes = Dict
    # non_ar_isotopes = Dict
    # computed = Dict
    # corrected_intensities = Dict

    uF = None
    F = None
    F_err = None
    F_err_wo_irrad = None

    uage = None
    # uage_wo_j_err =None
    uage_w_j_err = None

    age = None
    age_err = None
    age_err_wo_j = None
    age_err_wo_irrad = None
    age_err_wo_j_irrad = None

    ar39decayfactor = None
    ar37decayfactor = None

    # arar_constants =None

    Ar39_decay_corrected = None
    Ar37_decay_corrected = None

    sensitivity = 1e-12  # fA/torr
    # temporary_ic_factors =None

    _missing_isotope_warned = False
    _kca_warning = False
    _kcl_warning = False

<<<<<<< HEAD
    discrimination = None

    # moles_Ar40 = Property
    # irradiation_label = Property(depends_on='irradiation, irradiation_level,irradiation_pos')
    # decay_days = Property(depends_on='timestamp,irradiation_time')
    # isotope_keys = Property

    def __init__(self, *args, **kw):
        super(ArArAge, self).__init__(*args, **kw)
        self.arar_constants = ArArConstants()
        self.isotopes = {}
        self.non_ar_isotopes = {}
        self.computed = {}
        self.corrected_intensities = {}
        self.interference_corrections = {}
        self.production_ratios = {}
        self.temporary_ic_factors = {}
        self.discrimination = ufloat(1, 0)

    def set_ic_factor(self, det, v, e):
        for iso in self.get_isotopes(det):
            iso.ic_factor = ufloat(v, e, tag='icfactor')

    def set_temporary_ic_factor(self, k, v, e):
        self.temporary_ic_factors[k] = ufloat(v, e)
        # iso = self.get_isotope(detector=k)
        # if iso:
        #     iso.temporary_ic_factor = (v, e)

    def set_temporary_blank(self, k, v, e, f):
        tol = 0.00001
        if k in self.isotopes:
            iso = self.isotopes[k]
            if iso.temporary_blank is not None:
                tb = iso.temporary_blank
                if abs(tb.value - v) < tol and abs(tb.error - e) < tol:
                    return
                else:
                    self.debug('temp blank {}({:0.4f}+/-{:0.4f}) fit={}'.format(k, v, e, f))
                    tb.value, tb.error, tb.fit = v, e, f
            else:
                self.debug('temp blank {}({:0.4f}+/-{:0.4f}) fit={}'.format(k, v, e, f))
                iso.temporary_blank = b = Blank(k, iso.detector)
                b.value = v
                b.error = e
                b.fit = f
=======
    conditional_modifier = None
    # def __init__(self, *args, **kw):
    # HasTraits.__init__(self, *args, **kw)
    #     self.logger = logger

        # super(ArArAge, self).__init__(*args, **kw)
>>>>>>> 1a4c5704

    def set_j(self, s, e):
        self.j = ufloat(s, std_dev=e)

    def clear_isotopes(self):
        for iso in self.isotopes:
            self.isotopes[iso] = Isotope(name=iso)

    def get_baseline(self, attr):
        if attr.endswith('bs'):
            attr = attr[:-2]

        if attr in self.isotopes:
            return self.isotopes[attr].baseline
        else:
            return Baseline()

    def has_attr(self, attr):
        if attr in self.computed:
            return True
        elif attr in self.isotopes:
            return True
        elif hasattr(self, attr):
            return True

    def get_corrected_ratio(self, n, d):
        isos = self.isotopes
        if n in isos and d in isos:
            try:
                nn = isos[n].get_interference_corrected_value()
                dd = isos[d].get_interference_corrected_value()
                return nn / dd
            except ZeroDivisionError:
                pass

    def get_ratio(self, r, non_ic_cor=False):
        n, d = r.split('/')
        isos = self.isotopes

        if non_ic_cor:
            func = self.get_non_ic_corrected
        else:
            func = self.get_intensity

        if n in isos and d in isos:
            try:
                return func(n) / func(d)
            except ZeroDivisionError:
                return ufloat(random.random(), random.random())
        else:
            return ufloat(random.random(), random.random())

    def get_slope(self, attr, n=-1):
        try:
            r = self.isotopes[attr].get_slope(n)
        except KeyError:
            r = None
        return r

    def get_baseline_value(self, attr):
        try:
            r = self.isotopes[attr].baseline.uvalue
        except KeyError:
            r = None
        return r

    def get_current_intensity(self, attr):
        try:
            iso = self.isotopes[attr]
        except KeyError:
            return

        if self.conditional_modifier:
            try:
                iso = getattr(iso, self.conditional_modifier)
            except AttributeError:
                return
        # try:
        #     r = self.isotopes[attr].ys[-1]
        # except KeyError:
        #     r = None
        return iso.ys[-1]

    # def get_detector_active(self, attr):
    #     det = next((i for i in self.isotopes if i.detector == attr), None)
    #     if det:
    #         pass

    def get_values(self, attr, n):
        """
            return an array of floats

            attr: isotope key
            n: int, values from the end to slice off. e.g 10 means last 10 items in array
            return all values if n==-1
        """
        try:
            r = self.isotopes[attr].ys
            if not n == -1:
                r = r[-n:]
        except KeyError:
            r = None
        return r

    def _get_iso_by_detector(self, det):
        return next((i for i in self.isotopes if i.detector == det), None)

    def get_value(self, attr):
        # print 'get attr', attr, self.isotopes
        r = ufloat(0, 0, tag=attr)
        if attr.endswith('bs'):
            iso = attr[:-2]
            if iso in self.isotopes:
                r = self.isotopes[iso].baseline.uvalue
        elif '/' in attr:
            non_ic_cor = attr.startswith('u')
            if non_ic_cor:
                attr = attr[1:]
            r = self.get_ratio(attr, non_ic_cor)
        elif attr == 'icf_40_36':
            r = self.get_corrected_ratio('Ar40', 'Ar36')
        elif attr.endswith('ic'):
            # ex. attr='Ar40ic'
            isok = attr[:-2]
            try:
                r = self.isotopes[isok].ic_factor
            except KeyError:
                r = ufloat(0, 0)

        elif attr in self.computed:
            r = self.computed[attr]
        elif attr in self.isotopes:
            r = self.isotopes[attr].get_intensity()
        elif hasattr(self, attr):
            r = getattr(self, attr)
        # else:
        #     iso = self._get_iso_by_detector(attr)
        #     # iso=next((i for i in self.isotopes if i.detector==attr), None)
        #     if iso:
        #         r = ufloat(iso.ys[-1], tag=attr)

        return r

    def get_non_ic_corrected(self, iso):
        try:
            return self.isotopes[iso].get_non_detector_corrected_value()
        except KeyError:
            return ufloat(0, 0, tag=iso)

    def get_intensity(self, iso):
        if iso in self.isotopes:
            return self.isotopes[iso].get_intensity()
        else:
            return ufloat(0, 0, tag=iso)

    def get_interference_corrected_value(self, iso):
        if iso in self.isotopes:
            return self.isotopes[iso].get_interference_corrected_value()
        else:
            return ufloat(0, 0, tag=iso)

    def get_ic_factor(self, det):
        # storing ic_factor in preferences causing issues
        # ic_factor stored in detectors.cfg

        p = os.path.join(paths.spectrometer_dir, 'detectors.cfg')
        # factors=None
        ic = 1, 1e-20
        if os.path.isfile(p):
            c = ConfigParser()
            c.read(p)
            det = det.lower()
            for si in c.sections():
                if si.lower() == det:
                    v, e = 1, 1e-20
                    if c.has_option(si, 'ic_factor'):
                        v = c.getfloat(si, 'ic_factor')
                    if c.has_option(si, 'ic_factor_err'):
                        e = c.getfloat(si, 'ic_factor_err')
                    ic = v, e
                    break
        else:
            self.debug('no detector file {}. cannot retrieve ic_factor'.format(p))

        r = ufloat(*ic)
        return r

    def get_error_component(self, key):
        # for var, error in self.uage.error_components().items():
        #     print var.tag

        v = next((error for (var, error) in self.uage.error_components().items()
                  if var.tag == key), 0)

        ae = self.uage.std_dev
        if ae:
            return v ** 2 / ae ** 2 * 100
        else:
            return 0

    def append_data(self, iso, det, x, signal, kind):
        """
            if kind is baseline then key used to match isotope is `detector` not an `isotope_name`
        """

        def _append(isotope):
            if kind in ('sniff', 'baseline', 'whiff'):
                if kind == 'sniff':
                    isotope._value = signal
                    isotope.dirty = True

                isotope = getattr(isotope, kind)

            if kind == 'sniff':
                isotope._value = signal

            isotope.xs = hstack((isotope.xs, (x,)))
            isotope.ys = hstack((isotope.ys, (signal,)))
            isotope.dirty = True

        isotopes = self.isotopes
        if kind == 'baseline':
            ret = False
            # get the isotopes that match detector
            for i in isotopes.itervalues():
                if i.detector == det:
                    _append(i)
                    ret = True
            return ret

        else:
            for i in (iso, '{}{}'.format(iso, det)):
                if i in isotopes:
                    ii = isotopes[i]
                    _append(ii)
                    return True

    def clear_baselines(self):
        for k in self.isotopes:
            self.set_baseline(k, (0, 0))

    def clear_blanks(self):
        for k in self.isotopes:
            self.set_blank(k, (0, 0))

    def clear_error_components(self):
        for iso in self.isotopes.itervalues():
            iso.age_error_component = 0

    def isotope_factory(self, **kw):
        return Isotope(**kw)

    def set_isotope_detector(self, det, iso=None):
        name = None
        if iso:
            name = iso

        if not isinstance(det, str):
            name, det = det.isotope, det.name

        if name in self.isotopes:
            iso = self.isotopes[name]
        else:
            iso = Isotope(name, det)
            self.isotopes[name] = iso

        iso.detector = det
        iso.ic_factor = self.get_ic_factor(det)

    def get_baseline_corrected_value(self, iso):
        try:
            return self.isotopes[iso].get_baseline_corrected_value()
        except KeyError:
            return ufloat(0, 0, tag=iso)

    def get_isotopes(self, det):
        for iso in self.isotopes.itervalues():
            if iso.detector == det:
                yield iso

    def get_isotope(self, name=None, detector=None, kind=None):
        if name is None and detector is None:
            raise NotImplementedError('name or detector required')

        if name:
            try:
                iso = self.isotopes[name]
                if kind == 'sniff':
                    iso = iso.sniff
                elif kind == 'baseline':
                    iso = iso.baseline
                return iso
            except KeyError:
                pass
        else:
            attr = 'detector'
            value = detector
            return next((iso for iso in self.isotopes.itervalues()
                         if getattr(iso, attr) == value), None)

    def set_isotope(self, iso, detector, **kw):
        # print 'set isotope', iso, v
        if iso not in self.isotopes:
            niso = Isotope(iso, detector)
            self.isotopes[iso] = niso
        else:
            niso = self.isotopes[iso]

        niso.attr_set(**kw)

        return niso

    def set_blank(self, iso, v):
        if iso not in self.isotopes:
            niso = Isotope(iso, None)
            self.isotopes[iso] = niso

        self.debug('setting {} blank {}'.format(iso, v))
        self.isotopes[iso].blank.set_uvalue(v)

    def set_baseline(self, iso, v):
        if iso not in self.isotopes:
            niso = Isotope(iso, None)
            self.isotopes[iso] = niso

        self.isotopes[iso].baseline.set_uvalue(v)

    def calculate_F(self):
        self.calculate_decay_factors()
        self._calculate_F()

    # @caller
    def calculate_age(self, use_display_age=False, force=False, **kw):
        """
            force: force recalculation of age. necessary if you want error components
        """

        if not self.age or force:
            self.calculate_decay_factors()

            self._calculate_age(use_display_age=use_display_age, **kw)
            self._calculate_kca()
            self._calculate_kcl()

    def calculate_decay_factors(self):
        arc = self.arar_constants
        # only calculate decayfactors once
        if not self.ar39decayfactor:
            a37df = calculate_decay_factor(arc.lambda_Ar37.nominal_value,
                                           self.chron_segments)
            a39df = calculate_decay_factor(arc.lambda_Ar39.nominal_value,
                                           self.chron_segments)
            self.ar37decayfactor = a37df
            self.ar39decayfactor = a39df

    def get_non_ar_isotope(self, key):
        return self.non_ar_isotopes.get(key, ufloat(0, 0))

    def get_computed_value(self, key):
        return self.computed.get(key, ufloat(0, 0))

    # def warning(self, *args, **kw):
    #     self.logger.warning(*args, **kw)
    #
    # def debug(self, *args, **kw):
    #     self.logger.debug(*args, **kw)

    def _calculate_kca(self):
        # self.debug('calculated kca')

        k = self.get_computed_value('k39')
        ca = self.get_non_ar_isotope('ca37')
        prs = self.production_ratios
        k_ca_pr = 1
        if prs:
            cak = prs.get('Ca_K', 1)
            if not cak:
                cak = 1.0

            k_ca_pr = 1 / cak

        try:
            self.kca = k / ca * k_ca_pr
        except ZeroDivisionError:
            self.kca = ufloat(0, 0)
            if not self._kca_warning:
                self._kca_warning = True
                self.debug("ca37 is zero. can't calculated k/ca")

    def _calculate_kcl(self):
        k = self.get_computed_value('k39')
        cl = self.get_non_ar_isotope('cl36')

        prs = self.production_ratios
        k_cl_pr = 1
        if prs:
            clk = prs.get('Cl_K', 1)
            if not clk:
                clk = 1.0

            k_cl_pr = 1 / clk
        try:
            self.kcl = k / cl * k_cl_pr
        except ZeroDivisionError:
            self.kcl = ufloat(0, 0)
            if not self._kcl_warning:
                self._kcl_warning = True
                self.warning("cl36 is zero. can't calculated k/cl")

    def _assemble_ar_ar_isotopes(self):
        isotopes = self.isotopes
        for ik in ARGON_KEYS:
            try:
                isotopes[ik]
            except KeyError:
                if not self._missing_isotope_warned:
                    self.warning('No isotope= "{}". Required for age calculation'.format(ik))
                self._missing_isotope_warned = True
                return
        else:
            self._missing_isotope_warned = False

        return [isotopes[ik].get_intensity() for ik in ARGON_KEYS]

    def _calculate_F(self, iso_intensities=None):

        if iso_intensities is None:
            iso_intensities = self._assemble_isotope_intensities()

        if iso_intensities:
            ifc = self.interference_corrections
            f, f_wo_irrad, non_ar, computed, interference_corrected = calculate_F(iso_intensities,
                                                                                  decay_time=self.decay_days,
                                                                                  interferences=ifc,
                                                                                  arar_constants=self.arar_constants,
                                                                                  fixed_k3739=self.fixed_k3739)

            self.uF = f
            self.F = f.nominal_value
            self.F_err = f.std_dev
            self.F_err_wo_irrad = f_wo_irrad.std_dev
            return f, f_wo_irrad, non_ar, computed, interference_corrected

    def _assemble_isotope_intensities(self):
        iso_intensities = self._assemble_ar_ar_isotopes()
        if not iso_intensities:
            self.debug('failed assembling isotopes')
            return

        arc = self.arar_constants
        iso_intensities = abundance_sensitivity_correction(iso_intensities, arc.abundance_sensitivity)

        # assuming all m/z(39) and m/z(37) is radioactive argon
        # non gettered hydrocarbons will have a multiplicative systematic influence
        iso_intensities[1] *= self.ar39decayfactor
        iso_intensities[3] *= self.ar37decayfactor
        return iso_intensities

    def _calculate_age(self, use_display_age=False, include_decay_error=None):
        """
            approx 2/3 of the calculation time is in _assemble_ar_ar_isotopes.
            Isotope.get_intensity takes about 5ms.
        """
        # self.debug('calculate age')
        iso_intensities = self._assemble_isotope_intensities()
        if not iso_intensities:
            return

        self.Ar39_decay_corrected = iso_intensities[1]
        self.Ar37_decay_corrected = iso_intensities[3]

        self.isotopes['Ar37'].decay_corrected = self.Ar37_decay_corrected
        self.isotopes['Ar39'].decay_corrected = self.Ar39_decay_corrected

        # self.debug('allow_negative ca correction {}'.format(arc.allow_negative_ca_correction))
        self.corrected_intensities = dict(Ar40=iso_intensities[0],
                                          Ar39=iso_intensities[1],
                                          Ar38=iso_intensities[2],
                                          Ar37=iso_intensities[3],
                                          Ar36=iso_intensities[4])

        f, f_wo_irrad, non_ar, computed, interference_corrected = self._calculate_F(iso_intensities)

        self.non_ar_isotopes = non_ar
        self.computed = computed
        self.rad40_percent = computed['rad40_percent']

        isotopes = self.isotopes
        for k, v in interference_corrected.iteritems():
            isotopes[k].interference_corrected_value = v

        if self.j is not None:
            j = copy(self.j)
        else:
            j = ufloat(1e-4, 1e-7)

        arc = self.arar_constants
        age = age_equation(j, f, include_decay_error=include_decay_error,
                           arar_constants=arc)
        # age = ufloat((1, 0.1))
        self.uage_w_j_err = age
        # self.age = age.nominal_value
        # self.age_err = age.std_dev

        if self.j is not None:
            j = copy(self.j)
        else:
            j = ufloat(1e-4, 1e-7)

        j.std_dev = 0
        age = age_equation(j, f, include_decay_error=include_decay_error,
                           arar_constants=arc)

        self.age = age.nominal_value
        self.age_err = age.std_dev
        self.age_err_wo_j = float(age.std_dev)
        self.uage = ufloat(self.age, self.age_err)

        # if self.j is not None:
        # j = copy(self.j)
        # else:
        # j = ufloat(1e-4, 1e-7)
        #
        # age = age_equation(j, f_wo_irrad, include_decay_error=include_decay_error,
        #                    arar_constants=arc)
        #
        # self.age_err_wo_irrad = age.std_dev
        # j.std_dev = 0
        # self.age_err_wo_j_irrad = age.std_dev
        #
        # for iso in isotopes.itervalues():
        #     iso.age_error_component = self.get_error_component(iso.name)

    # def _get_isotope_keys(self):
    #     keys = self.isotopes.keys()
    #     return sort_isotopes(keys)
    #
    # def _get_irradiation_label(self):
    #     return '{}{} {}'.format(self.irradiation,
    #                             self.irradiation_level,
    #                             self.irradiation_pos)
    #
    # def _get_decay_days(self):
    #     """
    #         return number of days since irradiation
    #     """
    #     return (self.timestamp - self.irradiation_time) / (60 * 60 * 24)
    #
    # @cached_property
    # def _get_moles_Ar40(self):
    #     return self.sensitivity * self.get_isotope('Ar40').get_intensity()

    @property
    def isotope_keys(self):
        keys = self.isotopes.keys()
        return sort_isotopes(keys)

    @property
    def irradiation_label(self):
        return '{}{} {}'.format(self.irradiation,
                                self.irradiation_level,
                                self.irradiation_position)

    @property
    def decay_days(self):
        """
            return number of days since irradiation
        """
        return (self.timestamp - self.irradiation_time) / (60 * 60 * 24)

    @property
    def moles_Ar40(self):
        return self.sensitivity * self.get_isotope('Ar40').get_intensity()

    def __getattr__(self, attr):
        if '/' in attr:
            # treat as ratio
            n, d = attr.split('/')
            try:
                return self.get_value(n) / self.get_value(d)
            except (ZeroDivisionError, TypeError):
                return ufloat(0, 1e-20)
        else:
            raise AttributeError(attr)
            # ===============================================================================
            #
            # ===============================================================================

            # def _arar_constants_default(self):
            #     """
            #         use a global shared arar_constants
            #     """
            #
            #     global arar_constants
            #     #self.debug('$$$$$$$$$$$$$$$$ {}'.format(arar_constants))
            #     #print 'asdf', arar_constants
            #     if arar_constants is None:
            #         arar_constants = ArArConstants()
            #         #return ArArConstants()
            #     return arar_constants

            # def _arar_constants_default(self):
            #     """
            #         use a global shared arar_constants
            #     """
            #
            #     global arar_constants
            #     #self.debug('$$$$$$$$$$$$$$$$ {}'.format(arar_constants))
            #     #print 'asdf', arar_constants
            #     if arar_constants is None:
            #         arar_constants = ArArConstants()
            #         #return ArArConstants()
            #     return arar_constants

            # ============= EOF =============================================<|MERGE_RESOLUTION|>--- conflicted
+++ resolved
@@ -168,8 +168,11 @@
     _kca_warning = False
     _kcl_warning = False
 
-<<<<<<< HEAD
     discrimination = None
+    conditional_modifier = None
+    # def __init__(self, *args, **kw):
+    # HasTraits.__init__(self, *args, **kw)
+    #     self.logger = logger
 
     # moles_Ar40 = Property
     # irradiation_label = Property(depends_on='irradiation, irradiation_level,irradiation_pos')
@@ -215,14 +218,6 @@
                 b.value = v
                 b.error = e
                 b.fit = f
-=======
-    conditional_modifier = None
-    # def __init__(self, *args, **kw):
-    # HasTraits.__init__(self, *args, **kw)
-    #     self.logger = logger
-
-        # super(ArArAge, self).__init__(*args, **kw)
->>>>>>> 1a4c5704
 
     def set_j(self, s, e):
         self.j = ufloat(s, std_dev=e)
