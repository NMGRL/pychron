--- conflicted
+++ resolved
@@ -46,12 +46,6 @@
         # p = os.path.join(paths., name)
         if path is None:
             path = os.path.join(paths.dissertation, 'data', 'minnabluff', 'spectra_unknowns.yaml')
-<<<<<<< HEAD
-            path = os.path.join(paths.dissertation, 'data', 'minnabluff', 'flux.yaml')
-            # path = os.path.join(paths.dissertation, 'data', 'minnabluff', 'ideo_j_grouped.yaml')
-            path = os.path.join(paths.dissertation, 'data', 'minnabluff', 'ideo_unknowns.yaml')
-            # path = os.path.join(paths.dissertation, 'data', 'minnabluff', 'ideo_unknowns_grouped.yaml')
-=======
             # path = os.path.join(paths.dissertation, 'data', 'minnabluff', 'flux.yaml')
             # path = os.path.join(paths.dissertation, 'data', 'minnabluff', 'ideo_j_grouped.yaml')
             # path = os.path.join(paths.dissertation, 'data', 'minnabluff', 'ideo_unknowns.yaml')
@@ -62,7 +56,6 @@
             path = os.path.join(paths.dissertation, 'data', 'minnabluff', 'results_spec_unknowns_grouped.yaml')
             path = os.path.join(paths.dissertation, 'data', 'minnabluff', 'results_ideo_unknowns_grouped.yaml')
             path = os.path.join(paths.dissertation, 'data', 'minnabluff', 'results_spec_plag_unknowns_grouped.yaml')
->>>>>>> fdc6942e
             # path = os.path.join(paths.dissertation, 'data', 'minnabluff', 'compare_iso_spec.yaml')
             # path = os.path.join(paths.dissertation, 'data', 'minnabluff', 'isochron_unknowns.yaml')
             # path = os.path.join(paths.dissertation, 'data', 'minnabluff', 'disc_j.yaml')
