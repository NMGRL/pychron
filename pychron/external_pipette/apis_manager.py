#===============================================================================
# Copyright 2014 Jake Ross
#
# Licensed under the Apache License, Version 2.0 (the "License");
# you may not use this file except in compliance with the License.
# You may obtain a copy of the License at
#
#   http://www.apache.org/licenses/LICENSE-2.0
#
# Unless required by applicable law or agreed to in writing, software
# distributed under the License is distributed on an "AS IS" BASIS,
# WITHOUT WARRANTIES OR CONDITIONS OF ANY KIND, either express or implied.
# See the License for the specific language governing permissions and
# limitations under the License.
#===============================================================================

#============= enthought library imports =======================
from traits.api import Instance, Button, Bool, Str, List, provides, Property

#============= standard library imports ========================
#============= local library imports  ==========================
from pychron.external_pipette.protocol import IPipetteManager
from pychron.hardware.apis_controller import ApisController
from pychron.managers.manager import Manager


class InvalidPipetteError(BaseException):
    def __init__(self, name, av):
        self.available = '\n'.join(av)
        self.name = name

    def __repr__(self):
        return 'Invalid Pipette name={} av={}'.format(self.name, self.available)

    def __str__(self):
        return repr(self)


@provides(IPipetteManager)
class SimpleApisManager(Manager):
    controller = Instance(ApisController)

    test_command = Str
    test_command_response = Str
    clear_test_response_button = Button
    test_button = Button
    testing = Bool
    test_script_button = Button
    display_response_info = Bool(True)
    test_enabled = Property

    available_pipettes = List
    available_blanks = List

    mode = 'client'

    #for unittesting
    _timeout_flag = False

    def test_connection(self):
        return self.controller.test_connection()

    def set_extract_state(self, state):
        pass

    def finish_loading(self):
        blanks = self.controller.get_available_blanks()
        airs = self.controller.get_available_airs()
        if blanks:
            self.available_blanks = blanks.split('[13]')
        if airs:
            self.available_pipettes = airs.split('[13]')

        #setup linking
<<<<<<< HEAD
        v = self.controller.isolation_valve
        elm = self.application.get_service('pychron.extraction_line.extraction_line_manager.ExtractionLineManager')
        if elm:
            elm.link_valve_actuation(v, self.isolation_valve_state_change)
        else:
            self.warning('could not find Extraction Line Manager. Needed for valve actuation linking')

    def isolation_valve_state_change(self, name, action):
        self.controller.set_external_pumping(action == 'open')
=======
            # v = self.controller.isolation_valve
            # elm = self.application.get_service('pychron.extraction_line.extraction_line_manager.ExtractionLineManager')
            # print elm
            # print v
            # if elm:
            #     elm.link_valve_actuation(v, self.isolation_valve_state_change)
            # else:
            #     self.warning('could not find Extraction Line Manager. Needed for valve actuation linking')

    # def isolation_valve_state_change(self, name, action):
    #     self.controller.set_external_pumping(action == 'open')
>>>>>>> 9ae08541

    def bind_preferences(self, prefid):
        pass

    def load_pipette_non_blocking(self, *args, **kw):
        func = 'load_pipette'
        # self.controller.set_external_pumping()
        ret = self._load_pipette(self.available_pipettes, func, block=False, *args, **kw)
        # self.controller.set_external_pumping()

        return ret

    def load_blank_non_blocking(self, *args, **kw):
        func = 'load_blank'
        # self.controller.set_external_pumping()
        ret = self._load_pipette(self.available_blanks, func, block=False, *args, **kw)
        # self.controller.set_external_pumping()
        return ret

    def load_pipette(self, *args, **kw):
        func = 'load_pipette'
        # self.controller.set_external_pumping()
        ret = self._load_pipette(self.available_pipettes, func, *args, **kw)
        # self.controller.set_external_pumping()

        return ret

    def load_blank(self, *args, **kw):
        func = 'load_blank'
        # self.controller.set_external_pumping()
        ret = self._load_pipette(self.available_blanks, func, *args, **kw)
        # self.controller.set_external_pumping()
        return ret

    #private
    def _load_pipette(self, av, func, name, script=None, block=True, timeout=10, period=1):
        if script is None:
            self.debug('Script is none. check ExtractionPyScript.extract_pipette')
            raise NotImplementedError

        name = str(name)
        if not name in av:
            raise InvalidPipetteError(name, av)

        func = getattr(self.controller, func)
        func(name)

        if block:
            #wait for completion
            return self._loading_complete(script, timeout=timeout, period=period)
        else:
            return True

    def _loading_complete(self, script, **kw):
        if self._timeout_flag:
            return True
        else:
            return self.controller.script_loading_block(script, **kw)

    def _test_script_button_fired(self):
        self.testing = True
        from pychron.pyscripts.extraction_line_pyscript import ExtractionPyScript

        e = ExtractionPyScript(manager=self)
        e.setup_context(extract_device='',
                        analysis_type='blank')
        # e.extract_pipette('Blank AC pt1 cc', timeout=120)
        e.extract_pipette('Blank Air pt1 cc', timeout=120)
        # e.extract_pipette(self.available_pipettes[0], timeout=3)
        self.testing = False

    def _test_commmand_changed(self):
        self._execute_test_command()

    def _test_button_fired(self):
        self._execute_test_command()

    def _execute_test_command(self):
        cmd = self._assemble_command()
        if cmd:
            if self.controller.is_connected():
                resp = self.controller.ask(cmd)
                r = resp if resp else 'No Response'
            else:
                resp = ''
                r = 'No Connection'

            tcr = '{}\n{} >> {}'.format(self.test_command_response, cmd, r)
            if self.display_response_info:
                tcr = '{}\n\tresponse length={}'.format(tcr, len(resp))

            self.test_command_response = tcr

    def _assemble_command(self):
        cmd = self.test_command
        if cmd.strip().endswith(','):
            return

        return cmd

    def _controller_default(self):
        v = ApisController(name='apis_controller')
        return v

    def _get_test_enabled(self):
        return self.test_command and not self.testing

        # class ApisManager(Manager):
        #     implements(IPipetteManager)
        #     controller = Instance(ApisController)
        #
        #     available_pipettes = List(['1', '2'])
        #
        #     #testing buttons
        #     test_load_1 = Button('Test Load 1')
        #     testing = Bool
        #     test_result = Str
        #
        #     test_script_button = Button('Test Script')
        #
        #     reload_canvas_button = Button('Reload Canvas')
        #
        #     _timeout_flag = False
        #     canvas = Instance('pychron.canvas.canvas2D.extraction_line_canvas2D.ExtractionLineCanvas2D')
        #     valve_manager = Instance('pychron.extraction_line.valve_manager.ValveManager')
        #     mode = 'normal'
        #
        #     def finish_loading(self):
        #         from pychron.extraction_line.valve_manager import ValveManager
        #
        #         vm = ValveManager(extraction_line_manager=self)
        #         vm.load_valves_from_file('apis_valves.xml')
        #         for v in vm.valves.values():
        #             v.actuator = self.controller
        #
        #         self.valve_manager = vm
        #         for p in vm.pipette_trackers:
        #             p.load()
        #             self._set_pipette_counts(p.name, p.counts)
        #
        #     def open_valve(self, name, **kw):
        #         return self._change_valve_state(name, 'normal', 'open')
        #
        #     def close_valve(self, name, **kw):
        #         return self._change_valve_state(name, 'normal', 'close')
        #
        #     def set_selected_explanation_item(self, name):
        #         pass
        #
        #
        #
        #     def set_extract_state(self, state):
        #         pass
        #
        #     def load_pipette(self, name, timeout=10, period=1):
        #         name = str(name)
        #         if not name in self.available_pipettes:
        #             raise InvalidPipetteError(name)
        #
        #         self.controller.load_pipette(name)
        #
        #         #wait for completion
        #         return self._loading_complete(timeout=timeout, period=period)
        #
        #     #private
        #     def _loading_complete(self, **kw):
        #         if self._timeout_flag:
        #             return True
        #         else:
        #             return self.controller.blocking_poll('get_loading_status', **kw)
        #
        #     #testing buttons
        #     def _test_load_1_fired(self):
        #         self.debug('Test load 1 fired')
        #         self.testing = True
        #         self.test_result = ''
        #         try:
        #             ret = self.load_pipette('1', timeout=3)
        #             self.test_result = 'OK'
        #         except (TimeoutError, InvalidPipetteError), e:
        #             self.test_result = str(e)
        #         # self.test_result = 'OK' if ret else 'Failed'
        #         self.testing = False
        #
        #     def _test_script_button_fired(self):
        #         self.testing = True
        #         from pychron.pyscripts.extraction_line_pyscript import ExtractionPyScript
        #
        #         e = ExtractionPyScript(manager=self)
        #         e.setup_context(extract_device='')
        #         e.extract_pipette(1, timeout=3)
        #         self.testing = False


        # def _change_valve_state(self, name, mode, action):
        #     result, change = False, False
        #     func = getattr(self.valve_manager, '{}_by_name'.format(action))
        #     ret = func(name, mode=mode)
        #     if ret:
        #         result, change = ret
        #         if isinstance(result, bool):
        #             if change:
        #                 self.canvas.update_valve_state(name, True if action == 'open' else False)
        #                 self.canvas.request_redraw()
        #
        #     return result, change
        #
        # def _set_pipette_counts(self, name, value):
        #     c = self.canvas
        #     obj = c.scene.get_item('vlabel_{}'.format(name))
        #     if obj is not None:
        #         obj.value = value
        #         c.request_redraw()
        # def _load_canvas(self, c):
        #     c.load_canvas_file('apis_canvas_config.xml',
        #                        setup_name='apis_canvas')
        # @on_trait_change('valve_manager:pipette_trackers:counts')
        # def _update_pipette_counts(self, obj, name, old, new):
        #     self._set_pipette_counts(obj.name, new)
        #
        # def _reload_canvas_button_fired(self):
        #     self._load_canvas(self.canvas)
        #     self.canvas.request_redraw()
        #
        # def _canvas_default(self):
        #     from pychron.canvas.canvas2D.extraction_line_canvas2D import ExtractionLineCanvas2D
        #
        #     c = ExtractionLineCanvas2D(manager=self)
        #     self._load_canvas(c)
        #     return c

#============= EOF =============================================
<|MERGE_RESOLUTION|>--- conflicted
+++ resolved
@@ -72,17 +72,6 @@
             self.available_pipettes = airs.split('[13]')
 
         #setup linking
-<<<<<<< HEAD
-        v = self.controller.isolation_valve
-        elm = self.application.get_service('pychron.extraction_line.extraction_line_manager.ExtractionLineManager')
-        if elm:
-            elm.link_valve_actuation(v, self.isolation_valve_state_change)
-        else:
-            self.warning('could not find Extraction Line Manager. Needed for valve actuation linking')
-
-    def isolation_valve_state_change(self, name, action):
-        self.controller.set_external_pumping(action == 'open')
-=======
             # v = self.controller.isolation_valve
             # elm = self.application.get_service('pychron.extraction_line.extraction_line_manager.ExtractionLineManager')
             # print elm
@@ -94,7 +83,6 @@
 
     # def isolation_valve_state_change(self, name, action):
     #     self.controller.set_external_pumping(action == 'open')
->>>>>>> 9ae08541
 
     def bind_preferences(self, prefid):
         pass
