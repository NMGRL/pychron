# ===============================================================================
# Copyright 2013 Jake Ross
#
# Licensed under the Apache License, Version 2.0 (the "License");
# you may not use this file except in compliance with the License.
# You may obtain a copy of the License at
#
# http://www.apache.org/licenses/LICENSE-2.0
#
# Unless required by applicable law or agreed to in writing, software
# distributed under the License is distributed on an "AS IS" BASIS,
# WITHOUT WARRANTIES OR CONDITIONS OF ANY KIND, either express or implied.
# See the License for the specific language governing permissions and
# limitations under the License.
# ===============================================================================

# ============= enthought library imports =======================
import random

from traits.api import Str, Bool, List, Instance, Event
from traitsui.api import View, ListEditor, InstanceEditor, UItem, VGroup, HGroup, VSplit
# ============= standard library imports ========================
import struct
import time
import yaml
# ============= local library imports  ==========================
from pychron.core.helpers.filetools import unique_path2
from pychron.dashboard.conditional import DashboardConditional
from pychron.dashboard.process_value import ProcessValue
from pychron.globals import globalv
from pychron.graph.stream_graph import StreamStackedGraph
from pychron.hardware.core.i_core_device import ICoreDevice
from pychron.loggable import Loggable
from pychron.paths import paths


class DashboardDevice(Loggable):
    name = Str
    use = Bool

    values = List
    hardware_device = Instance(ICoreDevice)

    update_value_event = Event
    conditional_event = Event

    graph = Instance(StreamStackedGraph)

    @property
    def value_keys(self):
        return [pv.tag for pv in self.values]

    @property
    def units(self):
        return [pv.units for pv in self.values]

    @property
    def current_values(self):
        return [pv.last_value for pv in self.values]

    def setup_graph(self):
        self.graph = g = StreamStackedGraph()
        for i, vi in enumerate(self.values):
            vi.plotid = i
            p = g.new_plot()
            if i == 0:
                p.padding_bottom = 25
            p.padding_right = 10

            g.new_series(plotid=i)
            g.set_y_title(vi.display_name, plotid=i)
            g.set_scan_width(24 * 60 * 60, plotid=i)
            g.set_data_limits(24 * 60 * 60, plotid=i)

    def trigger(self):
        """
            trigger a new value if appropriate
        """
        for value in self.values:
            if not value.enabled:
                continue

            st = time.time()
            dt = st - value.last_time
            if value.period == 'on_change':
                if value.timeout and dt > value.timeout:
                    self._trigger(value, force=True)
                    # self._push_value(value, 'timeout')
            elif dt > value.period:
                self._trigger(value)


    def _trigger(self, value, **kw):
        try:
            self.debug('triggering value device={} value={} func={}'.format(self.hardware_device.name,
                                                                            value.name,
                                                                            value.func_name))
            nv = None
            func = getattr(self.hardware_device, value.func_name)
            if func is not None:
                nv = func(**kw)

            if nv is None and globalv.dashboard_simulation:
                nv = random.random()
<<<<<<< HEAD

            self._push_value(value, nv)
=======
            if nv is not None:
                self._push_value(value, nv)
>>>>>>> 9afe8b09
        except BaseException:
            import traceback

            print self.hardware_device, self.hardware_device.name, value.func_name
            self.debug(traceback.format_exc())
            value.use_pv = False

    def add_value(self, name, tag, func_name, period, enabled, threshold, units, timeout, record, bindname):
        pv = ProcessValue(name=name,
                          tag=tag,
                          func_name=func_name,
                          period=period,
                          enabled=enabled,
                          timeout=float(timeout),
                          units=units,
                          change_threshold=threshold,
                          record=record)

        if period == 'on_change':
            self.debug('bind to {}'.format(bindname))
            if self.hardware_device:
                if bindname:
                    if hasattr(self.hardware_device, bindname):
                        self.hardware_device.on_trait_change(lambda a, b, c, d: self._handle_change(pv, a, b, c, d),
                                                             bindname)
                    else:
                        self.debug('{} has not attribute "{}"'.format(self.hardware_device, bindname))

                else:
                    self.warning('need to set bindname for {}'.format(self.name, name))
                    # self._device.on_trait_change(lambda new: self._push_value(pv, new), n)

        self.values.append(pv)
        return pv

    def add_conditional(self, pv, severity, **kw):
        cond = DashboardConditional(severity=severity, **kw)
        pv.conditionals.append(cond)

    def _handle_change(self, pv, obj, name, old, new):
        self.debug('handle change {} {}'.format(name, new))
        self._push_value(pv, new)

    def _push_value(self, pv, new):
        if pv.enabled:

            pv.last_time = time.time()
            v = float(new)
            tripped = pv.is_different(v)
            if tripped:
                self.update_value_event = (pv.name, new, pv.units)
                # self.update_value_event = '{} {}'.format(pv.tag, new)

            self.graph.record(v, plotid=pv.plotid)
            if pv.record:
                self._record(pv, v)

            self._check_conditional(pv, new)

    def _record(self, pv, v):
        path = pv.path
        if not path:
            path, _ = unique_path2(paths.device_scan_dir, pv.name)
            pv.path = path
            self.info('Saving {} to {}'.format(pv.name, path))

        with open(path, 'a') as wfile:
            wfile.write('{},{}\n'.format(time.time(), v))


    def _check_conditional(self, pv, new):
        conds = pv.conditionals
        if conds:
            if pv.flag:
                self.debug('not checking conditionals. already tripped')
            else:
                for cond in conds:
                    self.debug('checking conditional {}.{}.{}, value={}'.format(self.name, pv.name, cond.teststr, new))
                    if cond.check(new):
                        pv.flag = cond.severity
                        self.debug('conditional triggered. severity={}'.format(cond.severity))
                        msg = '{}.{}.{} is True. value={}'.format(self.name, pv.name, cond.teststr, new)
                        self.conditional_event = '{}|{}|{}|{}'.format(cond.severity,
                                                                      cond.script,
                                                                      cond.emails, msg)

    def dump_meta(self):
        d = []

        for pv in self.values:
            dd = dict(((a, getattr(pv, a))
                       for a in ('name', 'tag', 'enabled', 'func_name', 'period', 'timeout')))
            d.append(dd)
        return yaml.dump(d)

    def get_scan_fmt(self):
        n = len(self.values) * 2
        fmt = '>{}'.format('f' * n)
        return fmt

    def append_scan_blob(self, blob=None, fmt=None):
        new_args = [a for v in self.values
                    for a in (v.last_time, v.last_value)]

        if blob:
            step = 4 * fmt.count('f')
            args = zip(*[struct.unpack(fmt, blob[i:i + step]) for i in xrange(0, len(blob), step)])
            ns = []
            for blobv, lastv in zip(args, new_args):
                blobv = list(blobv)
                blobv.append(lastv)
                ns.append(blobv)
            blob = ''.join([struct.pack(fmt, *v) for v in zip(*ns)])
        else:
            fmt = '>{}'.format('f' * len(new_args))
            blob = struct.pack(fmt, *new_args)

        return blob

    def traits_view(self):
        hgrp = HGroup(UItem('use'), UItem('name', style='readonly'))
        dgrp = VGroup(UItem('values',
                            editor=ListEditor(editor=InstanceEditor(),
                                              style='custom',
                                              mutable=False), ),
                      show_border=True,
                      enabled_when='use')
        ggrp = UItem('graph', style='custom')
        v = View(VGroup(hgrp,
                        VSplit(dgrp,
                               ggrp)))
        return v

# ============= EOF =============================================<|MERGE_RESOLUTION|>--- conflicted
+++ resolved
@@ -15,11 +15,11 @@
 # ===============================================================================
 
 # ============= enthought library imports =======================
-import random
 
 from traits.api import Str, Bool, List, Instance, Event
 from traitsui.api import View, ListEditor, InstanceEditor, UItem, VGroup, HGroup, VSplit
 # ============= standard library imports ========================
+import random
 import struct
 import time
 import yaml
@@ -102,13 +102,8 @@
 
             if nv is None and globalv.dashboard_simulation:
                 nv = random.random()
-<<<<<<< HEAD
-
-            self._push_value(value, nv)
-=======
             if nv is not None:
                 self._push_value(value, nv)
->>>>>>> 9afe8b09
         except BaseException:
             import traceback
 
