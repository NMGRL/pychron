# ===============================================================================
# Copyright 2013 Jake Ross
#
# Licensed under the Apache License, Version 2.0 (the "License");
# you may not use this file except in compliance with the License.
# You may obtain a copy of the License at
#
# http://www.apache.org/licenses/LICENSE-2.0
#
# Unless required by applicable law or agreed to in writing, software
# distributed under the License is distributed on an "AS IS" BASIS,
# WITHOUT WARRANTIES OR CONDITIONS OF ANY KIND, either express or implied.
# See the License for the specific language governing permissions and
# limitations under the License.
# ===============================================================================

# ============= enthought library imports =======================

<<<<<<< HEAD
from __future__ import absolute_import
from __future__ import print_function

=======
from traits.api import Str, Bool, List, Instance, Event
from traitsui.api import View, ListEditor, InstanceEditor, UItem, VGroup, HGroup, VSplit
>>>>>>> cc5590a0
# ============= standard library imports ========================
import random
import struct
import time

import yaml
from traits.api import Str, Bool, List, Instance, Event
from traitsui.api import View, ListEditor, InstanceEditor, UItem, VGroup, HGroup, VSplit

# ============= local library imports  ==========================
from pychron.core.helpers.filetools import unique_path2
from pychron.dashboard.conditional import DashboardConditional
from pychron.dashboard.process_value import ProcessValue
from pychron.globals import globalv
from pychron.graph.stream_graph import StreamStackedGraph
from pychron.hardware.core.i_core_device import ICoreDevice
from pychron.loggable import Loggable
from pychron.paths import paths


class DashboardDevice(Loggable):
    name = Str
    use = Bool

    values = List
    hardware_device = Instance(ICoreDevice)

    update_value_event = Event
    conditional_event = Event

    graph = Instance(StreamStackedGraph)

    @property
    def value_keys(self):
        return [pv.tag for pv in self.values]

    @property
    def units(self):
        return [pv.units for pv in self.values]

    @property
    def current_values(self):
        return [pv.last_value for pv in self.values]

    def setup_graph(self):
        self.graph = g = StreamStackedGraph()
        for i, vi in enumerate(self.values):
            vi.plotid = i
            p = g.new_plot()
            if i == 0:
                p.padding_bottom = 25
            p.padding_right = 10

            g.new_series(plotid=i)
            g.set_y_title(vi.display_name, plotid=i)
            g.set_scan_width(24 * 60 * 60, plotid=i)
            g.set_data_limits(24 * 60 * 60, plotid=i)

    def trigger(self):
        """
            trigger a new value if appropriate
        """
        for value in self.values:
            if not value.enabled:
                continue

            st = time.time()
            dt = st - value.last_time
            if value.period == 'on_change':
                if value.timeout and dt > value.timeout:
                    self.debug('Force trigger. timeout={}'.format(value.timeout))
                    self._trigger(value, force=True)
            elif dt > value.period:
                self._trigger(value)

    def _trigger(self, value, **kw):
        try:
            self.debug('triggering value device={} value={} func={}'.format(self.hardware_device.name,
                                                                            value.name,
                                                                            value.func_name))
            nv = None
            func = getattr(self.hardware_device, value.func_name)
            if func is not None:
                nv = func(**kw)

            if nv is None and globalv.dashboard_simulation:
                nv = random.random()
            if nv is not None:
                self._push_value(value, nv)
        except BaseException:
            import traceback

            print(self.hardware_device, self.hardware_device.name, value.func_name)
            self.debug(traceback.format_exc())
            # value.use_pv = False

    def add_value(self, name, tag, func_name, period, enabled, threshold, units, timeout, record, bindname):
        pv = ProcessValue(name=name,
                          tag=tag,
                          func_name=func_name,
                          period=period,
                          enabled=enabled,
                          timeout=float(timeout),
                          units=units,
                          change_threshold=threshold,
                          record=record)

        if period == 'on_change':
            if self.hardware_device:
                if bindname:
                    self.debug('bind to {}'.format(bindname))
                    if hasattr(self.hardware_device, bindname):
                        self.hardware_device.on_trait_change(lambda a, b, c, d: self._handle_change(pv, a, b, c, d),
                                                             bindname)
                    else:
                        self.debug('{} has not attribute "{}"'.format(self.hardware_device, bindname))

                        # else:
                        #     self.warning('need to set bindname for {}'.format(self.name, name))
                        # self._device.on_trait_change(lambda new: self._push_value(pv, new), n)

        self.values.append(pv)
        return pv

    def add_conditional(self, pv, severity, **kw):
        cond = DashboardConditional(severity=severity, **kw)
        pv.conditionals.append(cond)

    def _handle_change(self, pv, obj, name, old, new):
        self.debug('handle change {} {}'.format(name, new))
        self._push_value(pv, new)

    def _push_value(self, pv, new):
        if pv.enabled:

            pv.last_time = time.time()

            try:
                v = float(new)
            except (ValueError, TypeError) as e:
                self.warning('failed to push value pv.name={}, value={}, error={}'.format(pv.name, new, e))
                return

            tripped = pv.is_different(v)
            if tripped:
                self.update_value_event = (pv.name, new, pv.units)
                # self.update_value_event = '{} {}'.format(pv.tag, new)

            self.graph.record(v, plotid=pv.plotid)
            if pv.record:
                self._record(pv, v)

            self._check_conditional(pv, new)

    def _record(self, pv, v):
        path = pv.path
        if not path:
            path, _ = unique_path2(paths.device_scan_dir, pv.name)
            pv.path = path
            self.info('Saving {} to {}'.format(pv.name, path))

        with open(path, 'a') as wfile:
            wfile.write('{},{}\n'.format(time.time(), v))

    def _check_conditional(self, pv, new):
        conds = pv.conditionals
        if conds:
            if pv.flag:
                self.debug('not checking conditionals. already tripped')
            else:
                for cond in conds:
                    self.debug('checking conditional {}.{}.{}, value={}'.format(self.name, pv.name, cond.teststr, new))
                    if cond.check(new):
                        pv.flag = cond.severity
                        self.debug('conditional triggered. severity={}'.format(cond.severity))
                        msg = '{}.{}.{} is True. value={}'.format(self.name, pv.name, cond.teststr, new)
                        self.conditional_event = '{}|{}|{}|{}'.format(cond.severity,
                                                                      cond.script,
                                                                      cond.emails, msg)

    def dump_meta(self):
        d = []

        for pv in self.values:
            dd = dict(((a, getattr(pv, a))
                       for a in ('name', 'tag', 'enabled', 'func_name', 'period', 'timeout')))
            d.append(dd)
        return yaml.dump(d)

    def get_scan_fmt(self):
        n = len(self.values) * 2
        fmt = '>{}'.format('f' * n)
        return fmt

    def append_scan_blob(self, blob=None, fmt=None):
        new_args = [a for v in self.values
                    for a in (v.last_time, v.last_value)]

        if blob:
            step = 4 * fmt.count('f')
            args = zip(*[struct.unpack(fmt, blob[i:i + step]) for i in range(0, len(blob), step)])
            ns = []
            for blobv, lastv in zip(args, new_args):
                blobv = list(blobv)
                blobv.append(lastv)
                ns.append(blobv)
            blob = ''.join([struct.pack(fmt, *v) for v in zip(*ns)])
        else:
            fmt = '>{}'.format('f' * len(new_args))
            blob = struct.pack(fmt, *new_args)

        return blob

    def traits_view(self):
        hgrp = HGroup(UItem('use'), UItem('name', style='readonly'))
        dgrp = VGroup(UItem('values',
                            editor=ListEditor(editor=InstanceEditor(),
                                              style='custom',
                                              mutable=False), ),
                      show_border=True,
                      enabled_when='use')
        ggrp = UItem('graph', style='custom')
        v = View(VGroup(hgrp,
                        VSplit(dgrp,
                               ggrp)))
        return v

# ============= EOF =============================================<|MERGE_RESOLUTION|>--- conflicted
+++ resolved
@@ -16,14 +16,8 @@
 
 # ============= enthought library imports =======================
 
-<<<<<<< HEAD
-from __future__ import absolute_import
-from __future__ import print_function
-
-=======
 from traits.api import Str, Bool, List, Instance, Event
 from traitsui.api import View, ListEditor, InstanceEditor, UItem, VGroup, HGroup, VSplit
->>>>>>> cc5590a0
 # ============= standard library imports ========================
 import random
 import struct
