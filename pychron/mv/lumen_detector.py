# ===============================================================================
# Copyright 2013 Jake Ross
#
# Licensed under the Apache License, Version 2.0 (the "License");
# you may not use this file except in compliance with the License.
# You may obtain a copy of the License at
#
#   http://www.apache.org/licenses/LICENSE-2.0
#
# Unless required by applicable law or agreed to in writing, software
# distributed under the License is distributed on an "AS IS" BASIS,
# WITHOUT WARRANTIES OR CONDITIONS OF ANY KIND, either express or implied.
# See the License for the specific language governing permissions and
# limitations under the License.
# ===============================================================================

# ============= enthought library imports =======================
# ============= standard library imports ========================
from __future__ import absolute_import

from operator import attrgetter

from chaco.data_range_1d import DataRange1D
from chaco.default_colormaps import hot
from numpy import (
    invert,
    zeros_like,
    asarray,
    max,
    copy,
    ones_like,
    zeros,
    uint8,
    average,
    ravel_multi_index,
)
from skimage.color import rgb2gray, gray2rgb
from skimage.draw import circle, polygon

# ============= local library imports  ==========================
from skimage.feature import peak_local_max
from skimage.filters import gaussian

from pychron.mv.locator import Locator


def calc_area(a):
    b = asarray(a, dtype=bool)
    return b.sum()


def centroid_distance(t0, t1):
    d = ((t0.centroid[0] - t1.centroid[0]) ** 0.5 + (t0.centroid[1] - t1.centroid[1]) ** 2) ** 0.5
    return d


def bounding_size(t0, t1):
    return max((t0.bounding_rect.height, t0.bounding_rect.width,
                t1.bounding_rect.height, t1.bounding_rect.width))/2*(2**0.5)


def choose_target(src, targets, pixel_depth):
    """
        targets are sorted by area (increasing)
        additional scoring is necessary. commonly there are 2 bright spots. dragonfly is currently prioritizing
        the smallest target. but in the case with 2 bright spots the larger of the smallest bright spot should
        be the chosen target. e.g. the first target in the list


        sort by saturation take biggest most saturated target
    """

    # t0 = targets[0]
    # t1 = targets[1]
    # if t1.area / t0.area > 1.5 and centroid_distance(t0, t1) > bounding_size(t0, t1):
    #     targets.pop(0)
    #     targets.pop(1)
    #     targets.insert(0, t0)
    #     targets.insert(0, t1)
    # idx = 0
    # target = targets[0]
    # ts = src[target.mask].sum()
    # for ti in targets[1:]:
    #     if src[ti.mask].sum() > ts:
    #         pass

    tsrc = src[::]
    threshold = src.max() * 0.5
    tsrc[src <= threshold] = 0

    def func(ti):
        area = (ti.area + ti.pactual / 2)
        ilum = tsrc[ti.mask].sum()
        sat = ilum / (area * pixel_depth)
        return sat

    scores = [func(ti) for ti in targets]
    # if all targets same saturation take smallest
    if len(set(scores)) == 1:
        targets = sorted(targets, key=attrgetter('area'))
    else:
        targets = sorted(targets, key=func, reverse=True)

    idx = 0
    target = targets.pop(idx)
    return target, func(target), targets


class LumenDetector(Locator):
    threshold = 25
    pxpermm = 23

    mask_kind = "Hole"
    beam_radius = 0
    custom_mask_radius = 0
    hole_radius = 0
    _cached_mask_value = None
    grain_measuring = False
    active_targets = None
    _target = None

    def __init__(self, *args, **kw):
        super(LumenDetector, self).__init__(*args, **kw)
        self._color_mapper = hot(DataRange1D(low=0, high=1))

    def reset(self):
        self._target = None

    def draw_targets(self, *args, **kw):
        self._draw_targets(*args, **kw)

    def get_value(self, src, dim, threshold=10, area_threshold=10):
        """

        if scaled is True
        return sum of all pixels in masked area / (masked area *255)

        @param src:
        @param scaled:
        @return:
        """
        pixel_depth = self.pixel_depth

        m = self._mask(src)

        if not len(src.shape) == 2:
            gsrc = rgb2gray(src)
            tt = threshold / pixel_depth
            pd = 1
        else:
            gsrc = src
            tt = threshold / 100 * pixel_depth
            pd = pixel_depth

        src[src <= threshold] = 0

        if not self._target:
<<<<<<< HEAD
            targets = self.find_targets(None, src, dim, search={"n": 2})
=======
            targets = self.find_targets(None, src, dim)
>>>>>>> faeb3ead
            marea = m.sum()

            area = 0
            if targets:
                self.debug("found targets={}".format(len(targets)))
                for t in targets:
                    self.debug('t.area={}, marea={}'.format(t.area, marea * 0.15))
                    if t.area > marea * 0.15:
                        if t.area > area:
                            area = t.area
                            self._target = t
            else:
                area = marea

            if not area:
                area = marea
        else:
            area = self._target.area
            targets = [self._target]

        if self._target:
            points = self._target.poly_points
            pmaskrr, pmaskcc = polygon(points[:, 0], points[:, 1], gsrc.shape)
            tsrc = gsrc[pmaskrr, pmaskcc]
        else:
            tsrc = gsrc[gsrc > tt]
        # n = tsrc.shape[0]
        v = 0
        if area:
            ss = tsrc.sum()
            v = ss / (area * pd)
            self.debug(
                "v={}, sum={}, area={}, pd={}, mask={}".format(v, ss, area, pd, m.sum())
            )

        return src, v, targets

<<<<<<< HEAD
    def find_targets(self, image, src, dim, mask=False, search=None):
        targets = self._find_targets(
            image,
            src,
            dim,
            filter_targets=False,
            inverted=True,
            convexity_filter=0.75,
            mask=mask,
            search=search,
        )
=======
    def find_targets(self, image, src, dim, mask=False):
        targets = self._find_targets_bs(image, src, dim, 'circle',
                                        True,
                                        filter_targets=False,
                                        inverted=True,
                                        threshold_limiting=False,
                                        min_targets=2,
                                        search_depth=5,
                                        search_start=254,
                                        # convexity_filter=0.75,
                                        mask=mask)
>>>>>>> faeb3ead
        self.active_targets = None
        if targets:
            targets = self._filter(targets, self._target_near_center, src)
            if targets:
                targets = sorted(targets, key=attrgetter('area'))
                self.active_targets = targets
                if image is not None:
                    self._draw_targets(image.source_frame, targets)
                return targets

    def find_lum_peak(self, lum, dim, mask_dim, min_distance=5, blur=0):
        pixel_depth = self.pixel_depth

        if self.grain_measuring:
            targets = self.active_targets
            if targets is not None:
                self.debug("active targets={}".format(len(targets)))
            else:
                self.debug("no active targets")
        else:
<<<<<<< HEAD
            targets = self.find_targets(None, lum, dim, mask=mask_dim, search={"n": 2})
            if targets:
                self.debug("found targets={}".format(len(targets)))
=======
            targets = self.find_targets(None, lum, dim, mask=mask_dim)
>>>>>>> faeb3ead

        img = lum / pixel_depth * 255
        img = gray2rgb(img).astype(uint8)

        h, w = lum.shape[:2]

        # pts = peak_local_max(src, min_distance=min_distance, num_peaks=10)

        # pt, px, py, sat = None, None, None, None
        peak_img = zeros((h, w), dtype=uint8)

        if targets:
            target, sat, targets = choose_target(lum, targets, pixel_depth)
            # target = targets[0]
            px, py = target.centroid
            # self._draw_targets(img, targets)
            self._draw_targets(img, targets, color=(252, 169, 3))
            self._draw_targets(img, [target], color=(3, 86, 252))

            peak_img[circle(py, px, min_distance)] = 255

<<<<<<< HEAD
            ilum = lum[target.mask].sum()
            area = target.area + target.pactual / 2
=======
            #ilum = lum[target.mask].sum()
            #area = (target.area + target.pactual / 2)
>>>>>>> faeb3ead
            # else:
            #     ilum = lum.sum()
            #     area = mask.sum()

            #sat = ilum / (area * pixel_depth)
            pt = px - w / 2, py - h / 2, sat

            # if pts.shape[0]:
            #     idx = tuple(pts.T)
            #     intensities = src.flat[ravel_multi_index(idx, src.shape)]
            #
            #     try:
            #         x, y = average(pts, axis=0, weights=intensities)
            #         if pt is None:
            #             pt = x - w / 2, y - h / 2, sorted(intensities)[-1]
            #             px, py = x, y
            #
            #         peak_img[circle(y, x, min_distance)] = 255
            #
            #     except ZeroDivisionError:
            #         pass

            return pt, px, py, peak_img, sat, img

    def get_scores(self, lum, pixel_depth=None):
        if pixel_depth is None:
            pixel_depth = self.pixel_depth

        mask = self._mask(lum)
        v = lum.sum()
        # x, y = peak_local_max(lum, min_distance=5, num_peaks=1)[0]

        # h, w = lum.shape[:2]
        # distance = ((x - w / 2.) ** 2 + (y - h / 2.) ** 2) ** 0.5
        distance = 1
        try:
            score_density = v / (calc_area(lum) * distance)
        except ZeroDivisionError:
            score_density = 0

        score_saturation = v / (mask.sum() * pixel_depth)

        return score_density, score_saturation, lum

    def _mask(self, src, radius=None):
        if radius is None:
            radius = self.mask_radius

        return super(LumenDetector, self)._mask(src, radius)

    @property
    def mask_radius(self):
        if self.mask_kind == "Hole":
            d = self.hole_radius
        elif self.mask_kind == "Beam":
            d = max(0.1, self.beam_radius * 1.1)
        else:
            d = self.custom_mask_radius

        return d


# ============= EOF =============================================
#
# def _lum(self, src):
#     # threshold = self.threshold
#     # src[src < threshold] = 0
#     mask = self._mask(src)
#
#     return mask
# def polygon_clip(rp, cp, r0, c0, r1, c1):
#     """Clip a polygon to the given bounding box.
#     Parameters
#     ----------
#     rp, cp : (N,) ndarray of double
#         Row and column coordinates of the polygon.
#     (r0, c0), (r1, c1) : double
#         Top-left and bottom-right coordinates of the bounding box.
#     Returns
#     -------
#     r_clipped, c_clipped : (M,) ndarray of double
#         Coordinates of clipped polygon.
#     Notes
#     -----
#     This makes use of Sutherland-Hodgman clipping as implemented in
#     AGG 2.4 and exposed in Matplotlib.
#     """
#     poly = path.Path(vstack((rp, cp)).T, closed=True)
#     clip_rect = transforms.Bbox([[r0, c0], [r1, c1]])
#     poly_clipped = poly.clip_to_bbox(clip_rect).to_polygons()[0]
#
#     # This should be fixed in matplotlib >1.5
#     if all(poly_clipped[-1] == poly_clipped[-2]):
#         poly_clipped = poly_clipped[:-1]
#
#     return poly_clipped[:, 0], poly_clipped[:, 1]
#
# #
# def polygon_perimeter(cr, cc, shape=None, clip=False):
#     """Generate polygon perimeter coordinates.
#     Parameters
#     ----------
#     cr : (N,) ndarray
#         Row (Y) coordinates of vertices of polygon.
#     cc : (N,) ndarray
#         Column (X) coordinates of vertices of polygon.
#     shape : tuple, optional
#         Image shape which is used to determine maximum extents of output pixel
#         coordinates. This is useful for polygons which exceed the image size.
#         By default the full extents of the polygon are used.
#     clip : bool, optional
#         Whether to clip the polygon to the provided shape.  If this is set
#         to True, the drawn figure will always be a closed polygon with all
#         edges visible.
#     Returns
#     -------
#     pr, pc : ndarray of int
#         Pixel coordinates of polygon.
#         May be used to directly index into an array, e.g.
#         ``img[pr, pc] = 1``.
#     """
#
#     if clip:
#         if shape is None:
#             raise ValueError("Must specify clipping shape")
#         clip_box = array([0, 0, shape[0] - 1, shape[1] - 1])
#     else:
#         clip_box = array([min(cr), min(cc),
#                           max(cr), max(cc)])
#
#     # Do the clipping irrespective of whether clip is set.  This
#     # ensures that the returned polygon is closed and is an array.
#     cr, cc = polygon_clip(cr, cc, *clip_box)
#
#     cr = round(cr).astype(int)
#     cc = round(cc).astype(int)
#
#     # Construct line segments
#     pr, pc = [], []
#     for i in range(len(cr) - 1):
#         line_r, line_c = line(cr[i], cc[i], cr[i + 1], cc[i + 1])
#         pr.extend(line_r)
#         pc.extend(line_c)
#
#     pr = asarray(pr)
#     pc = asarray(pc)
#
#     if shape is None:
#         return pr, pc
#     else:
#         return _coords_inside_image(pr, pc, shape)

#
# class PolygonLocator:
#     # def segment(self, src):
#     #     markers = threshold_adaptive(src, 10)
#     #     # n = markers[:].astype('uint8')
#     #     # n = markers.astype('uint8')
#     #     # n[markers] = 255
#     #     # n[not markers] = 1
#     #     # markers = n
#     #
#     #     # elmap = sobel(image, mask=image)
#     #     elmap = canny(src, sigma=1)
#     #     wsrc = watershed(elmap, markers, mask=src)
#     #
#     #     return invert(wsrc)
#     block_size = 20
#
#     # def _preprocess(self, src):
#     #     markers = threshold_adaptive(src, self.block_size)
#     #
#     #     # n = markers[:].astype('uint8')
#     #     n = markers.astype('uint8')
#     #     n[markers] = 255
#     #     n[invert(markers)] = 1
#     #     markers = n
#     #
#     #     # elmap = sobel(image, mask=image)
#     #     elmap = canny(src, sigma=1)
#     #     wsrc = watershed(elmap, markers, mask=src)
#     #     return invert(wsrc)
#     #
#     # def find_targets(self, src):
#     #     frm = grayspace(src) * 255
#     #     src = frm.astype('uint8')
#     #
#     #     src = self._preprocess(src)
#     #
#     #     # for i, contour in enumerate(find_contours(src, 0)):
#     #     #     coords = approximate_polygon(contour, tolerance=0)
#     #     #     x, y = coords.T
#     #     #     # print i, x,y
#     #     #     # rr, cc = polygon_perimeter(y, x)
#     #     #     rr, cc = polygon(y, x)
#     #     #
#     #     #     src[cc, rr] = 100
#     #
#     #     print 'found contours'
#     #     lsrc = label(src)
#     #     r, c = src.shape
#     #     ts = []
#     #     for i, rp in enumerate(regionprops(lsrc)):
#     #         cy, cx = rp.centroid
#     #         print 'region prop', i, cx, cy
#     #         # cy += 1
#     #         # cx += 1
#     #         tx, ty = cx - c / 2., cy - r / 2.
#     #         src[cy, cx] = 175
#     #         t = int(tx), int(ty)
#     #         if t not in ts:
#     #             ts.append((rp, t))
#     #     return ts, src
#
#     def find_best_target(self, osrc):
#         targetxy = None
#         ts, src = self.find_targets(osrc)
#         if ts:
#             scores = []
#             if len(ts) > 1:
#                 for rp, center in ts:
#                     score = self.calculate_target_score(osrc, rp)
#                     scores.append((score, center))
#
#                 targetxy = sorted(scores)[-1][1]
#             else:
#                 targetxy = ts[0][1]
#
#         return targetxy, src
#
#     def calculate_target_score(self, src, rp):
#         rr, cc = rp.coords.T
#         region = src[rr, cc]
#         score = region.sum() / float(rp.area)
#         return score
# def find_best_target(self, src):

#     p = PolygonLocator()
#     targetxy, src = p.find_best_target(src)
#
#     return targetxy, src
#
# def lum(self, src):
#     lum, mask = self._lum(src)
#     return lum, mask
#
# def get_value(self, src, scaled=True):
#     """
#
#     if scaled is True
#     return sum of all pixels in masked area / (masked area *255)
#
#     @param src:
#     @param scaled:
#     @return:
#     """
#
#     lum, mask = self._lum(src)
#
#     v = lum.sum()
#
#     if scaled:
#         v /= (mask.sum() * 255.)
#     # print lum.sum(), v
#     return src, v
#<|MERGE_RESOLUTION|>--- conflicted
+++ resolved
@@ -155,11 +155,7 @@
         src[src <= threshold] = 0
 
         if not self._target:
-<<<<<<< HEAD
-            targets = self.find_targets(None, src, dim, search={"n": 2})
-=======
             targets = self.find_targets(None, src, dim)
->>>>>>> faeb3ead
             marea = m.sum()
 
             area = 0
@@ -197,19 +193,6 @@
 
         return src, v, targets
 
-<<<<<<< HEAD
-    def find_targets(self, image, src, dim, mask=False, search=None):
-        targets = self._find_targets(
-            image,
-            src,
-            dim,
-            filter_targets=False,
-            inverted=True,
-            convexity_filter=0.75,
-            mask=mask,
-            search=search,
-        )
-=======
     def find_targets(self, image, src, dim, mask=False):
         targets = self._find_targets_bs(image, src, dim, 'circle',
                                         True,
@@ -221,7 +204,6 @@
                                         search_start=254,
                                         # convexity_filter=0.75,
                                         mask=mask)
->>>>>>> faeb3ead
         self.active_targets = None
         if targets:
             targets = self._filter(targets, self._target_near_center, src)
@@ -242,13 +224,7 @@
             else:
                 self.debug("no active targets")
         else:
-<<<<<<< HEAD
-            targets = self.find_targets(None, lum, dim, mask=mask_dim, search={"n": 2})
-            if targets:
-                self.debug("found targets={}".format(len(targets)))
-=======
             targets = self.find_targets(None, lum, dim, mask=mask_dim)
->>>>>>> faeb3ead
 
         img = lum / pixel_depth * 255
         img = gray2rgb(img).astype(uint8)
@@ -270,13 +246,8 @@
 
             peak_img[circle(py, px, min_distance)] = 255
 
-<<<<<<< HEAD
-            ilum = lum[target.mask].sum()
-            area = target.area + target.pactual / 2
-=======
             #ilum = lum[target.mask].sum()
             #area = (target.area + target.pactual / 2)
->>>>>>> faeb3ead
             # else:
             #     ilum = lum.sum()
             #     area = mask.sum()
