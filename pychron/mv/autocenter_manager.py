# ===============================================================================
# Copyright 2012 Jake Ross
#
# Licensed under the Apache License, Version 2.0 (the "License");
# you may not use this file except in compliance with the License.
# You may obtain a copy of the License at
#
#   http://www.apache.org/licenses/LICENSE-2.0
#
# Unless required by applicable law or agreed to in writing, software
# distributed under the License is distributed on an "AS IS" BASIS,
# WITHOUT WARRANTIES OR CONDITIONS OF ANY KIND, either express or implied.
# See the License for the specific language governing permissions and
# limitations under the License.
# ===============================================================================

# ============= enthought library imports =======================
from __future__ import absolute_import

from apptools.preferences.preference_binding import bind_preference
from traits.api import Float, Button, Bool, Any, Instance, Event, Int
from traitsui.api import View, Item, HGroup, RangeEditor
from math import ceil
from pychron.image.standalone_image import FrameImage
from pychron.mv.machine_vision_manager import MachineVisionManager, view_image


class AutoCenterManager(MachineVisionManager):
    canvas = Any

    # use_crop_size = Bool(False)
    # use_target_radius = Bool(False)

    # crop_size = Float(4)
    # target_radius = Float(1.0)

    configure_button = Button('configure')
    use_autocenter = Bool
    # use_hough_circle = Bool(False)

    use_adaptive_threshold = Bool(False)
    blur = Int
    stretch_intensity = Bool(False)
    search_step = Int
    search_n = Int
    search_width = Int
    blocksize = Int
    blocksize_step = Int

    display_image = Instance(FrameImage, ())

    def bind_preferences(self, pref_id):
        bind_preference(self, 'use_autocenter', '{}.use_autocenter'.format(pref_id))
        bind_preference(self, 'blur', '{}.autocenter_blur'.format(pref_id))
        bind_preference(self, 'stretch_intensity', '{}.autocenter_stretch_intensity'.format(pref_id))
        bind_preference(self, 'use_adaptive_threshold', '{}.autocenter_use_adaptive_threshold'.format(pref_id))
        bind_preference(self, 'search_step', '{}.autocenter_search_step'.format(pref_id))
        bind_preference(self, 'search_n', '{}.autocenter_search_n'.format(pref_id))
        bind_preference(self, 'search_width', '{}.autocenter_search_width'.format(pref_id))
        bind_preference(self, 'blocksize', '{}.autocenter_blocksize'.format(pref_id))
        bind_preference(self, 'blocksize_step', '{}.autocenter_blocksize_step'.format(pref_id))

    def calculate_new_center(self, cx, cy, offx, offy, dim=1.0, shape='circle'):
        frame = self.new_image_frame()
<<<<<<< HEAD

        loc = self._get_locator()
=======
        loc = self._get_locator(shape=shape)
>>>>>>> 66165e44

        cropdim = ceil(dim * 2.55)

        frame = loc.crop(frame, cropdim, cropdim, offx, offy)

        im = self.display_image
        im.source_frame = frame
        dim = self.pxpermm * dim

        preprop = {'stretch_intensity': self.stretch_intensity,
                   'blur': self.blur}
        search = dict(n=self.search_n,
                      step=self.search_step,
                      width=self.search_width,
                      blocksize=self.blocksize,
                      blocksize_step=self.blocksize_step,
                      use_adaptive_threshold=self.use_adaptive_threshold)
<<<<<<< HEAD

        dx, dy = loc.find(im, frame, dim=dim, shape=shape, preprocess=preprop, search=search)

        im.refresh_needed = True
=======
        dx, dy = loc.find(im, frame, dim=dim, preprocess=preprop, search=search)
>>>>>>> 66165e44

        if dx is None and dy is None:
            return
        else:
            # pdx, pdy = round(dx), round(dy)
            mdx = dx / self.pxpermm
            mdy = dy / self.pxpermm
            self.info('calculated deviation px={:n},{:n}, '
                      'mm={:0.3f},{:0.3f} ({})'.format(dx, dy, mdx, mdy, self.pxpermm))
            return cx + mdx, cy + mdy

    # private
    def _get_locator(self, *args, **kw):
        raise NotImplementedError

    # handlers
    def _configure_button_fired(self):
        w = h = self.crop_size * self.pxpermm
        canvas = self.canvas
        if canvas:
            cx, cy = canvas.get_center_rect_position(w, h)

            canvas.add_markup_rect(cx, cy, w, h, identifier='croprect')

            cx, cy = canvas.get_screen_center()
            r = self.target_radius * self.pxpermm
            canvas.add_markup_circle(cx, cy, r, identifier='target')

        self.edit_traits(view='configure_view', kind='livemodal')
        if canvas:
            canvas.remove_item('croprect')
            canvas.remove_item('target')

    def _crop_size_changed(self):
        canvas = self.canvas
        if canvas:
            canvas.remove_item('croprect')

            w = h = self.crop_size * self.pxpermm
            cx, cy = canvas.get_center_rect_position(w, h)

            canvas.add_markup_rect(cx, cy, w, h, identifier='croprect')

    def _target_radius_changed(self):
        canvas = self.canvas
        if canvas:
            canvas.remove_item('target')
            r = self.target_radius * self.pxpermm
            cx, cy = canvas.get_screen_center()
            canvas.add_markup_circle(cx, cy, r, identifier='target')

            # views
            # def configure_view(self):
            #     v = View(Item('crop_size'),
            #              Item('target_radius', editor=RangeEditor(low=0., high=5.)),
            #              buttons=['OK', 'Cancel'])
            #     return v
            #
            # def traits_view(self):
            #     v = View(HGroup(Item('use_autocenter', label='Enabled'),
            #                     # Item('configure_button', show_label=False),
            #                     show_border=True,
            #                     label='Autocenter'))
            #     return v


class CO2AutocenterManager(AutoCenterManager):
    # private
    def _get_locator(self, *args, **kw):
        from pychron.mv.co2_locator import CO2Locator
        return CO2Locator(pxpermm=self.pxpermm, pixel_depth=self.video.pixel_depth)


class DiodeAutocenterManager(AutoCenterManager):
    # private
    def _get_locator(self, *args, **kw):
        from pychron.mv.diode_locator import DiodeLocator
        return DiodeLocator(pxpermm=self.pxpermm, pixel_depth=self.video.pixel_depth)

# ============= EOF =============================================<|MERGE_RESOLUTION|>--- conflicted
+++ resolved
@@ -62,12 +62,7 @@
 
     def calculate_new_center(self, cx, cy, offx, offy, dim=1.0, shape='circle'):
         frame = self.new_image_frame()
-<<<<<<< HEAD
-
-        loc = self._get_locator()
-=======
         loc = self._get_locator(shape=shape)
->>>>>>> 66165e44
 
         cropdim = ceil(dim * 2.55)
 
@@ -85,14 +80,7 @@
                       blocksize=self.blocksize,
                       blocksize_step=self.blocksize_step,
                       use_adaptive_threshold=self.use_adaptive_threshold)
-<<<<<<< HEAD
-
-        dx, dy = loc.find(im, frame, dim=dim, shape=shape, preprocess=preprop, search=search)
-
-        im.refresh_needed = True
-=======
         dx, dy = loc.find(im, frame, dim=dim, preprocess=preprop, search=search)
->>>>>>> 66165e44
 
         if dx is None and dy is None:
             return
