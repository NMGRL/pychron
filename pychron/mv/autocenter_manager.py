--- conflicted
+++ resolved
@@ -119,16 +119,7 @@
         if self.locator:
             self.locator.cancel()
 
-<<<<<<< HEAD
     def calculate_new_center(self, cx, cy, offx, offy, dim=1.0, shape="circle"):
-=======
-    # def clear_cache(self):
-    #     self.debug('clear locator cache')
-    #     if self.locator:
-    #         self.locator.clear_cache()
-
-    def calculate_new_center(self, cx, cy, offx, offy, dim=1.0, shape='circle'):
->>>>>>> faeb3ead
         frame = self.new_image_frame()
         loc = self._get_locator(shape=shape)
         self.locator = loc
@@ -144,24 +135,11 @@
         im = self.display_image
         im.source_frame = frame
 
-<<<<<<< HEAD
         config = self.selected_configuration
 
         dx, dy = loc.find(
             im, frame, dim=dim, preprocess=config.preprop, search=config.search
         )
-=======
-        preprop = {'stretch_intensity': self.stretch_intensity,
-                   'blur': self.blur}
-        search = dict(n=self.search_n,
-                      step=self.search_step,
-                      width=self.search_width,
-                      blocksize=self.blocksize,
-                      blocksize_step=self.blocksize_step,
-                      use_adaptive_threshold=self.use_adaptive_threshold)
-
-        dx, dy = loc.find(im, frame, dim=dim, preprocess=preprop, search=search, use_threshold_caching=True)
->>>>>>> faeb3ead
 
         if dx is None and dy is None:
             return
@@ -252,11 +230,6 @@
 class CO2AutocenterManager(AutoCenterManager):
     # private
     def _get_locator(self, *args, **kw):
-<<<<<<< HEAD
-        from pychron.mv.co2_locator import CO2Locator
-
-        return CO2Locator(pxpermm=self.pxpermm, pixel_depth=self.video.pixel_depth)
-=======
         if self.locator:
             loc = self.locator
         else:
@@ -265,7 +238,6 @@
         loc.pxpermm = self.pxpermm
         loc.pixel_depth = self.video.pixel_depth
         return loc
->>>>>>> faeb3ead
 
 
 class DiodeAutocenterManager(AutoCenterManager):
