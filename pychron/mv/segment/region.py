# ===============================================================================
# Copyright 2012 Jake Ross
#
# Licensed under the Apache License, Version 2.0 (the "License");
# you may not use this file except in compliance with the License.
# You may obtain a copy of the License at
#
#   http://www.apache.org/licenses/LICENSE-2.0
#
# Unless required by applicable law or agreed to in writing, software
# distributed under the License is distributed on an "AS IS" BASIS,
# WITHOUT WARRANTIES OR CONDITIONS OF ANY KIND, either express or implied.
# See the License for the specific language governing permissions and
# limitations under the License.
# ===============================================================================

# ============= enthought library imports =======================
<<<<<<< HEAD
from traits.api import Bool

# ============= standard library imports ========================
from numpy import zeros_like, invert, uint8

try:
    from skimage.filters import threshold_adaptive
except ImportError:
    from skimage.filters import threshold_local as threshold_adaptive

from skimage.feature import canny
from skimage.morphology import watershed
=======
# from traits.api import Bool
# ============= standard library imports ========================
from numpy import zeros_like, invert, uint8, zeros, ones
# from skimage.filters import threshold_adaptive
# from skimage.feature import canny, peak_local_max
# from skimage.morphology import watershed
# from scipy import ndimage as ndi
>>>>>>> faeb3ead

# ============= local library imports  ==========================
from scipy.ndimage import binary_fill_holes
from skimage.morphology import binary_closing

from pychron.mv.segment.base import BaseSegmenter


class RegionSegmenter(BaseSegmenter):

<<<<<<< HEAD
    def segment(self, image):
        """ """
        if self.use_adaptive_threshold:
            bs = self.blocksize
            if not bs % 2:
                bs += 1

            markers = threshold_adaptive(image, bs)
            n = markers.astype("uint8")
            return n
        else:
            markers = zeros_like(image)
            markers[image <= self.threshold_low] = 1
            markers[image >= self.threshold_high] = 255

        if self.use_watershed:
            elmap = canny(image, sigma=1)
            wsrc = watershed(elmap, markers, mask=image)
            return invert(wsrc.astype(uint8))
        else:
            return invert(markers)
=======
    def segment(self, image, threshold):
        """
        """
        nimage = zeros_like(image, dtype='uint8')
        nimage[image >= threshold] = 255
        nimage = invert(nimage)
        nimage = binary_fill_holes(nimage).astype('uint8')*255

        return nimage
>>>>>>> faeb3ead


# ============= EOF =============================================<|MERGE_RESOLUTION|>--- conflicted
+++ resolved
@@ -15,20 +15,6 @@
 # ===============================================================================
 
 # ============= enthought library imports =======================
-<<<<<<< HEAD
-from traits.api import Bool
-
-# ============= standard library imports ========================
-from numpy import zeros_like, invert, uint8
-
-try:
-    from skimage.filters import threshold_adaptive
-except ImportError:
-    from skimage.filters import threshold_local as threshold_adaptive
-
-from skimage.feature import canny
-from skimage.morphology import watershed
-=======
 # from traits.api import Bool
 # ============= standard library imports ========================
 from numpy import zeros_like, invert, uint8, zeros, ones
@@ -36,7 +22,6 @@
 # from skimage.feature import canny, peak_local_max
 # from skimage.morphology import watershed
 # from scipy import ndimage as ndi
->>>>>>> faeb3ead
 
 # ============= local library imports  ==========================
 from scipy.ndimage import binary_fill_holes
@@ -47,29 +32,6 @@
 
 class RegionSegmenter(BaseSegmenter):
 
-<<<<<<< HEAD
-    def segment(self, image):
-        """ """
-        if self.use_adaptive_threshold:
-            bs = self.blocksize
-            if not bs % 2:
-                bs += 1
-
-            markers = threshold_adaptive(image, bs)
-            n = markers.astype("uint8")
-            return n
-        else:
-            markers = zeros_like(image)
-            markers[image <= self.threshold_low] = 1
-            markers[image >= self.threshold_high] = 255
-
-        if self.use_watershed:
-            elmap = canny(image, sigma=1)
-            wsrc = watershed(elmap, markers, mask=image)
-            return invert(wsrc.astype(uint8))
-        else:
-            return invert(markers)
-=======
     def segment(self, image, threshold):
         """
         """
@@ -79,7 +41,5 @@
         nimage = binary_fill_holes(nimage).astype('uint8')*255
 
         return nimage
->>>>>>> faeb3ead
-
 
 # ============= EOF =============================================