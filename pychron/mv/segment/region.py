--- conflicted
+++ resolved
@@ -48,15 +48,11 @@
             markers[image <= self.threshold_low] = 1
             markers[image >= self.threshold_high] = 255
 
-<<<<<<< HEAD
-        return invert(wsrc).astype('uint8')
-=======
         if self.use_watershed:
             elmap = canny(image, sigma=1)
             wsrc = watershed(elmap, markers, mask=image)
             return invert(wsrc.astype(uint8))
         else:
             return invert(markers)
->>>>>>> 66165e44
 
 # ============= EOF =============================================