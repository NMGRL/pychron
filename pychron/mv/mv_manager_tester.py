# ===============================================================================
# Copyright 2013 Jake Ross
#
# Licensed under the Apache License, Version 2.0 (the "License");
# you may not use this file except in compliance with the License.
# You may obtain a copy of the License at
#
#   http://www.apache.org/licenses/LICENSE-2.0
#
# Unless required by applicable law or agreed to in writing, software
# distributed under the License is distributed on an "AS IS" BASIS,
# WITHOUT WARRANTIES OR CONDITIONS OF ANY KIND, either express or implied.
# See the License for the specific language governing permissions and
# limitations under the License.
# ===============================================================================

# ============= enthought library imports =======================

from numpy import copy
from pyface.timer.do_later import do_later
from traits.api import Button, HasTraits
from traitsui.api import View, UItem

# from pychron.mv.machine_vision_manager import MachineVisionManager
# from pychron.mv.mv_image import MVImage


# ============= standard library imports ========================
# ============= local library imports  ==========================
from traits.api import Instance
from pychron.core.helpers.logger_setup import logging_setup
from pychron.core.ui.image_editor import ImageEditor
from pychron.core.ui.thread import Thread
from pychron.image.standalone_image import FrameImage
from pychron.image.video import Video
from pychron.mv.autocenter_manager import CO2AutocenterManager
from pychron.mv.lumen_detector import LumenDetector


class TestAutocenter(HasTraits):
    test1_button = Button("Test1")
    display_image = Instance(FrameImage)

    def init(self):
        a = CO2AutocenterManager(video=Video())
        # a.search_width = 1
        # a.search_n = 20
        # a.stretch_intensity = False
        # a.blur = True
        # a.blocksize = 10
        # a.blocksize_step = 5

        self.display_image = a.display_image
        self.manager = a

    def _test_co2_locator(self):
        self.manager.calculate_new_center(0, 0, 0, 0, 1)

    def _test1(self):
        print("test1")
        ld = LumenDetector()

        def func():
            src = copy(self.manager.video.get_cached_frame())
            # dim = self.stage_map.g_dimension
            ld.pxpermm = 31
            dim = 1.5
            mask_dim = dim * 1.05
            offx, offy = 0, 0
            cropdim = dim * 2.5
            src = ld.crop(src, cropdim, cropdim, offx, offy, verbose=False)

<<<<<<< HEAD
            ld.find_targets(
                self.display_image,
                src,
                dim,
                mask=mask_dim,
                search={
                    "start_offset_scalar": 1,
                    # 'width': 2
                },
            )
=======
            ld.find_targets(self.display_image, src, dim, mask=mask_dim)
>>>>>>> faeb3ead
            # self.manager.calculate_new_center(0, 0, 0, 0, dim=1.25)

        t = Thread(target=func)
        t.start()
        self.t = t

    def _set_test_image(self):
        from pychron.globals import globalv

        # p = '/Users/ross/Sandbox/test_target.jpg'
        # p = '/Users/ross/Sandbox/pos_err/pos_err_200_0-002.jpg'
        p = "/Users/ross/Sandbox/poserror/pos_err_221_0-007.jpg"
        p = "/Users/ross/Sandbox/poserror/snapshot009.jpg"
        p = "/Users/ross/Sandbox/graintest/image0269.png"
        # p = '/Users/argonlab3/Pychron_co2/data/snapshots/pos_err_220_0--001.jpg'

        globalv.video_test_path = p
        globalv.video_test = True

    def _test1_button_fired(self):
        self._set_test_image()
        # self._test1()
        self._test_co2_locator()


if __name__ == "__main__":
    logging_setup("mv", use_archiver=False, use_file=False)
    t = TestAutocenter()
    t.init()
    t.configure_traits(
        view=View(
            UItem("test1_button"),
            UItem(
                "object.display_image.source_frame",
                width=254,
                height=254,
                editor=ImageEditor(refresh="object.display_image.refresh_needed"),
            ),
            width=500,
            height=300,
        )
    )

# ============= EOF =============================================

# class TestMVManager(MachineVisionManager):
#     step = Button
#     test_image = Instance(MVImage, ())
#
#     def _step_fired(self):
#         self.step_signal.set()
#
#     def traits_view(self):
#         return View(Item('test'),
#                     Item('step'),
#                     Item('test_image', show_label=False,
#                          style='custom'),
#                     resizable=True
#                     )
#
#     def _test_fired(self):
#         from pychron.globals import globalv
#
#         p = '/Users/ross/Sandbox/test_target.jpg'
# #         p = '/Users/ross/Sandbox/pos_err/pos_err_200_0-002.jpg'
#         p = '/Users/ross/Sandbox/poserror/pos_err_221_0-007.jpg'
# #         p = '/Users/ross/Sandbox/poserror/snapshot009.jpg'
#         # force video to reload test image
#         self.video.source_frame = None
#         globalv.video_test_path = p
#
#         im = self.setup_image()
#
# #         self._test2(im)
#         from pychron.core.ui.thread import Thread
#         t = Thread(target=self._test2, args=(im,))
#         t.start()
#         self._t = t
#
# # ===============================================================================
# # tests
# # ===============================================================================
#     def _test(self, im):
#
#         paths = (
# #                 ('/Users/ross/Sandbox/pos_err/snapshot007.jpg', 1.25),
# #                 ('/Users/ross/Sandbox/pos_err/pos_err_221_0-005.jpg', 1.25),
# #                 ('/Users/ross/Sandbox/pos_err/pos_err_207_0-002.jpg', 1.25),
# #                 ('/Users/ross/Sandbox/pos_err/pos_err_209_0-001.jpg', 1.25),
# #                 ('/Users/ross/Sandbox/pos_err/pos_err_210_0-001.jpg', 1.25),
# #                 ('/Users/ross/Sandbox/pos_err/pos_err_220_0-001.jpg', 1.25),
# #                 ('/Users/ross/Sandbox/pos_err/pos_err_221_0-001.jpg', 1.25),
# #                 ('/Users/ross/Sandbox/pos_err/pos_err_221_0-002.jpg', 1.25),
# #                 ('/Users/ross/Sandbox/pos_err/pos_err_221_0-003.jpg', 1.25),
# #                 ('/Users/ross/Sandbox/pos_err/pos_err_221_0-004.jpg', 1.25),
# #                 ('/Users/ross/Sandbox/pos_err/pos_err_200_0-001.jpg', 1.25),
# #                 ('/Users/ross/Sandbox/pos_err/pos_err_200_0-002.jpg', 1.25),
# #                 ('/Users/ross/Sandbox/pos_err/pos_err_201_0-001.jpg', 1.25),
# #                 ('/Users/ross/Sandbox/pos_err/pos_err_202_0-001.jpg', 1.25),
# #                 ('/Users/ross/Sandbox/pos_err/pos_err_203_0-001.jpg', 1.25),
# #                 ('/Users/ross/Sandbox/pos_err/pos_err_204_0-001.jpg', 1.25),
#                  ('/Users/ross/Sandbox/pos_err/pos_err_206_0-001.jpg', 1.25),
# #                  ('/Users/ross/Sandbox/pos_err/pos_err_206_1-001.jpg', 1.25),
# #                  ('/Users/ross/Sandbox/pos_err/pos_err_207_0-001.jpg', 1.25),
# #                  ('/Users/ross/Sandbox/pos_err/pos_err_52001.jpg', 2.25),
# #                 ('/Users/ross/Sandbox/pos_err/pos_err_52001.tiff', 2.25),
# #                  ('/Users/ross/Sandbox/pos_err/pos_err_52002.jpg', 2.25),
# #                 ('/Users/ross/Sandbox/pos_err/pos_err_53001.jpg', 2.25),
# #                 ('/Users/ross/Sandbox/pos_err/pos_err_53002.jpg', 2.25),
# #                 ('/Users/ross/Sandbox/pos_err/pos_err_53003.jpg', 2.25),
# #                 ('/Users/ross/Sandbox/pos_err/pos_err_54001.jpg', 2.25),
#                 )
#         fails = 0
#         times = []
#
# #         im = self.target_image
#         for p, dim in paths[:]:
#             from pychron.globals import globalv
#             # force video to reload test image
#             self.video.source_frame = None
#             globalv.video_test_path = p
# #             return
# #             im.source_frame = self.new_image_frame()
#             frm = self.new_image_frame()
# #             self.target_image.load()
#
#             cw = ch = dim * 3.2
# #            cw = ch = dim
#             frame = self._crop_image(frm, cw, ch)
#             im.source_frame = frame
# #            time.sleep(1)
# #            continue
# #            self.target_image.set_frame(0, frame)
#
# #            loc.pxpermm = self.cpxpermm
#
# #            loc.croppixels = (cw * self.pxpermm, ch * self.pxpermm)
#
#             loc = self.new_co2_locator()
#
#             st = time.time()
#             dx, dy = loc.find(im, frame, dim * self.pxpermm)
#
#             times.append(time.time() - st)
#             if dx and dy:
#                 self.info('SUCCESS path={}'.format(p))
#                 self.info('calculated deviation {:0.3f},{:0.3f}'.format(dx, dy))
#             else:
#                 fails += 1
#                 self.info('FAIL    path={}'.format(p))
#             time.sleep(1)
#
#         if times:
#             n = len(paths)
#             self.info('failed to find center {}/{} times'.format(fails, n))
#             self.info('execution times: min={} max={} avg={}'.format(min(times), max(times), sum(times) / n))
#
# #        def foo():
# #            from pylab import show, plot
# #            plot(times)
# #            show()
# #        do_later(foo)
#
#     def _test2(self, im):
#
#         dim = 1.0
#
#         frame = self.new_image_frame()
#
#         cw = ch = dim * 3.2
#
#         frame = self._crop_image(frame, cw, ch)
# #         print frame
# #         im.source_frame = frame
#         loc = self.new_co2_locator()
#         from threading import Event
#         evt = Event()
#         self.step_signal = evt
#         loc.step_signal = evt
#         loc.test_image = self.test_image
#
#         dx, dy = loc.find(im, frame, dim * self.pxpermm)
# #         print dx, dy
#     def setup_image(self):
#         frame = self.new_image_frame()
#         im = self.new_image(frame)
#         self.view_image(im)
#         return im
#
# def test1():
#     from pychron.image.video import Video
#     from pychron.globals import globalv
#     globalv.video_test = True
#     globalv.video_test_path = '/Users/ross/Sandbox/pos_err/snapshot007.jpg'
# #    globalv.video_test_path = '/Users/ross/Sandbox/pos_err/pos_err_53002.jpg'
#     globalv.video_test_path = '/Users/ross/Sandbox/pos_err/pos_err_221_0-005.jpg'
#
# #    globalv.video_test_path = '/Users/ross/Sandbox/pos_err/diodefailsnapshot.jpg'
#     video = Video()
#     video.open()
#     mv = MachineVisionManager(video=video)
#     mv.configure_traits()
#
#
# if __name__ == '__main__':
#     from pychron.core.helpers.logger_setup import logging_setup
#     logging_setup('mv')
#     test()<|MERGE_RESOLUTION|>--- conflicted
+++ resolved
@@ -70,20 +70,7 @@
             cropdim = dim * 2.5
             src = ld.crop(src, cropdim, cropdim, offx, offy, verbose=False)
 
-<<<<<<< HEAD
-            ld.find_targets(
-                self.display_image,
-                src,
-                dim,
-                mask=mask_dim,
-                search={
-                    "start_offset_scalar": 1,
-                    # 'width': 2
-                },
-            )
-=======
             ld.find_targets(self.display_image, src, dim, mask=mask_dim)
->>>>>>> faeb3ead
             # self.manager.calculate_new_center(0, 0, 0, 0, dim=1.25)
 
         t = Thread(target=func)
