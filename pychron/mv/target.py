# ===============================================================================
# Copyright 2012 Jake Ross
#
# Licensed under the Apache License, Version 2.0 (the "License");
# you may not use this file except in compliance with the License.
# You may obtain a copy of the License at
#
#   http://www.apache.org/licenses/LICENSE-2.0
#
# Unless required by applicable law or agreed to in writing, software
# distributed under the License is distributed on an "AS IS" BASIS,
# WITHOUT WARRANTIES OR CONDITIONS OF ANY KIND, either express or implied.
# See the License for the specific language governing permissions and
# limitations under the License.
# ===============================================================================

# ============= enthought library imports =======================
import math

# ============= standard library imports ========================
# ============= local library imports  ==========================


class Target:
    poly_points = None
    bounding_rect = None
    #    threshold = None
    area = 0
    convex_hull_area = 0
    origin = None
    centroid = None
    min_enclose_area = 0
    pactual = 0
    pconvex_hull = 0
    mask = None

    @property
    def dev_centroid(self):
        return ((self.origin[0] - self.centroid[0]),
                (self.origin[1] - self.centroid[1]))

    @property
    def aspect_ratio(self):
        return self.bounding_rect.width / float(self.bounding_rect.height)

    @property
    def convexity(self):
        # return True
        print('selfasdfas', self.area, self.min_enclose_area)
        return self.area / self.min_enclose_area

    @property
    def perimeter_convexity(self):
        return self.pconvex_hull / self.pactual

<<<<<<< HEAD
    @property
    def compactness(self):
        return 4 * math.pi * self.area / self.pactual ** 2
        #        return self.
        #        r = timethis(convex_hull_area, args=(self.poly_points,))

        #        return self.area / convex_hull_area()
        #        return self.area / convex_hull_area(self.poly_points)

        #    @cached_property
        #    def _get_centroid(self):
        # #        pts = array([(pt.x, pt.y) for pt in self.poly_points], dtype=float)
        # #        v = timethis(calculate_centroid, args=(self.poly_points,))
        #        return calculate_centroid(self.poly_points)
        # #        print v
        #        return v

        #    @property

# def dev_br(self):
#        return ((self.origin[0] - self.bounding_rect[0]),
#                (self.origin[1] - self.bounding_rect[1]))
#    @property
#    def bounding_area(self):
#        return self.bounding_rect[1] ** 2 * 3.1415
#        print self.bounding_rect
#        return 1
#        return self.bounding_rect[2] * self.bounding_rect[3]

=======
>>>>>>> 66165e44
# ============= EOF =============================================<|MERGE_RESOLUTION|>--- conflicted
+++ resolved
@@ -15,9 +15,8 @@
 # ===============================================================================
 
 # ============= enthought library imports =======================
+# ============= standard library imports ========================
 import math
-
-# ============= standard library imports ========================
 # ============= local library imports  ==========================
 
 
@@ -53,36 +52,8 @@
     def perimeter_convexity(self):
         return self.pconvex_hull / self.pactual
 
-<<<<<<< HEAD
     @property
     def compactness(self):
         return 4 * math.pi * self.area / self.pactual ** 2
-        #        return self.
-        #        r = timethis(convex_hull_area, args=(self.poly_points,))
 
-        #        return self.area / convex_hull_area()
-        #        return self.area / convex_hull_area(self.poly_points)
-
-        #    @cached_property
-        #    def _get_centroid(self):
-        # #        pts = array([(pt.x, pt.y) for pt in self.poly_points], dtype=float)
-        # #        v = timethis(calculate_centroid, args=(self.poly_points,))
-        #        return calculate_centroid(self.poly_points)
-        # #        print v
-        #        return v
-
-        #    @property
-
-# def dev_br(self):
-#        return ((self.origin[0] - self.bounding_rect[0]),
-#                (self.origin[1] - self.bounding_rect[1]))
-#    @property
-#    def bounding_area(self):
-#        return self.bounding_rect[1] ** 2 * 3.1415
-#        print self.bounding_rect
-#        return 1
-#        return self.bounding_rect[2] * self.bounding_rect[3]
-
-=======
->>>>>>> 66165e44
 # ============= EOF =============================================