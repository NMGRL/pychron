# Copyright 2012 Jake Ross
#
# Licensed under the Apache License, Version 2.0 (the "License");
# you may not use this file except in compliance with the License.
# You may obtain a copy of the License at
#
#   http://www.apache.org/licenses/LICENSE-2.0
#
# Unless required by applicable law or agreed to in writing, software
# distributed under the License is distributed on an "AS IS" BASIS,
# WITHOUT WARRANTIES OR CONDITIONS OF ANY KIND, either express or implied.
# See the License for the specific language governing permissions and
# limitations under the License.
# ===============================================================================

# ============= enthought library imports =======================
from __future__ import absolute_import
from __future__ import print_function

import time
from operator import attrgetter

from skimage.measure import find_contours
from traits.api import Float
# ============= standard library imports ========================
from numpy import array, histogram, argmax, zeros, asarray, ones_like, \
    nonzero, max, arange, argsort, invert, median
from skimage.feature import peak_local_max
from skimage.transform import hough_circle
from skimage.morphology import watershed
from skimage.draw import polygon, circle, circle_perimeter, circle_perimeter_aa
from scipy import ndimage
from skimage.exposure import rescale_intensity
from skimage.filters import gaussian
from skimage import feature
from skimage.feature import canny
# ============= local library imports  ==========================
# from pychron.core.geometry.centroid.calculate_centroid import calculate_centroid
from pychron.loggable import Loggable
from pychron.mv.segment.region import RegionSegmenter
from pychron.image.cv_wrapper import grayspace, draw_contour_list, contour, \
    colorspace, get_polygons, get_size, new_point, draw_rectangle, \
    draw_lines, \
    draw_polygons, crop
from pychron.mv.target import Target
# from pychron.image.image import StandAloneImage
from pychron.core.geometry.geometry import approximate_polygon_center, \
    calc_length


def _coords_inside_image(rr, cc, shape):
    mask = (rr >= 0) & (rr < shape[0]) & (cc >= 0) & (cc < shape[1])
    return rr[mask], cc[mask]


def draw_circle(frame, center_x, center_y, radius, color, **kw):
    cy, cx = circle(int(center_y), int(center_x), int(radius), shape=frame.shape)
    frame[cy, cx] = color


def draw_circle_perimeter(frame, center_x, center_y, radius, color):
    cy, cx = circle_perimeter(int(center_y), int(center_x), int(radius))

    cy, cx = _coords_inside_image(cy, cx, frame.shape)
    frame[cy, cx] = color


class Locator(Loggable):
    pxpermm = Float
    use_histogram = False
    use_arc_approximation = True
    use_square_approximation = True
    step_signal = None
    pixel_depth = 255

    def wait(self):
        if self.step_signal:
            self.step_signal.wait()
            self.step_signal.clear()

    def crop(self, src, cw, ch, ox=0, oy=0, verbose=True):

        cw_px = int(cw * self.pxpermm)
        ch_px = int(ch * self.pxpermm)
        w, h = get_size(src)

        x = int((w - cw_px) / 2. + ox)
        y = int((h - ch_px) / 2. - oy)

        # r = 4 - cw_px % 4
        # cw_px = ch_px = cw_px + r
        if verbose:
            self.debug('Crop: x={},y={}, cw={}, ch={}, '
                       'width={}, height={}, ox={}, oy={}'.format(x, y, cw_px, ch_px, w, h, ox, oy))
        return asarray(crop(src, x, y, cw_px, ch_px))

    def find(self, image, frame, dim, shape='circle', **kw):
        """
            image is a stand alone image
            dim = float. radius or half length of a square in pixels

            find the hole in the image

            return the offset from the center of the image

            0. image is alredy cropped
            1. find polygons

        """
        dx, dy = None, None

        targets = self._find_targets(image, frame, dim, shape, **kw)

        if targets:
            self.info('found {} potential targets'.format(len(targets)))

            # draw center indicator
            src = image.source_frame
            self._draw_center_indicator(src, size=2, shape='rect', radius=round(dim))

            # draw targets
            self._draw_targets(src, targets)

            if shape == 'circle':
                if self.use_arc_approximation:
                    # calculate circle_minimization position
                    dx, dy = self._arc_approximation(src, targets[0], dim)
                else:
                    dx, dy = self._calculate_error(targets)
            else:
                dx, dy = self._calculate_error(targets)
                # if self.use_square_approximation:
                #     dx, dy = self._square_approximation(src, targets[0], dim)

                # image.set_frame(src[:])

        self.info('dx={}, dy={}'.format(dx, dy))
        return dx, dy

    def _find_targets(self, image, frame, dim, shape='circle',
                      search=None, preprocess=True,
                      filter_targets=True,
                      convexity_filter=False,
                      mask=False,
                      set_image=True, inverted=False):
        """
            use a segmentor to segment the image
        """

        if search is None:
            search = {}

        if preprocess:
            if not isinstance(preprocess, dict):
                preprocess = {}
            src = self._preprocess(frame, **preprocess)
        else:
            src = grayspace(frame)

        if src is None:
            print('Locator: src is None')
            return

        if mask:
            self._mask(src, mask)

        if inverted:
            src = invert(src)

        start = search.get('start')
        if start is None:
            # n=20, w=10, start=None, step=2
            w = search.get('width', 10)
            print('mediasd', median(src), src[100])
            start = int(median(src)) - search.get('start_offset_scalar', 3) * w
            # start = 2*w
            # start = 20

        step = search.get('step', 2)
        n = search.get('n', 20)

        blocksize_step = search.get('blocksize_step', 5)
        seg = RegionSegmenter(use_adaptive_threshold=search.get('use_adaptive_threshold', False),
                              blocksize=search.get('blocksize', 20))
        fa = self._get_filter_target_area(shape, dim)
        phigh, plow = None, None

        for j in range(n):
            ww = w * (j + 1)
            print('start', start, ww)
            for i in range(n):
                seg.threshold_low = max((0, start + i * step - ww))
                seg.threshold_high = max((1, min((255, start + i * step + ww))))
                if seg.threshold_low == plow and seg.threshold_high == phigh:
                    break

                plow = seg.threshold_low
                phigh = seg.threshold_high

                nsrc = seg.segment(src)
                seg.blocksize += blocksize_step

                nf = colorspace(nsrc)

                # draw contours
                targets = self._find_polygon_targets(nsrc, frame=nf)
                print('tasfdas', targets)
                if set_image and image is not None:
                    image.set_frame(nf)

                if targets:

                    # filter targets
                    if filter_targets:
                        targets = self._filter_targets(image, frame, dim, targets, fa)
                    elif convexity_filter:
                        # for t in targets:
                        #     print t.convexity, t.area, t.min_enclose_area, t.perimeter_convexity
                        targets = [t for t in targets if t.perimeter_convexity > convexity_filter]

                if targets:
                    return sorted(targets, key=attrgetter('area'), reverse=True)
                    # time.sleep(0.5)

    def _mask(self, src, radius=None):

        radius *= self.pxpermm
        h, w = src.shape[:2]
        c = circle(h / 2., w / 2., radius, shape=(h, w))
        mask = ones_like(src, dtype=bool)
        mask[c] = False
        src[mask] = 0

        return invert(mask)

    # ===============================================================================
    # filter
    # ===============================================================================

    def _filter_targets(self, image, frame, dim, targets, fa, threshold=0.85):
        """
            filter targets using the _filter_test function

            return list of Targets that pass _filter_test
        """

        ts = [self._filter_test(image, frame, ti, dim, threshold, fa[0], fa[1])
              for ti in targets]
        return [ta[0] for ta in ts if ta[1]]

    def _filter_test(self, image, frame, target, dim, cthreshold, mi, ma):
        """
            if the convexity of the target is <threshold try to do a watershed segmentation

            make black image with white polygon
            do watershed segmentation
            find polygon center

        """
        ctest, centtest, atest = self._test_target(frame, target,
                                                   cthreshold, mi, ma)
        print('ctest', ctest, cthreshold, 'centtest', centtest, 'atereat', atest, mi, ma)
        result = ctest and atest and centtest
        if not ctest and (atest and centtest):
            target = self._segment_polygon(image, frame,
                                           target,
                                           dim,
                                           cthreshold, mi, ma)
            result = True if target else False

        return target, result

    def _test_target(self, frame, ti, cthreshold, mi, ma):
        print('converasdf', ti.convexity, 'ara', ti.area)
        ctest = ti.convexity > cthreshold
        centtest = self._near_center(ti.centroid, frame)
        atest = ma > ti.area > mi

        return ctest, centtest, atest

    def _find_polygon_targets(self, src, frame=None):
        src, contours, hieararchy = contour(src)
        # contours, hieararchy = find_contours(src)

        # convert to color for display
        if frame is not None:
            draw_contour_list(frame, contours, hieararchy)

        # do polygon approximation
        origin = self._get_frame_center(src)
        pargs = get_polygons(src, contours, hieararchy)
        return self._make_targets(pargs, origin)

    def _segment_polygon(self, image, frame, target, dim, cthreshold, mi, ma):

        src = frame[:]

        wh = get_size(src)
        # make image with polygon
        im = zeros(wh)
        points = asarray(target.poly_points)

        rr, cc = polygon(*points.T)
        im[cc, rr] = 255

        # do watershedding
        distance = ndimage.distance_transform_edt(im)
        local_maxi = feature.peak_local_max(distance, labels=im, indices=False)
        markers, ns = ndimage.label(local_maxi)
        wsrc = watershed(-distance, markers, mask=im)
        wsrc = wsrc.astype('uint8')

        #         self.test_image.setup_images(3, wh)
        #         self.test_image.set_image(distance, idx=0)
        #         self.test_image.set_image(wsrc, idx=1)

        #         self.wait()

        targets = self._find_polygon_targets(wsrc)
        ct = cthreshold * 0.75
        target = self._test_targets(wsrc, targets, ct, mi, ma)
        if not target:
            values, bins = histogram(wsrc, bins=max((10, ns)))
            # assume 0 is the most abundant pixel. ie the image is mostly background
            values, bins = values[1:], bins[1:]
            idxs = nonzero(values)[0]

            '''
                polygon is now segmented into multiple regions
                consectutively remove a region and find targets
            '''
            nimage = ones_like(wsrc, dtype='uint8') * 255
            nimage[wsrc == 0] = 0
            for idx in idxs:
                bl = bins[idx]
                bu = bins[idx + 1]
                nimage[((wsrc >= bl) & (wsrc <= bu))] = 0

                targets = self._find_polygon_targets(nimage)
                target = self._test_targets(nimage, targets, ct, mi, ma)
                if target:
                    break

        return target

    def _test_targets(self, src, targets, ct, mi, ma):
        if targets:
            for ti in targets:
                if all(self._test_target(src,
                                         ti, ct, mi, ma)):
                    return ti

    # ===============================================================================
    # preprocessing
    # ===============================================================================
    def _preprocess(self, frame, stretch_intensity=True, blur=1, denoise=0):
        """
            1. convert frame to grayscale
            2. remove noise from frame. increase denoise value for more noise filtering
            3. stretch contrast
        """
        if len(frame.shape) != 2:
            frm = grayspace(frame) * 255
        else:
            frm = frame / self.pixel_depth * 255

        frm = frm.astype('uint8')

        # self.preprocessed_frame = frame
        # if denoise:
        #     frm = self._denoise(frm, weight=denoise)
        # print 'gray', frm.shape
        if blur:
            frm = gaussian(frm, blur) * 255
            frm = frm.astype('uint8')

            # frm1 = gaussian(self.preprocessed_frame, blur,
            #                 multichannel=True) * 255
            # self.preprocessed_frame = frm1.astype('uint8')

        if stretch_intensity:
            frm = rescale_intensity(frm)
            # frm = self._contrast_equalization(frm)
            # self.preprocessed_frame = self._contrast_equalization(self.preprocessed_frame)

        return frm

    def _denoise(self, img, weight):
        """
            use TV-denoise to remove noise

            http://scipy-lectures.github.com/advanced/image_processing/
            http://en.wikipedia.org/wiki/Total_variation_denoising
        """

        from skimage.filters import denoise_tv_chambolle

        img = denoise_tv_chambolle(img, weight=weight) * 255

        return img.astype('uint8')

    # def _contrast_equalization(self, img):
    #     """
    #         rescale intensities to maximize contrast
    #     """
    #     #        from numpy import percentile
    #     # Contrast stretching
    #     #        p2 = percentile(img, 2)
    #     #        p98 = percentile(img, 98)
    #
    #     return rescale_intensity(asarray(img))

    # ===============================================================================
    # deviation calc
    # ===============================================================================
    # def _square_approximation(self, src, target, dim):
    # tx, ty = self._get_frame_center(src)
    # pts = target.poly_points
    #
    #
    # cx, cy = dx + tx, dy + ty
    # dy = -dy
    # self._draw_indicator(src, (cx, cy), color=(255, 0, 128), shape='crosshairs')
    #
    # return dx, dy

    def _arc_approximation(self, src, target, dim):
        """
            find cx,cy of a circle with r radius using the arc center method

            only preform if target has high convexity
            convexity is simply defined as ratio of area to convex hull area

        """
        tol = 0.8
        if target.convexity > tol:
            self.info('doing arc approximation radius={}'.format(dim))
            tx, ty = self._get_frame_center(src)
            pts = target.poly_points
            pts[:, 1] = pts[:, 1] - ty
            pts[:, 0] = pts[:, 0] - tx
            dx, dy = approximate_polygon_center(pts, dim)
            cx, cy = dx + tx, dy + ty
            dy = -dy

            self._draw_indicator(src, (cx, cy), color=(255, 0, 128), shape='crosshairs')
            draw_circle_perimeter(src, cx, cy, round(dim), color=(255, 0, 128))

        else:
            dx, dy = self._calculate_error([target])

        return dx, dy

    def _calculate_error(self, targets):
        """
            calculate the dx,dy
            deviation of the targets centroid from the center of the image
        """

        def hist(d):
            f, v = histogram(array(d))
            i = len(f) if argmax(f) == len(f) - 1 else argmax(f)
            return v[i]

        devxs, devys = list(zip(*[r.dev_centroid for r in targets]))

        if len(targets) > 2 and self.use_histogram:
            dx = hist(devxs)
            dy = hist(devys)
        else:
            def avg(s):
                return sum(s) / len(s)

            dx = avg(devxs)
            dy = avg(devys)

        return -dx, dy

    # ===============================================================================
    # helpers
    # ===============================================================================
    def _make_targets(self, pargs, origin):
        """
         convenience function for assembling target list
        """
        targets = []
        for pi, ai, co, ci, pa, pch in pargs:
            if len(pi) < 4:
                continue

            tr = Target()
            tr.origin = origin
            tr.poly_points = pi
            #            tr.bounding_rect = br
            tr.area = ai
            tr.min_enclose_area = co
            tr.centroid = ci
            tr.pactual = pa
            tr.pconvex_hull = pch

            targets.append(tr)

        return targets

    def _filter(self, targets, func, *args, **kw):
        return [ti for ti in targets if func(ti, *args, **kw)]

    def _target_near_center(self, target, *args, **kw):
        return self._near_center(target.centroid, *args, **kw)

    def _near_center(self, xy, frame, tol=0.75):
        """
            is the point xy within tol distance of the center
        """
        cxy = self._get_frame_center(frame)
        d = calc_length(xy, cxy)
        tol *= self.pxpermm
        return d < tol

    def _get_filter_target_area(self, shape, dim):
        """
            calculate min and max bounds of valid polygon areas
        """
        if shape == 'circle':
            miholedim = 0.5 * dim
            maholedim = 1.25 * dim
            mi = miholedim ** 2 * 3.1415
            ma = maholedim ** 2 * 3.1415
        else:
            d = (2*dim)**2
            mi = 0.5 * d
            ma = 1.25 * d

        return mi, ma

    def _get_frame_center(self, src):
        """
            convenience function for geting center of image in c,r from
        """
        w, h = get_size(src)
        x = w / 2
        y = h / 2

        return x, y

    # ===============================================================================
    # draw
    # ===============================================================================
    def _draw_targets(self, src, targets):
        """
            draw a crosshairs indicator
        """
<<<<<<< HEAD

        for ta in targets:
            pt = new_point(*ta.centroid)
            self._draw_indicator(src, pt,
                                 color=(0, 255, 0),
                                 size=10,
                                 shape='crosshairs')
            # draw_circle(src, pt,
            #             color=(0,255,0),
            #             radius=int(dim))

            draw_polygons(src, [ta.poly_points], color=(255, 255, 255))
            print('drawing targetrs', ta)
=======
        if targets:
            for ta in targets:
                pt = new_point(*ta.centroid)
                self._draw_indicator(src, pt,
                                     color=(0, 255, 0),
                                     size=10,
                                     shape='crosshairs')
                # draw_circle(src, pt,
                #             color=(0,255,0),
                #             radius=int(dim))

                draw_polygons(src, [ta.poly_points], color=(255, 255, 255))
>>>>>>> bc5cd374

    def _draw_center_indicator(self, src, color=(0, 0, 255), shape='crosshairs',
                               size=10, radius=1):
        """
            draw indicator at center of frame
        """
        cpt = self._get_frame_center(src)
        self._draw_indicator(src, new_point(*cpt),
                             #                             shape='crosshairs',
                             shape=shape,
                             color=color,
                             size=size)

        # draw_circle_perimeter(src, cpt[0], cpt[1], radius, color=color)

    def _draw_indicator(self, src, center, color=(255, 0, 0), shape='circle',
                        size=4, thickness=-1):
        """
            convenience function for drawing indicators
        """
        if isinstance(center, tuple):
            center = new_point(*center)
        r = size
        if shape == 'rect':
            draw_rectangle(src, center.x - r / 2., center.y - r / 2., r, r,
                           color=color,
                           thickness=thickness)
        elif shape == 'crosshairs':
            draw_lines(src,
                       [[(center.x - size, center.y),
                         (center.x + size, center.y)],
                        [(center.x, center.y - size),
                         (center.x, center.y + size)]],
                       color=color,
                       thickness=1)
        else:
            draw_circle(src, center[0], center[1], r, color=color)

# ============= EOF =============================================
#  def _segment_polygon2(self, image, frame, target,
#                          dim,
#                          cthreshold, mi, ma):
#
#         pychron = image.source_frame[:]
#
# #         find the label with the max area ie max of histogram
#         def get_limits(values, bins, width=1):
#             ind = argmax(values)
#             if ind == 0:
#                 bil = bins[ind]
#                 biu = bins[ind + width]
#             elif ind == len(bins) - width:
#                 bil = bins[ind - width]
#                 biu = bins[ind]
#             else:
#                 bil = bins[ind - width]
#                 biu = bins[ind + width]
#
#             return bil, biu, ind
#
#         wh = get_size(pychron)
#         # make image with polygon
#         im = zeros(wh)
#         points = asarray(target.poly_points)
#         rr, cc = polygon(*points.T)
#
#         #            points = asarray([(pi.x, pi.y) for pi in points])
#         #            rr, cc = polygon(points[:, 0], points[:, 1])
#
#         im[cc, rr] = 255
#
#         # do watershedding
#         distance = ndimage.distance_transform_edt(im)
#         local_maxi = feature.peak_local_max(distance, labels=im,
#                                             indices=False,
#                                             footprint=ones((3, 3))
#                                             )
#         markers, ns = ndimage.label(local_maxi)
# #
#         wsrc = watershed(-distance, markers,
#                         mask=im
#                         )
#
# #         print wsrc[50]
# #         print colorspace(distance)
# #         debug_show(im, ws, seg1)
# #         debug_show(im, distance, wsrc, nimage)
#         # bins = 3 * number of labels. this allows you to precisely pick the value of the max area
#         values, bins = histogram(wsrc, bins=ns * 3)
#         bil, biu, ind = get_limits(values, bins)
# #         ma = max()
# #         print ma
# #         nimage = ndimage.label(wsrc > biu)[0]
#
# #         nimage = nimage.astype('uint8') * 255
#         if not bil:
#             values = delete(values, ind)
#             bins = delete(bins, (ind, ind + 1))
#             bil, biu, ind = get_limits(values, bins)
# #
#         nimage = ones_like(wsrc, dtype='uint8') * 255
#         nimage[wsrc < bil] = 0
#         nimage[wsrc > biu] = 0
#
# #         image.source_frame = colorspace(nimage)
#
# #         image.refresh = True
# #         time.sleep(1)
#
# #         debug_show(im, distance, wsrc, nimage)
#         nimage = invert(nimage)
# #         img = nimage
# #         #            img = asMat(nimage)
# #         # locate new polygon from the segmented image
#         tars = self._find_targets(image, nimage, dim,
#                                   start=10, w=4, n=2, set_image=False)
# #         #            tars = None
# #         #                do_later(lambda: self.debug_show(im, distance, wsrc, nimage))
#
# #         tars = None
#         if tars:
#             target = tars[0]
#             return self._test_target(frame, target, cthreshold, mi, ma)
#         else:
#             return False, False, False

#        from numpy import linspace, pi, cos, sin, radians
#        from math import atan2
#        from scipy.optimize import fmin
# #        dx, dy = None, None
# #        for ta in targets:
#        pts = array([(p.x, p.y) for p in target.poly_points], dtype=float)
#        pts = sort_clockwise(pts, pts)
#        pts = convex_hull(pts)
#        cx, cy = target.centroid
#        px, py = pts.T
#
#        tx, ty = self._get_frame_center(pychron)
#        px -= cx
#        py -= cy
#
#        r = dim * 0.5
#        ts = array([atan2(p[1] - cx, p[0] - cy) for p in pts])
# #        ts += 180
#        n = len(ts)
#        hidx = n / 2
#        h1 = ts[:hidx]
#
#        offset = 0 if n % 2 == 0 else 1
#
# #        h1 = array([ti for ti in ts if ti < 180])
# #        h1 = radians(h1)
# #        hidx = len(h1)
# #        print len(ts), hidx
# #        offset = 0
#        def cost(p0):
#            '''
#                cost function
#
#                A-D: chord of the polygon
#                B-C: radius of fit circle
#
#                A  B             C  D
#
#                try to minimize difference fit circle and polygon approx
#                cost=dist(A,B)+dist(C,D)
#            '''
# #            r = p0[2]
#            # northern hemicircle
#            cix1, ciy1 = p0[0] - cx + r * cos(h1), p0[1] - cy + r * sin(h1)
#
#            # southern hemicircle
#            cix2, ciy2 = p0[0] - cx + r * cos(h1 + pi), p0[1] - cy + r * sin(h1 + pi)
#
#            dx, dy = px[:hidx] - cix1, py[:hidx] - ciy1
#            p1 = (dx ** 2 + dy ** 2) ** 0.5
#
# #            dx, dy = cix2 - px[hidx + offset:], ciy2 - py[hidx + offset:]
#            dx, dy = px[hidx + offset:] - cix2, py[hidx + offset:] - ciy2
#            p2 = (dx ** 2 + dy ** 2) ** 0.5
# #            print 'p1', p1
# #            print 'p2', p2
#            return ((p2 - p1) ** 2).sum()
# #            return (p1 + p2).mean()
# #            return p2.sum() + p1.sum()
#
#        # minimize the cost function
#        dx, dy = fmin(cost, x0=[0, 0], disp=False)  # - ta.centroid
#        print dx, dy, ty, cy
# #        dy -= cy
# #        dx -= cx
#
# #        print ty + cy, dy
#        self._draw_indicator(pychron, (dx, dy), shape='rect')
#        draw_circle(pychron, (dx, dy), int(r))
#
#        return dx - target.origin[0], dy - target.origin[1]
# def debug_show(image, distance, wsrc, nimage):
#
#    import matplotlib.pyplot as plt
#    fig, axes = plt.subplots(ncols=4, figsize=(8, 2.7))
#    ax0, ax1, ax2, ax3 = axes
#
#    ax0.imshow(image, cmap=plt.cm.gray, interpolation='nearest')
#    ax1.imshow(-distance, cmap=plt.cm.jet, interpolation='nearest')
#    ax2.imshow(wsrc, cmap=plt.cm.jet, interpolation='nearest')
#    ax3.imshow(nimage, cmap=plt.cm.jet, interpolation='nearest')
#
#    for ax in axes:
#        ax.axis('off')
#
#    plt.subplots_adjust(hspace=0.01, wspace=0.01, top=1, bottom=0, left=0,
#                    right=1)
#    plt.show()
#     def find_circle(self, image, frame, dim, **kw):
#         dx, dy = None, None
#
#         pframe = self._preprocess(frame, blur=0)
#         edges = canny(pframe, sigma=3)
#         hough_radii = arange(dim * 0.9, dim * 1.1, 2)
#
#         hough_res = hough_circle(edges, hough_radii)
#
#         centers = []
#         accums = []
#         radii = []
#         for radius, h in zip(hough_radii, hough_res):
#             # For each radius, extract two circles
#             num_peaks = 2
#             peaks = peak_local_max(h, num_peaks=num_peaks)
#             centers.extend(peaks)
#             accums.extend(h[peaks[:, 0], peaks[:, 1]])
#             radii.extend([radius] * num_peaks)
#
#         # for idx in argsort(accums)[::-1][:1]:
#         try:
#             idx = argsort(accums)[::-1][0]
#         except IndexError:
#             return dx, dy
#
#         center_y, center_x = centers[idx]
#         radius = radii[idx]
#
#         draw_circle_perimeter(frame, center_x, center_y, radius, (220, 20, 20))
#         # cx, cy = circle_perimeter(int(center_x), int(center_y), int(radius))
#
#         # draw perimeter
#         # try:
#         #     frame[cy, cx] = (220, 20, 20)
#         # except IndexError:
#         #     pass
#
#         # draw center
#         # cx, cy = circle(int(center_x), int(center_y), int(2))
#         # frame[cy, cx] = (220, 20, 20)
#         draw_circle(frame, center_x, center_y, 2, (220, 20, 20))
#
#         h, w = frame.shape[:2]
#
#         ox, oy = w / 2, h / 2
#         dx = center_x - ox
#         dy = center_y - oy
#
#         cx, cy = circle(int(ox), int(oy), int(2))
#         frame[cy, cx] = (20, 220, 20)
#
#         image.set_frame(frame)
#         return float(dx), -float(dy)<|MERGE_RESOLUTION|>--- conflicted
+++ resolved
@@ -550,21 +550,6 @@
         """
             draw a crosshairs indicator
         """
-<<<<<<< HEAD
-
-        for ta in targets:
-            pt = new_point(*ta.centroid)
-            self._draw_indicator(src, pt,
-                                 color=(0, 255, 0),
-                                 size=10,
-                                 shape='crosshairs')
-            # draw_circle(src, pt,
-            #             color=(0,255,0),
-            #             radius=int(dim))
-
-            draw_polygons(src, [ta.poly_points], color=(255, 255, 255))
-            print('drawing targetrs', ta)
-=======
         if targets:
             for ta in targets:
                 pt = new_point(*ta.centroid)
@@ -577,7 +562,6 @@
                 #             radius=int(dim))
 
                 draw_polygons(src, [ta.poly_points], color=(255, 255, 255))
->>>>>>> bc5cd374
 
     def _draw_center_indicator(self, src, color=(0, 0, 255), shape='crosshairs',
                                size=10, radius=1):
