# Copyright 2012 Jake Ross
#
# Licensed under the Apache License, Version 2.0 (the "License");
# you may not use this file except in compliance with the License.
# You may obtain a copy of the License at
#
#   http://www.apache.org/licenses/LICENSE-2.0
#
# Unless required by applicable law or agreed to in writing, software
# distributed under the License is distributed on an "AS IS" BASIS,
# WITHOUT WARRANTIES OR CONDITIONS OF ANY KIND, either express or implied.
# See the License for the specific language governing permissions and
# limitations under the License.
# ===============================================================================

# ============= enthought library imports =======================
import time

from traits.api import Float
# ============= standard library imports ========================

from numpy import array, histogram, argmax, zeros, asarray, ones_like, \
    nonzero, max, arange, argsort, invert, median, mean, zeros_like
from operator import attrgetter
from skimage.morphology import watershed
from skimage.draw import polygon, circle, circle_perimeter, circle_perimeter_aa
from scipy import ndimage
from skimage.exposure import rescale_intensity
from skimage.filters import gaussian
from skimage import feature
# ============= local library imports  ==========================
from pychron.loggable import Loggable
from pychron.mv.segment.region import RegionSegmenter
from pychron.image.cv_wrapper import grayspace, draw_contour_list, contour, \
    colorspace, get_polygons, get_size, new_point, draw_rectangle, \
    draw_lines, \
    draw_polygons, crop
from pychron.mv.target import Target
from pychron.core.geometry.geometry import approximate_polygon_center, \
    calc_length


def _coords_inside_image(rr, cc, shape):
    mask = (rr >= 0) & (rr < shape[0]) & (cc >= 0) & (cc < shape[1])
    return rr[mask], cc[mask]


def draw_circle(frame, center_x, center_y, radius, color, **kw):
    cy, cx = circle(int(center_y), int(center_x), int(radius), shape=frame.shape)
    frame[cy, cx] = color


def draw_circle_perimeter(frame, center_x, center_y, radius, color):
    cy, cx = circle_perimeter(int(center_y), int(center_x), int(radius))

    cy, cx = _coords_inside_image(cy, cx, frame.shape)
    frame[cy, cx] = color


class Locator(Loggable):
    pxpermm = Float
    use_histogram = False
    use_arc_approximation = True
    use_square_approximation = True
    step_signal = None
    pixel_depth = 255

    def wait(self):
        if self.step_signal:
            self.step_signal.wait()
            self.step_signal.clear()

    def crop(self, src, cw, ch, ox=0, oy=0, verbose=True):

        cw_px = int(cw * self.pxpermm)
        ch_px = int(ch * self.pxpermm)
        w, h = get_size(src)

        x = int((w - cw_px) / 2. + ox)
        y = int((h - ch_px) / 2. - oy)

        # r = 4 - cw_px % 4
        # cw_px = ch_px = cw_px + r
        if verbose:
            self.debug('Crop: x={},y={}, cw={}, ch={}, '
                       'width={}, height={}, ox={}, oy={}'.format(x, y, cw_px, ch_px, w, h, ox, oy))
        return asarray(crop(src, x, y, cw_px, ch_px))

    def find(self, image, frame, dim, shape='circle', **kw):
        """
            image is a stand alone image
            dim = float. radius or half length of a square in pixels

            find the hole in the image

            return the offset from the center of the image

            0. image is alredy cropped
            1. find polygons

        """
        dx, dy = None, None

        targets = self._find_targets(image, frame, dim, shape=shape, **kw)

        if targets:
            self.info('found {} potential targets'.format(len(targets)))

            # draw center indicator
            src = image.source_frame
            self._draw_center_indicator(src, size=2, shape='rect', radius=round(dim))

            # draw targets
            self._draw_targets(src, targets)

            if shape == 'circle':
                if self.use_arc_approximation:
                    # calculate circle_minimization position
                    dx, dy = self._arc_approximation(src, targets[0], dim)
                else:
                    dx, dy = self._calculate_error(targets)
            else:
                dx, dy = self._calculate_error(targets)
                # if self.use_square_approximation:
                #     dx, dy = self._square_approximation(src, targets[0], dim)

                # image.set_frame(src[:])

        self.info('dx={}, dy={}'.format(dx, dy))
        return dx, dy

    def _find_targets(self, image, frame, dim, shape='circle',
                      search=None, preprocess=True,
                      filter_targets=True,
                      convexity_filter=False,
                      mask=False,
                      set_image=True, inverted=False):
        """
            use a segmentor to segment the image
        """

        if search is None:
            search = {}

        if preprocess:
            if not isinstance(preprocess, dict):
                preprocess = {}
            src = self._preprocess(frame, **preprocess)
        else:
            src = grayspace(frame)

        if src is None:
            print('Locator: src is None')
            return

        if mask:
            self._mask(src, mask)

        if inverted:
            src = invert(src)

        start = search.get('start')
        if start is None:
            w = search.get('width', 10)
<<<<<<< HEAD
            print('mediasd', median(src), src[100])
            start = int(median(src)) - search.get('start_offset_scalar', 3) * w
            # start = 2*w
            # start = 20
=======
            start = int(mean(src[src > 0])) - search.get('start_offset_scalar', 3) * w
>>>>>>> 66165e44

        step = search.get('step', 2)
        n = search.get('n', 20)

        blocksize_step = search.get('blocksize_step', 5)
        seg = RegionSegmenter(use_adaptive_threshold=search.get('use_adaptive_threshold', False),
                              blocksize=search.get('blocksize', 20))
        fa = self._get_filter_target_area(shape, dim)
        phigh, plow = None, None

        for j in range(n):
            ww = w * (j + 1)
            print('start', start, ww)
            for i in range(n):

                low = max((0, start + i * step - ww))
                high = max((1, min((255, start + i * step + ww))))
                if inverted:
                    low = 255-low
                    high = 255-high

                seg.threshold_low = low
                seg.threshold_high = high

                if seg.threshold_low == plow and seg.threshold_high == phigh:
                    break

                plow = seg.threshold_low
                phigh = seg.threshold_high

                nsrc = seg.segment(src)
                seg.blocksize += blocksize_step

                nf = colorspace(nsrc)

                # draw contours
                targets = self._find_polygon_targets(nsrc, frame=nf)
<<<<<<< HEAD
                print('tasfdas', targets)
=======
>>>>>>> 66165e44
                if set_image and image is not None:
                    image.set_frame(nf)

                if targets:

                    # filter targets
                    if filter_targets:
                        targets = self._filter_targets(image, frame, dim, targets, fa)
                    elif convexity_filter:
                        # for t in targets:
                        #     print t.convexity, t.area, t.min_enclose_area, t.perimeter_convexity
                        targets = [t for t in targets if t.perimeter_convexity > convexity_filter]

                if targets:
                    return sorted(targets, key=attrgetter('area'), reverse=True)
                    # time.sleep(0.5)

    def _mask(self, src, radius=None):

        radius *= self.pxpermm
        h, w = src.shape[:2]
        c = circle(h / 2., w / 2., radius, shape=(h, w))
        mask = ones_like(src, dtype=bool)
        mask[c] = False
        src[mask] = 0

        return invert(mask)

    # ===============================================================================
    # filter
    # ===============================================================================

    def _filter_targets(self, image, frame, dim, targets, fa, threshold=0.85):
        """
            filter targets using the _filter_test function

            return list of Targets that pass _filter_test
        """

        ts = [self._filter_test(image, frame, ti, dim, threshold, fa[0], fa[1])
              for ti in targets]
        return [ta[0] for ta in ts if ta[1]]

    def _filter_test(self, image, frame, target, dim, cthreshold, mi, ma):
        """
            if the convexity of the target is <threshold try to do a watershed segmentation

            make black image with white polygon
            do watershed segmentation
            find polygon center

        """
        ctest, centtest, atest = self._test_target(frame, target,
                                                   cthreshold, mi, ma)
        print('ctest', ctest, cthreshold, 'centtest', centtest, 'atereat', atest, mi, ma)
        result = ctest and atest and centtest
        if not ctest and (atest and centtest):
            target = self._segment_polygon(image, frame,
                                           target,
                                           dim,
                                           cthreshold, mi, ma)
            result = True if target else False

        return target, result

    def _test_target(self, frame, ti, cthreshold, mi, ma):
        print('converasdf', ti.convexity, 'ara', ti.area)
        ctest = ti.convexity > cthreshold
        centtest = self._near_center(ti.centroid, frame)
        atest = ma > ti.area > mi

        return ctest, centtest, atest

    def _find_polygon_targets(self, src, frame=None):
        src, contours, hieararchy = contour(src)
        # contours, hieararchy = find_contours(src)

        # convert to color for display
        if frame is not None:
            draw_contour_list(frame, contours, hieararchy)

        # do polygon approximation
        origin = self._get_frame_center(src)
        pargs = get_polygons(src, contours, hieararchy)
        return self._make_targets(pargs, origin)

    def _segment_polygon(self, image, frame, target, dim, cthreshold, mi, ma):

        src = frame[:]

        wh = get_size(src)
        # make image with polygon
        im = zeros(wh)
        points = asarray(target.poly_points)

        rr, cc = polygon(*points.T)
        im[cc, rr] = 255

        # do watershedding
        distance = ndimage.distance_transform_edt(im)
        local_maxi = feature.peak_local_max(distance, labels=im, indices=False)
        markers, ns = ndimage.label(local_maxi)
        wsrc = watershed(-distance, markers, mask=im)
        wsrc = wsrc.astype('uint8')

        #         self.test_image.setup_images(3, wh)
        #         self.test_image.set_image(distance, idx=0)
        #         self.test_image.set_image(wsrc, idx=1)

        #         self.wait()

        targets = self._find_polygon_targets(wsrc)
        ct = cthreshold * 0.75
        target = self._test_targets(wsrc, targets, ct, mi, ma)
        if not target:
            values, bins = histogram(wsrc, bins=max((10, ns)))
            # assume 0 is the most abundant pixel. ie the image is mostly background
            values, bins = values[1:], bins[1:]
            idxs = nonzero(values)[0]

            '''
                polygon is now segmented into multiple regions
                consectutively remove a region and find targets
            '''
            nimage = ones_like(wsrc, dtype='uint8') * 255
            nimage[wsrc == 0] = 0
            for idx in idxs:
                bl = bins[idx]
                bu = bins[idx + 1]
                nimage[((wsrc >= bl) & (wsrc <= bu))] = 0

                targets = self._find_polygon_targets(nimage)
                target = self._test_targets(nimage, targets, ct, mi, ma)
                if target:
                    break

        return target

    def _test_targets(self, src, targets, ct, mi, ma):
        if targets:
            for ti in targets:
                if all(self._test_target(src,
                                         ti, ct, mi, ma)):
                    return ti

    # ===============================================================================
    # preprocessing
    # ===============================================================================
    def _preprocess(self, frame, stretch_intensity=True, blur=1, denoise=0):
        """
            1. convert frame to grayscale
            2. remove noise from frame. increase denoise value for more noise filtering
            3. stretch contrast
        """
        if len(frame.shape) != 2:
            frm = grayspace(frame) * 255
        else:
            frm = frame / self.pixel_depth * 255

        frm = frm.astype('uint8')

        # self.preprocessed_frame = frame
        # if denoise:
        #     frm = self._denoise(frm, weight=denoise)
        # print 'gray', frm.shape
        if blur:
            frm = gaussian(frm, blur) * 255
            frm = frm.astype('uint8')

            # frm1 = gaussian(self.preprocessed_frame, blur,
            #                 multichannel=True) * 255
            # self.preprocessed_frame = frm1.astype('uint8')

        if stretch_intensity:
            frm = rescale_intensity(frm)
            # frm = self._contrast_equalization(frm)
            # self.preprocessed_frame = self._contrast_equalization(self.preprocessed_frame)

        return frm

    def _denoise(self, img, weight):
        """
            use TV-denoise to remove noise

            http://scipy-lectures.github.com/advanced/image_processing/
            http://en.wikipedia.org/wiki/Total_variation_denoising
        """

        from skimage.filters import denoise_tv_chambolle

        img = denoise_tv_chambolle(img, weight=weight) * 255

        return img.astype('uint8')

    # def _contrast_equalization(self, img):
    #     """
    #         rescale intensities to maximize contrast
    #     """
    #     #        from numpy import percentile
    #     # Contrast stretching
    #     #        p2 = percentile(img, 2)
    #     #        p98 = percentile(img, 98)
    #
    #     return rescale_intensity(asarray(img))

    # ===============================================================================
    # deviation calc
    # ===============================================================================
    # def _square_approximation(self, src, target, dim):
    # tx, ty = self._get_frame_center(src)
    # pts = target.poly_points
    #
    #
    # cx, cy = dx + tx, dy + ty
    # dy = -dy
    # self._draw_indicator(src, (cx, cy), color=(255, 0, 128), shape='crosshairs')
    #
    # return dx, dy

    def _arc_approximation(self, src, target, dim):
        """
            find cx,cy of a circle with r radius using the arc center method

            only preform if target has high convexity
            convexity is simply defined as ratio of area to convex hull area

        """
        tol = 0.8
        if target.convexity > tol:
            self.info('doing arc approximation radius={}'.format(dim))
            tx, ty = self._get_frame_center(src)
            pts = target.poly_points
            pts[:, 1] = pts[:, 1] - ty
            pts[:, 0] = pts[:, 0] - tx
            dx, dy = approximate_polygon_center(pts, dim)
            cx, cy = dx + tx, dy + ty
            dy = -dy

            self._draw_indicator(src, (cx, cy), color=(255, 0, 128), shape='crosshairs')
            draw_circle_perimeter(src, cx, cy, round(dim), color=(255, 0, 128))

        else:
            dx, dy = self._calculate_error([target])

        return dx, dy

    def _calculate_error(self, targets):
        """
            calculate the dx,dy
            deviation of the targets centroid from the center of the image
        """

        def hist(d):
            f, v = histogram(array(d))
            i = len(f) if argmax(f) == len(f) - 1 else argmax(f)
            return v[i]

        devxs, devys = list(zip(*[r.dev_centroid for r in targets]))

        if len(targets) > 2 and self.use_histogram:
            dx = hist(devxs)
            dy = hist(devys)
        else:
            def avg(s):
                return sum(s) / len(s)

            dx = avg(devxs)
            dy = avg(devys)

        return -dx, dy

    # ===============================================================================
    # helpers
    # ===============================================================================
    def _make_targets(self, pargs, origin):
        """
         convenience function for assembling target list
        """
        targets = []
        for pi, ai, co, ci, pa, pch, mask in pargs:
            if len(pi) < 5:
                continue

            tr = Target()
            tr.origin = origin
            tr.poly_points = pi
            #            tr.bounding_rect = br
            tr.area = ai
            tr.min_enclose_area = co
            tr.centroid = ci
            tr.pactual = pa
            tr.pconvex_hull = pch
            tr.mask = mask
            targets.append(tr)

        return targets

    def _filter(self, targets, func, *args, **kw):
        return [ti for ti in targets if func(ti, *args, **kw)]

    def _target_near_center(self, target, *args, **kw):
        return self._near_center(target.centroid, *args, **kw)

    def _near_center(self, xy, frame, tol=0.75):
        """
            is the point xy within tol distance of the center
        """
        cxy = self._get_frame_center(frame)
        d = calc_length(xy, cxy)
        tol *= self.pxpermm
        return d < tol

    def _get_filter_target_area(self, shape, dim):
        """
            calculate min and max bounds of valid polygon areas
        """
        if shape == 'circle':
            miholedim = 0.5 * dim
            maholedim = 1.25 * dim
            mi = miholedim ** 2 * 3.1415
            ma = maholedim ** 2 * 3.1415
        else:
            d = (2*dim)**2
            mi = 0.5 * d
            ma = 1.25 * d

        return mi, ma

    def _get_frame_center(self, src):
        """
            convenience function for geting center of image in c,r from
        """
        w, h = get_size(src)
        x = w / 2
        y = h / 2

        return x, y

    # ===============================================================================
    # draw
    # ===============================================================================
    def _draw_targets(self, src, targets):
        """
            draw a crosshairs indicator
        """
        if targets:
            for ta in targets:
                pt = new_point(*ta.centroid)
                self._draw_indicator(src, pt,
                                     color=(0, 255, 0),
                                     size=10,
                                     shape='crosshairs')
                # draw_circle(src, pt,
                #             color=(0,255,0),
                #             radius=int(dim))

                draw_polygons(src, [ta.poly_points], color=(255, 255, 255))

    def _draw_center_indicator(self, src, color=(0, 0, 255), shape='crosshairs',
                               size=10, radius=1):
        """
            draw indicator at center of frame
        """
        cpt = self._get_frame_center(src)
        self._draw_indicator(src, new_point(*cpt),
                             #                             shape='crosshairs',
                             shape=shape,
                             color=color,
                             size=size)

        # draw_circle_perimeter(src, cpt[0], cpt[1], radius, color=color)

    def _draw_indicator(self, src, center, color=(255, 0, 0), shape='circle',
                        size=4, thickness=-1):
        """
            convenience function for drawing indicators
        """
        if isinstance(center, tuple):
            center = new_point(*center)
        r = size
        if shape == 'rect':
            draw_rectangle(src, center.x - r / 2., center.y - r / 2., r, r,
                           color=color,
                           thickness=thickness)
        elif shape == 'crosshairs':
            draw_lines(src,
                       [[(center.x - size, center.y),
                         (center.x + size, center.y)],
                        [(center.x, center.y - size),
                         (center.x, center.y + size)]],
                       color=color,
                       thickness=1)
        else:
            draw_circle(src, center[0], center[1], r, color=color)

# ============= EOF =============================================
#  def _segment_polygon2(self, image, frame, target,
#                          dim,
#                          cthreshold, mi, ma):
#
#         pychron = image.source_frame[:]
#
# #         find the label with the max area ie max of histogram
#         def get_limits(values, bins, width=1):
#             ind = argmax(values)
#             if ind == 0:
#                 bil = bins[ind]
#                 biu = bins[ind + width]
#             elif ind == len(bins) - width:
#                 bil = bins[ind - width]
#                 biu = bins[ind]
#             else:
#                 bil = bins[ind - width]
#                 biu = bins[ind + width]
#
#             return bil, biu, ind
#
#         wh = get_size(pychron)
#         # make image with polygon
#         im = zeros(wh)
#         points = asarray(target.poly_points)
#         rr, cc = polygon(*points.T)
#
#         #            points = asarray([(pi.x, pi.y) for pi in points])
#         #            rr, cc = polygon(points[:, 0], points[:, 1])
#
#         im[cc, rr] = 255
#
#         # do watershedding
#         distance = ndimage.distance_transform_edt(im)
#         local_maxi = feature.peak_local_max(distance, labels=im,
#                                             indices=False,
#                                             footprint=ones((3, 3))
#                                             )
#         markers, ns = ndimage.label(local_maxi)
# #
#         wsrc = watershed(-distance, markers,
#                         mask=im
#                         )
#
# #         print wsrc[50]
# #         print colorspace(distance)
# #         debug_show(im, ws, seg1)
# #         debug_show(im, distance, wsrc, nimage)
#         # bins = 3 * number of labels. this allows you to precisely pick the value of the max area
#         values, bins = histogram(wsrc, bins=ns * 3)
#         bil, biu, ind = get_limits(values, bins)
# #         ma = max()
# #         print ma
# #         nimage = ndimage.label(wsrc > biu)[0]
#
# #         nimage = nimage.astype('uint8') * 255
#         if not bil:
#             values = delete(values, ind)
#             bins = delete(bins, (ind, ind + 1))
#             bil, biu, ind = get_limits(values, bins)
# #
#         nimage = ones_like(wsrc, dtype='uint8') * 255
#         nimage[wsrc < bil] = 0
#         nimage[wsrc > biu] = 0
#
# #         image.source_frame = colorspace(nimage)
#
# #         image.refresh = True
# #         time.sleep(1)
#
# #         debug_show(im, distance, wsrc, nimage)
#         nimage = invert(nimage)
# #         img = nimage
# #         #            img = asMat(nimage)
# #         # locate new polygon from the segmented image
#         tars = self._find_targets(image, nimage, dim,
#                                   start=10, w=4, n=2, set_image=False)
# #         #            tars = None
# #         #                do_later(lambda: self.debug_show(im, distance, wsrc, nimage))
#
# #         tars = None
#         if tars:
#             target = tars[0]
#             return self._test_target(frame, target, cthreshold, mi, ma)
#         else:
#             return False, False, False

#        from numpy import linspace, pi, cos, sin, radians
#        from math import atan2
#        from scipy.optimize import fmin
# #        dx, dy = None, None
# #        for ta in targets:
#        pts = array([(p.x, p.y) for p in target.poly_points], dtype=float)
#        pts = sort_clockwise(pts, pts)
#        pts = convex_hull(pts)
#        cx, cy = target.centroid
#        px, py = pts.T
#
#        tx, ty = self._get_frame_center(pychron)
#        px -= cx
#        py -= cy
#
#        r = dim * 0.5
#        ts = array([atan2(p[1] - cx, p[0] - cy) for p in pts])
# #        ts += 180
#        n = len(ts)
#        hidx = n / 2
#        h1 = ts[:hidx]
#
#        offset = 0 if n % 2 == 0 else 1
#
# #        h1 = array([ti for ti in ts if ti < 180])
# #        h1 = radians(h1)
# #        hidx = len(h1)
# #        print len(ts), hidx
# #        offset = 0
#        def cost(p0):
#            '''
#                cost function
#
#                A-D: chord of the polygon
#                B-C: radius of fit circle
#
#                A  B             C  D
#
#                try to minimize difference fit circle and polygon approx
#                cost=dist(A,B)+dist(C,D)
#            '''
# #            r = p0[2]
#            # northern hemicircle
#            cix1, ciy1 = p0[0] - cx + r * cos(h1), p0[1] - cy + r * sin(h1)
#
#            # southern hemicircle
#            cix2, ciy2 = p0[0] - cx + r * cos(h1 + pi), p0[1] - cy + r * sin(h1 + pi)
#
#            dx, dy = px[:hidx] - cix1, py[:hidx] - ciy1
#            p1 = (dx ** 2 + dy ** 2) ** 0.5
#
# #            dx, dy = cix2 - px[hidx + offset:], ciy2 - py[hidx + offset:]
#            dx, dy = px[hidx + offset:] - cix2, py[hidx + offset:] - ciy2
#            p2 = (dx ** 2 + dy ** 2) ** 0.5
# #            print 'p1', p1
# #            print 'p2', p2
#            return ((p2 - p1) ** 2).sum()
# #            return (p1 + p2).mean()
# #            return p2.sum() + p1.sum()
#
#        # minimize the cost function
#        dx, dy = fmin(cost, x0=[0, 0], disp=False)  # - ta.centroid
#        print dx, dy, ty, cy
# #        dy -= cy
# #        dx -= cx
#
# #        print ty + cy, dy
#        self._draw_indicator(pychron, (dx, dy), shape='rect')
#        draw_circle(pychron, (dx, dy), int(r))
#
#        return dx - target.origin[0], dy - target.origin[1]
# def debug_show(image, distance, wsrc, nimage):
#
#    import matplotlib.pyplot as plt
#    fig, axes = plt.subplots(ncols=4, figsize=(8, 2.7))
#    ax0, ax1, ax2, ax3 = axes
#
#    ax0.imshow(image, cmap=plt.cm.gray, interpolation='nearest')
#    ax1.imshow(-distance, cmap=plt.cm.jet, interpolation='nearest')
#    ax2.imshow(wsrc, cmap=plt.cm.jet, interpolation='nearest')
#    ax3.imshow(nimage, cmap=plt.cm.jet, interpolation='nearest')
#
#    for ax in axes:
#        ax.axis('off')
#
#    plt.subplots_adjust(hspace=0.01, wspace=0.01, top=1, bottom=0, left=0,
#                    right=1)
#    plt.show()
#     def find_circle(self, image, frame, dim, **kw):
#         dx, dy = None, None
#
#         pframe = self._preprocess(frame, blur=0)
#         edges = canny(pframe, sigma=3)
#         hough_radii = arange(dim * 0.9, dim * 1.1, 2)
#
#         hough_res = hough_circle(edges, hough_radii)
#
#         centers = []
#         accums = []
#         radii = []
#         for radius, h in zip(hough_radii, hough_res):
#             # For each radius, extract two circles
#             num_peaks = 2
#             peaks = peak_local_max(h, num_peaks=num_peaks)
#             centers.extend(peaks)
#             accums.extend(h[peaks[:, 0], peaks[:, 1]])
#             radii.extend([radius] * num_peaks)
#
#         # for idx in argsort(accums)[::-1][:1]:
#         try:
#             idx = argsort(accums)[::-1][0]
#         except IndexError:
#             return dx, dy
#
#         center_y, center_x = centers[idx]
#         radius = radii[idx]
#
#         draw_circle_perimeter(frame, center_x, center_y, radius, (220, 20, 20))
#         # cx, cy = circle_perimeter(int(center_x), int(center_y), int(radius))
#
#         # draw perimeter
#         # try:
#         #     frame[cy, cx] = (220, 20, 20)
#         # except IndexError:
#         #     pass
#
#         # draw center
#         # cx, cy = circle(int(center_x), int(center_y), int(2))
#         # frame[cy, cx] = (220, 20, 20)
#         draw_circle(frame, center_x, center_y, 2, (220, 20, 20))
#
#         h, w = frame.shape[:2]
#
#         ox, oy = w / 2, h / 2
#         dx = center_x - ox
#         dy = center_y - oy
#
#         cx, cy = circle(int(ox), int(oy), int(2))
#         frame[cy, cx] = (20, 220, 20)
#
#         image.set_frame(frame)
#         return float(dx), -float(dy)<|MERGE_RESOLUTION|>--- conflicted
+++ resolved
@@ -162,14 +162,7 @@
         start = search.get('start')
         if start is None:
             w = search.get('width', 10)
-<<<<<<< HEAD
-            print('mediasd', median(src), src[100])
-            start = int(median(src)) - search.get('start_offset_scalar', 3) * w
-            # start = 2*w
-            # start = 20
-=======
             start = int(mean(src[src > 0])) - search.get('start_offset_scalar', 3) * w
->>>>>>> 66165e44
 
         step = search.get('step', 2)
         n = search.get('n', 20)
@@ -207,10 +200,6 @@
 
                 # draw contours
                 targets = self._find_polygon_targets(nsrc, frame=nf)
-<<<<<<< HEAD
-                print('tasfdas', targets)
-=======
->>>>>>> 66165e44
                 if set_image and image is not None:
                     image.set_frame(nf)
 
