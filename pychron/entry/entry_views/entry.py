--- conflicted
+++ resolved
@@ -31,15 +31,12 @@
 class BaseEntry(Loggable):
     dvc = Instance('pychron.dvc.dvc.DVC')
 
-<<<<<<< HEAD
-=======
     value = Str
     available = List
     error_message = Str
     ok_enabled = Property(depends_on='value')
     tag = ''
 
->>>>>>> 1049d48b
     def do(self):
         return self._add_loop()
 
