--- conflicted
+++ resolved
@@ -24,18 +24,6 @@
 from traits.api import List, Instance, Str, Float, Any, Button, Property, HasTraits
 from traitsui.api import View, Item, TabularEditor, HGroup, UItem, VSplit, Group, VGroup, \
     HSplit
-<<<<<<< HEAD
-
-
-
-
-
-
-
-
-
-=======
->>>>>>> fa7878ec
 # ============= standard library imports ========================
 # ============= local library imports  ==========================
 from traitsui.tabular_adapter import TabularAdapter
