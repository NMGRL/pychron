--- conflicted
+++ resolved
@@ -1,212 +1,3 @@
-<<<<<<< HEAD
-# ===============================================================================
-# Copyright 2012 Jake Ross
-#
-# Licensed under the Apache License, Version 2.0 (the "License");
-# you may not use this file except in compliance with the License.
-# You may obtain a copy of the License at
-#
-#   http://www.apache.org/licenses/LICENSE-2.0
-#
-# Unless required by applicable law or agreed to in writing, software
-# distributed under the License is distributed on an "AS IS" BASIS,
-# WITHOUT WARRANTIES OR CONDITIONS OF ANY KIND, either express or implied.
-# See the License for the specific language governing permissions and
-# limitations under the License.
-# ===============================================================================
-
-# ============= enthought library imports =======================
-from traits.api import Enum, Instance, Str, Button, List, Any, Bool, Property, Event, cached_property, Int
-# ============= standard library imports ========================
-from collections import namedtuple
-import time
-
-# ============= local library imports  ==========================
-from pychron.core.progress import open_progress
-from pychron.entry.loaders.extractor import Extractor
-from pychron.entry.loaders.mass_spec_extractor import MassSpecExtractor
-from pychron.loggable import Loggable
-from pychron.pychron_constants import NULL_STR
-from pychron.core.ui.qt.thread import Thread
-from pychron.core.ui.gui import invoke_in_main_thread
-
-records = namedtuple('Record', 'name')
-
-
-class ImporterModel(Loggable):
-    db = Instance('pychron.database.adapters.isotope_adapter.IsotopeAdapter')
-    data_source = Enum('MassSpec', 'File')
-    extractor = Instance(Extractor)
-    import_kind = Enum('---', 'irradiation', 'rid_list')
-
-    import_button = Button('Import')
-    open_button = Button('Open')
-    names = List
-    readable_names = Property(depends_on='names, names[]')
-    selected = Any
-    text_selected = Str
-    scroll_to_row = Int
-    imported_names = List
-    custom_label1 = Str('Imported')
-    filter_str = Str(enter_set=True, auto_set=False)
-    progress = Int
-
-    include_analyses = Bool(False)
-    include_blanks = Bool(False)
-    include_airs = Bool(False)
-    include_cocktails = Bool(False)
-
-    #    include_analyses = Bool(True)
-    #    include_blanks = Bool(True)
-    #    include_airs = Bool(True)
-    #    include_cocktails = Bool(True)
-    include_list = List
-    update_irradiations_needed = Event
-    dry_run = Bool(True)
-
-    def _progress_message(self, pd, m):
-        invoke_in_main_thread(pd.change_message, m)
-
-    def _do_import(self, selected, pd):
-        # func = getattr(self.extractor, 'import_{}'.format(self.import_kind))
-
-        st = time.time()
-        db = self.db
-        with db.session_ctx(commit=not self.dry_run):
-            for irrad, levels in selected:
-                # pd.max = len(levels) + 2
-                self._progress_message(pd, 'Importing {} {}'.format(irrad, levels))
-                r = self.extractor.import_irradiation(db,
-                                                      irrad,
-                                                      pd,
-                                                      include_analyses=self.include_analyses,
-                                                      include_blanks=self.include_blanks,
-                                                      include_airs=self.include_airs,
-                                                      include_cocktails=self.include_cocktails,
-                                                      dry_run=self.dry_run,
-                                                      include_list=levels)
-
-                if r:
-                    self.imported_names.append(r)
-                    self._progress_message(pd,
-                                           'Imported {} {} successfully'.format(irrad, levels))
-                else:
-                    self._progress_message(pd,
-                                           'Import {} {} failed'.format(irrad, levels))
-
-        self.info('====== Import Finished elapsed_time= {}s======'.format(int(time.time() - st)))
-        return True
-        # if self.imported_names:
-        #    self.update_irradiations_needed = True
-
-    @cached_property
-    def _get_readable_names(self):
-        return [ni.name for ni in self.names]
-
-    def _text_selected_changed(self):
-        txt = self.text_selected
-        if ',' in txt:
-            txt = txt.split(',')
-        elif ':' in txt:
-
-            start, end = txt.split(':')
-            shead, scnt = start.split('-')
-            ntxt = []
-            if not end:
-                return
-
-            for i in range(int(end) - int(scnt) + 1):
-                ntxt.append('{}-{}'.format(shead, int(scnt) + i))
-
-            txt = ntxt
-        else:
-            txt = [txt]
-
-        def get_name(name):
-            return next((ni for ni in self.names if ni.name == name), None)
-
-        sel = []
-        for ti in txt:
-            name = get_name(ti)
-            if name is not None:
-                sel.append(name)
-        if sel:
-            self.selected = sel
-            self.scroll_to_row = self.names.index(sel[0])
-
-    def _filter_str_changed(self):
-        func = getattr(self.extractor, 'get_{}s'.format(self.import_kind))
-        self.names = func(filter_str=self.filter_str)
-
-    def _open_button_fired(self):
-        p = self.open_file_dialog()
-        if p:
-            with open(p, 'r') as rfile:
-                rids = [records(ri.strip()) for ri in rfile.read().split('\n')]
-                self.names = rids
-
-    _import_thread = None
-
-    def _import_button_fired(self):
-        self.do_import()
-
-    def do_import(self, new_thread=True):
-        if self.import_kind != NULL_STR:
-            selected = self.selected
-            #             if selected:
-            if selected:
-                if not isinstance(selected[0], tuple):
-                    selected = [(si.name, tuple()) for si in selected]
-                    #                if self._import_thread and self._import_thread.isRunning():
-                #                    return
-
-                if self.db.connect():
-                    # clear imported
-                    self.imported_names = []
-                    #                    self.db.reset()
-
-                    # self.db.save_username = 'jake({})'.format(self.db.username)
-                    self.info('====== Import Started  ======')
-                    self.info('user name= {}'.format(self.db.save_username))
-                    # get import func from extractor
-
-                    n = len(selected) * 2
-                    pd = open_progress(n=n)
-
-                    if new_thread:
-                        t = Thread(target=self._do_import, args=(selected, pd))
-                        t.start()
-                        self._import_thread = t
-                        return t
-                    else:
-                        self._do_import(selected, pd)
-                        return True
-
-    def _data_source_changed(self):
-        if self.data_source == 'MassSpec':
-            self.extractor = MassSpecExtractor()
-        else:
-            self.extractor = None
-
-    def _import_kind_changed(self):
-        try:
-            func = getattr(self.extractor, 'get_{}s'.format(self.import_kind))
-            self.names = func()
-        except AttributeError:
-            pass
-
-    def _extractor_default(self):
-        return MassSpecExtractor()
-
-    def _data_source_default(self):
-        return 'MassSpec'
-
-
-if __name__ == '__main__':
-    im = ImporterModel()
-    im.configure_traits()
-# ============= EOF =============================================
-=======
 # # ===============================================================================
 # # Copyright 2012 Jake Ross
 # #
@@ -414,5 +205,4 @@
 # if __name__ == '__main__':
 #     im = ImporterModel()
 #     im.configure_traits()
-# # ============= EOF =============================================
->>>>>>> 2151c87d
+# # ============= EOF =============================================