# ===============================================================================
# Copyright 2013 Jake Ross
#
# Licensed under the Apache License, Version 2.0 (the "License");
# you may not use this file except in compliance with the License.
# You may obtain a copy of the License at
#
# http://www.apache.org/licenses/LICENSE-2.0
#
# Unless required by applicable law or agreed to in writing, software
# distributed under the License is distributed on an "AS IS" BASIS,
# WITHOUT WARRANTIES OR CONDITIONS OF ANY KIND, either express or implied.
# See the License for the specific language governing permissions and
# limitations under the License.
# ===============================================================================

# ============= enthought library imports =======================
from enable.component_editor import ComponentEditor
from pyface.tasks.traits_dock_pane import TraitsDockPane
from pyface.tasks.traits_task_pane import TraitsTaskPane
from traits.api import Instance, Int
from traitsui.api import View, Item, TabularEditor, VGroup, HGroup, \
<<<<<<< HEAD
    EnumEditor, UItem, Label, VSplit, TextEditor

=======
    EnumEditor, UItem, Label, TextEditor
from pyface.tasks.traits_task_pane import TraitsTaskPane
from pyface.tasks.traits_dock_pane import TraitsDockPane
>>>>>>> 1049d48b
# ============= standard library imports ========================
# ============= local library imports  ==========================
from traitsui.tabular_adapter import TabularAdapter
from pychron.core.ui.combobox_editor import ComboboxEditor
from pychron.core.ui.qt.tabular_editors import FilterTabularEditor
from pychron.envisage.icon_button_editor import icon_button_editor
from pychron.envisage.stylesheets import load_stylesheet
from pychron.envisage.tasks.pane_helpers import spacer
from pychron.entry.irradiated_position import IrradiatedPositionAdapter
from pychron.envisage.browser.adapters import ProjectAdapter, SampleAdapter
from pychron.pychron_constants import PLUSMINUS_ONE_SIGMA


class LevelInfoPane(TraitsDockPane):
    id = 'pychron.entry.level'
    name = 'Level'

    def traits_view(self):
        v = View(Item('level_production_name', label='Production', style='readonly'),
                 Item('irradiation_tray', label='Irradiation Tray', style='readonly'),
                 VGroup(UItem('level_note', style='custom', editor=TextEditor(read_only=True)),
                        show_border=True, label='Note'))
        return v


class ChronologyAdapter(TabularAdapter):
    columns = [('Start', 'start'), ('End', 'end')]
    start_width = Int(150)
    end_width = Int(150)


class ChronologyPane(TraitsDockPane):
    id = 'pychron.entry.chronology'
    name = 'Chronology'

    def traits_view(self):
        v = View(VGroup(VGroup(Item('estimated_j_value',
                                    style='readonly',
                                    label='Est. J')),
                        VGroup(UItem('chronology_items',
                                     editor=TabularEditor(editable=False,
                                                          adapter=ChronologyAdapter())))))
        return v


class IrradiationEditorPane(TraitsDockPane):
    id = 'pychron.labnumber.editor'
    name = 'Editor'
    labnumber_tabular_adapter = Instance(SampleAdapter, ())

    def traits_view(self):
        self.labnumber_tabular_adapter.columns = [('Sample', 'name'),
                                                  ('Material', 'material')]
        tgrp = HGroup(VGroup(icon_button_editor('add_project_button', 'database_add',
                                                tooltip='Add project'),
                             show_border=True,
                             label='Project'),
                      VGroup(icon_button_editor('add_material_button', 'database_add',
                                                tooltip='Add material'),
                             show_border=True,
                             label='Material'),
                      VGroup(icon_button_editor('add_sample_button', 'database_add',
                                                tooltip='Add sample'),
                             show_border=True,
                             label='Sample')),
        # icon_button_editor('generate_identifiers_button',
        #                    'table_lightning',
        #                    tooltip='Generate Identifiers for this irradiation'),
        # icon_button_editor('preview_generate_identifiers_button',
        #                    'document-preview',
        #                    tooltip='Preview identifiers generated for this irradiation level'))

<<<<<<< HEAD
        project_grp = VGroup(UItem('projects',
                                   editor=FilterTabularEditor(editable=False,
                                                              selected='selected_projects',
                                                              adapter=ProjectAdapter(),
                                                              multi_select=True),
                                   width=175),
                             show_border=True,
                             label='Projects')

        sample_grp = VGroup(HGroup(UItem('sample_filter_parameter',
                                         editor=EnumEditor(name='sample_filter_parameters')),
                                   UItem('sample_filter',
                                         editor=ComboboxEditor(name='sample_filter_values'),
                                         width=75),
                                   icon_button_editor('edit_sample_button', 'database_edit',
                                                      tooltip='Edit sample in database'),
                                   icon_button_editor('add_sample_button', 'database_add',
                                                      tooltip='Add sample to database')),

                            UItem('samples',
                                  editor=TabularEditor(
                                          adapter=self.labnumber_tabular_adapter,
                                          editable=False,
                                          selected='selected_samples',
                                          multi_select=False,
                                          column_clicked='column_clicked',
                                          stretch_last_section=False),
                                  width=75))
        jgrp = HGroup(UItem('j'), Label(PLUSMINUS_SIGMA), UItem('j_err'),
                      icon_button_editor('estimate_j_button', 'cog'),
=======
        project_grp = VGroup(
            UItem('projects',
                  editor=FilterTabularEditor(editable=False,
                                             selected='selected_projects',
                                             adapter=ProjectAdapter(),
                                             multi_select=True),
                  width=175),
            show_border=True,
            label='Projects')

        sample_grp = VGroup(
            HGroup(
                UItem('sample_filter_parameter',
                      editor=EnumEditor(name='sample_filter_parameters')),
                UItem('sample_filter',
                      editor=ComboboxEditor(name='sample_filter_values'),
                      width=75)),
            # icon_button_editor('edit_sample_button', 'database_edit',
            #                    tooltip='Edit sample in database'),
            # icon_button_editor('add_sample_button', 'database_add',
            #                    tooltip='Add sample to database')),

            UItem('samples',
                  editor=TabularEditor(
                      adapter=self.labnumber_tabular_adapter,
                      editable=False,
                      selected='selected_samples',
                      multi_select=False,
                      column_clicked='column_clicked',
                      stretch_last_section=False)),
            show_border=True, label='Sample')

        jgrp = HGroup(UItem('j'), Label(PLUSMINUS_ONE_SIGMA), UItem('j_err'),
                      icon_button_editor('estimate_j_button', 'cog',
                                         tooltip='Apply a nominal J to the selected positions'),
>>>>>>> 1049d48b
                      show_border=True, label='J')
        ngrp = HGroup(UItem('note'),
                      UItem('weight'),
                      show_border=True, label='Note')
        sgrp = HGroup(UItem('invert_flag'),
                      Item('selection_freq', label='Freq'),
                      show_border=True,
                      label='Selection')
<<<<<<< HEAD
        v = View(VSplit(VGroup(tgrp,
                               HGroup(sgrp, jgrp),
                               ngrp,
                               project_grp),
                        sample_grp),
                 style_sheet=load_stylesheet('labnumber_entry'))
=======

        ss = '''
QLineEdit {font-size: 10px}
QGroupBox {
    background-color: qlineargradient(x1: 0, y1: 0, x2: 0, y2: 1,
                                      stop: 0 #E0E0E0, stop: 1 #FFFFFF);
    border: 2px solid gray;
    border-radius: 5px;
    margin-top: 1ex; /* leave space at the top for the title */
}
QGroupBox::title {
    subcontrol-origin: margin;
    subcontrol-position: top left; /* position at the top center */
    padding: 0 3px;
    color: blue;
}
QComboBox {font-size: 10px}

'''

        v = View(VGroup(tgrp,
                        HGroup(sgrp, jgrp),
                        ngrp,
                        HGroup(project_grp, sample_grp),
                        style_sheet=ss))
>>>>>>> 1049d48b
        return v


class LabnumbersPane(TraitsTaskPane):
    def traits_view(self):
        v = View(UItem('irradiated_positions',
                       editor=TabularEditor(adapter=IrradiatedPositionAdapter(),
                                            refresh='refresh_table',
                                            multi_select=True,
                                            selected='selected',
                                            operations=['edit'])), )
        return v


class IrradiationCanvasPane(TraitsDockPane):
    name = 'Canvas'
    id = 'pychron.entry.irradiation_canvas'

    def traits_view(self):
        v = View(VGroup(HGroup(Item('irradiation_tray', style='readonly')),
                        UItem('canvas', editor=ComponentEditor())))
        return v


class IrradiationPane(TraitsDockPane):
    name = 'Irradiation'
    id = 'pychron.labnumber.irradiation'

    def traits_view(self):
        irrad = HGroup(
                spacer(),
                Item('irradiation',
                     width=-150,
                     editor=EnumEditor(name='irradiations')),
                icon_button_editor('edit_irradiation_button', 'database_edit',
                                   enabled_when='edit_irradiation_enabled',
                                   tooltip='Edit irradiation'),
                icon_button_editor('add_irradiation_button', 'database_add',
                                   tooltip='Add irradiation'))

        level = HGroup(
                spacer(),
                Label('Level:'),
                spacer(-23),
                UItem('level',
                      width=-150,
                      editor=EnumEditor(name='levels')),
                icon_button_editor('edit_level_button', 'database_edit',
                                   tooltip='Edit level',
                                   enabled_when='edit_level_enabled'),
                icon_button_editor('add_level_button', 'database_add',
                                   tooltip='Add level'))

        v = View(VGroup(irrad, level))
        return v

# ============= EOF =============================================<|MERGE_RESOLUTION|>--- conflicted
+++ resolved
@@ -20,14 +20,8 @@
 from pyface.tasks.traits_task_pane import TraitsTaskPane
 from traits.api import Instance, Int
 from traitsui.api import View, Item, TabularEditor, VGroup, HGroup, \
-<<<<<<< HEAD
     EnumEditor, UItem, Label, VSplit, TextEditor
 
-=======
-    EnumEditor, UItem, Label, TextEditor
-from pyface.tasks.traits_task_pane import TraitsTaskPane
-from pyface.tasks.traits_dock_pane import TraitsDockPane
->>>>>>> 1049d48b
 # ============= standard library imports ========================
 # ============= local library imports  ==========================
 from traitsui.tabular_adapter import TabularAdapter
@@ -100,7 +94,6 @@
         #                    'document-preview',
         #                    tooltip='Preview identifiers generated for this irradiation level'))
 
-<<<<<<< HEAD
         project_grp = VGroup(UItem('projects',
                                    editor=FilterTabularEditor(editable=False,
                                                               selected='selected_projects',
@@ -131,43 +124,6 @@
                                   width=75))
         jgrp = HGroup(UItem('j'), Label(PLUSMINUS_SIGMA), UItem('j_err'),
                       icon_button_editor('estimate_j_button', 'cog'),
-=======
-        project_grp = VGroup(
-            UItem('projects',
-                  editor=FilterTabularEditor(editable=False,
-                                             selected='selected_projects',
-                                             adapter=ProjectAdapter(),
-                                             multi_select=True),
-                  width=175),
-            show_border=True,
-            label='Projects')
-
-        sample_grp = VGroup(
-            HGroup(
-                UItem('sample_filter_parameter',
-                      editor=EnumEditor(name='sample_filter_parameters')),
-                UItem('sample_filter',
-                      editor=ComboboxEditor(name='sample_filter_values'),
-                      width=75)),
-            # icon_button_editor('edit_sample_button', 'database_edit',
-            #                    tooltip='Edit sample in database'),
-            # icon_button_editor('add_sample_button', 'database_add',
-            #                    tooltip='Add sample to database')),
-
-            UItem('samples',
-                  editor=TabularEditor(
-                      adapter=self.labnumber_tabular_adapter,
-                      editable=False,
-                      selected='selected_samples',
-                      multi_select=False,
-                      column_clicked='column_clicked',
-                      stretch_last_section=False)),
-            show_border=True, label='Sample')
-
-        jgrp = HGroup(UItem('j'), Label(PLUSMINUS_ONE_SIGMA), UItem('j_err'),
-                      icon_button_editor('estimate_j_button', 'cog',
-                                         tooltip='Apply a nominal J to the selected positions'),
->>>>>>> 1049d48b
                       show_border=True, label='J')
         ngrp = HGroup(UItem('note'),
                       UItem('weight'),
@@ -176,40 +132,12 @@
                       Item('selection_freq', label='Freq'),
                       show_border=True,
                       label='Selection')
-<<<<<<< HEAD
         v = View(VSplit(VGroup(tgrp,
                                HGroup(sgrp, jgrp),
                                ngrp,
                                project_grp),
                         sample_grp),
                  style_sheet=load_stylesheet('labnumber_entry'))
-=======
-
-        ss = '''
-QLineEdit {font-size: 10px}
-QGroupBox {
-    background-color: qlineargradient(x1: 0, y1: 0, x2: 0, y2: 1,
-                                      stop: 0 #E0E0E0, stop: 1 #FFFFFF);
-    border: 2px solid gray;
-    border-radius: 5px;
-    margin-top: 1ex; /* leave space at the top for the title */
-}
-QGroupBox::title {
-    subcontrol-origin: margin;
-    subcontrol-position: top left; /* position at the top center */
-    padding: 0 3px;
-    color: blue;
-}
-QComboBox {font-size: 10px}
-
-'''
-
-        v = View(VGroup(tgrp,
-                        HGroup(sgrp, jgrp),
-                        ngrp,
-                        HGroup(project_grp, sample_grp),
-                        style_sheet=ss))
->>>>>>> 1049d48b
         return v
 
 
