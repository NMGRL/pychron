--- conflicted
+++ resolved
@@ -79,11 +79,6 @@
     weight = Float
 
     def activated(self):
-<<<<<<< HEAD
-        if self.db.connected:
-            # self.manager.activated()
-            self.load_projects(include_recent=False)
-=======
         if self.manager.verify_database_connection(inform=True):
             if self.db.connected:
                 self.manager.activated()
@@ -99,7 +94,6 @@
             return
 
         self.manager.get_igsns(igsn_repo)
->>>>>>> 1049d48b
 
     def transfer_j(self):
         self.info('Transferring J Data')
