--- conflicted
+++ resolved
@@ -22,11 +22,8 @@
 
 # ============= standard library imports ========================
 # ============= local library imports  ==========================
-<<<<<<< HEAD
 from pychron.entry.entry_views.material_entry import MaterialEntry
-=======
 from pychron.core.helpers.filetools import add_extension
->>>>>>> 840d2c70
 
 from pychron.entry.graphic_generator import GraphicModel, GraphicGeneratorController
 from pychron.entry.tasks.importer_view import ImporterView
@@ -77,13 +74,9 @@
     weight = Float
 
     def activated(self):
-<<<<<<< HEAD
-        self.manager.activated()
-        self.load_projects(include_recent=False)
-=======
         if self.db.connected:
+            self.manager.activated()
             self.load_projects(include_recent=False)
->>>>>>> 840d2c70
 
     def transfer_j(self):
         self.info('Transferring J Data')
