--- conflicted
+++ resolved
@@ -147,11 +147,7 @@
     def make_irradiation_load_template(self):
         path = self.save_file_dialog()
         if path:
-<<<<<<< HEAD
             #        p = '/Users/ross/Sandbox/irrad_load_template.xls'
-=======
-            # p = '/Users/ross/Sandbox/irrad_load_template.xls'
->>>>>>> fa7878ec
             path = add_extension(path, '.xls')
             self.manager.make_irradiation_load_template(path)
 
