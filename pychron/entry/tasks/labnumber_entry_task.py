# ===============================================================================
# Copyright 2013 Jake Ross
#
# Licensed under the Apache License, Version 2.0 (the "License");
# you may not use this file except in compliance with the License.
# You may obtain a copy of the License at
#
# http://www.apache.org/licenses/LICENSE-2.0
#
# Unless required by applicable law or agreed to in writing, software
# distributed under the License is distributed on an "AS IS" BASIS,
# WITHOUT WARRANTIES OR CONDITIONS OF ANY KIND, either express or implied.
# See the License for the specific language governing permissions and
# limitations under the License.
# ===============================================================================

# ============= enthought library imports =======================

from pyface.tasks.action.schema import SToolBar
from traits.api import on_trait_change, Button, Float, Str, Int, Bool
from pyface.tasks.task_layout import TaskLayout, PaneItem, Splitter, Tabbed

# ============= standard library imports ========================
# ============= local library imports  ==========================
from pychron.entry.entry_views.material_entry import MaterialEntry
from pychron.core.helpers.filetools import add_extension

from pychron.entry.graphic_generator import GraphicModel, GraphicGeneratorController
from pychron.entry.tasks.importer_view import ImporterView
from pychron.envisage.browser.record_views import SampleRecordView
from pychron.entry.tasks.importer import ImporterModel
from pychron.envisage.browser.base_browser_model import BaseBrowserModel
from pychron.entry.entry_views.project_entry import ProjectEntry
from pychron.entry.entry_views.sample_entry import SampleEntry
from pychron.entry.labnumber_entry import LabnumberEntry
from pychron.entry.tasks.actions import SavePDFAction
# from pychron.entry.tasks.importer_panes import ImporterPane
from pychron.entry.tasks.labnumber_entry_panes import LabnumbersPane, \
    IrradiationPane, IrradiationEditorPane, IrradiationCanvasPane, LevelInfoPane, ChronologyPane
from pychron.processing.tasks.actions.edit_actions import DatabaseSaveAction
from pychron.envisage.tasks.base_task import BaseManagerTask


class LabnumberEntryTask(BaseManagerTask, BaseBrowserModel):
    name = 'Labnumber'
    id = 'pychron.entry.irradiation.task'
    # importer = Instance(ImportManager)

    add_sample_button = Button
    add_material_button = Button
    add_project_button = Button

    edit_project_button = Button
    edit_sample_button = Button

    generate_identifiers_button = Button
    preview_generate_identifiers_button = Button

    tool_bars = [SToolBar(SavePDFAction(),
        DatabaseSaveAction(),
        image_size=(16, 16))]
    # SToolBar(GenerateLabnumbersAction(),
    # PreviewGenerateLabnumbersAction(),
    # ImportIrradiationLevelAction(),
    # image_size=(16, 16))]

    invert_flag = Bool
    selection_freq = Int

    estimate_j_button = Button
    j = Float
    j_err = Float
    note = Str
    weight = Float

    def activated(self):
<<<<<<< HEAD
        print self.manager
        if self.manager.verify_database_connection(inform=True):
            if self.db.connected:
                self.manager.activated()
                self.load_projects(include_recent=False)
=======
        if self.db.connected:
            self.manager.activated()
            self.load_projects(include_recent=False)
>>>>>>> a88cc13a

    def transfer_j(self):
        self.info('Transferring J Data')
        self.manager.transfer_j()

    def import_irradiation(self):
        mod = ImporterModel(db=self.manager.db)
        ev = ImporterView(model=mod)
        ev.edit_traits()

    def generate_tray(self):
        # p='/Users/ross/Sandbox/entry_tray'
        p = self.open_file_dialog()
        if p is not None:
            gm = GraphicModel()

            # op='/Users/ross/Pychrondata_dev/setupfiles/irradiation_tray_maps/newtrays/26_no_spokes.txt'

            gm.srcpath = p
            # gm.xmlpath=p
            # p = make_xml(p,
            #              default_radius=radius,
            #              default_bounds=bounds,
            #              convert_mm=convert_mm,
            #              use_label=use_label,
            #              make=make,
            #              rotate=rotate)
            #
            # #    p = '/Users/ross/Sandbox/graphic_gen_from_csv.xml'
            # gm.load(p)
            gcc = GraphicGeneratorController(model=gm)
            info = gcc.edit_traits(kind='livemodal')
            if info.result:
                if self.confirmation_dialog(
                        'Do you want to save this tray to the database. Saving tray as "{}"'.format(gm.name)):
                    self.manager.save_tray_to_db(gm.srcpath, gm.name)

    def save_pdf(self):
        p = '/Users/ross/Sandbox/irradiation.pdf'
        #p=self.save_file_dialog()

        self.debug('saving pdf to {}'.format(p))
        #self.manager.make_labbook(p)
        self.manager.save_pdf(p)
        self.view_pdf(p)

    def save_labbook_pdf(self):
        p = '/Users/ross/Sandbox/irradiation.pdf'
        #p=self.save_file_dialog()

        self.manager.make_labbook(p)
        self.view_pdf(p)

    def generate_identifiers(self):
        self.manager.generate_identifiers()

    def preview_generate_identifiers(self):
        self.manager.preview_generate_identifiers()

    def import_irradiation_load_xls(self):
        path = self.open_file_dialog()
        if path:
            #p = '/Users/ross/Sandbox/irrad_load_template.xls'
            self.manager.import_irradiation_load_xls(path)

    def make_irradiation_load_template(self):
        path = self.save_file_dialog()
        if path:
            #        p = '/Users/ross/Sandbox/irrad_load_template.xls'
            path = add_extension(path,'.xls')
            self.manager.make_irradiation_load_template(path)

            self.information_dialog('Template saved to {}'.format(path))
            self.view_xls(path)

    def import_sample_from_file(self):
        # path = self.open_file_dialog(default_directory=paths.root_dir,
        #                              wildcard='*.xls')
        path = '/Users/ross/Desktop/sample_import.xls'
        if path:
            from pychron.entry.loaders.xls_sample_loader import XLSSampleLoader

            sample_loader = XLSSampleLoader()
            sample_loader.do_loading(self.manager, self.manager.db, path)

            spnames = []
            if self.selected_projects:
                spnames = [ni.name for ni in self.selected_projects]

            self.load_projects(include_recent=False)

            if spnames:
                sel = [si for si in self.projects if si.name in spnames]
                self.selected_projects = sel

            self._load_associated_samples()

    def import_sample_metadata(self):
        self.warning('Import sample metadata Deprecated')

    #     path = '/Users/ross/Programming/git/dissertation/data/minnabluff/lithologies.xls'
    #     path = '/Users/ross/Programming/git/dissertation/data/minnabluff/tables/TAS.xls'
    #     path = '/Users/ross/Programming/git/dissertation/data/minnabluff/tables/environ.xls'
    #     if not os.path.isfile(path):
    #         path = self.open_file_dialog()
    #
    #     if path:
    #         self.manager.import_sample_metadata(path)

    def export_irradiation(self):
        from pychron.entry.export.export_selection_view import ExportSelectionView

        pref = self.application.preferences
        connection = {attr: pref.get('pychron.massspec.database.{}'.format(attr))
                      for attr in ('name', 'host', 'password', 'username')}
        es = ExportSelectionView(irradiations=self.manager.irradiations,
                                 default_massspec_connection=connection)
        info = es.edit_traits(kind='livemodal')
        if info.result:
            from pychron.entry.export.export_util import do_export

            do_export(self.manager, es.export_type, es.destination_dict, es.irradiations)

    def _manager_default(self):
        dvc = self.application.get_service('pychron.dvc.dvc.DVC')
<<<<<<< HEAD
        dvc.connect()
=======
>>>>>>> a88cc13a
        return LabnumberEntry(application=self.application, dvc=dvc)

    # def _importer_default(self):
    #     return ImportManager(db=self.manager.db,
    #                          connect=False)

    def _default_layout_default(self):
        return TaskLayout(
            left=Splitter(
                PaneItem('pychron.labnumber.irradiation'),
                Tabbed(
                    # PaneItem('pychron.labnumber.extractor'),
                    PaneItem('pychron.labnumber.editor')),
                orientation='vertical'),
            right=Splitter(
                PaneItem('pychron.entry.level'),
                PaneItem('pychron.entry.chronology'),
                PaneItem('pychron.entry.irradiation_canvas'),
                orientation='vertical'))

    def create_central_pane(self):
        return LabnumbersPane(model=self.manager)

    def create_dock_panes(self):
        iep = IrradiationEditorPane(model=self)
        self.labnumber_tabular_adapter = iep.labnumber_tabular_adapter
        return [
            IrradiationPane(model=self.manager),
            ChronologyPane(model=self.manager),
            LevelInfoPane(model=self.manager),
            # ImporterPane(model=self.importer),
            iep,
            IrradiationCanvasPane(model=self.manager)]

    # ===========================================================================
    # GenericActon Handlers
    # ===========================================================================
    def save_as(self):
        self.save()

    def save(self):
        self.warning_dialog('Please use "Data -> Database Save" to save changes to the database')

    def save_to_db(self):
        self.manager.save()

    def _estimate_j_button_fired(self):
        self.manager.estimate_j()

    @on_trait_change('selection_freq, invert_flag')
    def _handle_selection(self):
        if self.selection_freq:
            self.manager.select_positions(self.selection_freq, self.invert_flag)

    @on_trait_change('j,j_err, note, weight')
    def _handle_j(self, obj, name, old, new):
        if new:
            self.manager.set_selected_attr(new, name)

    def _selected_samples_changed(self, new):
        if new:
            # self.manager.set_selected_attr(new.name, 'sample')
            self.manager.set_selected_attrs((new.name, new.material, new.project),
                                            ('sample', 'material', 'project'))

    def _load_associated_samples(self, names=None):
        if names is None:
            if self.selected_projects:
                names = [ni.name for ni in self.selected_projects]

        db = self.db
        with db.session_ctx():
            # load associated samples
            sams = db.get_samples(project=names)
            sams = [SampleRecordView(si) for si in sams]

        self.samples = sams
        self.osamples = sams

    # handlers
    @on_trait_change('extractor:update_irradiations_needed')
    def _update_irradiations(self):
        self.manager.updated = True

    def _generate_identifiers_button_fired(self):
        self.generate_identifiers()

    def _preview_generate_identifiers_button_fired(self):
        self.preview_generate_identifiers()

    def _add_project_button_fired(self):
        pr = ProjectEntry(dvc=self.manager.dvc)
        if pr.do():
            self.load_projects(include_recent=False)

    def _add_sample_button_fired(self):
        project = ''
        if self.selected_projects:
            project = self.selected_projects[0].name

        mats = self.db.get_material_names()
        sam = SampleEntry(dvc=self.manager.dvc,
                          project=project,
                          projects=[p.name for p in self.projects],
                          materials=mats)
        if sam.do():
            self._load_associated_samples()

    def _add_material_button_fired(self):
        mat = MaterialEntry(dvc=self.manager.dvc)
        mat.do()
        # self._load_materials()

    # def _edit_project_button_fired(self):
    #     pr = ProjectEntry(db=self.manager.db)
    #     pr.edit_project(self.selected_projects)
    #
    # def _edit_sample_button_fired(self):
    #     se = SampleEntry(db=self.manager.db)
    #     sam = self.selected_samples
    #
    #     se.edit_sample(sam.name,
    #                    self.selected_projects,
    #                    sam.material)

    def _selected_projects_changed(self, old, new):
        if new and self.project_enabled:
            names = [ni.name for ni in new]
            self.debug('selected projects={}'.format(names))

            self._load_associated_samples(names)
            self._selected_projects_change_hook(names)
            # self.dump_browser_selection()

    def _prompt_for_save(self):
        if self.manager.dirty:
            message = 'You have unsaved changes. Save changes to Database?'
            ret = self._handle_prompt_for_save(message)
            if ret == 'save':
                return self.manager.save()
            return ret
        return True

# ============= EOF =============================================<|MERGE_RESOLUTION|>--- conflicted
+++ resolved
@@ -74,17 +74,11 @@
     weight = Float
 
     def activated(self):
-<<<<<<< HEAD
-        print self.manager
+        print 'labnumber entry activated', self.manager
         if self.manager.verify_database_connection(inform=True):
             if self.db.connected:
                 self.manager.activated()
                 self.load_projects(include_recent=False)
-=======
-        if self.db.connected:
-            self.manager.activated()
-            self.load_projects(include_recent=False)
->>>>>>> a88cc13a
 
     def transfer_j(self):
         self.info('Transferring J Data')
@@ -210,10 +204,7 @@
 
     def _manager_default(self):
         dvc = self.application.get_service('pychron.dvc.dvc.DVC')
-<<<<<<< HEAD
         dvc.connect()
-=======
->>>>>>> a88cc13a
         return LabnumberEntry(application=self.application, dvc=dvc)
 
     # def _importer_default(self):
