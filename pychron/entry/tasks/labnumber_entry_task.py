--- conflicted
+++ resolved
@@ -73,13 +73,9 @@
     weight = Float
 
     def activated(self):
-<<<<<<< HEAD
-        self.manager.activated()
-        self.load_projects(include_recent=False)
-=======
         if self.db.connected:
+            self.manager.activated()
             self.load_projects(include_recent=False)
->>>>>>> 9de32aa2
 
     def transfer_j(self):
         self.info('Transferring J Data')
