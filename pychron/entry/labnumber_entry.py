# ===============================================================================
# Copyright 2012 Jake Ross
#
# Licensed under the Apache License, Version 2.0 (the "License");
# you may not use this file except in compliance with the License.
# You may obtain a copy of the License at
#
# http://www.apache.org/licenses/LICENSE-2.0
#
# Unless required by applicable law or agreed to in writing, software
# distributed under the License is distributed on an "AS IS" BASIS,
# WITHOUT WARRANTIES OR CONDITIONS OF ANY KIND, either express or implied.
# See the License for the specific language governing permissions and
# limitations under the License.
# ===============================================================================

# ============= enthought library imports =======================
from apptools.preferences.preference_binding import bind_preference
from pyface.constant import YES, CANCEL
from traits.api import Property, Str, cached_property, \
    List, Event, Button, Instance, Bool, on_trait_change, Float, HasTraits, Any

# ============= standard library imports ========================
# ============= local library imports  ==========================
from pychron.canvas.canvas2D.irradiation_canvas import IrradiationCanvas
from pychron.core.helpers.ctx_managers import no_update
from pychron.core.helpers.formatting import floatfmt
from pychron.core.progress import open_progress
from pychron.database.defaults import load_irradiation_map
from pychron.dvc.dvc_irradiationable import DVCIrradiationable
from pychron.entry.editors.irradiation_editor import IrradiationEditor
from pychron.entry.editors.level_editor import LevelEditor, load_holder_canvas
from pychron.entry.loaders.irradiation_loader import XLSIrradiationLoader
from pychron.entry.irradiation_pdf_writer import IrradiationPDFWriter, LabbookPDFWriter
from pychron.entry.irradiation_table_view import IrradiationTableView
from pychron.entry.identifier_generator import IdentifierGenerator
from pychron.paths import paths
# from pychron.entry.irradiation import Irradiation
# from pychron.entry.level import Level, load_holder_canvas, iter_geom
from pychron.pychron_constants import PLUSMINUS
from pychron.entry.irradiated_position import IrradiatedPosition


# class save_ctx(object):
# def __init__(self, p):
# self._p = p
#
# def __enter__(self):
# pass
#
# def __exit__(self, exc_type, exc_val, exc_tb):
# self._p.information_dialog('Changes saved to database')

class NeutronDose(HasTraits):
    def __init__(self, power, start, end, *args, **kw):
        self.power = power
        self.start = start.strftime('%m-%d-%Y %H:%M')
        self.end = end.strftime('%m-%d-%Y %H:%M')
        super(NeutronDose, self).__init__(*args, **kw)


class dirty_ctx(object):
    def __init__(self, p):
        self._p = p

    def __enter__(self):
        self._p.suppress_dirty = True

    def __exit__(self, exc_type, exc_val, exc_tb):
        self._p.suppress_dirty = False


class LabnumberEntry(DVCIrradiationable):
    use_dvc = Bool

    irradiation_tray = Str
    trays = Property

    edit_irradiation_button = Button('Edit')
    edit_level_enabled = Property(depends_on='level')
    edit_irradiation_enabled = Property(depends_on='irradiation')

    tray_name = Str
    # irradiation_tray_image = Property(Image, depends_on='level, irradiation, saved')
    irradiated_positions = List(IrradiatedPosition)

    add_irradiation_button = Button('Add Irradiation')
    add_level_button = Button('Add Level')
    edit_level_button = Button('Edit')

    load_file_button = Button('Load File')
    generate_labnumbers_button = Button('Generate Labnumbers')

    level_note = Str
    level_production_name = Str
    chronology_items = List
    estimated_j_value = Str
    # ===========================================================================
    # irradiation positions table events
    # ===========================================================================
    selected = Any
    refresh_table = Event

    # ===========================================================================
    #
    # ===========================================================================
    canvas = Instance(IrradiationCanvas, ())
    show_canvas = Bool(True)

    selected_sample = Any
    irradiation_prefix = Str

    dirty = Bool
    suppress_dirty = Bool
    _no_update = Bool

    # labnumber_generator = Instance(LabnumberGenerator)
    monitor_name = Str

    _level_editor = None
    _irradiation_editor = None

    j_multiplier = Float(1e-4)  # j units per hour
    _estimated_j_value = 0

    def __init__(self, *args, **kw):
        super(LabnumberEntry, self).__init__(*args, **kw)

        # self.labnumber_generator = LabnumberGenerator(db=self.dvc.db)

        bind_preference(self, 'irradiation_prefix',
                        'pychron.entry.irradiation_prefix')
        bind_preference(self, 'monitor_name',
                        'pychron.entry.monitor_name')
        bind_preference(self, 'j_multiplier',
                        'pychron.entry.j_multiplier')

        # bind_preference(self, 'use_dvc', 'pychron.dvc.enabled')

    def activated(self):
        pass
        # if not self.irradiations:
        #     self.dvc.add_irradiation('NM-300')
        #     self.dvc.add_irradiation_level('A', 'NM-300', '24Spokes')
        #
        #     with self.dvc.session_ctx():
        #         self.dvc.add_project('Foo')
        #     with self.dvc.session_ctx():
        #         self.dvc.add_material('san')
        #     with self.dvc.session_ctx():
        #         self.dvc.add_sample('bar01', 'Foo', 'san')
        #     self.updated = True

    def transfer_j(self):
        items = self.selected
        if not items:
            items = self.irradiated_positions

        self.info('Transferring Js for Irradiation={}, Level={}'.format(self.irradiation,
                                                                        self.level))
        from pychron.entry.j_transfer import JTransferer

        ms = self.application.get_service('pychron.database.adapters.massspec_database_adapter.MassSpecDatabaseAdapter')
        if ms:
            ms.bind_preferences()
            if ms.connect():
                jt = JTransferer(pychrondb=self.dvc.db,
                                 massspecdb=ms)
                if jt.do_transfer(self.irradiation, self.level, items):
                    self._save_to_db()

                self.refresh_table = True
        else:
            self.warning_dialog('Unable to Transfer Js. Mass Spec database not configured properly. '
                                'Check Preferences>Database')

    def save_tray_to_db(self, p, name):
        with self.dvc.db.session_ctx():
            load_irradiation_map(self.dvc.db, p, name, overwrite_geometry=True)
        self._inform_save()

    def estimate_j(self):
        j = self._estimated_j_value

        pos = self.selected
        if not pos:
            pos = self.irradiated_positions

        for ip in pos:
            ip.trait_set(j=j, j_err=j * 1e-3)
        self.refresh_table = True

        # def _estimate_j(self):
        # j = self._estimated_j_value
        # print j
        # return j, j*0.001
        # self.debug('estimate J. irradiation={}'.format(self.irradiation))
        # db = self.dvc.db
        # with db.session_ctx():
        #     dbirrad = db.get_irradiation(self.irradiation)
        #     j = dbirrad.chronology.duration
        #     j *= self.j_multiplier
        #     return j, j * 0.001

    # def set_selected_sample(self, new):
    # self.selected_sample = new
    # self.set_selected_attr(new.name, 'sample')
    # #self.canvas.selected_samples=new

    def select_positions(self, freq, eoflag):
        positions = self.irradiated_positions
        ss = [irrad for i, irrad in enumerate(positions) if (i % freq != 0 if eoflag else i % freq == 0)]
        self.selected = ss

    def set_selected_attr(self, v, attr):
        if self.selected:
            for si in self.selected:
                setattr(si, attr, v)
            self.refresh_table = True

    def set_selected_attrs(self, vs, attrs):
        if self.selected:
            for si in self.selected:
                for v, attr in zip(vs, attrs):
                    setattr(si, attr, v)
            self.refresh_table = True

    def import_sample_metadata(self, p):
        try:
            from pychron.entry.loaders.mb_sample_loader import SampleLoader
        except ImportError, e:
            self.warning_dialog(str(e))
            SampleLoader = None

        if SampleLoader:
            sample_loader = SampleLoader()
            sample_loader.do_import(self, p)

    def make_labbook(self, out):
        """
            assemble a pdf of irradiations
            ask user for list of irradiations
        """

        db = self.dvc.db
        with db.session_ctx():
            irrads = db.get_irradiations(order_func='asc')
            irrads = [irrad.name for irrad in irrads]
            table = IrradiationTableView(irradiations=irrads)
            info = table.edit_traits()
            if info.result:
                if table.selected:
                    w = LabbookPDFWriter()
                    irrads = db.get_irradiations(names=table.selected,
                                                 order_func='asc')

                    n = sum([len(irrad.levels) for irrad in irrads])
                    prog = open_progress(n=n)

                    w.build(out, irrads, progress=prog)

    def save_pdf(self, out):
        db = self.dvc.db
        with db.session_ctx():
            name = self.irradiation
            irrad = db.get_irradiation(name)
            if irrad:
                w = IrradiationPDFWriter()
                w.build(out, irrad)

    def save(self):
        if self._validate_save():
            self._save_to_db()
            self._inform_save()
            return True

    def generate_identifiers(self):
        self.warning('GENERATE LABNUMBERS DISABLED')
        return

        if self.check_monitor_name():
            return

        ok = True
        ok = self.confirmation_dialog('Are you sure you want to generate the labnumbers for this irradiation?')
        if ok:
            ret = YES
            ret = self.confirmation_dialog('Overwrite existing labnumbers?', return_retval=True, cancel=True)
            if ret != CANCEL:
                overwrite = ret == YES
                lg = IdentifierGenerator(monitor_name=self.monitor_name,
                                         irradiation=self.irradiation,
                                         overwrite=overwrite,
                                         db=self.dvc.db)
                if lg.setup():
                    prog = open_progress()
                    lg.generate_identifiers(prog, overwrite)
                    prog.close()
                    self._update_level()

    def preview_generate_identifiers(self):
        if self.check_monitor_name():
            return

        lg = IdentifierGenerator(monitor_name=self.monitor_name,
                                 overwrite=True,
                                 db=self.dvc.db)
        if lg.setup():
            prog = open_progress()
            lg.preview(prog, self.irradiated_positions, self.irradiation, self.level)
            prog.close()
            self.refresh_table = True

    def check_monitor_name(self):
        if not self.monitor_name.strip():
            self.warning_dialog('No monitor name set in Preferences.'
                                ' Set before trying to generate identifiers. e.g "FC-2"')
            return True

    def make_irradiation_load_template(self, p):
        loader = XLSIrradiationLoader()
        # n = len(self.irradiated_positions)
        loader.make_template(p)

    def import_irradiation_load_xls(self, p):
        loader = XLSIrradiationLoader(db=self.dvc.db,
                                      monitor_name=self.monitor_name)
        prog = open_progress()
        loader.progress = prog
        loader.canvas = self.canvas

        # loader.load_level(p, self.irradiated_positions,
        #             self.irradiation, self.level)

        self.refresh_table = True

    def push_changes(self):
        if self.dvc.meta_repo.has_unpushed_commits():
            if self.confirmation_dialog('You have non-pushed commits. Would you like to share them?'):
                prog = open_progress(2)
                self.info('Pushing changes to meta repo')
                prog.change_message('Pushing changes to meta repo')
                self.dvc.meta_repo.push()
                prog.close()

    # private
    def _load_canvas_analyses(self, db, level):
        poss = db.get_analyzed_positions(level)
        if poss:
            positions = self.irradiated_positions
            canvas = self.canvas
            scene = canvas.scene
            with dirty_ctx(self):
                for idx, cnt in poss:
                    analyzed = bool(cnt)
                    item = scene.get_item(idx)
                    if item:
                        item.measured_indicator = analyzed
                        irp = positions[idx - 1]
                        irp.analyzed = analyzed

    def _load_holder_canvas(self, holes):
        if holes:
            canvas = IrradiationCanvas()
            load_holder_canvas(canvas, holes)
            self.canvas = canvas

    def _load_holder_positions(self, holes):
        self.irradiated_positions = []
        if holes:
            with dirty_ctx(self):
                with no_update(self):
                    self.irradiated_positions = [IrradiatedPosition(hole=int(c), pos=(x, y))
                                                 for x, y, r, c in holes]

    def _validate_save(self):
        """
            validate positions. ensure sample has material and project
        """
        no = []
        for irs in self.irradiated_positions:
            if irs.labnumber:
                n = []
                if not irs.sample:
                    n.append('No sample')
                if not irs.project:
                    n.append('No project')
                if not irs.material:
                    n.append('No material')

                if n:
                    no.append('Position={} L#={}\n    {}'.format(irs.hole, irs.labnumber, ', '.join(n)))
        if no:
            self.information_dialog('Missing Information\n{}'.format('\n'.join(no)))
            return
        else:
            return True

    def _inform_save(self):
        self.information_dialog('Changes saved to Database')

    def _save_to_db(self):
        db = self.dvc.db

        with db.session_ctx():
            n = len(self.irradiated_positions)
            prog = open_progress(n)

            for irs in self.irradiated_positions:
                ln = irs.labnumber

                dbpos = db.get_irradiation_position(self.irradiation, self.level, irs.hole)
                if not dbpos:
                    dbpos = db.add_irradiation_position(self.irradiation, self.level, irs.hole)

                if ln:
                    dbpos2 = db.get_identifier(ln)
                    if dbpos2:
                        irradname = dbpos2.level.irradiation.name
                        if irradname != self.irradiation:
                            self.warning_dialog('Labnumber {} already exists '
                                                'in Irradiation {}'.format(ln, irradname))
                            return
                    else:
                        dbpos.identifier = ln

                dbpos.j = irs.j
                dbpos.j_err = irs.j_err
                dbpos.weight = float(irs.weight or 0)
                dbpos.note = irs.note

                sam = irs.sample
                proj = irs.project
                mat = irs.material
                if proj:
                    proj = db.add_project(proj)

                if mat:
                    mat = db.add_material(mat)

                if sam:
                    sam = db.add_sample(sam,
                                        project=proj,
                                        material=mat)
                    dbpos.sample = sam

                prog.change_message('Saving {}{}{} identifier={}'.format(self.irradiation, self.level,
                                                                         irs.hole, ln))
        self.dirty = False
        self._level_changed(self.level)

    def _increment(self, name):
        """
            convert name into an integer and add 1

            potential forms
            NM-001
            NM001
            NM-ABC-001

        """

        if '-' in name:
            args = name.split('-')
            last = args[-1]
            head = '-'.join(args[:-1])
            j = '-'
        else:
            j = ''
            # remove leading chars
            last = name
            head = ''
            while last:
                try:
                    last = int(last)
                    break
                except ValueError:
                    head += last[0]
                    last = last[1:]

        try:
            return j.join((head, '{:03d}'.format(int(last) + 1)))
        except ValueError:
            return name

    # ===============================================================================
    # handlers
    # ===============================================================================
    # @on_trait_change('irradiated_positions:sample')
    # def _handle_entry(self, obj, name, old, new):
    # if not self._no_update:
    # if not new:
    # obj.material = ''
    #             obj.project = ''
    #         else:
    #             db = self.dvc.db
    #             with db.session_ctx():
    #                 dbsam = db.get_sample(new, new.project)
    #                 if dbsam:
    #                     if not obj.material:
    #                         if dbsam.material:
    #                             obj.material = dbsam.material.name
    #
    #                     if not obj.project:
    #                         if dbsam.project:
    #                             obj.project = dbsam.project.name

    @on_trait_change('canvas:selected')
    def _handle_canvas_selected(self, new):
        if new:
            self.selected = [next((ir for ir in self.irradiated_positions
                                   if ir.hole == int(new.name)), None)]
            if self.selected:
                fill = self._set_selected_values(self.selected[0])
                new.fill = fill

    def _set_selected_values(self, new):
        sam = self.selected_sample
        if sam:
            ok = True
            if new.labnumber:
                ok = self.confirmation_dialog('This position already has a labnumber. \
Are you sure you want to change the Sample info? \
THIS CHANGE CANNOT BE UNDONE')

            if ok:
                if new.sample == sam.name:
                    new.sample = ''
                    new.project = ''
                    new.material = ''
                    fill = False
                else:
                    new.sample = sam.name
                    new.project = sam.project
                    new.material = sam.material
                    fill = True

                self.refresh_table = True
                return fill

    def _auto_increment_irradiation(self):
        if self.irradiations:
            lastname = self.irradiations[0]
        else:
            lastname = '0'

        # try to auto increment the irrad
        if self.irradiation_prefix:
            db = self.dvc.db
            with db.session_ctx():
                def f(table):
                    return (table.name.startswith(self.irradiation_prefix),)

                dbirrad = db.get_irradiations(names=f,
                                              order_func='desc',
                                              limit=1)
                if dbirrad:
                    lastname = dbirrad[0].name
                    # try to increment lastname
                    lastname = self._increment(lastname)

        return lastname

    # @simple_timer()
    def _update_level(self, name=None, debug=False):

        if name is None:
            name = self.level

        self.debug('update level= "{}"'.format(name))
        db = self.dvc.db
        with db.session_ctx() as sess:
            level = db.get_irradiation_level(self.irradiation, name)
            self.debug('retrieved level {}'.format(level))
            if not level:
                self.debug('no level for {}'.format(name))
                return

            self.level_note = level.note or ''
            self.level_production_name = level.production.name if level.production else ''
            if level.holder:
                self.irradiation_tray = level.holder
                holes = self.dvc.meta_repo.get_irradiation_holder_holes(level.holder)
                self._load_holder_positions(holes)
                self._load_holder_canvas(holes)

            # self._load_canvas_analyses(db, level)

            try:
                positions = level.positions
                n = len(self.irradiated_positions)
                self.debug('positions in level {}.  \
    available holder positions {}'.format(n, len(self.irradiated_positions)))
                if positions:
                    with dirty_ctx(self):
                        self._make_positions(n, positions)
            except BaseException, e:
                print 'excep', e
                self.warning_dialog('Failed loading Irradiation level="{}"'.format(name))
                sess.rollback()

    # @simple_timer()
    def _make_positions(self, n, positions):
        with no_update(self):
            for pi in positions:
                hi = pi.position - 1
                if hi < n:
                    ir = self.irradiated_positions[hi]
                    self._sync_position(pi, ir)
                else:
                    self.debug('extra irradiation position for this tray {}'.format(hi))

    def _sync_position(self, dbpos, ir):
        if dbpos:
            if dbpos.sample:
                ir.sample = dbpos.sample.name
                ir.material = dbpos.sample.material.name
                ir.project = dbpos.sample.project.name
                ir.labnumber = dbpos.identifier or ''
                ir.hole = dbpos.position

                item = self.canvas.scene.get_item(str(ir.hole))
                item.fill = bool(dbpos.identifier)
                ir.j = dbpos.j or 0
                ir.j_err = dbpos.j_err or 0
                ir.note = dbpos.note or ''
                ir.weight = dbpos.weight or 0

<<<<<<< HEAD
                # item = self.canvas.scene.get_item(str(ir.hole))
                # item.fill = bool(ir.identifier)
=======
            item = self.canvas.scene.get_item(str(dbpos.position))
            item.fill = dbpos.identifier
>>>>>>> fa7878ec

    def _get_irradiation_editor(self, **kw):
        ie = self._irradiation_editor
        if ie is None:
            ie = IrradiationEditor(dvc=self.dvc)
            self._irradiation_editor = ie
        ie.trait_set(**kw)
        return ie

    def _get_level_editor(self, **kw):
        ie = self._level_editor
        if ie is None:
            self._level_editor = ie = LevelEditor(db=self.dvc.db,
                                                  repo=self.dvc.meta_repo,
                                                  trays=self.trays)

        ie.trait_set(**kw)
        return ie

    # ===============================================================================
    # property get/set
    # ===============================================================================
    # @cached_property
    # def _get_projects(self):
    # print 'get projects'
    # # order = gen_ProjectTable.name.asc()
    # projects = [''] #+ [pi.name for pi in self.dvc.db.get_projects(order=order)]
    #     return projects
    #
    # @cached_property
    # def _get_samples(self):
    #     # order = gen_SampleTable.name.asc()
    #     samples = [''] #+ [si.name for si in self.dvc.db.get_samples(order=order)]
    #     return samples
    #
    # @cached_property
    # def _get_materials(self):
    #     materials = [''] #+ [mi.name for mi in self.dvc.db.get_materials()]
    #     return materials

    # def _get_irradiation_tray_image(self):
    # p = self._get_map_path()
    #     db = self.dvc.db
    #     with db.session_ctx():
    #         level = db.get_irradiation_level(self.irradiation,
    #                                          self.level)
    #         holder = None
    #         if level:
    #             holder = level.holder
    #             holder = holder.name if holder else None
    #         holder = holder if holder is not None else NULL_STR
    #         self.tray_name = holder
    #         im = ImageResource('{}.png'.format(holder),
    #                            search_path=[p])
    #         return im

    # @cached_property
    # def _get_materials(self):
    #     materials = [''] + [mi.name for mi in self.db.get_materials()]
    #     return materials
    # 
    # def _get_irradiation_tray_image(self):
    #     p = self._get_map_path()
    #     db = self.db
    #     with db.session_ctx():
    #         level = db.get_irradiation_level(self.irradiation,
    #                                          self.level)
    #         holder = None
    #         if level:
    #             holder = level.holder
    #             holder = holder.name if holder else None
    #         holder = holder if holder is not None else NULL_STR
    #         self.tray_name = holder
    #         im = ImageResource('{}.png'.format(holder),
    #                            search_path=[p]
    #         )
    #         return im

    @cached_property
    def _get_trays(self):
        return self.dvc.meta_repo.get_irradiation_holder_names()

    # def _get_map_path(self):
    # return os.path.join(paths.setup_dir, 'irradiation_tray_maps')

    def _get_edit_irradiation_enabled(self):
        return self.irradiation is not None

    def _get_edit_level_enabled(self):
        return self.level is not None

    # handlers
    @on_trait_change('irradiated_positions:+')
    def _set_dirty(self, name, new):
        if not self.suppress_dirty:
            self.dirty = True

    def _load_file_button_fired(self):
        p = self.open_file_dialog()
        if p:
            self._load_positions_from_file(p)

    def _add_irradiation_button_fired(self):
        name = self._auto_increment_irradiation()
        irrad = self._get_irradiation_editor(name=name)
        new_irrad = irrad.add()
        if new_irrad:
            self.irradiation = new_irrad
            # self.updated = 'Irradiation'

    def _edit_irradiation_button_fired(self):
        irrad = self._get_irradiation_editor(name=self.irradiation)

        new_irrad = irrad.edit()
        self._suppress_auto_select_irradiation = True
        # self.updated = 'Irradiation'
        if new_irrad:
            self.irradiation = new_irrad

        self._suppress_auto_select_irradiation = False

        olevel = self.level
        self._irradiation_changed()
        self.level = olevel
        # print self.irradiation

    def _edit_level_button_fired(self):
        editor = self._get_level_editor(name=self.level,
                                        irradiation=self.irradiation)

        new_level = editor.edit()
        print 'asfdasd', new_level
        if new_level:
            self.level = new_level

        self._update_level()
        # self.updated = 'Level'
        # self._level_changed(self.level)

    def _add_level_button_fired(self):
        editor = self._get_level_editor(irradiation=self.irradiation)
        new_level = editor.add()
        if new_level:
            self.level = new_level
            # self.updated = 'Level'

    # def _updated_fired(self, new):
    #     if self.dvc.meta_repo.has_unpushed_commits():
    #         self.info('Pushing changes to meta repo. {} changed'.format(new))
    #         self.dvc.meta_repo.push()

    def _irradiation_changed(self):
        # super(LabnumberEntry, self)._irradiation_changed()
        if self.irradiation:
            self.level = ''

            chron = self.dvc.meta_repo.get_chronology(self.irradiation)
            j = chron.duration * self.j_multiplier
            self._estimated_j_value = j
            self.estimated_j_value = u'{} {}{}'.format(floatfmt(j),
                                                       PLUSMINUS,
                                                       floatfmt(j * 0.001))
            items = [NeutronDose(*args) for args in chron.get_doses()]
            self.chronology_items = items

    def _level_changed(self, new):
        self.debug('level changed "{}"'.format(new))
        self.irradiated_positions = []
        if new:
            self._update_level(debug=True)
            # else:
            # self.canvas = IrradiationCanvas()


if __name__ == '__main__':
    from pychron.core.helpers.logger_setup import logging_setup

    paths.build('_experiment')

    logging_setup('runid')
    m = LabnumberEntry()
    m.configure_traits()
# ============= EOF =============================================<|MERGE_RESOLUTION|>--- conflicted
+++ resolved
@@ -626,14 +626,6 @@
                 ir.note = dbpos.note or ''
                 ir.weight = dbpos.weight or 0
 
-<<<<<<< HEAD
-                # item = self.canvas.scene.get_item(str(ir.hole))
-                # item.fill = bool(ir.identifier)
-=======
-            item = self.canvas.scene.get_item(str(dbpos.position))
-            item.fill = dbpos.identifier
->>>>>>> fa7878ec
-
     def _get_irradiation_editor(self, **kw):
         ie = self._irradiation_editor
         if ie is None:
