# ===============================================================================
# Copyright 2012 Jake Ross
#
# Licensed under the Apache License, Version 2.0 (the "License");
# you may not use this file except in compliance with the License.
# You may obtain a copy of the License at
#
# http://www.apache.org/licenses/LICENSE-2.0
#
# Unless required by applicable law or agreed to in writing, software
# distributed under the License is distributed on an "AS IS" BASIS,
# WITHOUT WARRANTIES OR CONDITIONS OF ANY KIND, either express or implied.
# See the License for the specific language governing permissions and
# limitations under the License.
# ===============================================================================

# ============= enthought library imports =======================
from apptools.preferences.preference_binding import bind_preference
from pyface.constant import YES, CANCEL
from traits.api import Property, Str, cached_property, \
    List, Event, Button, Instance, Bool, on_trait_change, Float, HasTraits, Any

# ============= standard library imports ========================
# ============= local library imports  ==========================
from pychron.canvas.canvas2D.irradiation_canvas import IrradiationCanvas
from pychron.core.helpers.ctx_managers import no_update
from pychron.core.helpers.formatting import floatfmt
from pychron.core.progress import open_progress
from pychron.database.defaults import load_irradiation_map
from pychron.dvc.dvc_irradiationable import DVCIrradiationable
from pychron.entry.editors.irradiation_editor import IrradiationEditor
from pychron.entry.editors.level_editor import LevelEditor, load_holder_canvas
from pychron.entry.loaders.irradiation_loader import XLSIrradiationLoader
from pychron.entry.irradiation_pdf_writer import IrradiationPDFWriter, LabbookPDFWriter
from pychron.entry.irradiation_table_view import IrradiationTableView
from pychron.entry.identifier_generator import IdentifierGenerator
from pychron.paths import paths
# from pychron.entry.irradiation import Irradiation
# from pychron.entry.level import Level, load_holder_canvas, iter_geom
from pychron.pychron_constants import PLUSMINUS
from pychron.entry.irradiated_position import IrradiatedPosition


# class save_ctx(object):
# def __init__(self, p):
# self._p = p
#
# def __enter__(self):
# pass
#
# def __exit__(self, exc_type, exc_val, exc_tb):
# self._p.information_dialog('Changes saved to database')

class NeutronDose(HasTraits):
    def __init__(self, power, start, end):
        self.power = power
        self.start = start.strftime('%m-%d-%Y %H:%M')
        self.end = end.strftime('%m-%d-%Y %H:%M')


class dirty_ctx(object):
    def __init__(self, p):
        self._p = p

    def __enter__(self):
        self._p.suppress_dirty = True

    def __exit__(self, exc_type, exc_val, exc_tb):
        self._p.suppress_dirty = False


class LabnumberEntry(DVCIrradiationable):

    use_dvc = Bool

    irradiation_tray = Str
    trays = Property

    edit_irradiation_button = Button('Edit')
    edit_level_enabled = Property(depends_on='level')
    edit_irradiation_enabled = Property(depends_on='irradiation')

    tray_name = Str
    # irradiation_tray_image = Property(Image, depends_on='level, irradiation, saved')
    irradiated_positions = List(IrradiatedPosition)

    add_irradiation_button = Button('Add Irradiation')
    add_level_button = Button('Add Level')
    edit_level_button = Button('Edit')

    load_file_button = Button('Load File')
    generate_labnumbers_button = Button('Generate Labnumbers')

    level_note = Str
    level_production_name = Str
    chronology_items = List
    estimated_j_value = Str
    # ===========================================================================
    # irradiation positions table events
    # ===========================================================================
    selected = Any
    refresh_table = Event

    # ===========================================================================
    #
    # ===========================================================================
    canvas = Instance(IrradiationCanvas, ())
    show_canvas = Bool(True)

    selected_sample = Any
    irradiation_prefix = Str

    dirty = Bool
    suppress_dirty = Bool
    _no_update = Bool

    # labnumber_generator = Instance(LabnumberGenerator)
    monitor_name = Str

    _level_editor = None
    _irradiation_editor = None

    j_multiplier = Float(1e-4)  # j units per hour

    def __init__(self, *args, **kw):
        super(LabnumberEntry, self).__init__(*args, **kw)

        # self.labnumber_generator = LabnumberGenerator(db=self.dvc.db)

        bind_preference(self, 'irradiation_prefix',
                        'pychron.entry.irradiation_prefix')
        bind_preference(self, 'monitor_name',
                        'pychron.entry.monitor_name')
        bind_preference(self, 'j_multiplier',
                        'pychron.entry.j_multiplier')

        bind_preference(self, 'use_dvc', 'pychron.dvc.enabled')

    def activated(self):
        if not self.irradiations:
            self.dvc.add_irradiation('NM-300')
            self.dvc.add_irradiation_level('A', 'NM-300', '24Spokes')

            with self.dvc.session_ctx():
                self.dvc.add_project('Foo')
            with self.dvc.session_ctx():
                self.dvc.add_material('san')
            with self.dvc.session_ctx():
                self.dvc.add_sample('bar01', 'Foo', 'san')
            self.updated = True

    def transfer_j(self):
        items = self.selected
        if not items:
            items = self.irradiated_positions

        self.info('Transferring Js for Irradiation={}, Level={}'.format(self.irradiation,
                                                                        self.level))
        from pychron.entry.j_transfer import JTransferer

        ms = self.application.get_service('pychron.database.adapters.massspec_database_adapter.MassSpecDatabaseAdapter')
        if ms:
            ms.bind_preferences()
            if ms.connect():
                jt = JTransferer(pychrondb=self.dvc.db,
                                 massspecdb=ms)
                if jt.do_transfer(self.irradiation, self.level, items):
                    self._save_to_db()

                self.refresh_table = True
        else:
            self.warning_dialog('Unable to Transfer Js. Mass Spec database not configured properly. '
                                'Check Preferences>Database')

    def save_tray_to_db(self, p, name):
        with self.dvc.db.session_ctx():
            load_irradiation_map(self.dvc.db, p, name, overwrite_geometry=True)
        self._inform_save()

    def estimate_j(self):
        j, je = self._estimate_j()
        for ip in self.irradiated_positions:
            ip.trait_set(j=j, j_err=je)
        self.refresh_table = True

    def _estimate_j(self):
        self.debug('estimate J. irradiation={}'.format(self.irradiation))
        db = self.dvc.db
        with db.session_ctx():
            dbirrad = db.get_irradiation(self.irradiation)
            j = dbirrad.chronology.duration
            j *= self.j_multiplier
            return j, j * 0.001

    # def set_selected_sample(self, new):
    # self.selected_sample = new
    # self.set_selected_attr(new.name, 'sample')
    # #self.canvas.selected_samples=new

    def select_positions(self, freq, eoflag):
        positions = self.irradiated_positions
        ss = [irrad for i, irrad in enumerate(positions) if (i % freq != 0 if eoflag else i % freq == 0)]
        self.selected = ss

    def set_selected_attr(self, v, attr):
        if self.selected:
            for si in self.selected:
                setattr(si, attr, v)
            self.refresh_table = True

    def set_selected_attrs(self, vs, attrs):
        if self.selected:
            for si in self.selected:
                for v, attr in zip(vs, attrs):
                    setattr(si, attr, v)
            self.refresh_table = True

    def import_sample_metadata(self, p):
        try:
            from pychron.entry.loaders.mb_sample_loader import SampleLoader
        except ImportError, e:
            self.warning_dialog(str(e))
            return

        sample_loader = SampleLoader()
        sample_loader.do_import(self, p)

    def make_labbook(self, out):
        """
            assemble a pdf of irradiations
            ask user for list of irradiations
        """

        db = self.dvc.db
        with db.session_ctx():
            irrads = db.get_irradiations(order_func='asc')
            irrads = [irrad.name for irrad in irrads]
            table = IrradiationTableView(irradiations=irrads)
            info = table.edit_traits()
            if info.result:
                if table.selected:
                    w = LabbookPDFWriter()
                    irrads = db.get_irradiations(names=table.selected,
                                                 order_func='asc')

                    n = sum([len(irrad.levels) for irrad in irrads])
                    prog = open_progress(n=n)

                    w.build(out, irrads, progress=prog)

    def save_pdf(self, out):
        db = self.dvc.db
        with db.session_ctx():
            name = self.irradiation
            irrad = db.get_irradiation(name)
            if irrad:
                w = IrradiationPDFWriter()
                w.build(out, irrad)

    def save(self):
        if self._validate_save():
            self._save_to_db()
            self._inform_save()
            return True

    def generate_identifiers(self):
        # self.warning('GENERATE LABNUMBERS DISABLED')
        # return

        if self.check_monitor_name():
            return

        ok = True
        ok = self.confirmation_dialog('Are you sure you want to generate the labnumbers for this irradiation?')
        if ok:
            ret = YES
            ret = self.confirmation_dialog('Overwrite existing labnumbers?', return_retval=True, cancel=True)
            if ret != CANCEL:
                overwrite = ret == YES
                lg = IdentifierGenerator(monitor_name=self.monitor_name,
                                         irradiation=self.irradiation,
                                         overwrite=overwrite,
                                         db=self.dvc.db)
                if lg.setup():
<<<<<<< HEAD
                    prog = open_progress(10)
=======
                    prog = open_progress()
>>>>>>> fc7df84d
                    lg.generate_identifiers(prog, overwrite)
                    prog.close()
                    self._update_level()

    def preview_generate_identifiers(self):
        if self.check_monitor_name():
            return

        lg = IdentifierGenerator(monitor_name=self.monitor_name,
                                 overwrite=True,
                                 db=self.dvc.db)
        if lg.setup():
<<<<<<< HEAD
            prog = open_progress(10)
=======
            prog = open_progress()
>>>>>>> fc7df84d
            lg.preview(prog, self.irradiated_positions, self.irradiation, self.level)
            prog.close()
            self.refresh_table = True

    def check_monitor_name(self):
        if not self.monitor_name.strip():
            self.warning_dialog('No monitor name set in Preferences.'
                                ' Set before trying to generate identifiers. e.g "FC-2"')
            return True

    def make_irradiation_load_template(self, p):
        loader = XLSIrradiationLoader()
        # n = len(self.irradiated_positions)
        loader.make_template(p)

    def import_irradiation_load_xls(self, p):
        loader = XLSIrradiationLoader(db=self.dvc.db,
                                      monitor_name=self.monitor_name)
        prog = open_progress()
        loader.progress = prog
        loader.canvas = self.canvas

        # loader.load_level(p, self.irradiated_positions,
        #             self.irradiation, self.level)

        self.refresh_table = True

    def _load_canvas_analyses(self, db, level):
        poss = db.get_analyzed_positions(level)
        if poss:
            positions = self.irradiated_positions
            canvas = self.canvas
            scene = canvas.scene
            with dirty_ctx(self):
                for idx, cnt in poss:
                    analyzed = bool(cnt)
                    item = scene.get_item(idx)
                    if item:
                        item.measured_indicator = analyzed
                        irp = positions[idx - 1]
                        irp.analyzed = analyzed

    def _load_holder_canvas(self, holes):
        if holes:
            canvas = IrradiationCanvas()
            load_holder_canvas(canvas, holes)
            self.canvas = canvas

    def _load_holder_positions(self, holes):
        self.irradiated_positions = []
        if holes:
            with dirty_ctx(self):
                with no_update(self):
                    self.irradiated_positions = [IrradiatedPosition(hole=int(c), pos=(x, y))
                                                 for x, y, r, c in holes]

    def _validate_save(self):
        """
            validate positions. ensure sample has material and project
        """
        no = []
        for irs in self.irradiated_positions:
            if irs.labnumber:
                n = []
                if not irs.sample:
                    n.append('No sample')
                if not irs.project:
                    n.append('No project')
                if not irs.material:
                    n.append('No material')

                if n:
                    no.append('Position={} L#={}\n    {}'.format(irs.hole, irs.labnumber, ', '.join(n)))
        if no:
            self.information_dialog('Missing Information\n{}'.format('\n'.join(no)))
            return
        else:
            return True

    def _inform_save(self):
        self.information_dialog('Changes saved to Database')

    def _save_to_db(self):
        db = self.dvc.db

        with db.session_ctx():
            n = len(self.irradiated_positions)
            prog = open_progress(n)

            for irs in self.irradiated_positions:
                ln = irs.labnumber

                dbpos = db.get_irradiation_position(self.irradiation, self.level, irs.hole)
                if not dbpos:
                    dbpos = db.add_irradiation_position(self.irradiation, self.level, irs.hole)

                if ln:
                    dbpos2 = db.get_identifier(ln)
                    if dbpos2:
                        irradname = dbpos2.level.irradiation.name
                        if irradname != self.irradiation:
                            self.warning_dialog('Labnumber {} already exists '
                                                'in Irradiation {}'.format(ln, irradname))
                            return
                    else:
                        dbpos.identifier = ln

                dbpos.j = irs.j
                dbpos.j_err = irs.j_err
                dbpos.weight = float(irs.weight or 0)
                dbpos.note = irs.note

                sam = irs.sample
                proj = irs.project
                mat = irs.material
                if proj:
                    proj = db.add_project(proj)

                if mat:
                    mat = db.add_material(mat)

                if sam:
                    sam = db.add_sample(sam,
                                        project=proj,
                                        material=mat)
                    dbpos.sample = sam

                prog.change_message('Saving {}{}{} identifier={}'.format(self.irradiation, self.level,
                                                                         irs.hole, ln))
        self.dirty = False
        self._level_changed(self.level)

    def _increment(self, name):
        """
            convert name into an integer and add 1

            potential forms
            NM-001
            NM001
            NM-ABC-001

        """

        if '-' in name:
            args = name.split('-')
            last = args[-1]
            head = '-'.join(args[:-1])
            j = '-'
        else:
            j = ''
            #remove leading chars
            last = name
            head = ''
            while last:
                try:
                    last = int(last)
                    break
                except ValueError:
                    head += last[0]
                    last = last[1:]

        try:
            return j.join((head, '{:03d}'.format(int(last) + 1)))
        except ValueError:
            return name


    # ===============================================================================
    # handlers
    # ===============================================================================
    # @on_trait_change('irradiated_positions:sample')
    # def _handle_entry(self, obj, name, old, new):
    # if not self._no_update:
    # if not new:
    # obj.material = ''
    #             obj.project = ''
    #         else:
    #             db = self.dvc.db
    #             with db.session_ctx():
    #                 dbsam = db.get_sample(new, new.project)
    #                 if dbsam:
    #                     if not obj.material:
    #                         if dbsam.material:
    #                             obj.material = dbsam.material.name
    #
    #                     if not obj.project:
    #                         if dbsam.project:
    #                             obj.project = dbsam.project.name


    @on_trait_change('canvas:selected')
    def _handle_canvas_selected(self, new):
        if new:
            self.selected = [next((ir for ir in self.irradiated_positions
                                   if ir.hole == int(new.name)), None)]
            if self.selected:
                fill = self._set_selected_values(self.selected[0])
                new.fill = fill

    def _set_selected_values(self, new):
        sam = self.selected_sample
        if sam:
            ok = True
            if new.labnumber:
                ok = self.confirmation_dialog('This position already has a labnumber. \
Are you sure you want to change the Sample info? \
THIS CHANGE CANNOT BE UNDONE')

            if ok:
                if new.sample == sam.name:
                    new.sample = ''
                    new.project = ''
                    new.material = ''
                    fill = False
                else:
                    new.sample = sam.name
                    new.project = sam.project
                    new.material = sam.material
                    fill = True

                self.refresh_table = True
                return fill

    def _auto_increment_irradiation(self):
        if self.irradiations:
            lastname = self.irradiations[0]
        else:
            lastname = '0'

        # try to auto increment the irrad
        if self.irradiation_prefix:
            db = self.dvc.db
            with db.session_ctx():
                def f(table):
                    return (table.name.startswith(self.irradiation_prefix),)

                dbirrad = db.get_irradiations(names=f,
                                              order_func='desc',
                                              limit=1)
                if dbirrad:
                    lastname = dbirrad[0].name
                    #try to increment lastname
                    lastname = self._increment(lastname)

        return lastname

    # @simple_timer()
    def _update_level(self, name=None, debug=False):

        if name is None:
            name = self.level

        self.debug('update level= "{}"'.format(name))
        db = self.dvc.db
        with db.session_ctx() as sess:
            level = db.get_irradiation_level(self.irradiation, name)
            self.debug('retrieved level {}'.format(level))
            if not level:
                self.debug('no level for {}'.format(name))
                return

            self.level_note = level.note or ''
            # self.level_production_name = level.production.name

            holes = self.dvc.meta_repo.get_irradiation_holder_holes(level.holder)
            self._load_holder_positions(holes)
            self._load_holder_canvas(holes)

            # self._load_canvas_analyses(db, level)

            try:
                positions = level.positions
                n = len(self.irradiated_positions)
                self.debug('positions in level {}.  \
    available holder positions {}'.format(n, len(self.irradiated_positions)))
                if positions:
                    with dirty_ctx(self):
                        self._make_positions(n, positions)
            except BaseException, e:
                print 'excep', e
                self.warning_dialog('Failed loading Irradiation level="{}"'.format(name))
                sess.rollback()

    # @simple_timer()
    def _make_positions(self, n, positions):
        with no_update(self):
            for pi in positions:
                hi = pi.position - 1
                if hi < n:
                    ir = self.irradiated_positions[hi]
                    self._sync_position(pi, ir)
                else:
                    self.debug('extra irradiation position for this tray {}'.format(hi))

    def _sync_position(self, dbpos, ir):
        if dbpos:
            if dbpos.sample:
                ir.sample = dbpos.sample.name
                ir.material = dbpos.sample.material.name
                ir.project = dbpos.sample.project.name
                ir.labnumber = dbpos.identifier or ''
                ir.hole = dbpos.position

                item = self.canvas.scene.get_item(str(ir.hole))
                item.fill = bool(dbpos.identifier)
                ir.j = dbpos.j
                ir.j_err = dbpos.j_err
                ir.note = dbpos.note or ''
                ir.weight = dbpos.weight or 0

            item = self.canvas.scene.get_item(str(position))
            item.fill = ln.identifier

    def _get_irradiation_editor(self, **kw):
        ie = self._irradiation_editor
        if ie is None:
            ie = IrradiationEditor(dvc=self.dvc)
            self._irradiation_editor = ie
        ie.trait_set(**kw)
        return ie

    def _get_level_editor(self, **kw):
        ie = self._level_editor
        if ie is None:
            self._level_editor = ie = LevelEditor(db=self.dvc.db,
                                                  repo=self.dvc.meta_repo,
                                                  trays=self.trays)
        ie.trait_set(**kw)
        return ie

    # ===============================================================================
    # property get/set
    # ===============================================================================
    # @cached_property
    # def _get_projects(self):
    # print 'get projects'
    # # order = gen_ProjectTable.name.asc()
    # projects = [''] #+ [pi.name for pi in self.dvc.db.get_projects(order=order)]
    #     return projects
    #
    # @cached_property
    # def _get_samples(self):
    #     # order = gen_SampleTable.name.asc()
    #     samples = [''] #+ [si.name for si in self.dvc.db.get_samples(order=order)]
    #     return samples
    #
    # @cached_property
    # def _get_materials(self):
    #     materials = [''] #+ [mi.name for mi in self.dvc.db.get_materials()]
    #     return materials

    # def _get_irradiation_tray_image(self):
    # p = self._get_map_path()
    #     db = self.dvc.db
    #     with db.session_ctx():
    #         level = db.get_irradiation_level(self.irradiation,
    #                                          self.level)
    #         holder = None
    #         if level:
    #             holder = level.holder
    #             holder = holder.name if holder else None
    #         holder = holder if holder is not None else NULL_STR
    #         self.tray_name = holder
    #         im = ImageResource('{}.png'.format(holder),
    #                            search_path=[p])
    #         return im

    # @cached_property
    # def _get_materials(self):
    #     materials = [''] + [mi.name for mi in self.db.get_materials()]
    #     return materials
    # 
    # def _get_irradiation_tray_image(self):
    #     p = self._get_map_path()
    #     db = self.db
    #     with db.session_ctx():
    #         level = db.get_irradiation_level(self.irradiation,
    #                                          self.level)
    #         holder = None
    #         if level:
    #             holder = level.holder
    #             holder = holder.name if holder else None
    #         holder = holder if holder is not None else NULL_STR
    #         self.tray_name = holder
    #         im = ImageResource('{}.png'.format(holder),
    #                            search_path=[p]
    #         )
    #         return im

    @cached_property
    def _get_trays(self):
        return self.dvc.meta_repo.get_irradiation_holder_names()
        # db = self.dvc.db
        # with db.session_ctx():
        # hs = db.get_irradiation_holders()
        #     ts = [h.name for h in hs]

        #p = os.path.join(self._get_map_path(), 'images')
        #if not os.path.isdir(p):
        # self.warning_dialog('{} does not exist'.format(p))
        # return Undefined
        #
        # ts = [os.path.splitext(pi)[0] for pi in os.listdir(p) if not pi.startswith('.')
        #      #                    if not (pi.endswith('.png')
        #      #                            or pi.endswith('.pct')
        #      #                            or pi.startswith('.'))
        #]
        #if ts:
        #     self.tray = ts[-1]
        #
        # return ts

    # def _get_map_path(self):
    # return os.path.join(paths.setup_dir, 'irradiation_tray_maps')

    def _get_edit_irradiation_enabled(self):
        return self.irradiation is not None

    def _get_edit_level_enabled(self):
        return self.level is not None

    # handlers
    @on_trait_change('irradiated_positions:+')
    def _set_dirty(self, name, new):
        if not self.suppress_dirty:
            self.dirty = True

    def _load_file_button_fired(self):
        p = self.open_file_dialog()
        if p:
            self._load_positions_from_file(p)

    def _add_irradiation_button_fired(self):
        name = self._auto_increment_irradiation()
        irrad = self._get_irradiation_editor(name=name)
        new_irrad = irrad.add()
        if new_irrad:
            self.irradiation = new_irrad
            self.updated = True

    def _edit_irradiation_button_fired(self):
        irrad = self._get_irradiation_editor(name=self.irradiation)

        new_irrad = irrad.edit()
        if new_irrad:
            self.irradiation = new_irrad
        self.updated = True

    def _edit_level_button_fired(self):
        editor = self._get_level_editor(name=self.level,
                                        irradiation=self.irradiation)
        new_level = editor.edit()
        if new_level:
            self.level = new_level

        self.updated = True
        self._level_changed(self.level)

    def _add_level_button_fired(self):
        editor = self._get_level_editor(irradiation=self.irradiation)
        new_level = editor.add()
        if new_level:
            self.level = new_level
            self.updated = True

    def _irradiation_changed(self):
        # super(LabnumberEntry, self)._irradiation_changed()
        if self.irradiation:
            self.level = ''

            chron = self.dvc.meta_repo.get_chronology(self.irradiation)

            j = chron.duration * self.j_multiplier
            self.estimated_j_value = u'{} {}{}'.format(floatfmt(j),
                                                       PLUSMINUS,
                                                       floatfmt(j * 0.001))
            items = [NeutronDose(*args) for args in chron.get_doses()]
            self.chronology_items = items

    def _level_changed(self, new):
        self.debug('level changed "{}"'.format(new))
        self.irradiated_positions = []
        if new:
            self._update_level(debug=True)
            # else:
            # self.canvas = IrradiationCanvas()


if __name__ == '__main__':
    from pychron.core.helpers.logger_setup import logging_setup

    paths.build('_experiment')

    logging_setup('runid')
    m = LabnumberEntry()
    m.configure_traits()
# ============= EOF =============================================
<|MERGE_RESOLUTION|>--- conflicted
+++ resolved
@@ -282,11 +282,7 @@
                                          overwrite=overwrite,
                                          db=self.dvc.db)
                 if lg.setup():
-<<<<<<< HEAD
-                    prog = open_progress(10)
-=======
                     prog = open_progress()
->>>>>>> fc7df84d
                     lg.generate_identifiers(prog, overwrite)
                     prog.close()
                     self._update_level()
@@ -299,11 +295,7 @@
                                  overwrite=True,
                                  db=self.dvc.db)
         if lg.setup():
-<<<<<<< HEAD
-            prog = open_progress(10)
-=======
             prog = open_progress()
->>>>>>> fc7df84d
             lg.preview(prog, self.irradiated_positions, self.irradiation, self.level)
             prog.close()
             self.refresh_table = True
