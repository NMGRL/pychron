# ===============================================================================
# Copyright 2012 Jake Ross
#
# Licensed under the Apache License, Version 2.0 (the "License");
# you may not use this file except in compliance with the License.
# You may obtain a copy of the License at
#
# http://www.apache.org/licenses/LICENSE-2.0
#
# Unless required by applicable law or agreed to in writing, software
# distributed under the License is distributed on an "AS IS" BASIS,
# WITHOUT WARRANTIES OR CONDITIONS OF ANY KIND, either express or implied.
# See the License for the specific language governing permissions and
# limitations under the License.
# ===============================================================================

# ============= enthought library imports =======================
from apptools.preferences.preference_binding import bind_preference
from pyface.constant import YES, CANCEL
from traits.api import Property, Str, cached_property, \
    List, Event, Button, Instance, Bool, on_trait_change, Float, HasTraits, Any

# ============= standard library imports ========================
# ============= local library imports  ==========================
from pychron.canvas.canvas2D.irradiation_canvas import IrradiationCanvas
from pychron.core.helpers.ctx_managers import no_update
from pychron.core.helpers.formatting import floatfmt
from pychron.core.progress import open_progress
from pychron.database.defaults import load_irradiation_map
from pychron.dvc.dvc_irradiationable import DVCIrradiationable
from pychron.entry.editors.irradiation_editor import IrradiationEditor
from pychron.entry.editors.level_editor import LevelEditor, load_holder_canvas
from pychron.entry.loaders.irradiation_loader import XLSIrradiationLoader
from pychron.entry.irradiation_pdf_writer import IrradiationPDFWriter, LabbookPDFWriter
from pychron.entry.irradiation_table_view import IrradiationTableView
from pychron.entry.identifier_generator import IdentifierGenerator
from pychron.paths import paths
# from pychron.entry.irradiation import Irradiation
# from pychron.entry.level import Level, load_holder_canvas, iter_geom
from pychron.pychron_constants import PLUSMINUS
from pychron.entry.irradiated_position import IrradiatedPosition


# class save_ctx(object):
# def __init__(self, p):
# self._p = p
#
# def __enter__(self):
# pass
#
# def __exit__(self, exc_type, exc_val, exc_tb):
# self._p.information_dialog('Changes saved to database')

class NeutronDose(HasTraits):
    def __init__(self, power, start, end):
        self.power = power
        self.start = start.strftime('%m-%d-%Y %H:%M')
        self.end = end.strftime('%m-%d-%Y %H:%M')


class dirty_ctx(object):
    def __init__(self, p):
        self._p = p

    def __enter__(self):
        self._p.suppress_dirty = True

    def __exit__(self, exc_type, exc_val, exc_tb):
        self._p.suppress_dirty = False


class LabnumberEntry(DVCIrradiationable):

    use_dvc = Bool

    irradiation_tray = Str
    trays = Property

    edit_irradiation_button = Button('Edit')
    edit_level_enabled = Property(depends_on='level')
    edit_irradiation_enabled = Property(depends_on='irradiation')

    tray_name = Str
    # irradiation_tray_image = Property(Image, depends_on='level, irradiation, saved')
    irradiated_positions = List(IrradiatedPosition)

    add_irradiation_button = Button('Add Irradiation')
    add_level_button = Button('Add Level')
    edit_level_button = Button('Edit')

    load_file_button = Button('Load File')
    generate_labnumbers_button = Button('Generate Labnumbers')

    level_note = Str
    level_production_name = Str
    chronology_items = List
    estimated_j_value = Str
    # ===========================================================================
    # irradiation positions table events
    # ===========================================================================
    selected = Any
    refresh_table = Event

    # ===========================================================================
    #
    # ===========================================================================
    canvas = Instance(IrradiationCanvas, ())
    show_canvas = Bool(True)

    selected_sample = Any
    irradiation_prefix = Str

    dirty = Bool
    suppress_dirty = Bool
    _no_update = Bool

    # labnumber_generator = Instance(LabnumberGenerator)
    monitor_name = Str

    _level_editor = None
    _irradiation_editor = None

    j_multiplier = Float(1e-4)  # j units per hour

    def __init__(self, *args, **kw):
        super(LabnumberEntry, self).__init__(*args, **kw)

        # self.labnumber_generator = LabnumberGenerator(db=self.dvc.db)

        bind_preference(self, 'irradiation_prefix',
                        'pychron.entry.irradiation_prefix')
        bind_preference(self, 'monitor_name',
                        'pychron.entry.monitor_name')
        bind_preference(self, 'j_multiplier',
                        'pychron.entry.j_multiplier')

        # bind_preference(self, 'use_dvc', 'pychron.dvc.enabled')

    def activated(self):
        if not self.irradiations:
            self.dvc.add_irradiation('NM-300')
            self.dvc.add_irradiation_level('A', 'NM-300', '24Spokes')

            with self.dvc.session_ctx():
                self.dvc.add_project('Foo')
            with self.dvc.session_ctx():
                self.dvc.add_material('san')
            with self.dvc.session_ctx():
                self.dvc.add_sample('bar01', 'Foo', 'san')
            self.updated = True

    def transfer_j(self):
        items = self.selected
        if not items:
            items = self.irradiated_positions

        self.info('Transferring Js for Irradiation={}, Level={}'.format(self.irradiation,
                                                                        self.level))
        from pychron.entry.j_transfer import JTransferer

        ms = self.application.get_service('pychron.database.adapters.massspec_database_adapter.MassSpecDatabaseAdapter')
        if ms:
            ms.bind_preferences()
            if ms.connect():
                jt = JTransferer(pychrondb=self.dvc.db,
                                 massspecdb=ms)
                if jt.do_transfer(self.irradiation, self.level, items):
                    self._save_to_db()

                self.refresh_table = True
        else:
            self.warning_dialog('Unable to Transfer Js. Mass Spec database not configured properly. '
                                'Check Preferences>Database')

    def save_tray_to_db(self, p, name):
        with self.dvc.db.session_ctx():
            load_irradiation_map(self.dvc.db, p, name, overwrite_geometry=True)
        self._inform_save()

    def estimate_j(self):
        j, je = self._estimate_j()
        for ip in self.irradiated_positions:
            ip.trait_set(j=j, j_err=je)
        self.refresh_table = True

    def _estimate_j(self):
        self.debug('estimate J. irradiation={}'.format(self.irradiation))
        db = self.dvc.db
        with db.session_ctx():
            dbirrad = db.get_irradiation(self.irradiation)
            j = dbirrad.chronology.duration
            j *= self.j_multiplier
            return j, j * 0.001

    # def set_selected_sample(self, new):
    # self.selected_sample = new
    # self.set_selected_attr(new.name, 'sample')
    # #self.canvas.selected_samples=new

    def select_positions(self, freq, eoflag):
        positions = self.irradiated_positions
        ss = [irrad for i, irrad in enumerate(positions) if (i % freq != 0 if eoflag else i % freq == 0)]
        self.selected = ss

    def set_selected_attr(self, v, attr):
        if self.selected:
            for si in self.selected:
                setattr(si, attr, v)
            self.refresh_table = True

    def set_selected_attrs(self, vs, attrs):
        if self.selected:
            for si in self.selected:
                for v, attr in zip(vs, attrs):
                    setattr(si, attr, v)
            self.refresh_table = True

    def import_sample_metadata(self, p):
        try:
            from pychron.entry.loaders.mb_sample_loader import SampleLoader
        except ImportError, e:
            self.warning_dialog(str(e))
            return

        sample_loader = SampleLoader()
        sample_loader.do_import(self, p)

    def make_labbook(self, out):
        """
            assemble a pdf of irradiations
            ask user for list of irradiations
        """

        db = self.dvc.db
        with db.session_ctx():
            irrads = db.get_irradiations(order_func='asc')
            irrads = [irrad.name for irrad in irrads]
            table = IrradiationTableView(irradiations=irrads)
            info = table.edit_traits()
            if info.result:
                if table.selected:
                    w = LabbookPDFWriter()
                    irrads = db.get_irradiations(names=table.selected,
                                                 order_func='asc')

                    n = sum([len(irrad.levels) for irrad in irrads])
                    prog = open_progress(n=n)

                    w.build(out, irrads, progress=prog)

    def save_pdf(self, out):
        db = self.dvc.db
        with db.session_ctx():
            name = self.irradiation
            irrad = db.get_irradiation(name)
            if irrad:
                w = IrradiationPDFWriter()
                w.build(out, irrad)

    def save(self):
        if self._validate_save():
            self._save_to_db()
            self._inform_save()
            return True

    def generate_identifiers(self):
        self.warning('GENERATE LABNUMBERS DISABLED')
        return

        if self.check_monitor_name():
            return

        ok = True
        ok = self.confirmation_dialog('Are you sure you want to generate the labnumbers for this irradiation?')
        if ok:
            ret = YES
            ret = self.confirmation_dialog('Overwrite existing labnumbers?', return_retval=True, cancel=True)
            if ret != CANCEL:
                overwrite = ret == YES
                lg = IdentifierGenerator(monitor_name=self.monitor_name,
                                         irradiation=self.irradiation,
                                         overwrite=overwrite,
                                         db=self.dvc.db)
                if lg.setup():
                    prog = open_progress()
                    lg.generate_identifiers(prog, overwrite)
                    prog.close()
                    self._update_level()

    def preview_generate_identifiers(self):
        if self.check_monitor_name():
            return

        lg = IdentifierGenerator(monitor_name=self.monitor_name,
                                 overwrite=True,
                                 db=self.dvc.db)
        if lg.setup():
            prog = open_progress()
            lg.preview(prog, self.irradiated_positions, self.irradiation, self.level)
            prog.close()
            self.refresh_table = True

    def check_monitor_name(self):
        if not self.monitor_name.strip():
            self.warning_dialog('No monitor name set in Preferences.'
                                ' Set before trying to generate identifiers. e.g "FC-2"')
            return True

    def make_irradiation_load_template(self, p):
        loader = XLSIrradiationLoader()
        # n = len(self.irradiated_positions)
        loader.make_template(p)

    def import_irradiation_load_xls(self, p):
        loader = XLSIrradiationLoader(db=self.dvc.db,
                                      monitor_name=self.monitor_name)
        prog = open_progress()
        loader.progress = prog
        loader.canvas = self.canvas

        # loader.load_level(p, self.irradiated_positions,
        #             self.irradiation, self.level)

        self.refresh_table = True

    def _load_canvas_analyses(self, db, level):
        poss = db.get_analyzed_positions(level)
        if poss:
            positions = self.irradiated_positions
            canvas = self.canvas
            scene = canvas.scene
            with dirty_ctx(self):
                for idx, cnt in poss:
                    analyzed = bool(cnt)
                    item = scene.get_item(idx)
                    if item:
                        item.measured_indicator = analyzed
                        irp = positions[idx - 1]
                        irp.analyzed = analyzed

    def _load_holder_canvas(self, holes):
        if holes:
            canvas = IrradiationCanvas()
            load_holder_canvas(canvas, holes)
            self.canvas = canvas

    def _load_holder_positions(self, holes):
        self.irradiated_positions = []
        if holes:
            with dirty_ctx(self):
                with no_update(self):
                    self.irradiated_positions = [IrradiatedPosition(hole=int(c), pos=(x, y))
                                                 for x, y, r, c in holes]

    def _validate_save(self):
        """
            validate positions. ensure sample has material and project
        """
        no = []
        for irs in self.irradiated_positions:
            if irs.labnumber:
                n = []
                if not irs.sample:
                    n.append('No sample')
                if not irs.project:
                    n.append('No project')
                if not irs.material:
                    n.append('No material')

                if n:
                    no.append('Position={} L#={}\n    {}'.format(irs.hole, irs.labnumber, ', '.join(n)))
        if no:
            self.information_dialog('Missing Information\n{}'.format('\n'.join(no)))
            return
        else:
            return True

    def _inform_save(self):
        self.information_dialog('Changes saved to Database')

    def _save_to_db(self):
        db = self.dvc.db

        with db.session_ctx():
            n = len(self.irradiated_positions)
            prog = open_progress(n)

            for irs in self.irradiated_positions:
                ln = irs.labnumber

                dbpos = db.get_irradiation_position(self.irradiation, self.level, irs.hole)
                if not dbpos:
                    dbpos = db.add_irradiation_position(self.irradiation, self.level, irs.hole)

                if ln:
                    dbpos2 = db.get_identifier(ln)
                    if dbpos2:
                        irradname = dbpos2.level.irradiation.name
                        if irradname != self.irradiation:
                            self.warning_dialog('Labnumber {} already exists '
                                                'in Irradiation {}'.format(ln, irradname))
                            return
                    else:
                        dbpos.identifier = ln

                dbpos.j = irs.j
                dbpos.j_err = irs.j_err
                dbpos.weight = float(irs.weight or 0)
                dbpos.note = irs.note

                sam = irs.sample
                proj = irs.project
                mat = irs.material
                if proj:
                    proj = db.add_project(proj)

                if mat:
                    mat = db.add_material(mat)

                if sam:
                    sam = db.add_sample(sam,
                                        project=proj,
                                        material=mat)
                    dbpos.sample = sam

                prog.change_message('Saving {}{}{} identifier={}'.format(self.irradiation, self.level,
                                                                         irs.hole, ln))
        self.dirty = False
        self._level_changed(self.level)

    def _increment(self, name):
        """
            convert name into an integer and add 1

            potential forms
            NM-001
            NM001
            NM-ABC-001

        """

        if '-' in name:
            args = name.split('-')
            last = args[-1]
            head = '-'.join(args[:-1])
            j = '-'
        else:
            j = ''
            #remove leading chars
            last = name
            head = ''
            while last:
                try:
                    last = int(last)
                    break
                except ValueError:
                    head += last[0]
                    last = last[1:]

        try:
            return j.join((head, '{:03d}'.format(int(last) + 1)))
        except ValueError:
            return name


    # ===============================================================================
    # handlers
    # ===============================================================================
    # @on_trait_change('irradiated_positions:sample')
    # def _handle_entry(self, obj, name, old, new):
    # if not self._no_update:
    # if not new:
    # obj.material = ''
    #             obj.project = ''
    #         else:
    #             db = self.dvc.db
    #             with db.session_ctx():
    #                 dbsam = db.get_sample(new, new.project)
    #                 if dbsam:
    #                     if not obj.material:
    #                         if dbsam.material:
    #                             obj.material = dbsam.material.name
    #
    #                     if not obj.project:
    #                         if dbsam.project:
    #                             obj.project = dbsam.project.name


    @on_trait_change('canvas:selected')
    def _handle_canvas_selected(self, new):
        if new:
            self.selected = [next((ir for ir in self.irradiated_positions
                                   if ir.hole == int(new.name)), None)]
            if self.selected:
                fill = self._set_selected_values(self.selected[0])
                new.fill = fill

    def _set_selected_values(self, new):
        sam = self.selected_sample
        if sam:
            ok = True
            if new.labnumber:
                ok = self.confirmation_dialog('This position already has a labnumber. \
Are you sure you want to change the Sample info? \
THIS CHANGE CANNOT BE UNDONE')

            if ok:
                if new.sample == sam.name:
                    new.sample = ''
                    new.project = ''
                    new.material = ''
                    fill = False
                else:
                    new.sample = sam.name
                    new.project = sam.project
                    new.material = sam.material
                    fill = True

                self.refresh_table = True
                return fill

    def _auto_increment_irradiation(self):
        if self.irradiations:
            lastname = self.irradiations[0]
        else:
            lastname = '0'

        # try to auto increment the irrad
        if self.irradiation_prefix:
            db = self.dvc.db
            with db.session_ctx():
                def f(table):
                    return (table.name.startswith(self.irradiation_prefix),)

                dbirrad = db.get_irradiations(names=f,
                                              order_func='desc',
                                              limit=1)
                if dbirrad:
                    lastname = dbirrad[0].name
                    #try to increment lastname
                    lastname = self._increment(lastname)

        return lastname

    # @simple_timer()
    def _update_level(self, name=None, debug=False):

        if name is None:
            name = self.level

        self.debug('update level= "{}"'.format(name))
        db = self.dvc.db
        with db.session_ctx() as sess:
            level = db.get_irradiation_level(self.irradiation, name)
            self.debug('retrieved level {}'.format(level))
            if not level:
                self.debug('no level for {}'.format(name))
                return

            self.level_note = level.note or ''
<<<<<<< HEAD
            # self.level_production_name = level.production.name

            holes = self.dvc.meta_repo.get_irradiation_holder_holes(level.holder)
            self._load_holder_positions(holes)
            self._load_holder_canvas(holes)

            # self._load_canvas_analyses(db, level)

=======
            self.level_production_name = level.production.name if level.production else ''

            holder = level.holder
            if holder:
                self.debug('holder {}'.format(holder.name))
                self._load_holder_positions(holder)
                self._load_holder_canvas(holder)
                self._load_canvas_analyses(db, level)
                self.irradiation_tray = holder.name
            else:
                self.irradiation_tray = ''
                #if debug:
            #    return
>>>>>>> 00eb70e3
            try:
                positions = level.positions
                n = len(self.irradiated_positions)
                self.debug('positions in level {}.  \
    available holder positions {}'.format(n, len(self.irradiated_positions)))
                if positions:
                    with dirty_ctx(self):
                        self._make_positions(n, positions)
            except BaseException, e:
                print 'excep', e
                self.warning_dialog('Failed loading Irradiation level="{}"'.format(name))
                sess.rollback()

    # @simple_timer()
    def _make_positions(self, n, positions):
        with no_update(self):
            for pi in positions:
                hi = pi.position - 1
                if hi < n:
                    ir = self.irradiated_positions[hi]
                    self._sync_position(pi, ir)
                else:
                    self.debug('extra irradiation position for this tray {}'.format(hi))

    def _sync_position(self, dbpos, ir):
        if dbpos:
            if dbpos.sample:
                ir.sample = dbpos.sample.name
                ir.material = dbpos.sample.material.name
                ir.project = dbpos.sample.project.name
                ir.labnumber = dbpos.identifier or ''
                ir.hole = dbpos.position

                item = self.canvas.scene.get_item(str(ir.hole))
                item.fill = bool(dbpos.identifier)
                ir.j = dbpos.j
                ir.j_err = dbpos.j_err
                ir.note = dbpos.note or ''
                ir.weight = dbpos.weight or 0

            item = self.canvas.scene.get_item(str(dbpos.position))
            item.fill = dbpos.identifier

    def _get_irradiation_editor(self, **kw):
        ie = self._irradiation_editor
        if ie is None:
            ie = IrradiationEditor(dvc=self.dvc)
            self._irradiation_editor = ie
        ie.trait_set(**kw)
        return ie

    def _get_level_editor(self, **kw):
        ie = self._level_editor
        if ie is None:
            self._level_editor = ie = LevelEditor(db=self.dvc.db,
                                                  repo=self.dvc.meta_repo,
                                                  trays=self.trays)
        ie.trait_set(**kw)
        return ie

    # ===============================================================================
    # property get/set
    # ===============================================================================
    # @cached_property
    # def _get_projects(self):
    # print 'get projects'
    # # order = gen_ProjectTable.name.asc()
    # projects = [''] #+ [pi.name for pi in self.dvc.db.get_projects(order=order)]
    #     return projects
    #
    # @cached_property
    # def _get_samples(self):
    #     # order = gen_SampleTable.name.asc()
    #     samples = [''] #+ [si.name for si in self.dvc.db.get_samples(order=order)]
    #     return samples
    #
    # @cached_property
    # def _get_materials(self):
    #     materials = [''] #+ [mi.name for mi in self.dvc.db.get_materials()]
    #     return materials

    # def _get_irradiation_tray_image(self):
    # p = self._get_map_path()
    #     db = self.dvc.db
    #     with db.session_ctx():
    #         level = db.get_irradiation_level(self.irradiation,
    #                                          self.level)
    #         holder = None
    #         if level:
    #             holder = level.holder
    #             holder = holder.name if holder else None
    #         holder = holder if holder is not None else NULL_STR
    #         self.tray_name = holder
    #         im = ImageResource('{}.png'.format(holder),
    #                            search_path=[p])
    #         return im

    # @cached_property
    # def _get_materials(self):
    #     materials = [''] + [mi.name for mi in self.db.get_materials()]
    #     return materials
    # 
    # def _get_irradiation_tray_image(self):
    #     p = self._get_map_path()
    #     db = self.db
    #     with db.session_ctx():
    #         level = db.get_irradiation_level(self.irradiation,
    #                                          self.level)
    #         holder = None
    #         if level:
    #             holder = level.holder
    #             holder = holder.name if holder else None
    #         holder = holder if holder is not None else NULL_STR
    #         self.tray_name = holder
    #         im = ImageResource('{}.png'.format(holder),
    #                            search_path=[p]
    #         )
    #         return im

    @cached_property
    def _get_trays(self):
<<<<<<< HEAD
        return self.dvc.meta_repo.get_irradiation_holder_names()
        # db = self.dvc.db
        # with db.session_ctx():
        # hs = db.get_irradiation_holders()
        #     ts = [h.name for h in hs]

        #p = os.path.join(self._get_map_path(), 'images')
        #if not os.path.isdir(p):
        # self.warning_dialog('{} does not exist'.format(p))
        # return Undefined
        #
        # ts = [os.path.splitext(pi)[0] for pi in os.listdir(p) if not pi.startswith('.')
        #      #                    if not (pi.endswith('.png')
        #      #                            or pi.endswith('.pct')
        #      #                            or pi.startswith('.'))
        #]
        #if ts:
        #     self.tray = ts[-1]
        #
        # return ts

    # def _get_map_path(self):
    # return os.path.join(paths.setup_dir, 'irradiation_tray_maps')
=======
        db = self.db
        ts = []
        if db.connected:
            with db.session_ctx():
                hs = db.get_irradiation_holders()
                ts = [h.name for h in hs]
            if ts:
                self.tray = ts[-1]

        return ts

    def _get_map_path(self):
        return os.path.join(paths.setup_dir, 'irradiation_tray_maps')
>>>>>>> 00eb70e3

    def _get_edit_irradiation_enabled(self):
        return self.irradiation is not None

    def _get_edit_level_enabled(self):
        return self.level is not None

    # handlers
    @on_trait_change('irradiated_positions:+')
    def _set_dirty(self, name, new):
        if not self.suppress_dirty:
            self.dirty = True

    def _load_file_button_fired(self):
        p = self.open_file_dialog()
        if p:
            self._load_positions_from_file(p)

    def _add_irradiation_button_fired(self):
        name = self._auto_increment_irradiation()
        irrad = self._get_irradiation_editor(name=name)
        new_irrad = irrad.add()
        if new_irrad:
            self.irradiation = new_irrad
            self.updated = True

    def _edit_irradiation_button_fired(self):
        irrad = self._get_irradiation_editor(name=self.irradiation)

        new_irrad = irrad.edit()
        if new_irrad:
            self.irradiation = new_irrad
        self.updated = True

    def _edit_level_button_fired(self):
        editor = self._get_level_editor(name=self.level,
                                        irradiation=self.irradiation)
        new_level = editor.edit()
        if new_level:
            self.level = new_level

        self.updated = True
        self._level_changed(self.level)

    def _add_level_button_fired(self):
        editor = self._get_level_editor(irradiation=self.irradiation)
        new_level = editor.add()
        if new_level:
            self.level = new_level
            self.updated = True

    def _irradiation_changed(self):
        # super(LabnumberEntry, self)._irradiation_changed()
        if self.irradiation:
            self.level = ''

            chron = self.dvc.meta_repo.get_chronology(self.irradiation)

            j = chron.duration * self.j_multiplier
            self.estimated_j_value = u'{} {}{}'.format(floatfmt(j),
                                                       PLUSMINUS,
                                                       floatfmt(j * 0.001))
            items = [NeutronDose(*args) for args in chron.get_doses()]
            self.chronology_items = items

    def _level_changed(self, new):
        self.debug('level changed "{}"'.format(new))
        self.irradiated_positions = []
        if new:
            self._update_level(debug=True)
            # else:
            # self.canvas = IrradiationCanvas()


if __name__ == '__main__':
    from pychron.core.helpers.logger_setup import logging_setup

    paths.build('_experiment')

    logging_setup('runid')
    m = LabnumberEntry()
    m.configure_traits()
# ============= EOF =============================================
<|MERGE_RESOLUTION|>--- conflicted
+++ resolved
@@ -558,8 +558,7 @@
                 return
 
             self.level_note = level.note or ''
-<<<<<<< HEAD
-            # self.level_production_name = level.production.name
+            self.level_production_name = level.production.name if level.production else ''
 
             holes = self.dvc.meta_repo.get_irradiation_holder_holes(level.holder)
             self._load_holder_positions(holes)
@@ -567,21 +566,6 @@
 
             # self._load_canvas_analyses(db, level)
 
-=======
-            self.level_production_name = level.production.name if level.production else ''
-
-            holder = level.holder
-            if holder:
-                self.debug('holder {}'.format(holder.name))
-                self._load_holder_positions(holder)
-                self._load_holder_canvas(holder)
-                self._load_canvas_analyses(db, level)
-                self.irradiation_tray = holder.name
-            else:
-                self.irradiation_tray = ''
-                #if debug:
-            #    return
->>>>>>> 00eb70e3
             try:
                 positions = level.positions
                 n = len(self.irradiated_positions)
@@ -703,31 +687,6 @@
 
     @cached_property
     def _get_trays(self):
-<<<<<<< HEAD
-        return self.dvc.meta_repo.get_irradiation_holder_names()
-        # db = self.dvc.db
-        # with db.session_ctx():
-        # hs = db.get_irradiation_holders()
-        #     ts = [h.name for h in hs]
-
-        #p = os.path.join(self._get_map_path(), 'images')
-        #if not os.path.isdir(p):
-        # self.warning_dialog('{} does not exist'.format(p))
-        # return Undefined
-        #
-        # ts = [os.path.splitext(pi)[0] for pi in os.listdir(p) if not pi.startswith('.')
-        #      #                    if not (pi.endswith('.png')
-        #      #                            or pi.endswith('.pct')
-        #      #                            or pi.startswith('.'))
-        #]
-        #if ts:
-        #     self.tray = ts[-1]
-        #
-        # return ts
-
-    # def _get_map_path(self):
-    # return os.path.join(paths.setup_dir, 'irradiation_tray_maps')
-=======
         db = self.db
         ts = []
         if db.connected:
@@ -736,12 +695,10 @@
                 ts = [h.name for h in hs]
             if ts:
                 self.tray = ts[-1]
-
         return ts
-
-    def _get_map_path(self):
-        return os.path.join(paths.setup_dir, 'irradiation_tray_maps')
->>>>>>> 00eb70e3
+    
+    # def _get_map_path(self):
+    # return os.path.join(paths.setup_dir, 'irradiation_tray_maps')
 
     def _get_edit_irradiation_enabled(self):
         return self.irradiation is not None
