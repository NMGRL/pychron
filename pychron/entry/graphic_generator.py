#===============================================================================
# Copyright 2013 Jake Ross
#
# Licensed under the Apache License, Version 2.0 (the "License");
# you may not use this file except in compliance with the License.
# You may obtain a copy of the License at
#
#   http://www.apache.org/licenses/LICENSE-2.0
#
# Unless required by applicable law or agreed to in writing, software
# distributed under the License is distributed on an "AS IS" BASIS,
# WITHOUT WARRANTIES OR CONDITIONS OF ANY KIND, either express or implied.
# See the License for the specific language governing permissions and
# limitations under the License.
#===============================================================================
from pychron.core.ui import set_qt

set_qt()

#============= enthought library imports =======================
from traits.api import HasTraits, Instance, Any, Float, File, Property, Str
from traitsui.api import View, Controller, UItem, Item
from chaco.api import OverlayPlotContainer
from enable.component_editor import ComponentEditor
from pyface.api import FileDialog, OK
#============= standard library imports ========================
from lxml.etree import ElementTree, Element
from chaco.plot import Plot
from chaco.array_plot_data import ArrayPlotData
from numpy import linspace, cos, sin, pi
import os
import csv
from chaco.data_label import DataLabel
from pychron.paths import paths
from chaco.plot_graphics_context import PlotGraphicsContext
from traitsui.menu import Action
import math
from pychron.core.helpers.filetools import to_bool
#============= local library imports  ==========================
class myDataLabel(DataLabel):
    label_position = Any
    show_label_coords = False
    marker_visible = False
    label_position = 'center'
    border_visible = False


class RotatingContainer(OverlayPlotContainer):
    rotation = Float(0)

    def _draw(self, gc, *args, **kw):
        with gc:
            w2 = self.width / 2
            h2 = self.height / 2
            # gc.translate_ctm(w2, h2)
            # gc.rotate_ctm(math.radians(self.rotation))
            # gc.translate_ctm(-w2, -h2)
            super(RotatingContainer, self)._draw(gc, *args, **kw)


class GraphicGeneratorController(Controller):
    def save(self, info):
        self.model.save()

    def traits_view(self):
        w, h = 750, 750
        v = View(
            UItem('srcpath'),
            Item('rotation'),
            UItem('container', editor=ComponentEditor(), style='custom'),
            width=w + 2,
            height=h + 56,
            resizable=True,
            buttons=[Action(name='Save', action='save'), 'OK', 'Cancel'])
        return v


class GraphicModel(HasTraits):
    srcpath = File
    xmlpath = File
    container = Instance(OverlayPlotContainer)
    name = Property
    _name = Str
    rotation = Float(enter_set=True, auto_set=False)
    initialized = False

    def _get_name(self):
        return os.path.splitext(self._name if self._name else os.path.basename(self.srcpath))[0]

    def save(self, path=None):
        #        print self.container.bounds

        if path is None:
            dlg = FileDialog(action='save as', default_directory=paths.data_dir)
            if dlg.open() == OK:
                path = dlg.path

        if path is not None:
            _, tail = os.path.splitext(path)
            c = self.container
            if tail == '.pdf':
                from chaco.pdf_graphics_context import PdfPlotGraphicsContext

                gc = PdfPlotGraphicsContext(filename=path,
                                            pagesize='letter')

            else:
                if not tail in ('.png', '.jpg', '.tiff'):
                    path = '{}.png'.format(path)

                gc = PlotGraphicsContext((int(c.outer_width), int(c.outer_height)))
                #            c.use_backbuffer = False

            for ci in c.components:
                try:
                    ci.x_axis.visible = False
                    ci.y_axis.visible = False
                except Exception:
                    pass

            c.use_backbuffer = False
            gc.render_component(c)
            #            c.use_backbuffer = True
            gc.save(path)
            self._name = os.path.basename(path)

    def load(self, path):
        parser = ElementTree(file=open(path, 'r'))
        circles = parser.find('circles')
        outline = parser.find('outline')

        bb = outline.find('bounding_box')
        bs = bb.find('width'), bb.find('height')
        w, h = map(lambda b: float(b.text), bs)

        use_label = parser.find('use_label')
        if use_label is not None:
            use_label = to_bool(use_label.text.strip())
        else:
            use_label = True

        data = ArrayPlotData()
        p = Plot(data=data, padding=100)
        p.x_grid.visible = False
        p.y_grid.visible = False
        p.x_axis.title = 'X cm'
        p.y_axis.title = 'Y cm'
        font = 'modern 22'
        p.x_axis.title_font = font
        p.x_axis.tick_label_font = font
        p.y_axis.title_font = font
        p.y_axis.tick_label_font = font
        #         p.x_axis_visible = False
        #         p.y_axis_visible = False
        p.index_range.low_setting = -w / 2
        p.index_range.high_setting = w / 2

        p.value_range.low_setting = -h / 2
        p.value_range.high_setting = h / 2

        thetas = linspace(0, 2 * pi)

        radius = circles.find('radius').text
        radius = float(radius)

        face_color = circles.find('face_color')
        if face_color is not None:
            face_color = face_color.text
        else:
            face_color = 'white'

        for i, pp in enumerate(circles.findall('point')):
            x, y, l = pp.find('x').text, pp.find('y').text, pp.find('label').text

            #             print i, pp, x, y
            # load hole specific attrs
            r = pp.find('radius')
            if r is None:
                r = radius
            else:
                r = float(r.text)

            fc = pp.find('face_color')
            if fc is None:
                fc = face_color
            else:
                fc = fc.text

            x, y = map(float, (x, y))
            xs = x + r * sin(thetas)
            ys = y + r * cos(thetas)

            xn, yn = 'px{:03n}'.format(i), 'py{:03n}'.format(i)
            data.set_data(xn, xs)
            data.set_data(yn, ys)

            plot = p.plot((xn, yn),
                          face_color=fc,
                          type='polygon')[0]
            if use_label:
                label = myDataLabel(component=plot,
                                    data_point=(x, y),
                                    label_text=l,
                                    bgcolor='transparent')
                plot.overlays.append(label)

        self.container.add(p)
        self.container.invalidate_and_redraw()

    def _srcpath_changed(self):


        # default_radius=radius,
        # default_bounds=bounds,
        # convert_mm=convert_mm,
        # use_label=use_label,
        # make=make,
        # rotate=rotate)
        self._reload()

    def _rotation_changed(self):
        self._reload()

    def _reload(self):
        if self.initialized:
            self.container = self._container_factory()
            print os.path.isfile(self.srcpath), self.srcpath
            if os.path.isfile(self.srcpath):
                p = make_xml(self.srcpath,
                             default_bounds=(2.54, 2.54),
                             default_radius=0.0175 * 2.54,
                             rotate=self.rotation,
                             convert_mm=True)
                self.load(p)

    def _container_default(self):
        return self._container_factory()

    def _container_factory(self):
        return RotatingContainer(bgcolor='white')


def make_xml(path, offset=100, default_bounds=(50, 50),
             default_radius=3, convert_mm=False,
             make=True,
             use_label=True,
             rotate=0):
    """
        convert a csv into an xml

        use blank line as a group marker
        circle labels are offset by ``offset*group_id``
        ie. group 0. 1,2,3
            group 1. 101,102,103
    """
    out = '{}_from_csv.xml'.format(os.path.splitext(path)[0])
    if not make:
        return out

    root = Element('root')
    ul = Element('use_label')
    ul.text = 'True' if use_label else 'False'
    root.append(ul)

    outline = Element('outline')
    bb = Element('bounding_box')
    width, height = Element('width'), Element('height')
    width.text, height.text = map(str, default_bounds)
    bb.append(width)
    bb.append(height)

    outline.append(bb)
    root.append(outline)

    circles = Element('circles')
    radius = Element('radius')
    radius.text = str(default_radius)
    circles.append(radius)

    face_color = Element('face_color')
    face_color.text = 'white'
    circles.append(face_color)

    root.append(circles)

    i = 0
    off = 0
    reader = csv.reader(open(path, 'r'), delimiter=',')
    # writer = open(path + 'angles.txt', 'w')
    nwriter = None
    if rotate:
        nwriter = csv.writer(open(path + 'rotated_{}.txt'.format(rotate), 'w'))

    header = reader.next()
    if nwriter:
        nwriter.writerow(header)

    theta = math.radians(rotate)
    for k, row in enumerate(reader):
        # print k, row
        row = map(str.strip, row)
        if row:
            e = Element('point')
            x, y, l = Element('x'), Element('y'), Element('label')

            xx, yy = float(row[0]), float(row[1])
            try:
                r = float(row[2])
                rr = Element('radius')
                if convert_mm:
                    r *= 2.54

                rr.text = str(r)
                e.append(rr)
            except IndexError:
                r = None

            px = math.cos(theta) * xx - math.sin(theta) * yy
            py = math.sin(theta) * xx + math.cos(theta) * yy

            xx, yy = px, py
            if nwriter:
                data = ['{:0.4f}'.format(xx),
                        '{:0.4f}'.format(yy)]
                if r is not None:
                    data.append('{:0.4f}'.format(r))

                nwriter.writerow(data)

            if convert_mm:
                xx = xx * 2.54
                yy = yy * 2.54

            x.text = str(xx)
            y.text = str(yy)

            # a = math.degrees(math.atan2(yy, xx))
            # writer.write('{} {}\n'.format(k + 1, a))
            l.text = str(i + 1 + off)
            e.append(l)
            e.append(x)
            e.append(y)

            circles.append(e)
            i += 1
        else:
            # use blank rows as group markers
            off += offset
            i = 0

    tree = ElementTree(root)
    tree.write(out,
               xml_declaration=True,
               method='xml',
               pretty_print=True)
    return out


def open_txt(p, bounds, radius,
             use_label=True,
             convert_mm=False,
             make=True, rotate=None):
    gm = GraphicModel(srcpath=p, rotation=rotate or 0)
    p = make_xml(p,
                 default_radius=radius,
                 default_bounds=bounds,
                 convert_mm=convert_mm,
                 use_label=use_label,
                 make=make,
                 rotate=rotate)

    #    p = '/Users/ross/Sandbox/graphic_gen_from_csv.xml'
    gm.load(p)
    gm.initialized = True
    gcc = GraphicGeneratorController(model=gm)

    return gcc, gm


if __name__ == '__main__':
    gm = GraphicModel()
    # p = '/Users/ross/Sandbox/2mmirrad.txt'
    # p = '/Users/ross/Sandbox/2mmirrad_ordered.txt'
    # p = '/Users/ross/Sandbox/1_75mmirrad_ordered.txt'
    # p = '/Users/ross/Sandbox/1_75mmirrad_ordered.txt'
    # p = '/Users/ross/Pychrondata_diode/setupfiles/irradiation_tray_maps/0_75mmirrad_ordered1.txt'
    # p = '/Users/ross/Sandbox/1_75mmirrad.txt'
    # p = '/Users/ross/Pychrondata_diode/setupfiles/irradiation_tray_maps/newtrays/1_75mmirrad_continuous.txt'
    # p = '/Users/ross/Pychrondata_diode/setupfiles/irradiation_tray_maps/0_75mmirrad.txt'
    # p = '/Users/ross/Pychrondata_diode/setupfiles/irradiation_tray_maps/0_75mmirrad_continuous.txt'
    # p = '/Users/ross/Pychrondata_dev/setupfiles/irradiation_tray_maps/newtrays/2mmirrad_continuous.txt'
    # p = '/Users/ross/Pychrondata_dev/setupfiles/irradiation_tray_maps/newtrays/40_no_spokes.txt'
    # p = '/Users/ross/Pychrondata_dev/setupfiles/irradiation_tray_maps/newtrays/26_spokes.txt'
    # p = '/Users/ross/Pychrondata_dev/setupfiles/irradiation_tray_maps/newtrays/26_no_spokes.txt'
<<<<<<< HEAD
    p = '/Users/ross/Pychrondata_dev/setupfiles/irradiation_tray_maps/construction/newtrays/40_spokes.txt'
    p = '/Users/ross/Desktop/72_spokes'
=======
    # p = '/Users/ross/Pychrondata_dev/setupfiles/irradiation_tray_maps/construction/newtrays/40_spokes.txt'
    # p = '/Users/ross/Desktop/72_spokes'
    p = '/Users/ross/Pychrondata_dev/setupfiles/irradiation_tray_maps/construction/newtrays/16_40_ms.txt'
    p = '/Users/ross/Pychrondata_dev/setupfiles/irradiation_tray_maps/construction/newtrays/40_spokes_rev2.txt'
    p = '/Users/ross/Pychrondata_dev/setupfiles/irradiation_tray_maps/construction/newtrays/40_spokes-5.txt'
>>>>>>> fdc6942e
    gcc, gm = open_txt(p, (2.54, 2.54), 0.0175 * 2.54,
                       convert_mm=True, make=True,
                       rotate=0)

    #     p2 = '/Users/ross/Pychrondata_diode/setupfiles/irradiation_tray_maps/newtrays/TX_6-Hole.txt'
    #     gcc, gm2 = open_txt(p2, (2.54, 2.54), .1, make=False)

    #p2 = '/Users/ross/Pychrondata_diode/setupfiles/irradiation_tray_maps/newtrays/TX_20-Hole.txt'
    #gcc, gm2 = open_txt(p2, (2.54, 2.54), .1, make=False)


    #     gm2.container.bgcolor = 'transparent'
    #     gm2.container.add(gm.container)

    gcc.configure_traits()

#============= EOF =============================================<|MERGE_RESOLUTION|>--- conflicted
+++ resolved
@@ -392,16 +392,11 @@
     # p = '/Users/ross/Pychrondata_dev/setupfiles/irradiation_tray_maps/newtrays/40_no_spokes.txt'
     # p = '/Users/ross/Pychrondata_dev/setupfiles/irradiation_tray_maps/newtrays/26_spokes.txt'
     # p = '/Users/ross/Pychrondata_dev/setupfiles/irradiation_tray_maps/newtrays/26_no_spokes.txt'
-<<<<<<< HEAD
-    p = '/Users/ross/Pychrondata_dev/setupfiles/irradiation_tray_maps/construction/newtrays/40_spokes.txt'
-    p = '/Users/ross/Desktop/72_spokes'
-=======
     # p = '/Users/ross/Pychrondata_dev/setupfiles/irradiation_tray_maps/construction/newtrays/40_spokes.txt'
     # p = '/Users/ross/Desktop/72_spokes'
     p = '/Users/ross/Pychrondata_dev/setupfiles/irradiation_tray_maps/construction/newtrays/16_40_ms.txt'
     p = '/Users/ross/Pychrondata_dev/setupfiles/irradiation_tray_maps/construction/newtrays/40_spokes_rev2.txt'
     p = '/Users/ross/Pychrondata_dev/setupfiles/irradiation_tray_maps/construction/newtrays/40_spokes-5.txt'
->>>>>>> fdc6942e
     gcc, gm = open_txt(p, (2.54, 2.54), 0.0175 * 2.54,
                        convert_mm=True, make=True,
                        rotate=0)
