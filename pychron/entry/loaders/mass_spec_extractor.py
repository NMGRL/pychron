<<<<<<< HEAD
# ===============================================================================
# Copyright 2013 Jake Ross
#
# Licensed under the Apache License, Version 2.0 (the "License");
# you may not use this file except in compliance with the License.
# You may obtain a copy of the License at
#
# http://www.apache.org/licenses/LICENSE-2.0
#
# Unless required by applicable law or agreed to in writing, software
# distributed under the License is distributed on an "AS IS" BASIS,
# WITHOUT WARRANTIES OR CONDITIONS OF ANY KIND, either express or implied.
# See the License for the specific language governing permissions and
# limitations under the License.
# ===============================================================================

# ============= enthought library imports =======================
from apptools.preferences.preference_binding import bind_preference
from traits.api import HasTraits, Str, Bool, Instance, Button, Any
# ============= standard library imports ========================
import struct
from datetime import timedelta
from sqlalchemy.sql.expression import and_, not_
from sqlalchemy.orm.exc import NoResultFound
# ============= local library imports  ==========================
from pychron.mass_spec.database.massspec_orm import AnalysesTable, MachineTable, \
    LoginSessionTable, RunScriptTable
from pychron.core.helpers.filetools import unique_path
from pychron.paths import paths
from pychron.entry.loaders.extractor import Extractor
from pychron.mass_spec.database.massspec_database_adapter import MassSpecDatabaseAdapter
from pychron.database.database_connection_spec import DBConnectionSpec

SAMPLE_DICT = {'ba': 'blank_air', 'bc': 'blank_cocktail', 'bu': 'blank_unknown',
               'a': 'air', 'c': 'cocktail'}


def convert_sample(sample):
    f = sample[:2]
    sample = SAMPLE_DICT.get(f, sample)
    return sample


class ImportName(HasTraits):
    name = Str
    skipped = Bool(False)


class MassSpecExtractor(Extractor):
    """
        Used to import data from MassSpec database to a Pychron database
    """
    dbconn_spec = Instance(DBConnectionSpec, ())
    connect_button = Button('Connect')
    db = Instance(MassSpecDatabaseAdapter, ())
    mapper = Any

    # def _dbconn_spec_default(self):
    # #        return DBConnectionSpec(database='massspecdata_minnabluff',
    # #                                username='root',
    # #                                password='',
    # #                                host='localhost'
    # #                                )
    #     return DBConnectionSpec(database='massspecdata',
    #                             username='root',
    #                             password='',
    #                             host=os.environ.get('HOST'))
    #
    #     return DBConnectionSpec(database='massspecdata_minnabluff',
    #                             username='root',
    #                             password='',
    #                             host='localhost')
    def __init__(self, *args, **kw):
        super(MassSpecExtractor, self).__init__(*args, **kw)

        self.db.kind = 'mysql'
        bind_preference(self.dbconn_spec, 'username', 'pychron.massspec.database.username')
        bind_preference(self.dbconn_spec, 'host', 'pychron.massspec.database.host')
        bind_preference(self.dbconn_spec, 'password', 'pychron.massspec.database.password')
        bind_preference(self.dbconn_spec, 'name', 'pychron.massspec.database.name')

    def _connect_button_fired(self):
        self.connect()

    def connect(self):
        self.db.name = self.dbconn_spec.database
        self.db.username = self.dbconn_spec.username
        self.db.password = self.dbconn_spec.password
        self.db.host = self.dbconn_spec.host
        self.db.connect()

    def import_irradiation(self, dest, name,
                           progress,
                           include_analyses=False,
                           include_blanks=False,
                           include_airs=False,
                           include_cocktails=False,
                           include_list=None,
                           dry_run=True):

        self.connect()
        p, c = unique_path(paths.data_dir, 'import')
        self.import_err_file = open(p, 'w')

        #         with dest.session_ctx(commit=not dry_run) as sess:
        self.dbimport = dest.add_import(
            source=self.db.name,
            source_host=self.db.host)

        # is irrad already in dest
        dbirrad = dest.get_irradiation(name)
        added_to_db = False
        if dbirrad is None:
            # add chronology
            dbchron = self._add_chronology(dest, name)
            # # add production
            # dbpr = self._add_production_ratios(dest, name)

            # add irradiation
            dbirrad = dest.add_irradiation(name, chronology=dbchron)
            added_to_db = True

        dest.sess.flush()

        if dbirrad:
            # add all the levels and positions for this irradiation
            added_to_db = self._add_levels(dest, progress, dbirrad,
                                           include_analyses,
                                           include_blanks,
                                           include_airs,
                                           include_cocktails,
                                           include_list,
                                           dry_run=dry_run)
        else:
            self.warning('no irradiation found or created for {}. not adding levels'.format(name))
        self.debug('irradiation import dry_run={}'.format(dry_run))

        # if not dry_run:
        #    dest.sess.commit()

        self.import_err_file.close()
        return ImportName(name=name, skipped=not added_to_db)

    def _add_levels(self, dest, progress, dbirrad, dbpr,
                    include_analyses=False,
                    include_blanks=False,
                    include_airs=False,
                    include_cocktails=False,
                    include_list=None,
                    dry_run=True):
        """
            add all levels and positions for dbirrad
            if include_analyses is True add all analyses
        """
        added_to_db = False
        db = self.db

        name = dbirrad.name
        with db.session_ctx() as sess:
            levels = db.get_irradiation_levels(name,
                                               levels=include_list)
            # if not include_list:
            #    include_list = [li.Level for li in levels]

            progress.increase_max(len(levels))

            for mli in levels:
                if progress.canceled:
                    sess.rollback()
                    break
                elif progress.accepted:
                    break

                progress.change_message('importing level {} {}'.format(name, mli.Level))
                # print mli.Level, include_list
                # if mli.Level not in include_list:
                #    continue

                dbpr = self._add_production_ratios(dest, name, mli.Level)

                # is level already in dest
                dbl = dest.get_irradiation_level(name, mli.Level)
                if dbl is None:
                    hname = mli.SampleHolder
                    # check that irradiation holder is in the database
                    dbholder = dest.get_irradiation_holder(hname)
                    if not dbholder:
                        self.warning_dialog('Irradiation Holder "{}" does not exist in the database\n'
                                            'Contact an adminstrator or '
                                            'add using "Edit/Import Irradaition Holder"'.format(hname))
                        sess.rollback()
                        break

                    dest.add_irradiation_level(mli.Level, dbirrad, dbholder, dbpr)
                    added_to_db = True

                # add all irradiation positions for this level
                positions = self.db.get_irradiation_positions(name,
                                                              mli.Level)
                for ip in positions:
                    if progress.canceled:
                        sess.rollback()
                        break
                    elif progress.accepted:
                        break
                    # is labnumber already in dest
                    sample = self._add_sample_project(dest, ip)

                    ln = dest.get_labnumber(ip.IrradPosition)
                    if not ln:
                        self.debug('{} not in dest'.format(ip.IrradPosition))
                        ln = dest.add_labnumber(ip.IrradPosition, sample=sample)
                        # dest.sess.flush()

                        dbpos = dest.add_irradiation_position(ip.HoleNumber, ln,
                                                              name, mli.Level)

                        fh = dest.add_flux_history(dbpos, note=ip.Note)
                        ln.selected_flux_history = fh
                        fl = dest.add_flux(ip.J, ip.JEr)
                        fh.flux = fl
                        added_to_db = True

                    # dest.sess.flush()

                    ln.sample = sample
                    ln.note = ip.Note

                    if include_analyses:
                        self.info('============ Adding Analyses ============')
                        for ai in ip.analyses:
                            if progress.canceled:
                                sess.rollback()
                                break
                            elif progress.accepted:
                                break

                            if self._add_analysis(dest, ln, ai):
                                added_to_db = True
                                #
                            if include_blanks:
                                if self._add_associated_unknown_blanks(dest, ai):
                                    added_to_db = True
                            if include_airs:
                                if self._add_associated_airs(dest, ai):
                                    added_to_db = True
                            if include_cocktails:
                                if self._add_associated_cocktails(dest, ai):
                                    added_to_db = True

                    # dest.sess.flush()
                    # if not dry_run:
                    dest.sess.commit()

        return added_to_db

    def _add_associated_cocktails(self, dest, dba):
        ms = dba.login_session.machine
        if ms:
            ms = ms.Label
            if ms not in ('Pychron Obama', 'Pychron Jan', 'Obama', 'Jan'):
                return

            self.info('============ Adding Associated Cocktails ============')

            def add_hook(dest, bi):
                self._add_cocktail_blanks(dest, bi)

            def make_labnumber(bi):
                ln = bi.RID
                if ln.startswith('c-'):
                    ln = '-'.join(bi.RID.split('-')[:-1])
                else:
                    msname = self._get_ms_identifier(bi)
                    ln = 'c-00-{}'.format(msname)
                return ln

            return self._add_associated(dest, dba, make_labnumber,
                                        atype=1,
                                        add_hook=add_hook,
                                        analysis_type='cocktail',
                                        )

    def _add_associated_airs(self, dest, dba):
        ms = dba.login_session.machine
        if ms:
            ms = ms.Label
            if ms not in ('Pychron Obama', 'Pychron Jan', 'Obama', 'Jan'):
                return

            self.info('============ Adding Associated Airs ============')

            def add_hook(dest, bi):
                self._add_air_blanks(dest, bi)

            def make_labnumber(bi):
                ln = bi.RID
                if ln.startswith('a-'):
                    ln = '-'.join(ln.split('-')[:-1])
                else:
                    msname = self._get_ms_identifier(bi)
                    ln = 'a-00-{}'.format(msname)
                return ln

            return self._add_associated(dest, dba, make_labnumber,
                                        atype=2,
                                        add_hook=add_hook,
                                        analysis_type='air',
                                        )

    def _add_air_blanks(self, dest, dba):
        def make_labnumber(bi):
            ln = bi.RID

            if not ln.startswith('ba'):
                ms = self._get_ms_identifier(bi)
                ln = 'ba-00-{}'.format(ms)
            else:
                # remove aliquot
                ln = '-'.join(ln.split('-')[:-1])
            return ln

        return self._add_associated(dest, dba, make_labnumber, atype=5,
                                    analysis_type='blank_air',
                                    )

    def _add_cocktail_blanks(self, dest, dba):
        def make_labnumber(bi):
            ln = bi.RID

            if not ln.startswith('bc'):
                ms = self._get_ms_identifier(bi)
                ln = 'bc-00-{}'.format(ms)
            else:
                # remove aliquot
                ln = '-'.join(ln.split('-')[:-1])
            return ln

        return self._add_associated(dest, dba, make_labnumber, atype=5,
                                    analysis_type='blank_cocktail')

    def _add_associated_unknown_blanks(self, dest, dba):
        """
            get blanks +/- Nhrs from dba run date

        """
        self.info('============ Adding Associated Blanks ============')

        def make_labnumber(bi):
            ln = bi.RID

            if not ln.startswith('bu'):

                hid = bi.HeatingItemName
                if hid in ('Eurotherm', 'Furnace'):
                    ed = 'F'
                else:
                    ed = 'CO2'

                ms = self._get_ms_identifier(bi)
                ln = 'bu-{}-{}'.format(ed, ms)
            else:
                # remove aliquot
                ln = '-'.join(ln.split('-')[:-1])
            return ln

        def filter_func(q):
            q = q.join(RunScriptTable)
            q = q.filter(not_(RunScriptTable.Label.in_(['Blank Pipette 1', 'Blank Pipette 2'])))
            return q

        return self._add_associated(dest, dba, make_labnumber,
                                    filter_hook=filter_func)

    def _add_associated(self, dest, dba, make_labnumber,
                        _cache=[],
                        atype=5,
                        analysis_type='blank_unknown',
                        add_hook=None,
                        **kw):
        added_to_db = False
        post = dba.RunDateTime
        ms = dba.login_session.machine.Label
        br = self._find_analyses(ms, post, -2, atype, **kw)
        ar = self._find_analyses(ms, post, 2, atype, maxtries=1, **kw)

        for bi in br + ar:
            ln = make_labnumber(bi)
            if ln not in _cache:
                _cache.append(ln)
                sam = dest.get_sample(analysis_type)
                ln = dest.add_labnumber(ln, sample=sam)

                dest.sess.flush()

            if self._add_analysis(dest, ln, bi,
                                  analysis_type=analysis_type):
                if add_hook:
                    add_hook(dest, bi)
                added_to_db = True

        return added_to_db

    def _get_ms_identifier(self, ai):
        msname = ai.login_session.machine.Label
        if msname == 'Pychron Obama':
            msname = 'PO'
        elif msname == 'Pychron Jan':
            msname = 'PJ'
        elif msname == 'Jan':
            msname = 'J'
        elif msname == 'NMGRL MAP':
            msname = 'MAP'
        else:
            msname = 'O'
        return msname

    def _find_analyses(self, ms, post, delta, atype, step=100, maxtries=10, **kw):
        if delta < 0:
            step = -step

        for i in range(maxtries):
            rs = self._filter_analyses(ms, post, delta + i * step, 5, atype,
                                       **kw)
            if rs:
                return rs
        else:
            return []

    def _filter_analyses(self, ms, post, delta, lim, at, filter_hook=None):
        """
            ms= spectrometer
            post= timestamp
            delta= time in hours
            at=analysis type

            if delta is negative
            get all before post and after post-delta

            if delta is post
            get all before post+delta and after post
        """
        with self.db.session_ctx() as sess:
            #         sess = self.db.get_session()
            q = sess.query(AnalysesTable)
            q = q.join(LoginSessionTable)
            q = q.join(MachineTable)
            #
            win = timedelta(hours=delta)
            dt = post + win
            if delta < 0:
                a, b = dt, post
            else:
                a, b = post, dt

            q = q.filter(MachineTable.Label == ms)
            q = q.filter(and_(
                AnalysesTable.SpecRunType == at,
                AnalysesTable.RunDateTime >= a,
                AnalysesTable.RunDateTime <= b,
            )
            )

            if filter_hook:
                q = filter_hook(q)
            q = q.limit(lim)

            try:
                return q.all()
            except NoResultFound:
                pass

    def _add_analysis(self, dest, dest_labnumber, dbanalysis,
                      analysis_type='unknown', _ed_cache=[], _an_cache=[]):

        # =======================================================================
        # add analysis
        # =======================================================================
        aliquot = dbanalysis.Aliquot
        step = dbanalysis.Increment
        changeable = dbanalysis.changeable

        try:
            al = int(aliquot)
        except ValueError:
            if '-' in aliquot:
                al = int(aliquot.split('-')[-1])
            else:
                al = id(aliquot)

        ans = dest.get_unique_analysis(dest_labnumber, al, step=step)
        if ans:
            #             self.debug('{}-{}{} already exists'.format(dest_labnumber, aliquot, step))
            return

        dest_an = dest.add_analysis(dest_labnumber,
                                    aliquot=al,
                                    comment=changeable.Comment,
                                    step=step,
                                    analysis_timestamp=dbanalysis.RunDateTime,
                                    tag='ok' if changeable.StatusLevel == 0 else 'invalid')
        if dest_an is None:
            return

        # dest.sess.flush()

        if isinstance(dest_labnumber, (str, int, long)):
            iden = str(dest_labnumber)
        else:
            iden = dest_labnumber.identifier

        identifier = '{}-{}{}'.format(iden, al, step)

        self.info('Adding analysis {}'.format(identifier))

        # =======================================================================
        # add measurement
        # =======================================================================
        ms = dbanalysis.login_session.machine
        if ms:
            ms = ms.Label.lower()
            if ms == 'pychron obama':
                ms = 'obama'
            elif ms == 'pychron jan':
                ms = 'jan'
            dest.add_measurement(dest_an,
                                 analysis_type, ms)

        # =======================================================================
        # add extraction
        # =======================================================================

        ed = dbanalysis.HeatingItemName
        if ed not in _ed_cache:
            dest.add_extraction_device(ed)
            _ed_cache.append(ed)
            # dest.sess.flush()

        ext = dest.add_extraction(dest_an,
                                  cleanup_duration=dbanalysis.FirstStageDly + dbanalysis.SecondStageDly,
                                  extract_duration=dbanalysis.TotDurHeating,
                                  extract_value=dbanalysis.FinalSetPwr,
                                  extract_device=ed)

        # dest.sess.flush()
        pos = sorted(dbanalysis.positions, key=lambda x: x.PositionOrder)

        for pi in pos:
            dest.add_analysis_position(ext, pi.Hole, x=pi.X, y=pi.Y)

        # =======================================================================
        # add isotopes
        # =======================================================================
        fit_hist = None
        if len(dbanalysis.isotopes) < 4 or len(dbanalysis.isotopes) > 7:
            self.import_err_file.write('{}\n'.format(identifier))

        ic_hist = None
        for iso in dbanalysis.isotopes:

            pkt = iso.peak_time_series[-1]
            blob = pkt.PeakTimeBlob
            endianness = '>'
            sy, sx = zip(*[struct.unpack('{}ff'.format(endianness),
                                         blob[i:i + 8]) for i in xrange(0, len(blob), 8)])

            blob = pkt.PeakNeverBslnCorBlob
            try:
                noncor_y = [struct.unpack('{}f'.format(endianness),
                                          blob[i:i + 4])[0] for i in xrange(0, len(blob), 4)]
            except Exception, e:
                self.import_err_file.write('{}-{}\n'.format(identifier, e))
                continue

            det = None
            try:
                detname = iso.detector.detector_type.Label
                det = dest.get_detector(detname)
                if det is None:
                    det = dest.add_detector(detname)
                    # dest.sess.flush()
            except AttributeError, e:
                self.debug('mass spec extractor {}', e)

            # add ic factors
            if det:
                if ic_hist is None:
                    ic_hist = dest.add_detector_intercalibration_history(dest_an)

                v, e = iso.detector.ICFactor, iso.detector.ICFactorEr
                dest.add_detector_intercalibration(ic_hist, det,
                                                   user_value=v,
                                                   user_error=e)

            '''
                mass spec saves peak time with baseline correction.
                pychron wants uncorrected
            '''
            baseline = ''
            if iso.baseline:
                dbbaseline = iso.baseline.PeakTimeBlob
                '''
                    mass spec stores blobs as y,x
                
                    pychron stores as x,y
                '''
                try:
                    ys, xs = zip(*[struct.unpack('{}ff'.format(endianness),
                                                 dbbaseline[i:i + 8]) for i in xrange(0, len(dbbaseline), 8)])

                    baseline = ''.join([struct.pack('>ff', x, y) for x, y in zip(xs, ys)])
                except Exception:
                    self.debug('failed to read baseline {}'.format(dbbaseline))

                    # add baseline
            data = ''.join([struct.pack('>ff', x, y) for x, y in zip(sx, noncor_y)])
            for data, k in ((baseline, 'baseline'),
                            (data, 'signal')):
                dbiso = dest.add_isotope(dest_an, iso.Label, det, kind=k)
                # dest.sess.flush()

                dest.add_signal(dbiso, data)

                # add to fit history
                # ### How to extract fits from Mass Spec???? #####
                #            fit = None
                #            if fit:
                #                if fit_hist is None:
                #                    fit_hist = dest.add_fit_history(dest_an)
                #                dest.add_fit(fit_hist, dbiso, fit=fit)

        # ==============================================================
        # add selected history
        # ==============================================================
        dest.add_selected_histories(dest_an)

        dest_an.import_id = self.dbimport.id
        # self.dbimport.analyses.append(dest_an)
        return True

    def _add_sample_project(self, dest, dbpos):
        sample = dbpos.sample
        project = sample.project
        material = dbpos.Material

        if self.mapper:
            material = self.mapper.map_material(material)
        dest.add_material(material)

        project = project.Project
        if self.mapper:
            project = self.mapper.map_project(project)

        project = dest.add_project(project)
        # print sample, sample.Sample
        # sam=convert_sample(dbpos, sample.Sample)

        return dest.add_sample(
            sample.Sample,
            material=material,
            project=project)

    def _add_chronology(self, dest, name):
        db = self.db
        with db.session_ctx():
            chrons = db.get_chronology_by_irradname(name)
            chronblob = '$'.join(['{}%{}'.format(ci.StartTime, ci.EndTime) for ci in chrons])

            self.info('adding irradiation and chronology for {}'.format(name))
            return dest.add_irradiation_chronology(chronblob)

    def _add_production_ratios(self, dest, irrad, level):
        db = self.db
        with db.session_ctx():
            # production = db.get_production_ratio_by_irradname(name)
            production = db.get_production_ratio_by_level(irrad, level)
            if production is not None:
                prname = production.Label
                dbpr = dest.get_irradiation_production(prname)
                if not dbpr:
                    kw = dict(name=prname)
                    prs = ['K4039', 'K3839', 'K3739', 'Ca3937', 'Ca3837', 'Ca3637',
                           ('P36Cl38Cl', 'Cl3638'),
                           ('CaOverKMultiplier', 'Ca_K'),
                           ('ClOverKMultiplier', 'Cl_K')
                           ]
                    for k in prs:
                        if not isinstance(k, tuple):
                            ko = k
                        else:
                            k, ko = k

                        ke = '{}Er'.format(k)
                        v = getattr(production, k)
                        e = getattr(production, ke)
                        kw[ko] = v
                        kw['{}_err'.format(ko)] = e
                    self.info('adding production ratio {}'.format(prname))
                    dbpr = dest.add_irradiation_production(**kw)
                return dbpr

                #     def get_labnumbers(self, filter_str=None=None):
                #         self.connect()
                #         lns = [ImportName(name='{}'.format(i[0]))
                #                 for i in self.db.get_run_ids(filter_str=filter_str,
                #                                              sess=sess
                #                                              )]
                #         return lns

    def get_irradiations(self):
        self.connect()
        irs = [ImportName(name=i) for i in self.db.get_irradiation_names()]
        return irs

# ============= EOF =============================================
=======
# # ===============================================================================
# # Copyright 2013 Jake Ross
# #
# # Licensed under the Apache License, Version 2.0 (the "License");
# # you may not use this file except in compliance with the License.
# # You may obtain a copy of the License at
# #
# # http://www.apache.org/licenses/LICENSE-2.0
# #
# # Unless required by applicable law or agreed to in writing, software
# # distributed under the License is distributed on an "AS IS" BASIS,
# # WITHOUT WARRANTIES OR CONDITIONS OF ANY KIND, either express or implied.
# # See the License for the specific language governing permissions and
# # limitations under the License.
# # ===============================================================================
#
# # ============= enthought library imports =======================
# from apptools.preferences.preference_binding import bind_preference
# from traits.api import HasTraits, Str, Bool, Instance, Button, Any
# # ============= standard library imports ========================
# import struct
# from datetime import timedelta
# from sqlalchemy.sql.expression import and_, not_
# from sqlalchemy.orm.exc import NoResultFound
# # ============= local library imports  ==========================
# from pychron.database.adapters.isotope_adapter import IsotopeAdapter
# from pychron.mass_spec.database.massspec_orm import AnalysesTable, MachineTable, \
#     LoginSessionTable, RunScriptTable
# from pychron.core.helpers.filetools import unique_path
# from pychron.paths import paths
# from pychron.entry.loaders.extractor import Extractor
# from pychron.mass_spec.database.massspec_database_adapter import MassSpecDatabaseAdapter
# from pychron.database.database_connection_spec import DBConnectionSpec
#
# SAMPLE_DICT = {'ba': 'blank_air', 'bc': 'blank_cocktail', 'bu': 'blank_unknown',
#                'a': 'air', 'c': 'cocktail'}
#
#
# def convert_sample(sample):
#     f = sample[:2]
#     sample = SAMPLE_DICT.get(f, sample)
#     return sample
#
#
# class ImportName(HasTraits):
#     name = Str
#     skipped = Bool(False)
#
#
# class MassSpecExtractor(Extractor):
#     """
#         Used to import data from MassSpec database to a Pychron database
#     """
#     dbconn_spec = Instance(DBConnectionSpec, ())
#     connect_button = Button('Connect')
#     db = Instance(MassSpecDatabaseAdapter, ())
#     mapper = Any
#
#     _import_err_file = None
#
#     def __init__(self, *args, **kw):
#         super(MassSpecExtractor, self).__init__(*args, **kw)
#
#         self.db.kind = 'mysql'
#         bind_preference(self.dbconn_spec, 'username', 'pychron.massspec.database.username')
#         bind_preference(self.dbconn_spec, 'host', 'pychron.massspec.database.host')
#         bind_preference(self.dbconn_spec, 'password', 'pychron.massspec.database.password')
#         bind_preference(self.dbconn_spec, 'name', 'pychron.massspec.database.name')
#
#     def _connect_button_fired(self):
#         self.connect()
#
#     def connect(self):
#         self.db.name = self.dbconn_spec.database
#         self.db.username = self.dbconn_spec.username
#         self.db.password = self.dbconn_spec.password
#         self.db.host = self.dbconn_spec.host
#         self.db.connect()
#
#     def import_irradiation(self, dest, name, progress, dry_run=True, **kw):
#
#         self.connect()
#         p, c = unique_path(paths.data_dir, 'import')
#         self._import_err_file = open(p, 'w')
#
#         if isinstance(dest, IsotopeAdapter):
#             added_to_db = self._do_isotope_db_import(dest, name, progress, dry_run=dry_run, **kw)
#         else:
#             print name
#             added_to_db = self._do_dvc_import(dest, name, progress, dry_run=dry_run)
#
#         self.debug('irradiation import dry_run={}'.format(dry_run))
#
#         self._import_err_file.close()
#         return ImportName(name=name, skipped=not added_to_db)
#
#     def _do_dvc_import(self, dest, name, progress, dry_run=False):
#         # is irrad already in dest
#         dbirrad = dest.get_irradiation(name)
#         added_to_db = False
#         if dbirrad is None:
#             db = self.db
#             with db.session_ctx():
#                 chrons = db.get_chronology_by_irradname(name)
#                 doses = [(1.0, ci.StartTime, ci.EndTime) for ci in chrons]
#                 if dest.add_irradiation(name, doses):
#                     added_to_db = self._add_levels_dvc(dest, name, progress)
#         return added_to_db
#
#     def _do_isotope_db_import(self, dest, name,
#                               progress,
#                               include_analyses=False,
#                               include_blanks=False,
#                               include_airs=False,
#                               include_cocktails=False,
#                               include_list=None,
#                               dry_run=True):
#
#         self.dbimport = dest.add_import(source=self.db.name, source_host=self.db.host)
#
#         # is irrad already in dest
#         dbirrad = dest.get_irradiation(name)
#         added_to_db = False
#         if dbirrad is None:
#             # add chronology
#             dbchron = self._add_chronology(dest, name)
#             # # add production
#             # dbpr = self._add_production_ratios(dest, name)
#
#             # add irradiation
#             dbirrad = dest.add_irradiation(name, chronology=dbchron)
#             added_to_db = True
#
#         dest.sess.flush()
#
#         if dbirrad:
#             # add all the levels and positions for this irradiation
#             added_to_db = self._add_levels(dest, progress, dbirrad,
#                                            include_analyses,
#                                            include_blanks,
#                                            include_airs,
#                                            include_cocktails,
#                                            include_list,
#                                            dry_run=dry_run)
#         else:
#             self.warning('no irradiation found or created for {}. not adding levels'.format(name))
#         return added_to_db
#
#     def _add_levels_dvc(self, dest, name, progress):
#         db = self.db
#
#         with db.session_ctx() as sess:
#             levels = db.get_irradiation_levels(name)
#
#             progress.increase_max(len(levels))
#
#             for mli in levels:
#                 if progress.canceled:
#                     sess.rollback()
#                     return
#                 elif progress.accepted:
#                     return True
#
#                 progress.change_message('importing level {} {}'.format(name, mli.Level))
#
#                 self._add_level_dvc(dest, progress, name, mli)
#         return True
#
#     def _add_level_dvc(self, dest, progress, name, mli):
#         # is level already in dest
#         dbl = dest.get_irradiation_level(name, mli.Level)
#         if dbl is None:
#             hname = mli.SampleHolder
#             prname = mli.production.Label
#             lname = mli.Level
#
#             dest.add_irradiation_level(lname, name, hname, prname)
#             # add all irradiation positions for this level
#             positions = self.db.get_irradiation_positions(name, mli.Level)
#             for ip in positions:
#                 if progress.canceled:
#                     break
#                 elif progress.accepted:
#                     break
#
#                 # is labnumber already in dest
#                 sample = self._add_sample_project(dest, ip)
#
#                 ipos = dest.get_identifier(ip.IrradPosition)
#                 if not ipos:
#                     self.debug('{} not in dest'.format(ip.IrradPosition))
#                     dest.add_irradiation_position(name, mli.Level, ip.HoleNumber,
#                                                   identifier=ip.IrradPosition,
#                                                   sample=sample)
#                     dest.update_flux(name, mli.Level, ip.HoleNumber, ip.IrradPosition,
#                                      ip.J, ip.JEr)
#
#     def _add_levels(self, dest, progress, dbirrad, dbpr,
#                     include_analyses=False,
#                     include_blanks=False,
#                     include_airs=False,
#                     include_cocktails=False,
#                     include_list=None,
#                     dry_run=True):
#         """
#             add all levels and positions for dbirrad
#             if include_analyses is True add all analyses
#         """
#         added_to_db = False
#         db = self.db
#
#         name = dbirrad.name
#         with db.session_ctx() as sess:
#             levels = db.get_irradiation_levels(name,
#                                                levels=include_list)
#             # if not include_list:
#             #    include_list = [li.Level for li in levels]
#
#             progress.increase_max(len(levels))
#
#             for mli in levels:
#                 if progress.canceled:
#                     sess.rollback()
#                     break
#                 elif progress.accepted:
#                     break
#
#                 progress.change_message('importing level {} {}'.format(name, mli.Level))
#                 # print mli.Level, include_list
#                 # if mli.Level not in include_list:
#                 #    continue
#
#                 dbpr = self._add_production_ratios(dest, name, mli.Level)
#
#                 # is level already in dest
#                 dbl = dest.get_irradiation_level(name, mli.Level)
#                 if dbl is None:
#                     hname = mli.SampleHolder
#                     # check that irradiation holder is in the database
#                     dbholder = dest.get_irradiation_holder(hname)
#                     if not dbholder:
#                         self.warning_dialog('Irradiation Holder "{}" does not exist in the database\n'
#                                             'Contact an adminstrator or '
#                                             'add using "Edit/Import Irradaition Holder"'.format(hname))
#                         sess.rollback()
#                         break
#
#                     dest.add_irradiation_level(mli.Level, dbirrad, dbholder, dbpr)
#                     added_to_db = True
#
#                 # add all irradiation positions for this level
#                 positions = self.db.get_irradiation_positions(name,
#                                                               mli.Level)
#                 for ip in positions:
#                     if progress.canceled:
#                         sess.rollback()
#                         break
#                     elif progress.accepted:
#                         break
#                     # is labnumber already in dest
#                     sample = self._add_sample_project(dest, ip)
#
#                     ln = dest.get_labnumber(ip.IrradPosition)
#                     if not ln:
#                         self.debug('{} not in dest'.format(ip.IrradPosition))
#                         ln = dest.add_labnumber(ip.IrradPosition, sample=sample)
#                         # dest.sess.flush()
#
#                         dbpos = dest.add_irradiation_position(ip.HoleNumber, ln,
#                                                               name, mli.Level)
#
#                         fh = dest.add_flux_history(dbpos, note=ip.Note)
#                         ln.selected_flux_history = fh
#                         fl = dest.add_flux(ip.J, ip.JEr)
#                         fh.flux = fl
#                         added_to_db = True
#
#                     # dest.sess.flush()
#
#                     ln.sample = sample
#                     ln.note = ip.Note
#
#                     if include_analyses:
#                         self.info('============ Adding Analyses ============')
#                         for ai in ip.analyses:
#                             if progress.canceled:
#                                 sess.rollback()
#                                 break
#                             elif progress.accepted:
#                                 break
#
#                             if self._add_analysis(dest, ln, ai):
#                                 added_to_db = True
#                                 #
#                             if include_blanks:
#                                 if self._add_associated_unknown_blanks(dest, ai):
#                                     added_to_db = True
#                             if include_airs:
#                                 if self._add_associated_airs(dest, ai):
#                                     added_to_db = True
#                             if include_cocktails:
#                                 if self._add_associated_cocktails(dest, ai):
#                                     added_to_db = True
#
#                     # dest.sess.flush()
#                     # if not dry_run:
#                     dest.sess.commit()
#
#         return added_to_db
#
#     def _add_associated_cocktails(self, dest, dba):
#         ms = dba.login_session.machine
#         if ms:
#             ms = ms.Label
#             if ms not in ('Pychron Obama', 'Pychron Jan', 'Obama', 'Jan'):
#                 return
#
#             self.info('============ Adding Associated Cocktails ============')
#
#             def add_hook(dest, bi):
#                 self._add_cocktail_blanks(dest, bi)
#
#             def make_labnumber(bi):
#                 ln = bi.RID
#                 if ln.startswith('c-'):
#                     ln = '-'.join(bi.RID.split('-')[:-1])
#                 else:
#                     msname = self._get_ms_identifier(bi)
#                     ln = 'c-00-{}'.format(msname)
#                 return ln
#
#             return self._add_associated(dest, dba, make_labnumber,
#                                         atype=1,
#                                         add_hook=add_hook,
#                                         analysis_type='cocktail',
#                                         )
#
#     def _add_associated_airs(self, dest, dba):
#         ms = dba.login_session.machine
#         if ms:
#             ms = ms.Label
#             if ms not in ('Pychron Obama', 'Pychron Jan', 'Obama', 'Jan'):
#                 return
#
#             self.info('============ Adding Associated Airs ============')
#
#             def add_hook(dest, bi):
#                 self._add_air_blanks(dest, bi)
#
#             def make_labnumber(bi):
#                 ln = bi.RID
#                 if ln.startswith('a-'):
#                     ln = '-'.join(ln.split('-')[:-1])
#                 else:
#                     msname = self._get_ms_identifier(bi)
#                     ln = 'a-00-{}'.format(msname)
#                 return ln
#
#             return self._add_associated(dest, dba, make_labnumber,
#                                         atype=2,
#                                         add_hook=add_hook,
#                                         analysis_type='air',
#                                         )
#
#     def _add_air_blanks(self, dest, dba):
#         def make_labnumber(bi):
#             ln = bi.RID
#
#             if not ln.startswith('ba'):
#                 ms = self._get_ms_identifier(bi)
#                 ln = 'ba-00-{}'.format(ms)
#             else:
#                 # remove aliquot
#                 ln = '-'.join(ln.split('-')[:-1])
#             return ln
#
#         return self._add_associated(dest, dba, make_labnumber, atype=5,
#                                     analysis_type='blank_air',
#                                     )
#
#     def _add_cocktail_blanks(self, dest, dba):
#         def make_labnumber(bi):
#             ln = bi.RID
#
#             if not ln.startswith('bc'):
#                 ms = self._get_ms_identifier(bi)
#                 ln = 'bc-00-{}'.format(ms)
#             else:
#                 # remove aliquot
#                 ln = '-'.join(ln.split('-')[:-1])
#             return ln
#
#         return self._add_associated(dest, dba, make_labnumber, atype=5,
#                                     analysis_type='blank_cocktail')
#
#     def _add_associated_unknown_blanks(self, dest, dba):
#         """
#             get blanks +/- Nhrs from dba run date
#
#         """
#         self.info('============ Adding Associated Blanks ============')
#
#         def make_labnumber(bi):
#             ln = bi.RID
#
#             if not ln.startswith('bu'):
#
#                 hid = bi.HeatingItemName
#                 if hid in ('Eurotherm', 'Furnace'):
#                     ed = 'F'
#                 else:
#                     ed = 'CO2'
#
#                 ms = self._get_ms_identifier(bi)
#                 ln = 'bu-{}-{}'.format(ed, ms)
#             else:
#                 # remove aliquot
#                 ln = '-'.join(ln.split('-')[:-1])
#             return ln
#
#         def filter_func(q):
#             q = q.join(RunScriptTable)
#             q = q.filter(not_(RunScriptTable.Label.in_(['Blank Pipette 1', 'Blank Pipette 2'])))
#             return q
#
#         return self._add_associated(dest, dba, make_labnumber,
#                                     filter_hook=filter_func)
#
#     def _add_associated(self, dest, dba, make_labnumber,
#                         _cache=[],
#                         atype=5,
#                         analysis_type='blank_unknown',
#                         add_hook=None,
#                         **kw):
#         added_to_db = False
#         post = dba.RunDateTime
#         ms = dba.login_session.machine.Label
#         br = self._find_analyses(ms, post, -2, atype, **kw)
#         ar = self._find_analyses(ms, post, 2, atype, maxtries=1, **kw)
#
#         for bi in br + ar:
#             ln = make_labnumber(bi)
#             if ln not in _cache:
#                 _cache.append(ln)
#                 sam = dest.get_sample(analysis_type)
#                 ln = dest.add_labnumber(ln, sample=sam)
#
#                 dest.sess.flush()
#
#             if self._add_analysis(dest, ln, bi,
#                                   analysis_type=analysis_type):
#                 if add_hook:
#                     add_hook(dest, bi)
#                 added_to_db = True
#
#         return added_to_db
#
#     def _get_ms_identifier(self, ai):
#         msname = ai.login_session.machine.Label
#         if msname == 'Pychron Obama':
#             msname = 'PO'
#         elif msname == 'Pychron Jan':
#             msname = 'PJ'
#         elif msname == 'Jan':
#             msname = 'J'
#         elif msname == 'NMGRL MAP':
#             msname = 'MAP'
#         else:
#             msname = 'O'
#         return msname
#
#     def _find_analyses(self, ms, post, delta, atype, step=100, maxtries=10, **kw):
#         if delta < 0:
#             step = -step
#
#         for i in range(maxtries):
#             rs = self._filter_analyses(ms, post, delta + i * step, 5, atype,
#                                        **kw)
#             if rs:
#                 return rs
#         else:
#             return []
#
#     def _filter_analyses(self, ms, post, delta, lim, at, filter_hook=None):
#         """
#             ms= spectrometer
#             post= timestamp
#             delta= time in hours
#             at=analysis type
#
#             if delta is negative
#             get all before post and after post-delta
#
#             if delta is post
#             get all before post+delta and after post
#         """
#         with self.db.session_ctx() as sess:
#             #         sess = self.db.get_session()
#             q = sess.query(AnalysesTable)
#             q = q.join(LoginSessionTable)
#             q = q.join(MachineTable)
#             #
#             win = timedelta(hours=delta)
#             dt = post + win
#             if delta < 0:
#                 a, b = dt, post
#             else:
#                 a, b = post, dt
#
#             q = q.filter(MachineTable.Label == ms)
#             q = q.filter(and_(
#                 AnalysesTable.SpecRunType == at,
#                 AnalysesTable.RunDateTime >= a,
#                 AnalysesTable.RunDateTime <= b,
#             )
#             )
#
#             if filter_hook:
#                 q = filter_hook(q)
#             q = q.limit(lim)
#
#             try:
#                 return q.all()
#             except NoResultFound:
#                 pass
#
#     def _add_analysis(self, dest, dest_labnumber, dbanalysis,
#                       analysis_type='unknown', _ed_cache=[], _an_cache=[]):
#
#         # =======================================================================
#         # add analysis
#         # =======================================================================
#         aliquot = dbanalysis.Aliquot
#         step = dbanalysis.Increment
#         changeable = dbanalysis.changeable
#
#         try:
#             al = int(aliquot)
#         except ValueError:
#             if '-' in aliquot:
#                 al = int(aliquot.split('-')[-1])
#             else:
#                 al = id(aliquot)
#
#         ans = dest.get_unique_analysis(dest_labnumber, al, step=step)
#         if ans:
#             #             self.debug('{}-{}{} already exists'.format(dest_labnumber, aliquot, step))
#             return
#
#         dest_an = dest.add_analysis(dest_labnumber,
#                                     aliquot=al,
#                                     comment=changeable.Comment,
#                                     step=step,
#                                     analysis_timestamp=dbanalysis.RunDateTime,
#                                     tag='ok' if changeable.StatusLevel == 0 else 'invalid')
#         if dest_an is None:
#             return
#
#         # dest.sess.flush()
#
#         if isinstance(dest_labnumber, (str, int, long)):
#             iden = str(dest_labnumber)
#         else:
#             iden = dest_labnumber.identifier
#
#         identifier = '{}-{}{}'.format(iden, al, step)
#
#         self.info('Adding analysis {}'.format(identifier))
#
#         # =======================================================================
#         # add measurement
#         # =======================================================================
#         ms = dbanalysis.login_session.machine
#         if ms:
#             ms = ms.Label.lower()
#             if ms == 'pychron obama':
#                 ms = 'obama'
#             elif ms == 'pychron jan':
#                 ms = 'jan'
#             dest.add_measurement(dest_an,
#                                  analysis_type, ms)
#
#         # =======================================================================
#         # add extraction
#         # =======================================================================
#
#         ed = dbanalysis.HeatingItemName
#         if ed not in _ed_cache:
#             dest.add_extraction_device(ed)
#             _ed_cache.append(ed)
#             # dest.sess.flush()
#
#         ext = dest.add_extraction(dest_an,
#                                   cleanup_duration=dbanalysis.FirstStageDly + dbanalysis.SecondStageDly,
#                                   extract_duration=dbanalysis.TotDurHeating,
#                                   extract_value=dbanalysis.FinalSetPwr,
#                                   extract_device=ed)
#
#         # dest.sess.flush()
#         pos = sorted(dbanalysis.positions, key=lambda x: x.PositionOrder)
#
#         for pi in pos:
#             dest.add_analysis_position(ext, pi.Hole, x=pi.X, y=pi.Y)
#
#         # =======================================================================
#         # add isotopes
#         # =======================================================================
#         fit_hist = None
#         if len(dbanalysis.isotopes) < 4 or len(dbanalysis.isotopes) > 7:
#             self._import_err_file.write('{}\n'.format(identifier))
#
#         ic_hist = None
#         for iso in dbanalysis.isotopes:
#
#             pkt = iso.peak_time_series[-1]
#             blob = pkt.PeakTimeBlob
#             endianness = '>'
#             sy, sx = zip(*[struct.unpack('{}ff'.format(endianness),
#                                          blob[i:i + 8]) for i in xrange(0, len(blob), 8)])
#
#             blob = pkt.PeakNeverBslnCorBlob
#             try:
#                 noncor_y = [struct.unpack('{}f'.format(endianness),
#                                           blob[i:i + 4])[0] for i in xrange(0, len(blob), 4)]
#             except Exception, e:
#                 self._import_err_file.write('{}-{}\n'.format(identifier, e))
#                 continue
#
#             det = None
#             try:
#                 detname = iso.detector.detector_type.Label
#                 det = dest.get_detector(detname)
#                 if det is None:
#                     det = dest.add_detector(detname)
#                     # dest.sess.flush()
#             except AttributeError, e:
#                 self.debug('mass spec extractor {}', e)
#
#             # add ic factors
#             if det:
#                 if ic_hist is None:
#                     ic_hist = dest.add_detector_intercalibration_history(dest_an)
#
#                 v, e = iso.detector.ICFactor, iso.detector.ICFactorEr
#                 dest.add_detector_intercalibration(ic_hist, det,
#                                                    user_value=v,
#                                                    user_error=e)
#
#             '''
#                 mass spec saves peak time with baseline correction.
#                 pychron wants uncorrected
#             '''
#             baseline = ''
#             if iso.baseline:
#                 dbbaseline = iso.baseline.PeakTimeBlob
#                 '''
#                     mass spec stores blobs as y,x
#
#                     pychron stores as x,y
#                 '''
#                 try:
#                     ys, xs = zip(*[struct.unpack('{}ff'.format(endianness),
#                                                  dbbaseline[i:i + 8]) for i in xrange(0, len(dbbaseline), 8)])
#
#                     baseline = ''.join([struct.pack('>ff', x, y) for x, y in zip(xs, ys)])
#                 except Exception:
#                     self.debug('failed to read baseline {}'.format(dbbaseline))
#
#                     # add baseline
#             data = ''.join([struct.pack('>ff', x, y) for x, y in zip(sx, noncor_y)])
#             for data, k in ((baseline, 'baseline'),
#                             (data, 'signal')):
#                 dbiso = dest.add_isotope(dest_an, iso.Label, det, kind=k)
#                 # dest.sess.flush()
#
#                 dest.add_signal(dbiso, data)
#
#                 # add to fit history
#                 # ### How to extract fits from Mass Spec???? #####
#                 #            fit = None
#                 #            if fit:
#                 #                if fit_hist is None:
#                 #                    fit_hist = dest.add_fit_history(dest_an)
#                 #                dest.add_fit(fit_hist, dbiso, fit=fit)
#
#         # ==============================================================
#         # add selected history
#         # ==============================================================
#         dest.add_selected_histories(dest_an)
#
#         dest_an.import_id = self.dbimport.id
#         # self.dbimport.analyses.append(dest_an)
#         return True
#
#     def _add_sample_project(self, dest, dbpos):
#         sample = dbpos.sample
#         project = sample.project
#         material = dbpos.Material
#
#         if self.mapper:
#             material = self.mapper.map_material(material)
#         dest.add_material(material)
#
#         project = project.Project
#         if self.mapper:
#             project = self.mapper.map_project(project)
#
#         project = dest.add_project(project)
#
#         return dest.add_sample(sample.Sample, material=material, project=project)
#
#     def _add_chronology(self, dest, name):
#         db = self.db
#         with db.session_ctx():
#             chrons = db.get_chronology_by_irradname(name)
#             chronblob = '$'.join(['{}%{}'.format(ci.StartTime, ci.EndTime) for ci in chrons])
#
#             self.info('adding irradiation and chronology for {}'.format(name))
#             return dest.add_irradiation_chronology(chronblob)
#
#     def _add_production_ratios(self, dest, irrad, level):
#         db = self.db
#         with db.session_ctx():
#             # production = db.get_production_ratio_by_irradname(name)
#             production = db.get_production_ratio_by_level(irrad, level)
#             if production is not None:
#                 prname = production.Label
#                 dbpr = dest.get_irradiation_production(prname)
#                 if not dbpr:
#                     kw = dict(name=prname)
#                     prs = ['K4039', 'K3839', 'K3739', 'Ca3937', 'Ca3837', 'Ca3637',
#                            ('P36Cl38Cl', 'Cl3638'),
#                            ('CaOverKMultiplier', 'Ca_K'),
#                            ('ClOverKMultiplier', 'Cl_K')
#                            ]
#                     for k in prs:
#                         if not isinstance(k, tuple):
#                             ko = k
#                         else:
#                             k, ko = k
#
#                         ke = '{}Er'.format(k)
#                         v = getattr(production, k)
#                         e = getattr(production, ke)
#                         kw[ko] = v
#                         kw['{}_err'.format(ko)] = e
#                     self.info('adding production ratio {}'.format(prname))
#                     dbpr = dest.add_irradiation_production(**kw)
#                 return dbpr
#
#                 #     def get_labnumbers(self, filter_str=None=None):
#                 #         self.connect()
#                 #         lns = [ImportName(name='{}'.format(i[0]))
#                 #                 for i in self.db.get_run_ids(filter_str=filter_str,
#                 #                                              sess=sess
#                 #                                              )]
#                 #         return lns
#
#     def get_irradiations(self):
#         self.connect()
#         irs = [ImportName(name=i) for i in self.db.get_irradiation_names()]
#         return irs
#
# # ============= EOF =============================================
>>>>>>> 2151c87d
<|MERGE_RESOLUTION|>--- conflicted
+++ resolved
@@ -1,720 +1,3 @@
-<<<<<<< HEAD
-# ===============================================================================
-# Copyright 2013 Jake Ross
-#
-# Licensed under the Apache License, Version 2.0 (the "License");
-# you may not use this file except in compliance with the License.
-# You may obtain a copy of the License at
-#
-# http://www.apache.org/licenses/LICENSE-2.0
-#
-# Unless required by applicable law or agreed to in writing, software
-# distributed under the License is distributed on an "AS IS" BASIS,
-# WITHOUT WARRANTIES OR CONDITIONS OF ANY KIND, either express or implied.
-# See the License for the specific language governing permissions and
-# limitations under the License.
-# ===============================================================================
-
-# ============= enthought library imports =======================
-from apptools.preferences.preference_binding import bind_preference
-from traits.api import HasTraits, Str, Bool, Instance, Button, Any
-# ============= standard library imports ========================
-import struct
-from datetime import timedelta
-from sqlalchemy.sql.expression import and_, not_
-from sqlalchemy.orm.exc import NoResultFound
-# ============= local library imports  ==========================
-from pychron.mass_spec.database.massspec_orm import AnalysesTable, MachineTable, \
-    LoginSessionTable, RunScriptTable
-from pychron.core.helpers.filetools import unique_path
-from pychron.paths import paths
-from pychron.entry.loaders.extractor import Extractor
-from pychron.mass_spec.database.massspec_database_adapter import MassSpecDatabaseAdapter
-from pychron.database.database_connection_spec import DBConnectionSpec
-
-SAMPLE_DICT = {'ba': 'blank_air', 'bc': 'blank_cocktail', 'bu': 'blank_unknown',
-               'a': 'air', 'c': 'cocktail'}
-
-
-def convert_sample(sample):
-    f = sample[:2]
-    sample = SAMPLE_DICT.get(f, sample)
-    return sample
-
-
-class ImportName(HasTraits):
-    name = Str
-    skipped = Bool(False)
-
-
-class MassSpecExtractor(Extractor):
-    """
-        Used to import data from MassSpec database to a Pychron database
-    """
-    dbconn_spec = Instance(DBConnectionSpec, ())
-    connect_button = Button('Connect')
-    db = Instance(MassSpecDatabaseAdapter, ())
-    mapper = Any
-
-    # def _dbconn_spec_default(self):
-    # #        return DBConnectionSpec(database='massspecdata_minnabluff',
-    # #                                username='root',
-    # #                                password='',
-    # #                                host='localhost'
-    # #                                )
-    #     return DBConnectionSpec(database='massspecdata',
-    #                             username='root',
-    #                             password='',
-    #                             host=os.environ.get('HOST'))
-    #
-    #     return DBConnectionSpec(database='massspecdata_minnabluff',
-    #                             username='root',
-    #                             password='',
-    #                             host='localhost')
-    def __init__(self, *args, **kw):
-        super(MassSpecExtractor, self).__init__(*args, **kw)
-
-        self.db.kind = 'mysql'
-        bind_preference(self.dbconn_spec, 'username', 'pychron.massspec.database.username')
-        bind_preference(self.dbconn_spec, 'host', 'pychron.massspec.database.host')
-        bind_preference(self.dbconn_spec, 'password', 'pychron.massspec.database.password')
-        bind_preference(self.dbconn_spec, 'name', 'pychron.massspec.database.name')
-
-    def _connect_button_fired(self):
-        self.connect()
-
-    def connect(self):
-        self.db.name = self.dbconn_spec.database
-        self.db.username = self.dbconn_spec.username
-        self.db.password = self.dbconn_spec.password
-        self.db.host = self.dbconn_spec.host
-        self.db.connect()
-
-    def import_irradiation(self, dest, name,
-                           progress,
-                           include_analyses=False,
-                           include_blanks=False,
-                           include_airs=False,
-                           include_cocktails=False,
-                           include_list=None,
-                           dry_run=True):
-
-        self.connect()
-        p, c = unique_path(paths.data_dir, 'import')
-        self.import_err_file = open(p, 'w')
-
-        #         with dest.session_ctx(commit=not dry_run) as sess:
-        self.dbimport = dest.add_import(
-            source=self.db.name,
-            source_host=self.db.host)
-
-        # is irrad already in dest
-        dbirrad = dest.get_irradiation(name)
-        added_to_db = False
-        if dbirrad is None:
-            # add chronology
-            dbchron = self._add_chronology(dest, name)
-            # # add production
-            # dbpr = self._add_production_ratios(dest, name)
-
-            # add irradiation
-            dbirrad = dest.add_irradiation(name, chronology=dbchron)
-            added_to_db = True
-
-        dest.sess.flush()
-
-        if dbirrad:
-            # add all the levels and positions for this irradiation
-            added_to_db = self._add_levels(dest, progress, dbirrad,
-                                           include_analyses,
-                                           include_blanks,
-                                           include_airs,
-                                           include_cocktails,
-                                           include_list,
-                                           dry_run=dry_run)
-        else:
-            self.warning('no irradiation found or created for {}. not adding levels'.format(name))
-        self.debug('irradiation import dry_run={}'.format(dry_run))
-
-        # if not dry_run:
-        #    dest.sess.commit()
-
-        self.import_err_file.close()
-        return ImportName(name=name, skipped=not added_to_db)
-
-    def _add_levels(self, dest, progress, dbirrad, dbpr,
-                    include_analyses=False,
-                    include_blanks=False,
-                    include_airs=False,
-                    include_cocktails=False,
-                    include_list=None,
-                    dry_run=True):
-        """
-            add all levels and positions for dbirrad
-            if include_analyses is True add all analyses
-        """
-        added_to_db = False
-        db = self.db
-
-        name = dbirrad.name
-        with db.session_ctx() as sess:
-            levels = db.get_irradiation_levels(name,
-                                               levels=include_list)
-            # if not include_list:
-            #    include_list = [li.Level for li in levels]
-
-            progress.increase_max(len(levels))
-
-            for mli in levels:
-                if progress.canceled:
-                    sess.rollback()
-                    break
-                elif progress.accepted:
-                    break
-
-                progress.change_message('importing level {} {}'.format(name, mli.Level))
-                # print mli.Level, include_list
-                # if mli.Level not in include_list:
-                #    continue
-
-                dbpr = self._add_production_ratios(dest, name, mli.Level)
-
-                # is level already in dest
-                dbl = dest.get_irradiation_level(name, mli.Level)
-                if dbl is None:
-                    hname = mli.SampleHolder
-                    # check that irradiation holder is in the database
-                    dbholder = dest.get_irradiation_holder(hname)
-                    if not dbholder:
-                        self.warning_dialog('Irradiation Holder "{}" does not exist in the database\n'
-                                            'Contact an adminstrator or '
-                                            'add using "Edit/Import Irradaition Holder"'.format(hname))
-                        sess.rollback()
-                        break
-
-                    dest.add_irradiation_level(mli.Level, dbirrad, dbholder, dbpr)
-                    added_to_db = True
-
-                # add all irradiation positions for this level
-                positions = self.db.get_irradiation_positions(name,
-                                                              mli.Level)
-                for ip in positions:
-                    if progress.canceled:
-                        sess.rollback()
-                        break
-                    elif progress.accepted:
-                        break
-                    # is labnumber already in dest
-                    sample = self._add_sample_project(dest, ip)
-
-                    ln = dest.get_labnumber(ip.IrradPosition)
-                    if not ln:
-                        self.debug('{} not in dest'.format(ip.IrradPosition))
-                        ln = dest.add_labnumber(ip.IrradPosition, sample=sample)
-                        # dest.sess.flush()
-
-                        dbpos = dest.add_irradiation_position(ip.HoleNumber, ln,
-                                                              name, mli.Level)
-
-                        fh = dest.add_flux_history(dbpos, note=ip.Note)
-                        ln.selected_flux_history = fh
-                        fl = dest.add_flux(ip.J, ip.JEr)
-                        fh.flux = fl
-                        added_to_db = True
-
-                    # dest.sess.flush()
-
-                    ln.sample = sample
-                    ln.note = ip.Note
-
-                    if include_analyses:
-                        self.info('============ Adding Analyses ============')
-                        for ai in ip.analyses:
-                            if progress.canceled:
-                                sess.rollback()
-                                break
-                            elif progress.accepted:
-                                break
-
-                            if self._add_analysis(dest, ln, ai):
-                                added_to_db = True
-                                #
-                            if include_blanks:
-                                if self._add_associated_unknown_blanks(dest, ai):
-                                    added_to_db = True
-                            if include_airs:
-                                if self._add_associated_airs(dest, ai):
-                                    added_to_db = True
-                            if include_cocktails:
-                                if self._add_associated_cocktails(dest, ai):
-                                    added_to_db = True
-
-                    # dest.sess.flush()
-                    # if not dry_run:
-                    dest.sess.commit()
-
-        return added_to_db
-
-    def _add_associated_cocktails(self, dest, dba):
-        ms = dba.login_session.machine
-        if ms:
-            ms = ms.Label
-            if ms not in ('Pychron Obama', 'Pychron Jan', 'Obama', 'Jan'):
-                return
-
-            self.info('============ Adding Associated Cocktails ============')
-
-            def add_hook(dest, bi):
-                self._add_cocktail_blanks(dest, bi)
-
-            def make_labnumber(bi):
-                ln = bi.RID
-                if ln.startswith('c-'):
-                    ln = '-'.join(bi.RID.split('-')[:-1])
-                else:
-                    msname = self._get_ms_identifier(bi)
-                    ln = 'c-00-{}'.format(msname)
-                return ln
-
-            return self._add_associated(dest, dba, make_labnumber,
-                                        atype=1,
-                                        add_hook=add_hook,
-                                        analysis_type='cocktail',
-                                        )
-
-    def _add_associated_airs(self, dest, dba):
-        ms = dba.login_session.machine
-        if ms:
-            ms = ms.Label
-            if ms not in ('Pychron Obama', 'Pychron Jan', 'Obama', 'Jan'):
-                return
-
-            self.info('============ Adding Associated Airs ============')
-
-            def add_hook(dest, bi):
-                self._add_air_blanks(dest, bi)
-
-            def make_labnumber(bi):
-                ln = bi.RID
-                if ln.startswith('a-'):
-                    ln = '-'.join(ln.split('-')[:-1])
-                else:
-                    msname = self._get_ms_identifier(bi)
-                    ln = 'a-00-{}'.format(msname)
-                return ln
-
-            return self._add_associated(dest, dba, make_labnumber,
-                                        atype=2,
-                                        add_hook=add_hook,
-                                        analysis_type='air',
-                                        )
-
-    def _add_air_blanks(self, dest, dba):
-        def make_labnumber(bi):
-            ln = bi.RID
-
-            if not ln.startswith('ba'):
-                ms = self._get_ms_identifier(bi)
-                ln = 'ba-00-{}'.format(ms)
-            else:
-                # remove aliquot
-                ln = '-'.join(ln.split('-')[:-1])
-            return ln
-
-        return self._add_associated(dest, dba, make_labnumber, atype=5,
-                                    analysis_type='blank_air',
-                                    )
-
-    def _add_cocktail_blanks(self, dest, dba):
-        def make_labnumber(bi):
-            ln = bi.RID
-
-            if not ln.startswith('bc'):
-                ms = self._get_ms_identifier(bi)
-                ln = 'bc-00-{}'.format(ms)
-            else:
-                # remove aliquot
-                ln = '-'.join(ln.split('-')[:-1])
-            return ln
-
-        return self._add_associated(dest, dba, make_labnumber, atype=5,
-                                    analysis_type='blank_cocktail')
-
-    def _add_associated_unknown_blanks(self, dest, dba):
-        """
-            get blanks +/- Nhrs from dba run date
-
-        """
-        self.info('============ Adding Associated Blanks ============')
-
-        def make_labnumber(bi):
-            ln = bi.RID
-
-            if not ln.startswith('bu'):
-
-                hid = bi.HeatingItemName
-                if hid in ('Eurotherm', 'Furnace'):
-                    ed = 'F'
-                else:
-                    ed = 'CO2'
-
-                ms = self._get_ms_identifier(bi)
-                ln = 'bu-{}-{}'.format(ed, ms)
-            else:
-                # remove aliquot
-                ln = '-'.join(ln.split('-')[:-1])
-            return ln
-
-        def filter_func(q):
-            q = q.join(RunScriptTable)
-            q = q.filter(not_(RunScriptTable.Label.in_(['Blank Pipette 1', 'Blank Pipette 2'])))
-            return q
-
-        return self._add_associated(dest, dba, make_labnumber,
-                                    filter_hook=filter_func)
-
-    def _add_associated(self, dest, dba, make_labnumber,
-                        _cache=[],
-                        atype=5,
-                        analysis_type='blank_unknown',
-                        add_hook=None,
-                        **kw):
-        added_to_db = False
-        post = dba.RunDateTime
-        ms = dba.login_session.machine.Label
-        br = self._find_analyses(ms, post, -2, atype, **kw)
-        ar = self._find_analyses(ms, post, 2, atype, maxtries=1, **kw)
-
-        for bi in br + ar:
-            ln = make_labnumber(bi)
-            if ln not in _cache:
-                _cache.append(ln)
-                sam = dest.get_sample(analysis_type)
-                ln = dest.add_labnumber(ln, sample=sam)
-
-                dest.sess.flush()
-
-            if self._add_analysis(dest, ln, bi,
-                                  analysis_type=analysis_type):
-                if add_hook:
-                    add_hook(dest, bi)
-                added_to_db = True
-
-        return added_to_db
-
-    def _get_ms_identifier(self, ai):
-        msname = ai.login_session.machine.Label
-        if msname == 'Pychron Obama':
-            msname = 'PO'
-        elif msname == 'Pychron Jan':
-            msname = 'PJ'
-        elif msname == 'Jan':
-            msname = 'J'
-        elif msname == 'NMGRL MAP':
-            msname = 'MAP'
-        else:
-            msname = 'O'
-        return msname
-
-    def _find_analyses(self, ms, post, delta, atype, step=100, maxtries=10, **kw):
-        if delta < 0:
-            step = -step
-
-        for i in range(maxtries):
-            rs = self._filter_analyses(ms, post, delta + i * step, 5, atype,
-                                       **kw)
-            if rs:
-                return rs
-        else:
-            return []
-
-    def _filter_analyses(self, ms, post, delta, lim, at, filter_hook=None):
-        """
-            ms= spectrometer
-            post= timestamp
-            delta= time in hours
-            at=analysis type
-
-            if delta is negative
-            get all before post and after post-delta
-
-            if delta is post
-            get all before post+delta and after post
-        """
-        with self.db.session_ctx() as sess:
-            #         sess = self.db.get_session()
-            q = sess.query(AnalysesTable)
-            q = q.join(LoginSessionTable)
-            q = q.join(MachineTable)
-            #
-            win = timedelta(hours=delta)
-            dt = post + win
-            if delta < 0:
-                a, b = dt, post
-            else:
-                a, b = post, dt
-
-            q = q.filter(MachineTable.Label == ms)
-            q = q.filter(and_(
-                AnalysesTable.SpecRunType == at,
-                AnalysesTable.RunDateTime >= a,
-                AnalysesTable.RunDateTime <= b,
-            )
-            )
-
-            if filter_hook:
-                q = filter_hook(q)
-            q = q.limit(lim)
-
-            try:
-                return q.all()
-            except NoResultFound:
-                pass
-
-    def _add_analysis(self, dest, dest_labnumber, dbanalysis,
-                      analysis_type='unknown', _ed_cache=[], _an_cache=[]):
-
-        # =======================================================================
-        # add analysis
-        # =======================================================================
-        aliquot = dbanalysis.Aliquot
-        step = dbanalysis.Increment
-        changeable = dbanalysis.changeable
-
-        try:
-            al = int(aliquot)
-        except ValueError:
-            if '-' in aliquot:
-                al = int(aliquot.split('-')[-1])
-            else:
-                al = id(aliquot)
-
-        ans = dest.get_unique_analysis(dest_labnumber, al, step=step)
-        if ans:
-            #             self.debug('{}-{}{} already exists'.format(dest_labnumber, aliquot, step))
-            return
-
-        dest_an = dest.add_analysis(dest_labnumber,
-                                    aliquot=al,
-                                    comment=changeable.Comment,
-                                    step=step,
-                                    analysis_timestamp=dbanalysis.RunDateTime,
-                                    tag='ok' if changeable.StatusLevel == 0 else 'invalid')
-        if dest_an is None:
-            return
-
-        # dest.sess.flush()
-
-        if isinstance(dest_labnumber, (str, int, long)):
-            iden = str(dest_labnumber)
-        else:
-            iden = dest_labnumber.identifier
-
-        identifier = '{}-{}{}'.format(iden, al, step)
-
-        self.info('Adding analysis {}'.format(identifier))
-
-        # =======================================================================
-        # add measurement
-        # =======================================================================
-        ms = dbanalysis.login_session.machine
-        if ms:
-            ms = ms.Label.lower()
-            if ms == 'pychron obama':
-                ms = 'obama'
-            elif ms == 'pychron jan':
-                ms = 'jan'
-            dest.add_measurement(dest_an,
-                                 analysis_type, ms)
-
-        # =======================================================================
-        # add extraction
-        # =======================================================================
-
-        ed = dbanalysis.HeatingItemName
-        if ed not in _ed_cache:
-            dest.add_extraction_device(ed)
-            _ed_cache.append(ed)
-            # dest.sess.flush()
-
-        ext = dest.add_extraction(dest_an,
-                                  cleanup_duration=dbanalysis.FirstStageDly + dbanalysis.SecondStageDly,
-                                  extract_duration=dbanalysis.TotDurHeating,
-                                  extract_value=dbanalysis.FinalSetPwr,
-                                  extract_device=ed)
-
-        # dest.sess.flush()
-        pos = sorted(dbanalysis.positions, key=lambda x: x.PositionOrder)
-
-        for pi in pos:
-            dest.add_analysis_position(ext, pi.Hole, x=pi.X, y=pi.Y)
-
-        # =======================================================================
-        # add isotopes
-        # =======================================================================
-        fit_hist = None
-        if len(dbanalysis.isotopes) < 4 or len(dbanalysis.isotopes) > 7:
-            self.import_err_file.write('{}\n'.format(identifier))
-
-        ic_hist = None
-        for iso in dbanalysis.isotopes:
-
-            pkt = iso.peak_time_series[-1]
-            blob = pkt.PeakTimeBlob
-            endianness = '>'
-            sy, sx = zip(*[struct.unpack('{}ff'.format(endianness),
-                                         blob[i:i + 8]) for i in xrange(0, len(blob), 8)])
-
-            blob = pkt.PeakNeverBslnCorBlob
-            try:
-                noncor_y = [struct.unpack('{}f'.format(endianness),
-                                          blob[i:i + 4])[0] for i in xrange(0, len(blob), 4)]
-            except Exception, e:
-                self.import_err_file.write('{}-{}\n'.format(identifier, e))
-                continue
-
-            det = None
-            try:
-                detname = iso.detector.detector_type.Label
-                det = dest.get_detector(detname)
-                if det is None:
-                    det = dest.add_detector(detname)
-                    # dest.sess.flush()
-            except AttributeError, e:
-                self.debug('mass spec extractor {}', e)
-
-            # add ic factors
-            if det:
-                if ic_hist is None:
-                    ic_hist = dest.add_detector_intercalibration_history(dest_an)
-
-                v, e = iso.detector.ICFactor, iso.detector.ICFactorEr
-                dest.add_detector_intercalibration(ic_hist, det,
-                                                   user_value=v,
-                                                   user_error=e)
-
-            '''
-                mass spec saves peak time with baseline correction.
-                pychron wants uncorrected
-            '''
-            baseline = ''
-            if iso.baseline:
-                dbbaseline = iso.baseline.PeakTimeBlob
-                '''
-                    mass spec stores blobs as y,x
-                
-                    pychron stores as x,y
-                '''
-                try:
-                    ys, xs = zip(*[struct.unpack('{}ff'.format(endianness),
-                                                 dbbaseline[i:i + 8]) for i in xrange(0, len(dbbaseline), 8)])
-
-                    baseline = ''.join([struct.pack('>ff', x, y) for x, y in zip(xs, ys)])
-                except Exception:
-                    self.debug('failed to read baseline {}'.format(dbbaseline))
-
-                    # add baseline
-            data = ''.join([struct.pack('>ff', x, y) for x, y in zip(sx, noncor_y)])
-            for data, k in ((baseline, 'baseline'),
-                            (data, 'signal')):
-                dbiso = dest.add_isotope(dest_an, iso.Label, det, kind=k)
-                # dest.sess.flush()
-
-                dest.add_signal(dbiso, data)
-
-                # add to fit history
-                # ### How to extract fits from Mass Spec???? #####
-                #            fit = None
-                #            if fit:
-                #                if fit_hist is None:
-                #                    fit_hist = dest.add_fit_history(dest_an)
-                #                dest.add_fit(fit_hist, dbiso, fit=fit)
-
-        # ==============================================================
-        # add selected history
-        # ==============================================================
-        dest.add_selected_histories(dest_an)
-
-        dest_an.import_id = self.dbimport.id
-        # self.dbimport.analyses.append(dest_an)
-        return True
-
-    def _add_sample_project(self, dest, dbpos):
-        sample = dbpos.sample
-        project = sample.project
-        material = dbpos.Material
-
-        if self.mapper:
-            material = self.mapper.map_material(material)
-        dest.add_material(material)
-
-        project = project.Project
-        if self.mapper:
-            project = self.mapper.map_project(project)
-
-        project = dest.add_project(project)
-        # print sample, sample.Sample
-        # sam=convert_sample(dbpos, sample.Sample)
-
-        return dest.add_sample(
-            sample.Sample,
-            material=material,
-            project=project)
-
-    def _add_chronology(self, dest, name):
-        db = self.db
-        with db.session_ctx():
-            chrons = db.get_chronology_by_irradname(name)
-            chronblob = '$'.join(['{}%{}'.format(ci.StartTime, ci.EndTime) for ci in chrons])
-
-            self.info('adding irradiation and chronology for {}'.format(name))
-            return dest.add_irradiation_chronology(chronblob)
-
-    def _add_production_ratios(self, dest, irrad, level):
-        db = self.db
-        with db.session_ctx():
-            # production = db.get_production_ratio_by_irradname(name)
-            production = db.get_production_ratio_by_level(irrad, level)
-            if production is not None:
-                prname = production.Label
-                dbpr = dest.get_irradiation_production(prname)
-                if not dbpr:
-                    kw = dict(name=prname)
-                    prs = ['K4039', 'K3839', 'K3739', 'Ca3937', 'Ca3837', 'Ca3637',
-                           ('P36Cl38Cl', 'Cl3638'),
-                           ('CaOverKMultiplier', 'Ca_K'),
-                           ('ClOverKMultiplier', 'Cl_K')
-                           ]
-                    for k in prs:
-                        if not isinstance(k, tuple):
-                            ko = k
-                        else:
-                            k, ko = k
-
-                        ke = '{}Er'.format(k)
-                        v = getattr(production, k)
-                        e = getattr(production, ke)
-                        kw[ko] = v
-                        kw['{}_err'.format(ko)] = e
-                    self.info('adding production ratio {}'.format(prname))
-                    dbpr = dest.add_irradiation_production(**kw)
-                return dbpr
-
-                #     def get_labnumbers(self, filter_str=None=None):
-                #         self.connect()
-                #         lns = [ImportName(name='{}'.format(i[0]))
-                #                 for i in self.db.get_run_ids(filter_str=filter_str,
-                #                                              sess=sess
-                #                                              )]
-                #         return lns
-
-    def get_irradiations(self):
-        self.connect()
-        irs = [ImportName(name=i) for i in self.db.get_irradiation_names()]
-        return irs
-
-# ============= EOF =============================================
-=======
 # # ===============================================================================
 # # Copyright 2013 Jake Ross
 # #
@@ -1478,5 +761,4 @@
 #         irs = [ImportName(name=i) for i in self.db.get_irradiation_names()]
 #         return irs
 #
-# # ============= EOF =============================================
->>>>>>> 2151c87d
+# # ============= EOF =============================================