<<<<<<< HEAD
# ===============================================================================
# Copyright 2013 Jake Ross
#
# Licensed under the Apache License, Version 2.0 (the "License");
# you may not use this file except in compliance with the License.
# You may obtain a copy of the License at
#
# http://www.apache.org/licenses/LICENSE-2.0
#
# Unless required by applicable law or agreed to in writing, software
# distributed under the License is distributed on an "AS IS" BASIS,
# WITHOUT WARRANTIES OR CONDITIONS OF ANY KIND, either express or implied.
# See the License for the specific language governing permissions and
# limitations under the License.
# ===============================================================================

# ============= enthought library imports =======================
from traits.api import Any, Instance, List, Dict
# ============= standard library imports ========================
import os
from xlrd.sheet import ctype_text

# ============= local library imports  ==========================
from pychron.loggable import Loggable
from pychron.managers.data_managers.xls_data_manager import XLSDataManager

NAME = ('Name', 'irradiation', 'irrad')
PR = ('ProductionRatio', 'PR', 'Production Ratios', 'ProductionRatios', 'Production Ratio')
LEVEL = ('Level', 'Tray')
HOLDER = ('Holder',)


class XLSIrradiationLoader(Loggable):
    dvc = Instance('pychron.dvc.dvc.DVC')
    db = Any
    progress = Any
    canvas = Any
    dm = Instance(XLSDataManager)

    # configuation attributes
    quiet = False
    principal_investigator = None

    # when adding a new level bump identifier by irradiation_offset+level_offset
    # if offset is zero bump by 1
    irradiation_offset = 0
    level_offset = 0

    _added_levels = List
    _added_irradiations = List
    _added_positions = List
    _added_chronologies = List

    _user_confirmation = Dict

    def open(self, p, load_configuration=True):
        self.dm = self._dm_factory(p)
        if load_configuration:
            self.load_configuration()

    def load_configuration(self):
        dm = self.dm
        sheet = dm.get_sheet(('Configuration', 4))
        for ri in dm.iterrows(sheet, 1):
            name = ri[0].value
            v = ri[1].value

            self.debug('setting "{}"={}'.format(name, v))
            if not hasattr(self, name):
                self.warning('Invalid configuration option "{}"'.format(name))
            else:
                setattr(self, name, v)

    def load_irradiation(self, p, dry_run=False):
        if not os.path.isfile(p):
            self.warning('{} does not exist'.format(p))
            return

        self.info('loading irradiation file. {}'.format(p))
        self.open(p)

        self.info('dry= {}'.format(dry_run))
        try:
            with self.db.session_ctx(commit=not dry_run):
                self.add_irradiations(dry_run)

                if not dry_run:
                    self.dvc.meta_add_all()
                    self.dvc.meta_commit('imported irradiation file {}'.format(p))
                    self.dvc.meta_push()
                return True
        except BaseException, e:
            import traceback
            traceback.print_exc()
            print 'exception', e

    def identifier_generator(self):
        """
        make a new generator after each irradiation+set of levels.

        :return: generator
        """

        def func():
            offset = max(1, self.irradiation_offset + self.level_offset)
            db = self.db

            idn = 0
            if db:
                with db.session_ctx():
                    # get the greatest identifier
                    idn = db.get_greatest_identifier()

            i = 0
            while 1:
                yield int(idn + i + offset)
                i += 1

        return func()

    def add_position(self, pdict, dry=False):
        db = self.db
        with db.session_ctx(commit=not dry):
            self._add_position(pdict)

    def add_irradiation(self, name, chronology=None, dry=False):
        db = self.db
        with db.session_ctx(commit=not dry):
            self._add_irradiation(name, chronology)

    def add_irradiation_level(self, irrad, name, holder, pr, dry=False, add_positions=True):
        db = self.db
        with db.session_ctx(commit=not dry):
            self._add_level(irrad, name, holder, pr, add_positions=add_positions)

    def make_template(self, p):
        from pychron.entry.loaders.irradiation_template import IrradiationTemplate

        i = IrradiationTemplate()
        i.make_template(p)

    def iterate_irradiations(self, start=1):
        """
        usage

        for igen in self.iterate_irradiations:
            for irow in igen:
                self._add_level(row)

        :return: a generator of generators
        """
        dm = self.dm
        sheet = dm.get_sheet(('Irradiations', 0))
        nameidx = dm.get_column_idx(NAME, sheet)

        def func(s):
            prev = None
            for i, ri in enumerate(dm.iterrows(sheet, s)):
                if prev is None:
                    prev = ri[nameidx].value

                if ctype_text[ri[0].ctype] != 'empty' \
                        and prev != ri[nameidx].value:
                    prev = ri[nameidx].value
                    # print 'yeild {},{}'.format(s, s + i)
                    yield dm.iterrows(sheet, s, s + i)
                    s = i + 1

            # print 'yeild2 {}'.format(s)
            yield dm.iterrows(sheet, s)

        return func(start)

    def sheet_identifier_generator(self, sheet):
        pass

    def add_positions(self, irradiation=None, level=None):
        self.debug('Adding positions')
        dm = self.dm
        sheet = dm.get_sheet(('Positions', 2))
        idxdict = self._get_idx_dict(sheet, ('position', 'sample', 'material', 'weight',
                                             'irradiation',
                                             'identifier',
                                             'project', 'level', 'note', 'principal_investigator'))

        for row in dm.iterrows(sheet, 1):
            irrad = row[idxdict['irradiation']].value
            lv = row[idxdict['level']].value
            if (irradiation is None and level is None) or (irrad == irradiation and lv == level):
                pos = int(row[idxdict['position']].value)

                d = {'irradiation': irrad, 'level': lv, 'position': pos}

                for ai in ('sample', 'material', 'weight',
                           'note', 'project', 'principal_investigator', 'identifier'):
                    d[ai] = row[idxdict[ai]].value

                self._add_position(d)

    def add_irradiations(self, dry_run=False):
        """
            calls _add_irradiation
                  _add_chronology
                  _add_level - >
        :return:
        """
        self._added_irradiations = []
        self._added_levels = []
        self._added_positions = []
        self._added_chronologies = []

        dm = self.dm
        sheet = dm.get_sheet(('Irradiations', 0))

        nameidx = dm.get_column_idx(NAME, sheet)
        pridx = dm.get_column_idx(PR, sheet)
        levelidx = dm.get_column_idx(LEVEL, sheet)
        holderidx = dm.get_column_idx(HOLDER, sheet)
        for igen in self.iterate_irradiations():
            self._added_levels = []
            for i, row in enumerate(igen):
                if i == 0:
                    irrad = row[nameidx].value
                    self._add_irradiation(irrad, dry_run=dry_run)
                    if not dry_run and self.db:
                        self.db.commit()

                self._add_level(irrad, row[levelidx].value,
                                row[pridx].value, row[holderidx].value)
                if not dry_run and self.db:
                    self.db.commit()

    # # private
    # def _load_irradiation_from_file(self, p, dry_run):
    #     """
    #
    #     :param p: abs path to xls file
    #     :return:
    #     """
    #
    #     # self.dm = self._dm_factory(p)
    #     self.add_irradiations(dry_run)
    #     # if self.autogenerate_labnumber:
    #     # self._add_labnumbers()
    #
    #     # self.add_positions()
    #     # self.set_identifiers()
    #
    #     # def _add_labnumbers(self):
    #     # for irrad in self.position_iterator():
    #     # for level in irrad:
    #     #         for pos in level:
    #     #             pass

    def _add_irradiation(self, name, dry_run=False):
        self.debug('Add irradiation {}'.format(name))
        dvc = self.dvc
        doses = self._parse_doses(name)
        if dvc:
            if dvc.add_irradiation(name, doses=doses, add_repo=not dry_run,
                                   principal_investigator=self.principal_investigator):
                self._added_irradiations.append(name)
        else:
            self._added_irradiations.append(name)

    def _add_level(self, irrad, name, pr, holder, add_positions=True):
        self.debug('Add level {} {} {} {}'.format(irrad, name, pr, holder))
        dvc = self.dvc
        if dvc:
            if self.dvc.add_irradiation_level(name, irrad, holder, pr):
                self._added_levels.append((irrad, name, pr, holder))
                if add_positions:
                    self.add_positions(irradiation=irrad, level=name)
        else:
            self._added_levels.append((irrad, name, pr, holder))

    def _add_position(self, pdict):

        irrad, level, pos, identifier = pdict['irradiation'], pdict['level'], \
                                        pdict['position'], pdict['identifier']
        db = self.db
        if db:

            if not pdict['sample']:
                self.debug('------------------- no sample for position {}'.format(pos))
                return

            dbip = self.dvc.add_irradiation_position(irrad, level, pos, identifier=identifier)
            if dbip is None:
                return

            self._added_positions.append((irrad, level, pos))
            dbpi = self._add_principal_investigator(db, pdict['principal_investigator'])
            if dbpi is None:
                return

            dbprj = self._add_project(db, pdict['project'], dbpi)
            if dbprj is None:
                return

            dbmat = self._add_material(db, pdict['material'])
            if dbmat is None:
                return

            dbsam = self._add_sample(db, pdict['sample'], dbprj, dbmat)
            if dbsam is None:
                return

            dbip.sample = dbsam

        else:
            self._added_positions.append((irrad, level, pos))

    def _add_principal_investigator(self, db, pi):
        return self._user_confirm_add(db, pi, 'principal_investigator')

    def _add_project(self, db, prj, pi):
        return self._user_confirm_add(db, (prj, pi.name), 'project')

    def _add_material(self, db, mat):
        return self._user_confirm_add(db, mat, 'material')

    def _add_sample(self, db, sam, dbprj, dbmat):
        return self._user_confirm_add(db, (sam, dbprj.name, dbmat.name), 'sample')

    def _check_similar(self, db, v, key):
        try:
            func = getattr(db, 'get_similar_{}'.format(key))
        except AttributeError:
            return

        if isinstance(v, tuple):
            obj = func(*v)
            vv = v[0]
        else:
            obj = func(v)
            vv = v

        key = 'similar_{}_{}'.format(key, vv)
        if obj is not None:
            msg = 'Found a similar entry for "{}"\n\n. Would you like to use "{}" instead?'.format(vv, obj)
            ret = self._user_confirm_message(msg, key)
            if ret:
                return obj

    def _user_confirm_message(self, msg, key):
        try:
            ret = self._user_confirmation[key]
        except KeyError:
            ret = self.confirmation_dialog()

            rem = self.confirmation_dialog('Remember decision?')
            if rem:
                self._user_confirmation[key] = ret
        return ret

    def _user_confirm_add(self, db, v, key, adder=None):
        if adder is None:
            adder = getattr(db, 'add_{}'.format(key))

        if not self.quiet:
            func = getattr(db, 'get_{}'.format(key))
            if isinstance(v, tuple):
                obj = func(*v)
            else:
                obj = func(v)

            if obj is None:

                # check for similar
                obj = self._check_similar(db, v, key)
                if obj is None:
                    msg = '{} "{}" not in database. Do you want to add it?'.format(key.capitalize(), v)
                    ret = self._user_confirm_message(msg, key)
                    if ret:
                        obj = adder(v)
        else:
            if isinstance(v, tuple):
                obj = adder(*v)
            else:
                obj = adder(v)

        db.flush()
        return obj

    def _get_idx_dict(self, sheet, columns):
        dm = self.dm
        idx_d = {}
        for i in columns:
            idx_d[i] = dm.get_column_idx(i, sheet)
        return idx_d

    def _get_position(self, pid, positions):
        pid = int(pid)
        ir = next((p for p in positions if int(p.hole) == pid), None)
        cr = None
        if ir:
            cr = self.canvas.scene.get_item(pid)
        return ir, cr

    def _parse_doses(self, irrad):
        dm = self.dm
        sheet = dm.get_sheet(('Chronologies', 1))

        idx_d = self._get_idx_dict(sheet, ('name', 'start', 'end', 'power'))

        def get_row_value(idx_d):
            def func(row, key):
                return row[idx_d[key]].value

            return func

        gv = get_row_value(idx_d)

        doses = []
        for row in dm.iterrows(sheet):
            if not gv(row, 'name') == irrad:
                continue

            sd, ed, power = gv(row, 'start'), gv(row, 'end'), gv(row, 'power')
            sd = dm.strftime(sd, '%Y-%m-%d %H:%M:%S')
            ed = dm.strftime(ed, '%Y-%m-%d %H:%M:%S')
            # dose = '{}|{}%{}'.format(power, sd, ed)
            doses.append((power, sd, ed))
            self._added_chronologies.append((irrad, sd, ed, power))

        return doses

    def _dm_factory(self, p):
        dm = XLSDataManager()
        dm.open(p)
        return dm

    @property
    def nadded_irradiations(self):
        return len(self._added_irradiations)

    @property
    def nadded_levels(self):
        return len(self._added_levels) - 1

    @property
    def added_irradiations(self):
        return self._added_irradiations

    @property
    def added_levels(self):
        return self._added_levels

    @property
    def added_positions(self):
        return self._added_positions

    @property
    def added_chronologies(self):
        return self._added_chronologies

# ============= EOF =============================================
=======
# # ===============================================================================
# # Copyright 2013 Jake Ross
# #
# # Licensed under the Apache License, Version 2.0 (the "License");
# # you may not use this file except in compliance with the License.
# # You may obtain a copy of the License at
# #
# # http://www.apache.org/licenses/LICENSE-2.0
# #
# # Unless required by applicable law or agreed to in writing, software
# # distributed under the License is distributed on an "AS IS" BASIS,
# # WITHOUT WARRANTIES OR CONDITIONS OF ANY KIND, either express or implied.
# # See the License for the specific language governing permissions and
# # limitations under the License.
# # ===============================================================================
#
# # ============= enthought library imports =======================
# from traits.api import Any, Instance, List, Dict
# # ============= standard library imports ========================
# import os
# from xlrd.sheet import ctype_text
#
# # ============= local library imports  ==========================
# from pychron.loggable import Loggable
# from pychron.managers.data_managers.xls_data_manager import XLSDataManager
#
# NAME = ('Name', 'irradiation', 'irrad')
# PR = ('ProductionRatio', 'PR', 'Production Ratios', 'ProductionRatios', 'Production Ratio')
# LEVEL = ('Level', 'Tray')
# HOLDER = ('Holder',)
#
#
# class XLSIrradiationLoader(Loggable):
#     dvc = Instance('pychron.dvc.dvc.DVC')
#     db = Any
#     progress = Any
#     canvas = Any
#     dm = Instance(XLSDataManager)
#
#     # configuation attributes
#     quiet = False
#     principal_investigator = None
#
#     # when adding a new level bump identifier by irradiation_offset+level_offset
#     # if offset is zero bump by 1
#     irradiation_offset = 0
#     level_offset = 0
#
#     _added_levels = List
#     _added_irradiations = List
#     _added_positions = List
#     _added_chronologies = List
#
#     _user_confirmation = Dict
#
#     def open(self, p, load_configuration=True):
#         self.dm = self._dm_factory(p)
#         if load_configuration:
#             self.load_configuration()
#
#     def load_configuration(self):
#         dm = self.dm
#         sheet = dm.get_sheet(('Configuration', 4))
#         for ri in dm.iterrows(sheet, 1):
#             name = ri[0].value
#             v = ri[1].value
#
#             self.debug('setting "{}"={}'.format(name, v))
#             if not hasattr(self, name):
#                 self.warning('Invalid configuration option "{}"'.format(name))
#             else:
#                 setattr(self, name, v)
#
#     def load_irradiation(self, p, dry_run=False):
#         if not os.path.isfile(p):
#             self.warning('{} does not exist'.format(p))
#             return
#
#         self.info('loading irradiation file. {}'.format(p))
#         self.open(p)
#
#         self.info('dry= {}'.format(dry_run))
#         try:
#             with self.db.session_ctx(commit=not dry_run):
#                 self.add_irradiations(dry_run)
#
#                 if not dry_run:
#                     self.dvc.meta_add_all()
#                     self.dvc.meta_commit('imported irradiation file {}'.format(p))
#                     self.dvc.meta_push()
#                 return True
#         except BaseException, e:
#             import traceback
#             traceback.print_exc()
#             print 'exception', e
#
#     def identifier_generator(self):
#         """
#         make a new generator after each irradiation+set of levels.
#
#         :return: generator
#         """
#
#         def func():
#             offset = max(1, self.irradiation_offset + self.level_offset)
#             db = self.db
#
#             idn = 0
#             if db:
#                 with db.session_ctx():
#                     # get the greatest identifier
#                     idn = db.get_greatest_identifier()
#
#             i = 0
#             while 1:
#                 yield int(idn + i + offset)
#                 i += 1
#
#         return func()
#
#     def add_position(self, pdict, dry=False):
#         db = self.db
#         with db.session_ctx(commit=not dry):
#             self._add_position(pdict)
#
#     def add_irradiation(self, name, chronology=None, dry=False):
#         db = self.db
#         with db.session_ctx(commit=not dry):
#             self._add_irradiation(name, chronology)
#
#     def add_irradiation_level(self, irrad, name, holder, pr, dry=False, add_positions=True):
#         db = self.db
#         with db.session_ctx(commit=not dry):
#             self._add_level(irrad, name, holder, pr, add_positions=add_positions)
#
#     def make_template(self, p):
#         from pychron.entry.loaders.irradiation_template import IrradiationTemplate
#
#         i = IrradiationTemplate()
#         i.make_template(p)
#
#     def iterate_irradiations(self, start=1):
#         """
#         usage
#
#         for igen in self.iterate_irradiations:
#             for irow in igen:
#                 self._add_level(row)
#
#         :return: a generator of generators
#         """
#         dm = self.dm
#         sheet = dm.get_sheet(('Irradiations', 0))
#         nameidx = dm.get_column_idx(NAME, sheet)
#
#         def func(s):
#             prev = None
#             for i, ri in enumerate(dm.iterrows(sheet, s)):
#                 if prev is None:
#                     prev = ri[nameidx].value
#
#                 if ctype_text[ri[0].ctype] != 'empty' \
#                         and prev != ri[nameidx].value:
#                     prev = ri[nameidx].value
#                     # print 'yeild {},{}'.format(s, s + i)
#                     yield dm.iterrows(sheet, s, s + i)
#                     s = i + 1
#
#             # print 'yeild2 {}'.format(s)
#             yield dm.iterrows(sheet, s)
#
#         return func(start)
#
#     def sheet_identifier_generator(self, sheet):
#         pass
#
#     def add_positions(self, irradiation=None, level=None):
#         self.debug('Adding positions')
#         dm = self.dm
#         sheet = dm.get_sheet(('Positions', 2))
#         idxdict = self._get_idx_dict(sheet, ('position', 'sample', 'material', 'weight',
#                                              'irradiation',
#                                              'identifier',
#                                              'project', 'level', 'note', 'principal_investigator'))
#
#         for row in dm.iterrows(sheet, 1):
#             irrad = row[idxdict['irradiation']].value
#             lv = row[idxdict['level']].value
#             if (irradiation is None and level is None) or (irrad == irradiation and lv == level):
#                 pos = int(row[idxdict['position']].value)
#
#                 d = {'irradiation': irrad, 'level': lv, 'position': pos}
#
#                 for ai in ('sample', 'material', 'weight',
#                            'note', 'project', 'principal_investigator', 'identifier'):
#                     d[ai] = row[idxdict[ai]].value
#
#                 self._add_position(d)
#
#     def add_irradiations(self, dry_run=False):
#         """
#             calls _add_irradiation
#                   _add_chronology
#                   _add_level - >
#         :return:
#         """
#         self._added_irradiations = []
#         self._added_levels = []
#         self._added_positions = []
#         self._added_chronologies = []
#
#         dm = self.dm
#         sheet = dm.get_sheet(('Irradiations', 0))
#
#         nameidx = dm.get_column_idx(NAME, sheet)
#         pridx = dm.get_column_idx(PR, sheet)
#         levelidx = dm.get_column_idx(LEVEL, sheet)
#         holderidx = dm.get_column_idx(HOLDER, sheet)
#         for igen in self.iterate_irradiations():
#             self._added_levels = []
#             for i, row in enumerate(igen):
#                 if i == 0:
#                     irrad = row[nameidx].value
#                     self._add_irradiation(irrad, dry_run=dry_run)
#                     if not dry_run and self.db:
#                         self.db.commit()
#
#                 self._add_level(irrad, row[levelidx].value,
#                                 row[pridx].value, row[holderidx].value)
#                 if not dry_run and self.db:
#                     self.db.commit()
#
#     # # private
#     # def _load_irradiation_from_file(self, p, dry_run):
#     #     """
#     #
#     #     :param p: abs path to xls file
#     #     :return:
#     #     """
#     #
#     #     # self.dm = self._dm_factory(p)
#     #     self.add_irradiations(dry_run)
#     #     # if self.autogenerate_labnumber:
#     #     # self._add_labnumbers()
#     #
#     #     # self.add_positions()
#     #     # self.set_identifiers()
#     #
#     #     # def _add_labnumbers(self):
#     #     # for irrad in self.position_iterator():
#     #     # for level in irrad:
#     #     #         for pos in level:
#     #     #             pass
#
#     def _add_irradiation(self, name, dry_run=False):
#         self.debug('Add irradiation {}'.format(name))
#         dvc = self.dvc
#         doses = self._parse_doses(name)
#         if dvc:
#             if dvc.add_irradiation(name, doses=doses, add_repo=not dry_run,
#                                    principal_investigator=self.principal_investigator):
#                 self._added_irradiations.append(name)
#         else:
#             self._added_irradiations.append(name)
#
#     def _add_level(self, irrad, name, pr, holder, add_positions=True):
#         self.debug('Add level {} {} {} {}'.format(irrad, name, pr, holder))
#         dvc = self.dvc
#         if dvc:
#             if self.dvc.add_irradiation_level(name, irrad, holder, pr):
#                 self._added_levels.append((irrad, name, pr, holder))
#                 if add_positions:
#                     self.add_positions(irradiation=irrad, level=name)
#         else:
#             self._added_levels.append((irrad, name, pr, holder))
#
#     def _add_position(self, pdict):
#
#         irrad, level, pos, identifier = pdict['irradiation'], pdict['level'], \
#                                         pdict['position'], pdict['identifier']
#         db = self.db
#         if db:
#
#             if not pdict['sample']:
#                 self.debug('------------------- no sample for position {}'.format(pos))
#                 return
#
#             dbip = self.dvc.add_irradiation_position(irrad, level, pos, identifier=identifier)
#             if dbip is None:
#                 return
#
#             self._added_positions.append((irrad, level, pos))
#             dbpi = self._add_principal_investigator(db, pdict['principal_investigator'])
#             if dbpi is None:
#                 return
#
#             dbprj = self._add_project(db, pdict['project'], dbpi)
#             if dbprj is None:
#                 return
#
#             dbmat = self._add_material(db, pdict['material'])
#             if dbmat is None:
#                 return
#
#             dbsam = self._add_sample(db, pdict['sample'], dbprj, dbmat)
#             if dbsam is None:
#                 return
#
#             dbip.sample = dbsam
#
#         else:
#             self._added_positions.append((irrad, level, pos))
#
#     def _add_principal_investigator(self, db, pi):
#         return self._user_confirm_add(db, pi, 'principal_investigator')
#
#     def _add_project(self, db, prj, pi):
#         return self._user_confirm_add(db, (prj, pi.name), 'project')
#
#     def _add_material(self, db, mat):
#         return self._user_confirm_add(db, mat, 'material')
#
#     def _add_sample(self, db, sam, dbprj, dbmat):
#         return self._user_confirm_add(db, (sam, dbprj.name, dbmat.name), 'sample')
#
#     def _check_similar(self, db, v, key):
#         try:
#             func = getattr(db, 'get_similar_{}'.format(key))
#         except AttributeError:
#             return
#
#         if isinstance(v, tuple):
#             obj = func(*v)
#             vv = v[0]
#         else:
#             obj = func(v)
#             vv = v
#
#         key = 'similar_{}_{}'.format(key, vv)
#         if obj is not None:
#             msg = 'Found a similar entry for "{}"\n\n. Would you like to use "{}" instead?'.format(vv, obj)
#             ret = self._user_confirm_message(msg, key)
#             if ret:
#                 return obj
#
#     def _user_confirm_message(self, msg, key):
#         try:
#             ret = self._user_confirmation[key]
#         except KeyError:
#             ret = self.confirmation_dialog()
#
#             rem = self.confirmation_dialog('Remember decision?')
#             if rem:
#                 self._user_confirmation[key] = ret
#         return ret
#
#     def _user_confirm_add(self, db, v, key, adder=None):
#         if adder is None:
#             adder = getattr(db, 'add_{}'.format(key))
#
#         if not self.quiet:
#             func = getattr(db, 'get_{}'.format(key))
#             if isinstance(v, tuple):
#                 obj = func(*v)
#             else:
#                 obj = func(v)
#
#             if obj is None:
#
#                 # check for similar
#                 obj = self._check_similar(db, v, key)
#                 if obj is None:
#                     msg = '{} "{}" not in database. Do you want to add it?'.format(key.capitalize(), v)
#                     ret = self._user_confirm_message(msg, key)
#                     if ret:
#                         obj = adder(v)
#         else:
#             if isinstance(v, tuple):
#                 obj = adder(*v)
#             else:
#                 obj = adder(v)
#
#         db.flush()
#         return obj
#
#     def _get_idx_dict(self, sheet, columns):
#         dm = self.dm
#         idx_d = {}
#         for i in columns:
#             idx_d[i] = dm.get_column_idx(i, sheet)
#         return idx_d
#
#     def _get_position(self, pid, positions):
#         pid = int(pid)
#         ir = next((p for p in positions if int(p.hole) == pid), None)
#         cr = None
#         if ir:
#             cr = self.canvas.scene.get_item(pid)
#         return ir, cr
#
#     def _parse_doses(self, irrad):
#         dm = self.dm
#         sheet = dm.get_sheet(('Chronologies', 1))
#
#         idx_d = self._get_idx_dict(sheet, ('name', 'start', 'end', 'power'))
#
#         def get_row_value(idx_d):
#             def func(row, key):
#                 return row[idx_d[key]].value
#
#             return func
#
#         gv = get_row_value(idx_d)
#
#         doses = []
#         for row in dm.iterrows(sheet):
#             if not gv(row, 'name') == irrad:
#                 continue
#
#             sd, ed, power = gv(row, 'start'), gv(row, 'end'), gv(row, 'power')
#             sd = dm.strftime(sd, '%Y-%m-%d %H:%M:%S')
#             ed = dm.strftime(ed, '%Y-%m-%d %H:%M:%S')
#             # dose = '{}|{}%{}'.format(power, sd, ed)
#             doses.append((power, sd, ed))
#             self._added_chronologies.append((irrad, sd, ed, power))
#
#         return doses
#
#     def _dm_factory(self, p):
#         dm = XLSDataManager()
#         dm.open(p)
#         return dm
#
#     @property
#     def nadded_irradiations(self):
#         return len(self._added_irradiations)
#
#     @property
#     def nadded_levels(self):
#         return len(self._added_levels) - 1
#
#     @property
#     def added_irradiations(self):
#         return self._added_irradiations
#
#     @property
#     def added_levels(self):
#         return self._added_levels
#
#     @property
#     def added_positions(self):
#         return self._added_positions
#
#     @property
#     def added_chronologies(self):
#         return self._added_chronologies
#
# # ============= EOF =============================================
>>>>>>> 2151c87d
<|MERGE_RESOLUTION|>--- conflicted
+++ resolved
@@ -1,463 +1,3 @@
-<<<<<<< HEAD
-# ===============================================================================
-# Copyright 2013 Jake Ross
-#
-# Licensed under the Apache License, Version 2.0 (the "License");
-# you may not use this file except in compliance with the License.
-# You may obtain a copy of the License at
-#
-# http://www.apache.org/licenses/LICENSE-2.0
-#
-# Unless required by applicable law or agreed to in writing, software
-# distributed under the License is distributed on an "AS IS" BASIS,
-# WITHOUT WARRANTIES OR CONDITIONS OF ANY KIND, either express or implied.
-# See the License for the specific language governing permissions and
-# limitations under the License.
-# ===============================================================================
-
-# ============= enthought library imports =======================
-from traits.api import Any, Instance, List, Dict
-# ============= standard library imports ========================
-import os
-from xlrd.sheet import ctype_text
-
-# ============= local library imports  ==========================
-from pychron.loggable import Loggable
-from pychron.managers.data_managers.xls_data_manager import XLSDataManager
-
-NAME = ('Name', 'irradiation', 'irrad')
-PR = ('ProductionRatio', 'PR', 'Production Ratios', 'ProductionRatios', 'Production Ratio')
-LEVEL = ('Level', 'Tray')
-HOLDER = ('Holder',)
-
-
-class XLSIrradiationLoader(Loggable):
-    dvc = Instance('pychron.dvc.dvc.DVC')
-    db = Any
-    progress = Any
-    canvas = Any
-    dm = Instance(XLSDataManager)
-
-    # configuation attributes
-    quiet = False
-    principal_investigator = None
-
-    # when adding a new level bump identifier by irradiation_offset+level_offset
-    # if offset is zero bump by 1
-    irradiation_offset = 0
-    level_offset = 0
-
-    _added_levels = List
-    _added_irradiations = List
-    _added_positions = List
-    _added_chronologies = List
-
-    _user_confirmation = Dict
-
-    def open(self, p, load_configuration=True):
-        self.dm = self._dm_factory(p)
-        if load_configuration:
-            self.load_configuration()
-
-    def load_configuration(self):
-        dm = self.dm
-        sheet = dm.get_sheet(('Configuration', 4))
-        for ri in dm.iterrows(sheet, 1):
-            name = ri[0].value
-            v = ri[1].value
-
-            self.debug('setting "{}"={}'.format(name, v))
-            if not hasattr(self, name):
-                self.warning('Invalid configuration option "{}"'.format(name))
-            else:
-                setattr(self, name, v)
-
-    def load_irradiation(self, p, dry_run=False):
-        if not os.path.isfile(p):
-            self.warning('{} does not exist'.format(p))
-            return
-
-        self.info('loading irradiation file. {}'.format(p))
-        self.open(p)
-
-        self.info('dry= {}'.format(dry_run))
-        try:
-            with self.db.session_ctx(commit=not dry_run):
-                self.add_irradiations(dry_run)
-
-                if not dry_run:
-                    self.dvc.meta_add_all()
-                    self.dvc.meta_commit('imported irradiation file {}'.format(p))
-                    self.dvc.meta_push()
-                return True
-        except BaseException, e:
-            import traceback
-            traceback.print_exc()
-            print 'exception', e
-
-    def identifier_generator(self):
-        """
-        make a new generator after each irradiation+set of levels.
-
-        :return: generator
-        """
-
-        def func():
-            offset = max(1, self.irradiation_offset + self.level_offset)
-            db = self.db
-
-            idn = 0
-            if db:
-                with db.session_ctx():
-                    # get the greatest identifier
-                    idn = db.get_greatest_identifier()
-
-            i = 0
-            while 1:
-                yield int(idn + i + offset)
-                i += 1
-
-        return func()
-
-    def add_position(self, pdict, dry=False):
-        db = self.db
-        with db.session_ctx(commit=not dry):
-            self._add_position(pdict)
-
-    def add_irradiation(self, name, chronology=None, dry=False):
-        db = self.db
-        with db.session_ctx(commit=not dry):
-            self._add_irradiation(name, chronology)
-
-    def add_irradiation_level(self, irrad, name, holder, pr, dry=False, add_positions=True):
-        db = self.db
-        with db.session_ctx(commit=not dry):
-            self._add_level(irrad, name, holder, pr, add_positions=add_positions)
-
-    def make_template(self, p):
-        from pychron.entry.loaders.irradiation_template import IrradiationTemplate
-
-        i = IrradiationTemplate()
-        i.make_template(p)
-
-    def iterate_irradiations(self, start=1):
-        """
-        usage
-
-        for igen in self.iterate_irradiations:
-            for irow in igen:
-                self._add_level(row)
-
-        :return: a generator of generators
-        """
-        dm = self.dm
-        sheet = dm.get_sheet(('Irradiations', 0))
-        nameidx = dm.get_column_idx(NAME, sheet)
-
-        def func(s):
-            prev = None
-            for i, ri in enumerate(dm.iterrows(sheet, s)):
-                if prev is None:
-                    prev = ri[nameidx].value
-
-                if ctype_text[ri[0].ctype] != 'empty' \
-                        and prev != ri[nameidx].value:
-                    prev = ri[nameidx].value
-                    # print 'yeild {},{}'.format(s, s + i)
-                    yield dm.iterrows(sheet, s, s + i)
-                    s = i + 1
-
-            # print 'yeild2 {}'.format(s)
-            yield dm.iterrows(sheet, s)
-
-        return func(start)
-
-    def sheet_identifier_generator(self, sheet):
-        pass
-
-    def add_positions(self, irradiation=None, level=None):
-        self.debug('Adding positions')
-        dm = self.dm
-        sheet = dm.get_sheet(('Positions', 2))
-        idxdict = self._get_idx_dict(sheet, ('position', 'sample', 'material', 'weight',
-                                             'irradiation',
-                                             'identifier',
-                                             'project', 'level', 'note', 'principal_investigator'))
-
-        for row in dm.iterrows(sheet, 1):
-            irrad = row[idxdict['irradiation']].value
-            lv = row[idxdict['level']].value
-            if (irradiation is None and level is None) or (irrad == irradiation and lv == level):
-                pos = int(row[idxdict['position']].value)
-
-                d = {'irradiation': irrad, 'level': lv, 'position': pos}
-
-                for ai in ('sample', 'material', 'weight',
-                           'note', 'project', 'principal_investigator', 'identifier'):
-                    d[ai] = row[idxdict[ai]].value
-
-                self._add_position(d)
-
-    def add_irradiations(self, dry_run=False):
-        """
-            calls _add_irradiation
-                  _add_chronology
-                  _add_level - >
-        :return:
-        """
-        self._added_irradiations = []
-        self._added_levels = []
-        self._added_positions = []
-        self._added_chronologies = []
-
-        dm = self.dm
-        sheet = dm.get_sheet(('Irradiations', 0))
-
-        nameidx = dm.get_column_idx(NAME, sheet)
-        pridx = dm.get_column_idx(PR, sheet)
-        levelidx = dm.get_column_idx(LEVEL, sheet)
-        holderidx = dm.get_column_idx(HOLDER, sheet)
-        for igen in self.iterate_irradiations():
-            self._added_levels = []
-            for i, row in enumerate(igen):
-                if i == 0:
-                    irrad = row[nameidx].value
-                    self._add_irradiation(irrad, dry_run=dry_run)
-                    if not dry_run and self.db:
-                        self.db.commit()
-
-                self._add_level(irrad, row[levelidx].value,
-                                row[pridx].value, row[holderidx].value)
-                if not dry_run and self.db:
-                    self.db.commit()
-
-    # # private
-    # def _load_irradiation_from_file(self, p, dry_run):
-    #     """
-    #
-    #     :param p: abs path to xls file
-    #     :return:
-    #     """
-    #
-    #     # self.dm = self._dm_factory(p)
-    #     self.add_irradiations(dry_run)
-    #     # if self.autogenerate_labnumber:
-    #     # self._add_labnumbers()
-    #
-    #     # self.add_positions()
-    #     # self.set_identifiers()
-    #
-    #     # def _add_labnumbers(self):
-    #     # for irrad in self.position_iterator():
-    #     # for level in irrad:
-    #     #         for pos in level:
-    #     #             pass
-
-    def _add_irradiation(self, name, dry_run=False):
-        self.debug('Add irradiation {}'.format(name))
-        dvc = self.dvc
-        doses = self._parse_doses(name)
-        if dvc:
-            if dvc.add_irradiation(name, doses=doses, add_repo=not dry_run,
-                                   principal_investigator=self.principal_investigator):
-                self._added_irradiations.append(name)
-        else:
-            self._added_irradiations.append(name)
-
-    def _add_level(self, irrad, name, pr, holder, add_positions=True):
-        self.debug('Add level {} {} {} {}'.format(irrad, name, pr, holder))
-        dvc = self.dvc
-        if dvc:
-            if self.dvc.add_irradiation_level(name, irrad, holder, pr):
-                self._added_levels.append((irrad, name, pr, holder))
-                if add_positions:
-                    self.add_positions(irradiation=irrad, level=name)
-        else:
-            self._added_levels.append((irrad, name, pr, holder))
-
-    def _add_position(self, pdict):
-
-        irrad, level, pos, identifier = pdict['irradiation'], pdict['level'], \
-                                        pdict['position'], pdict['identifier']
-        db = self.db
-        if db:
-
-            if not pdict['sample']:
-                self.debug('------------------- no sample for position {}'.format(pos))
-                return
-
-            dbip = self.dvc.add_irradiation_position(irrad, level, pos, identifier=identifier)
-            if dbip is None:
-                return
-
-            self._added_positions.append((irrad, level, pos))
-            dbpi = self._add_principal_investigator(db, pdict['principal_investigator'])
-            if dbpi is None:
-                return
-
-            dbprj = self._add_project(db, pdict['project'], dbpi)
-            if dbprj is None:
-                return
-
-            dbmat = self._add_material(db, pdict['material'])
-            if dbmat is None:
-                return
-
-            dbsam = self._add_sample(db, pdict['sample'], dbprj, dbmat)
-            if dbsam is None:
-                return
-
-            dbip.sample = dbsam
-
-        else:
-            self._added_positions.append((irrad, level, pos))
-
-    def _add_principal_investigator(self, db, pi):
-        return self._user_confirm_add(db, pi, 'principal_investigator')
-
-    def _add_project(self, db, prj, pi):
-        return self._user_confirm_add(db, (prj, pi.name), 'project')
-
-    def _add_material(self, db, mat):
-        return self._user_confirm_add(db, mat, 'material')
-
-    def _add_sample(self, db, sam, dbprj, dbmat):
-        return self._user_confirm_add(db, (sam, dbprj.name, dbmat.name), 'sample')
-
-    def _check_similar(self, db, v, key):
-        try:
-            func = getattr(db, 'get_similar_{}'.format(key))
-        except AttributeError:
-            return
-
-        if isinstance(v, tuple):
-            obj = func(*v)
-            vv = v[0]
-        else:
-            obj = func(v)
-            vv = v
-
-        key = 'similar_{}_{}'.format(key, vv)
-        if obj is not None:
-            msg = 'Found a similar entry for "{}"\n\n. Would you like to use "{}" instead?'.format(vv, obj)
-            ret = self._user_confirm_message(msg, key)
-            if ret:
-                return obj
-
-    def _user_confirm_message(self, msg, key):
-        try:
-            ret = self._user_confirmation[key]
-        except KeyError:
-            ret = self.confirmation_dialog()
-
-            rem = self.confirmation_dialog('Remember decision?')
-            if rem:
-                self._user_confirmation[key] = ret
-        return ret
-
-    def _user_confirm_add(self, db, v, key, adder=None):
-        if adder is None:
-            adder = getattr(db, 'add_{}'.format(key))
-
-        if not self.quiet:
-            func = getattr(db, 'get_{}'.format(key))
-            if isinstance(v, tuple):
-                obj = func(*v)
-            else:
-                obj = func(v)
-
-            if obj is None:
-
-                # check for similar
-                obj = self._check_similar(db, v, key)
-                if obj is None:
-                    msg = '{} "{}" not in database. Do you want to add it?'.format(key.capitalize(), v)
-                    ret = self._user_confirm_message(msg, key)
-                    if ret:
-                        obj = adder(v)
-        else:
-            if isinstance(v, tuple):
-                obj = adder(*v)
-            else:
-                obj = adder(v)
-
-        db.flush()
-        return obj
-
-    def _get_idx_dict(self, sheet, columns):
-        dm = self.dm
-        idx_d = {}
-        for i in columns:
-            idx_d[i] = dm.get_column_idx(i, sheet)
-        return idx_d
-
-    def _get_position(self, pid, positions):
-        pid = int(pid)
-        ir = next((p for p in positions if int(p.hole) == pid), None)
-        cr = None
-        if ir:
-            cr = self.canvas.scene.get_item(pid)
-        return ir, cr
-
-    def _parse_doses(self, irrad):
-        dm = self.dm
-        sheet = dm.get_sheet(('Chronologies', 1))
-
-        idx_d = self._get_idx_dict(sheet, ('name', 'start', 'end', 'power'))
-
-        def get_row_value(idx_d):
-            def func(row, key):
-                return row[idx_d[key]].value
-
-            return func
-
-        gv = get_row_value(idx_d)
-
-        doses = []
-        for row in dm.iterrows(sheet):
-            if not gv(row, 'name') == irrad:
-                continue
-
-            sd, ed, power = gv(row, 'start'), gv(row, 'end'), gv(row, 'power')
-            sd = dm.strftime(sd, '%Y-%m-%d %H:%M:%S')
-            ed = dm.strftime(ed, '%Y-%m-%d %H:%M:%S')
-            # dose = '{}|{}%{}'.format(power, sd, ed)
-            doses.append((power, sd, ed))
-            self._added_chronologies.append((irrad, sd, ed, power))
-
-        return doses
-
-    def _dm_factory(self, p):
-        dm = XLSDataManager()
-        dm.open(p)
-        return dm
-
-    @property
-    def nadded_irradiations(self):
-        return len(self._added_irradiations)
-
-    @property
-    def nadded_levels(self):
-        return len(self._added_levels) - 1
-
-    @property
-    def added_irradiations(self):
-        return self._added_irradiations
-
-    @property
-    def added_levels(self):
-        return self._added_levels
-
-    @property
-    def added_positions(self):
-        return self._added_positions
-
-    @property
-    def added_chronologies(self):
-        return self._added_chronologies
-
-# ============= EOF =============================================
-=======
 # # ===============================================================================
 # # Copyright 2013 Jake Ross
 # #
@@ -915,5 +455,4 @@
 #     def added_chronologies(self):
 #         return self._added_chronologies
 #
-# # ============= EOF =============================================
->>>>>>> 2151c87d
+# # ============= EOF =============================================