--- conflicted
+++ resolved
@@ -149,8 +149,6 @@
 
 
 class NameView(HasTraits):
-<<<<<<< HEAD
-=======
     name = Str
 
     @property
@@ -163,15 +161,7 @@
 
 
 class ProjectRecordView(RecordView, NameView):
->>>>>>> fa7878ec
     name = Str
-
-    @property
-    def id(self):
-        return self.name
-
-
-class ProjectRecordView(RecordView, NameView):
 
     def _create(self, dbrecord):
         if not isinstance(dbrecord, str):
@@ -179,13 +169,6 @@
         else:
             self.name = dbrecord
 
-<<<<<<< HEAD
-
-class ExperimentRecordView(NameView):
-    pass
-
-=======
->>>>>>> fa7878ec
 
 class AnalysisGroupRecordView(RecordView):
     name = Str
