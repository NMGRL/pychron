# ===============================================================================
# Copyright 2014 Jake Ross
#
# Licensed under the Apache License, Version 2.0 (the "License");
# you may not use this file except in compliance with the License.
# You may obtain a copy of the License at
#
# http://www.apache.org/licenses/LICENSE-2.0
#
# Unless required by applicable law or agreed to in writing, software
# distributed under the License is distributed on an "AS IS" BASIS,
# WITHOUT WARRANTIES OR CONDITIONS OF ANY KIND, either express or implied.
# See the License for the specific language governing permissions and
# limitations under the License.
# ===============================================================================

# ============= enthought library imports =======================
from traits.api import Button
from traitsui.api import View, UItem, VGroup, EnumEditor, \
    HGroup, CheckListEditor, spring, Group, HSplit

from pychron.core.ui.combobox_editor import ComboboxEditor
from pychron.core.ui.qt.tabular_editors import FilterTabularEditor
from pychron.core.ui.tabular_editor import myTabularEditor
from pychron.envisage.browser.adapters import ProjectAdapter, PrincipalInvestigatorAdapter
from pychron.envisage.browser.pane_model_view import PaneModelView
from pychron.envisage.icon_button_editor import icon_button_editor


# from pychron.envisage.browser.tableview import TableView

class BaseBrowserSampleView(PaneModelView):
    configure_date_filter_button = Button
    configure_analysis_type_filter_button = Button
    configure_mass_spectrometer_filter_button = Button

    def _configure_date_filter_button_fired(self):
        v = View(self._get_date_group(), resizable=True,
                 height=150,
                 kind='livemodal',
                 buttons=['OK', 'Cancel'],
                 title='Configure Date Filter')
        self.edit_traits(view=v)

    def _configure_analysis_type_filter_button_fired(self):
        v = View(self._get_analysis_type_group(), resizable=True,
                 height=150,
                 kind='livemodal',
                 buttons=['OK', 'Cancel'],
                 title='Configure Analysis Type Filter')
        self.edit_traits(view=v)

    def _configure_mass_spectrometer_filter_button_fired(self):
        v = View(self._get_mass_spectrometer_group(), resizable=True,
                 height=150,
                 kind='livemodal',
                 buttons=['OK', 'Cancel'],
                 title='Configure Mass Spectrometer Filter')
        self.edit_traits(view=v)

    def _get_irrad_group(self):
        irrad_grp = VGroup(
            HGroup(UItem('irradiation_enabled',
                         tooltip='Enable Irradiation filter'),
                   UItem('irradiation',
                         enabled_when='irradiation_enabled',
                         editor=EnumEditor(name='irradiations'))),
            UItem('level',
                  enabled_when='irradiation_enabled',
                  editor=EnumEditor(name='levels')),
            visible_when='irradiation_visible',
            show_border=True,
            label='Irradiations')
        return irrad_grp

    def _get_project_group(self):
        project_grp = Group(UItem('projects',
                                  height=-150,
                                  editor=FilterTabularEditor(editable=False,
                                                             enabled_cb='project_enabled',
                                                             use_fuzzy=True,
                                                             column_index=-1,
                                                             refresh='refresh_needed',
                                                             selected='selected_projects',
                                                             adapter=ProjectAdapter(),
                                                             multi_select=True)),
                            springy=False,
                            visible_when='project_visible',
                            show_border=True,
                            label='Projects')
        return project_grp

    # def _get_repositories_group(self):
    #     exp_grp = Group(UItem('repositories',
    #                           height=-150,
    #                           editor=FilterTabularEditor(editable=False,
    #                                                      use_fuzzy=True,
    #                                                      enabled_cb='repository_enabled',
    #                                                      refresh='refresh_needed',
    #                                                      selected='selected_repositories',
    #                                                      adapter=ProjectAdapter(),
    #                                                      multi_select=True)),
    #                     springy=False,
    #                     visible_when='repository_visible',
    #                     show_border=True,
    #                     label='Repositories')
    #     return exp_grp
    def _get_simple_analysis_type_group(self):
        grp = HGroup(UItem('use_analysis_type_filtering',
                           tooltip='Enable Analysis Type filter'),
                     icon_button_editor('controller.configure_analysis_type_filter_button',
                                        'cog',
                                        tooltip='Configure analysis type filtering',
                                        enabled_when='use_analysis_type_filtering'),
                     show_border=True, label='Analysis Types')
        return grp

    def _get_simple_date_group(self):
        grp = HGroup(icon_button_editor('controller.configure_date_filter_button', 'cog',
                                        tooltip='Configure date filtering'), show_border=True,
                     label='Date')
        return grp

    def _get_simple_mass_spectrometer_group(self):
        grp = HGroup(UItem('mass_spectrometers_enabled',
                           tooltip='Enable Mass Spectrometer filter'),
                     icon_button_editor('controller.configure_mass_spectrometer_filter_button', 'cog',
                                        tooltip='Configure mass_spectrometer filtering'), show_border=True,
                     label='Mass Spectrometer')
        return grp

    def _get_analysis_type_group(self):
        analysis_type_group = HGroup(
            UItem('use_analysis_type_filtering',
                  tooltip='Enable Analysis Type filter',
                  label='Enabled'),
            spring,
            UItem('_analysis_include_types',
                  enabled_when='use_analysis_type_filtering',
                  style='custom',
                  editor=CheckListEditor(cols=5,
                                         name='available_analysis_types')),
            visible_when='analysis_types_visible',
            show_border=True,
            label='Analysis Types')
        return analysis_type_group

    def _get_date_group(self):
        date_grp = HGroup(UItem('use_low_post'),
                          UItem('low_post', enabled_when='use_low_post'),
                          UItem('use_high_post'),
                          UItem('high_post', enabled_when='use_high_post'),
                          UItem('use_named_date_range'),
                          UItem('named_date_range'),
                          icon_button_editor('date_configure_button', 'calendar'),
                          label='Date',
                          visible_when='date_visible',
                          show_border=True)
        return date_grp

    def _get_mass_spectrometer_group(self):
        ms_grp = HGroup(UItem('mass_spectrometers_enabled',
                              tooltip='Enable Mass Spectrometer filter'),
                        spring,
                        UItem('mass_spectrometer_includes',
                              style='custom',
                              enabled_when='use_mass_spectrometers',
                              editor=CheckListEditor(name='available_mass_spectrometers',
                                                     cols=10)),
                        visible_when='mass_spectrometer_visible',
                        label='Mass Spectrometer', show_border=True)
        return ms_grp

    def _get_identifier_group(self):
        ln_grp = HGroup(
            UItem('identifier'),
            label='Identifier', show_border=True,
            visible_when='identifier_visible')
        return ln_grp

    def _get_pi_group(self):
        pi_grp = Group(UItem('principal_investigators',
                             height=-150,
                             editor=FilterTabularEditor(editable=False,
                                                        use_fuzzy=True,
                                                        enabled_cb='principal_investigator_enabled',
                                                        refresh='refresh_needed',
                                                        selected='selected_principal_investigators',
                                                        adapter=PrincipalInvestigatorAdapter(),
                                                        multi_select=True)),
                       springy=False,
                       visible_when='principal_investigator_visible',
                       show_border=True,
                       label='PI')
        return pi_grp

    def _get_load_group(self):
        load_grp = Group(UItem('selected_load'))
        return load_grp

    def _get_sample_group(self):
        irrad_grp = self._get_irrad_group()
        project_grp = self._get_project_group()

        # analysis_type_group = self._get_analysis_type_group()
        # date_grp = self._get_date_group()
        # ms_grp = self._get_mass_spectrometer_group()

        simple_analysis_type_grp = self._get_simple_analysis_type_group()
        simple_date_grp = self._get_simple_date_group()
        simple_mass_spectrometer_grp = self._get_simple_mass_spectrometer_group()

        # ln_grp = self._get_identifier_group()
        pi_grp = self._get_pi_group()
        load_grp = self._get_load_group()

        top_level_filter_grp = VGroup(
            # CustomLabel('filter_label',
            #             style='custom',
            #             width=-1.0,
            #             visible_when='not filter_focus'),
            HGroup(UItem('fuzzy_search_entry', tooltip='Enter a simple search, Pychron will do the rest.'),
                   label='Search',
                   show_border=True),
            # HGroup(simple_mass_spectrometer_grp, simple_analysis_type_grp, simple_date_grp, ln_grp),
            HGroup(simple_mass_spectrometer_grp, simple_analysis_type_grp, simple_date_grp),
            HGroup(pi_grp, project_grp, irrad_grp, load_grp))
        # analysis_type_group,
        # date_grp)

        sample_tools = HGroup(UItem('sample_filter_parameter',
                                    width=-90, editor=EnumEditor(name='sample_filter_parameters')),
                              UItem('sample_filter_comparator'),
                              UItem('sample_filter',
                                    editor=ComboboxEditor(name='sample_filter_values')),
                              icon_button_editor('clear_sample_table',
                                                 'clear',
                                                 tooltip='Clear Sample Table'))
        sample_table = VGroup(sample_tools,
                              UItem('samples',
                                    editor=myTabularEditor(
                                        adapter=self.model.labnumber_tabular_adapter,
                                        editable=False,
                                        selected='selected_samples',
                                        multi_select=True,
                                        dclicked='dclicked_sample',
                                        column_clicked='column_clicked',
                                        # update='update_sample_table',
                                        # refresh='update_sample_table',
                                        stretch_last_section=False)),
                              show_border=True, label='Samples')
        grp = VGroup(top_level_filter_grp, sample_table)
        return grp


class BrowserSampleView(BaseBrowserSampleView):
    def trait_context(self):
        ctx = super(BrowserSampleView, self).trait_context()
        ctx['analysis_table'] = self.model.analysis_table
        return ctx

    def traits_view(self):
        analysis_tools = VGroup(HGroup(UItem('analysis_table.analysis_set',
                                             width=-90,
                                             editor=EnumEditor(name='analysis_table.analysis_set_names')),
                                       icon_button_editor('analysis_table.add_analysis_set_button', 'add',
                                                          enabled_when='analysis_table.items',
                                                          tooltip='Add current analyses to an analysis set'),
                                       icon_button_editor('add_analysis_group_button', 'database_add',
                                                          enabled_when='analysis_table.items',
                                                          tooltip='Add current analyses to an analysis group')),
                                HGroup(UItem('analysis_table.analysis_filter_parameter',
                                             width=-90,
                                             editor=EnumEditor(name='analysis_table.analysis_filter_parameters')),
                                       UItem('analysis_table.analysis_filter')))
        agrp = Group(VGroup(analysis_tools,
                            UItem('analysis_table.analyses',
                                  width=0.4,
                                  editor=myTabularEditor(
                                      adapter=self.model.analysis_table.tabular_adapter,
                                      operations=['move', 'delete'],
                                      column_clicked='analysis_table.column_clicked',
                                      refresh='analysis_table.refresh_needed',
                                      selected='analysis_table.selected',
                                      dclicked='analysis_table.dclicked',
                                      multi_select=self.pane.multi_select,
                                      drag_external=True,
                                      scroll_to_row='analysis_table.scroll_to_row',
                                      stretch_last_section=False)),
                            defined_when=self.pane.analyses_defined,
                            show_border=True,
                            label='Analyses'))

        sample_grp = self._get_sample_group()
        return View(HSplit(sample_grp, agrp))

    def unselect_projects(self, info, obj):
        obj.selected_projects = []

    def unselect_analyses(self, info, obj):
        obj.selected = []

    def configure_sample_table(self, info, obj):
        obj.configure_sample_table()

    def configure_analysis_table(self, info, obj):
        obj.configure_table()

    def recall_items(self, info, obj):
        obj.context_menu_event = ('open', {'open_copy': False})

    def review_status_details(self, info, obj):
        obj.review_status_details()

    def toggle_freeze(self, info, obj):
        obj.toggle_freeze()

    def load_review_status(self, info, obj):
        obj.load_review_status()

<<<<<<< HEAD
    def load_chrono_view(self, info, obj):
        obj.load_chrono_view()

=======
>>>>>>> 78b62ea3

class BrowserInterpretedAgeView(BaseBrowserSampleView):

    def delete(self, info, obj):
        print 'asfdasfdasdfasdf', info, obj


    def trait_context(self):
        ctx = super(BrowserInterpretedAgeView, self).trait_context()
        ctx['interpreted_table'] = self.model.interpreted_age_table
        return ctx

    def _get_interpreted_age_group(self):
        grp = VGroup(
            UItem('interpreted_table.interpreted_ages',
                  # width=0.4,
                  editor=myTabularEditor(
                      auto_resize=True,
                      adapter=self.model.interpreted_age_table.tabular_adapter,
                      operations=['move', 'delete'],
                      # column_clicked=make_name('column_clicked'),
                      # refresh='interpreted_table.refresh_needed',
                      selected='interpreted_table.selected',
                      # dclicked='interpreted_table.dclicked',
                      multi_select=True,
                      # drag_external=True,
                      # scroll_to_row='interpreted_table.scroll_to_row',
                      stretch_last_section=False)),
            # HGroup(spring, Item(make_name('omit_invalid'))),
            show_border=True,
            label='Interpreted Ages')

        return grp

    def traits_view(self):
        sample_grp = self._get_sample_group()
        ia_grp = self._get_interpreted_age_group()
        v = View(HGroup(sample_grp, ia_grp))
        return v

# ============= EOF =============================================<|MERGE_RESOLUTION|>--- conflicted
+++ resolved
@@ -318,12 +318,9 @@
     def load_review_status(self, info, obj):
         obj.load_review_status()
 
-<<<<<<< HEAD
     def load_chrono_view(self, info, obj):
         obj.load_chrono_view()
 
-=======
->>>>>>> 78b62ea3
 
 class BrowserInterpretedAgeView(BaseBrowserSampleView):
 
