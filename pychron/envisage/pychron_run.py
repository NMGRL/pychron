# ===============================================================================
# Copyright 2011 Jake Ross
#
# Licensed under the Apache License, Version 2.0 (the "License");
# you may not use this file except in compliance with the License.
# You may obtain a copy of the License at
#
# http://www.apache.org/licenses/LICENSE-2.0
#
# Unless required by applicable law or agreed to in writing, software
# distributed under the License is distributed on an "AS IS" BASIS,
# WITHOUT WARRANTIES OR CONDITIONS OF ANY KIND, either express or implied.
# See the License for the specific language governing permissions and
# limitations under the License.
# ===============================================================================
# ============= enthought library imports =======================

from envisage.core_plugin import CorePlugin
from pyface.message_dialog import warning
# ============= standard library imports ========================
import logging
# ============= local library imports  ==========================
from pychron.displays.gdisplays import gTraceDisplay
from pychron.envisage.key_bindings import update_key_bindings
from pychron.envisage.tasks.base_plugin import BasePlugin
from pychron.envisage.tasks.tasks_plugin import PychronTasksPlugin, myTasksPlugin
from pychron.logger.tasks.logger_plugin import LoggerPlugin
from pychron.envisage.initialization.initialization_parser import InitializationParser
from pychron.user.tasks.plugin import UsersPlugin

logger = logging.getLogger()

PACKAGE_DICT = dict(
    # CanvasDesignerPlugin='pychron.canvas.tasks.canvas_plugin',
    ArArConstantsPlugin='pychron.constants.tasks.arar_constants_plugin',
    DashboardServerPlugin='pychron.dashboard.tasks.server.plugin',
    DashboardClientPlugin='pychron.dashboard.tasks.client.plugin',
    DatabasePlugin='pychron.database.tasks.database_plugin',
    EntryPlugin='pychron.entry.tasks.entry_plugin',
    ExperimentPlugin='pychron.experiment.tasks.experiment_plugin',
    ExternalPipettePlugin='pychron.external_pipette.tasks.external_pipette_plugin',
    ExtractionLinePlugin='pychron.extraction_line.tasks.extraction_line_plugin',
    ClientExtractionLinePlugin='pychron.extraction_line.tasks.client_extraction_line_plugin',
    # GeoPlugin='pychron.geo.tasks.geo_plugin',
    VideoPlugin='pychron.image.tasks.video_plugin',
    FusionsDiodePlugin='pychron.lasers.tasks.plugins.diode',
    FusionsCO2Plugin='pychron.lasers.tasks.plugins.co2',
    FusionsUVPlugin='pychron.lasers.tasks.plugins.uv',
    LoadingPlugin='pychron.loading.loading_plugin',
    CoreLaserPlugin='pychron.lasers.tasks.plugins.laser_plugin',
    # MediaServerPlugin='pychron.media_server.tasks.media_server_plugin',
    # ProcessingPlugin='pychron.processing.tasks.processing_plugin',
    PipelinePlugin='pychron.pipeline.tasks.plugin',
    PyScriptPlugin='pychron.pyscripts.tasks.pyscript_plugin',
    ArgusSpectrometerPlugin='pychron.spectrometer.tasks.argus_spectrometer_plugin',
    MapSpectrometerPlugin='pychron.spectrometer.tasks.map_spectrometer_plugin',
    EmailPlugin='pychron.social.email.tasks.plugin',
<<<<<<< HEAD
    MassSpecPlugin='pychron.mass_spec.tasks.plugin',
    # SystemMonitorPlugin='pychron.system_monitor.tasks.system_monitor_plugin',
=======
>>>>>>> fa7878ec
    DVCPlugin='pychron.dvc.tasks.dvc_plugin',
    # WorkspacePlugin='pychron.workspace.tasks.workspace_plugin',
    LabBookPlugin='pychron.labbook.tasks.labbook_plugin',
    LabspyClientPlugin='pychron.labspy.tasks.plugin',
    UpdatePlugin='pychron.updater.tasks.update_plugin',
    ImagePlugin='pychron.image.tasks.image_plugin',
    NMGRLFurnacePlugin='pychron.furnace.tasks.furnace_plugin')


def get_module_name(klass):
    words = []
    wcnt = 0
    for c in klass:
        if c.upper() == c:
            words.append(c.lower())
            wcnt += 1
        else:
            words[wcnt - 1] += c

    return '_'.join(words)


def get_hardware_plugins():
    ip = InitializationParser()

    ps = []
    if 'hardware' in ip.get_categories():
        from pychron.hardware.tasks.hardware_plugin import HardwarePlugin

        if ip.get_plugins('hardware'):
            ps = [HardwarePlugin(), ]
    return ps


def get_klass(package, name):
    try:
        m = __import__(package, globals(), locals(), [name], -1)
        klass = getattr(m, name)

    except ImportError, e:
        import traceback

        traceback.print_exc()
        klass = None
        logger.warning('****** {} could not be imported {} ******'.format(name, e),
                       extra={'threadName_': 'Launcher'})
    return klass


def get_plugin(pname):
    klass = None
    if not pname.endswith('Plugin'):
        pname = '{}Plugin'.format(pname)

    # print PACKAGE_DICT.keys()
    # print pname,pname in PACKAGE_DICT.keys()
    if pname in PACKAGE_DICT:
        package = PACKAGE_DICT[pname]
        klass = get_klass(package, pname)
    # elif pname == 'Update':
    #     klass = UpdatePlugin

    else:
        logger.warning('****** {} not a valid plugin name******'.format(pname),
                       extra={'threadName_': 'Launcher'})

    if klass is not None:
        plugin = klass()
        if isinstance(plugin, BasePlugin):
            check = plugin.check()
            if check is True:
                return plugin
            else:
                logger.warning('****** {} not available {}******'.format(klass, check),
                               extra={'threadName_': 'Launcher'})
                warning(None, 'Failed loading plugin.\n    {}'.format(plugin.name))

        else:
            logger.warning('***** Invalid {} needs to be a subclass of Plugin ******'.format(klass),
                           extra={'threadName_': 'Launcher'})


def get_user_plugins():
    """
    """
    # append plugins dir to the sys path
    #    sys.path.append(plugins_dir)

    plugins = []
    ps = InitializationParser().get_plugins()

    core_added = False
    for p in ps:
        # if laser plugin add CoreLaserPlugin
        if p in ('FusionsCO2', 'FusionsDiode'):
            plugin = get_plugin('CoreLaserPlugin')
            if plugin and not core_added:
                core_added = True
                plugins.append(plugin)

        plugin = get_plugin(p)
        if plugin:
            plugins.append(plugin)

    return plugins


def app_factory(klass, user):
    """
        assemble the plugins
        return a Pychron TaskApplication
    """
    pychron_plugin = PychronTasksPlugin()

    plugins = [
        CorePlugin(),
        myTasksPlugin(),
        pychron_plugin,
        # FoobotPlugin(),
        LoggerPlugin(),
        UsersPlugin()]

    # if UpdatePlugin is not None:
    #     plugins.append(UpdatePlugin())

    plugins += get_hardware_plugins()
    plugins += get_user_plugins()

    app = klass(username=user, plugins=plugins)

    # set key bindings
    update_key_bindings(pychron_plugin.actions)

    return app


def launch(klass, user):
    """
    """
    # login protection
    #
    # moving app.run to a compiled object would be more robust
    #
    # from pychron.login.login import check_login
    # from pychron.paths import paths
    # import os
    # with open(os.path.join(paths.hidden_dir, 'login_pwd'), 'r') as rfile:
    #     if not check_login(fp.read()):
    #         logger.critical('Login failed')
    #         return

    app = app_factory(klass, user)

    try:

        # root = os.path.dirname(__file__)
        # r = QtGui.QApplication.instance()
        # p = os.path.join(root, 'stylesheets', 'qdark.css')
        # with open(p) as rfile:
        #     r.setStyleSheet(rfile.read())

        app.run()

    except Exception:
        logger.info('Quitting {}'.format(app.name), extra={'threadName_': 'Launcher'})
        logger.exception('Launching error')
        import traceback

        tb = traceback.format_exc()
        gTraceDisplay.add_text(tb)
        gTraceDisplay.edit_traits(kind='livemodal')

        # finally:

        # os._exit(0)

<<<<<<< HEAD
        # return

=======
>>>>>>> fa7878ec
# ============= EOF ====================================<|MERGE_RESOLUTION|>--- conflicted
+++ resolved
@@ -55,11 +55,8 @@
     ArgusSpectrometerPlugin='pychron.spectrometer.tasks.argus_spectrometer_plugin',
     MapSpectrometerPlugin='pychron.spectrometer.tasks.map_spectrometer_plugin',
     EmailPlugin='pychron.social.email.tasks.plugin',
-<<<<<<< HEAD
     MassSpecPlugin='pychron.mass_spec.tasks.plugin',
     # SystemMonitorPlugin='pychron.system_monitor.tasks.system_monitor_plugin',
-=======
->>>>>>> fa7878ec
     DVCPlugin='pychron.dvc.tasks.dvc_plugin',
     # WorkspacePlugin='pychron.workspace.tasks.workspace_plugin',
     LabBookPlugin='pychron.labbook.tasks.labbook_plugin',
@@ -236,9 +233,6 @@
 
         # os._exit(0)
 
-<<<<<<< HEAD
         # return
 
-=======
->>>>>>> fa7878ec
 # ============= EOF ====================================