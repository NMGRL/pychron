--- conflicted
+++ resolved
@@ -42,11 +42,7 @@
     GenericFindAction, RaiseAction, RaiseUIAction, ResetLayoutAction, \
     MinimizeAction, PositionAction, IssueAction, CloseAction, CloseOthersAction, AboutAction, OpenAdditionalWindow, \
     NoteAction, RestartAction, DocumentationAction, CopyPreferencesAction, SwitchUserAction, KeyBindingsAction, \
-<<<<<<< HEAD
-    ChangeLogAction, StartupTestsAction
-=======
     ChangeLogAction, StartupTestsAction, DemoAction
->>>>>>> 1d640c66
 from pychron.loggable import Loggable
 
 
@@ -417,10 +413,7 @@
             KeyBindingsAction(),
             SwitchUserAction(),
             StartupTestsAction(),
-<<<<<<< HEAD
-=======
             DemoAction(),
->>>>>>> 1d640c66
             id='help.menu',
             name='Help')
         return menu
