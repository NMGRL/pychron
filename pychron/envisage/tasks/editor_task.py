# ===============================================================================
# Copyright 2013 Jake Ross
#
# Licensed under the Apache License, Version 2.0 (the "License");
# you may not use this file except in compliance with the License.
# You may obtain a copy of the License at
#
# http://www.apache.org/licenses/LICENSE-2.0
#
# Unless required by applicable law or agreed to in writing, software
# distributed under the License is distributed on an "AS IS" BASIS,
# WITHOUT WARRANTIES OR CONDITIONS OF ANY KIND, either express or implied.
# See the License for the specific language governing permissions and
# limitations under the License.
# ===============================================================================

# ============= enthought library imports =======================
from pyface.tasks.api import IEditor, IEditorAreaPane
from pyface.tasks.task_layout import PaneItem, Splitter
from traits.api import Property, Instance

# ============= standard library imports ========================
import os
# ============= local library imports  ==========================
from pychron.envisage.tasks.advanced_editor_area_pane import myAdvancedEditorAreaPane
from pychron.envisage.tasks.base_task import BaseManagerTask, BaseExtractionLineTask


class BaseEditorTask(BaseManagerTask):
    active_editor = Property(Instance(IEditor),
                             depends_on='editor_area.active_editor')
    editor_area = Instance(IEditorAreaPane)

    def set_editor_layout(self, layout):
        ea = self.editor_area
        ea.set_layout(layout)

    def split_editors(self, a, b, h1=-1, h2=-1, orientation='horizontal'):
        layout = Splitter(PaneItem(id=a, height=h1),
                          PaneItem(id=b, height=h2),
                          orientation=orientation)
        self.set_editor_layout(layout)

    def db_save_info(self):
        self.information_dialog('Changes saved to the database')

    def get_editor(self, name, key='name'):
        return next((e for e in self.editor_area.editors if getattr(e, key) == name), None)

    def get_editor_names(self):
        return [e.name for e in self.editor_area.editors]

    def iter_editors(self, klass):
        return (e for e in self.editor_area.editors if isinstance(e, klass))

    def has_active_editor(self, klass=None):
        if not self.active_editor:
            self.information_dialog('No active tab. Please open a tab')
        elif klass:
            if not isinstance(self.active_editor, klass):
                name = str(klass).split('.')[-1][:-2].replace('Editor', '')
                self.information_dialog('No active tab. Please open a "{}" tab'.format(name))
                return

        return self.active_editor

    def get_editors(self, klass):
        return (ei for ei in self.editor_area.editors if isinstance(ei, klass))

    def close_editor(self, editor):
        self.editor_area.remove_editor(editor)

    def activate_editor(self, editor):
        if self.editor_area:
            try:
                self.editor_area.activate_editor(editor)
            except AttributeError:
                pass

    def create_central_pane(self):
        # self.editor_area = AdvancedEditorAreaPane()
        self.editor_area = myAdvancedEditorAreaPane()
        return self.editor_area

    def open(self, path=None, **kw):
        """
            Shows a dialog to open a file.
        """
        if path is None or not os.path.isfile(path):
            path = self.open_file_dialog()

        if path:
            return self._open_file(path, **kw)
        else:
            self._open_abort()

    def save(self, path=None):
        """
            if the active_editor doesnt have a path e.g not yet saved
            do a save as
        """
        if self.active_editor:
            if not path:
                if self.active_editor.path:
                    path = self.active_editor.path

            if not path:
                path = self.save_file_dialog()

            if path:
                if self._save_file(path):
                    self.active_editor.dirty = False
                    self.active_editor.path = path

    def new(self):
        pass

    def save_as(self):
        kw = {}
        df = self._generate_default_filename()
        if df:
            kw['default_filename'] = df
        path = self.save_file_dialog(**kw)
        if path:
            if self._save_file(path):
                self.active_editor.path = path
                self.active_editor.dirty = False
                return True

<<<<<<< HEAD
    # private
    def _generate_default_filename(self):
        return
=======
    def close_all(self):
        for e in self.editor_area.editors:
            self.close_editor(e)
>>>>>>> 1049d48b

    def _save_file(self, path):
        pass

    def _open_file(self, path, **kw):
        pass

    def _open_abort(self):
        pass

    def _pre_open_hook(self):
        pass

    def _open_editor(self, editor, activate=True, **kw):
        if self.editor_area:
            if editor not in self.editor_area.editors:
                self.editor_area.add_editor(editor)
                if activate:
                    self.editor_area.activate_editor(editor)

    def _get_active_editor(self):
        if self.editor_area is not None:
            return self.editor_area.active_editor

        return None

    def _prompt_for_save(self):
        if self.editor_area is None:
            return True

        dirty_editors = dict([(editor.name, editor)
                              for editor in self.editor_area.editors
                              if editor.dirty])
        if not dirty_editors:
            return True

        message = 'You have unsaved files. Would you like to save them?'
        ret = self._handle_prompt_for_save(message)
        if ret == 'save':
            for _, editor in dirty_editors.items():
                editor.save(editor.path)

        return ret


class EditorTask(BaseExtractionLineTask, BaseEditorTask):
    pass

# ============= EOF =============================================<|MERGE_RESOLUTION|>--- conflicted
+++ resolved
@@ -127,15 +127,13 @@
                 self.active_editor.dirty = False
                 return True
 
-<<<<<<< HEAD
+    def close_all(self):
+        for e in self.editor_area.editors:
+            self.close_editor(e)
+
     # private
     def _generate_default_filename(self):
         return
-=======
-    def close_all(self):
-        for e in self.editor_area.editors:
-            self.close_editor(e)
->>>>>>> 1049d48b
 
     def _save_file(self, path):
         pass
