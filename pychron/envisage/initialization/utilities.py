--- conflicted
+++ resolved
@@ -83,11 +83,8 @@
                                 'GitHub',
                                 'Pipeline',
                                 'Entry',
-<<<<<<< HEAD
                                 'Classifier',
-=======
                                 'SimpleIdentifier',
->>>>>>> c649d726
                                 'DashboardServer',
                                 'DashboardClient',
                                 'LabspyClient',
