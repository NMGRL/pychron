--- conflicted
+++ resolved
@@ -18,7 +18,7 @@
         from pychron.core.helpers.logger_setup import logging_setup
         logging_setup('unittests')
 
-<<<<<<< HEAD
+    from pychron.canvas.canvas2D.tests.calibration_item import CalibrationObjectTestCase
     from pychron.experiment.tests.duration_tracker import DurationTrackerTestCase
     from pychron.core.tests.spell_correct import SpellCorrectTestCase
     from pychron.entry.tests.irradiation_loader import SimilarTestCase
@@ -26,9 +26,6 @@
     from pychron.core.stats.tests.peak_detection_test import MultiPeakDetectionTestCase
     from pychron.experiment.tests.repository_identifier import ExperimentIdentifierTestCase
 
-=======
-    from pychron.canvas.canvas2D.tests.calibration_item import CalibrationObjectTestCase
->>>>>>> 40282f15
     from pychron.stage.tests.stage_map import StageMapTestCase, \
         TransformTestCase
     from pychron.entry.tests.sample_loader import SampleLoaderTestCase
@@ -58,16 +55,13 @@
     loader = unittest.TestLoader()
     suite = unittest.TestSuite()
 
-<<<<<<< HEAD
-    tests = (DurationTrackerTestCase,
+    tests = (CalibrationObjectTestCase,
+             DurationTrackerTestCase,
              SpellCorrectTestCase,
              SimilarTestCase,
              FilteringTestCase,
              MultiPeakDetectionTestCase,
              ExperimentIdentifierTestCase,
-=======
-    tests = (CalibrationObjectTestCase,
->>>>>>> 40282f15
              StageMapTestCase,
              TransformTestCase,
              SampleLoaderTestCase,
