--- conflicted
+++ resolved
@@ -19,51 +19,40 @@
         logging_setup('unittests')
 
     from pychron.canvas.canvas2D.tests.calibration_item import CalibrationObjectTestCase
-
+    from pychron.experiment.tests.duration_tracker import DurationTrackerTestCase
     from pychron.core.tests.spell_correct import SpellCorrectTestCase
     from pychron.core.tests.filtering_tests import FilteringTestCase
     from pychron.core.stats.tests.peak_detection_test import MultiPeakDetectionTestCase
+    from pychron.experiment.tests.repository_identifier import ExperimentIdentifierTestCase
+
+    from pychron.stage.tests.stage_map import StageMapTestCase, \
+        TransformTestCase
     # from pychron.entry.tests.sample_loader import SampleLoaderTestCase
     from pychron.core.helpers.tests.floatfmt import FloatfmtTestCase
     from pychron.core.helpers.tests.strtools import CamelCaseTestCase
     # from pychron.processing.tests.analysis_modifier import AnalysisModifierTestCase
+    from pychron.experiment.tests.backup import BackupTestCase
     from pychron.core.xml.tests.xml_parser import XMLParserTestCase
-<<<<<<< HEAD
-=======
     # from pychron.entry.tests.analysis_loader import XLSAnalysisLoaderTestCase
->>>>>>> 24634ad8
     from pychron.core.regression.tests.regression import OLSRegressionTest, MeanRegressionTest, \
         FilterOLSRegressionTest, OLSRegressionTest2
-
-    from pychron.entry.tests.analysis_loader import XLSAnalysisLoaderTestCase
-
-    from pychron.experiment.tests.duration_tracker import DurationTrackerTestCase
-    from pychron.experiment.tests.repository_identifier import ExperimentIdentifierTestCase
-    from pychron.experiment.tests.backup import BackupTestCase
     from pychron.experiment.tests.frequency_test import FrequencyTestCase, FrequencyTemplateTestCase
     from pychron.experiment.tests.position_regex_test import XYTestCase
     from pychron.experiment.tests.renumber_aliquot_test import RenumberAliquotTestCase
+
+    from pychron.external_pipette.tests.external_pipette import ExternalPipetteTestCase
+    from pychron.processing.tests.plateau import PlateauTestCase
+    from pychron.processing.tests.ratio import RatioTestCase
+    from pychron.pyscripts.tests.extraction_script import WaitForTestCase
+    from pychron.pyscripts.tests.measurement_pyscript import InterpolationTestCase, DocstrContextTestCase
     from pychron.experiment.tests.conditionals import ConditionalsTestCase, ParseConditionalsTestCase
     from pychron.experiment.tests.identifier import IdentifierTestCase
     from pychron.experiment.tests.comment_template import CommentTemplaterTestCase
 
-    from pychron.external_pipette.tests.external_pipette import ExternalPipetteTestCase
-
-    from pychron.processing.tests.plateau import PlateauTestCase
-    from pychron.processing.tests.ratio import RatioTestCase
-    from pychron.processing.tests.age_converter import AgeConverterTestCase
-
-    from pychron.pyscripts.tests.extraction_script import WaitForTestCase
-    from pychron.pyscripts.tests.measurement_pyscript import InterpolationTestCase, DocstrContextTestCase
-
-    from pychron.stage.tests.stage_map import StageMapTestCase, \
-        TransformTestCase
-
     loader = unittest.TestLoader()
     suite = unittest.TestSuite()
 
-    tests = (AgeConverterTestCase,
-             CalibrationObjectTestCase,
+    tests = (CalibrationObjectTestCase,
              DurationTrackerTestCase,
              SpellCorrectTestCase,
              # SimilarTestCase,
