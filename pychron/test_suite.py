--- conflicted
+++ resolved
@@ -1,5 +1,3 @@
-from pychron.core.tests.spell_correct import SpellCorrectTestCase
-from pychron.entry.tests.irradiation_loader import SimilarTestCase
 
 __author__ = 'ross'
 
@@ -19,15 +17,15 @@
     if use_logger:
         from pychron.core.helpers.logger_setup import logging_setup
         logging_setup('unittests')
-<<<<<<< HEAD
-    from pychron.stage.tests.stage_map import StageMapTestCase, \
-        TransformTestCase
-=======
 
+    from pychron.core.tests.spell_correct import SpellCorrectTestCase
+    from pychron.entry.tests.irradiation_loader import SimilarTestCase
     from pychron.core.tests.filtering_tests import FilteringTestCase
     from pychron.core.stats.tests.peak_detection_test import MultiPeakDetectionTestCase
     from pychron.experiment.tests.repository_identifier import ExperimentIdentifierTestCase
->>>>>>> 1049d48b
+
+    from pychron.stage.tests.stage_map import StageMapTestCase, \
+        TransformTestCase
     from pychron.entry.tests.sample_loader import SampleLoaderTestCase
     from pychron.core.helpers.tests.floatfmt import FloatfmtTestCase
     from pychron.processing.tests.analysis_modifier import AnalysisModifierTestCase
@@ -55,16 +53,13 @@
     loader = unittest.TestLoader()
     suite = unittest.TestSuite()
 
-<<<<<<< HEAD
-    tests = (StageMapTestCase,
-             TransformTestCase,
-=======
     tests = (SpellCorrectTestCase,
              SimilarTestCase,
              FilteringTestCase,
              MultiPeakDetectionTestCase,
              ExperimentIdentifierTestCase,
->>>>>>> 1049d48b
+             StageMapTestCase,
+             TransformTestCase,
              SampleLoaderTestCase,
              AnalysisModifierTestCase,
              BackupTestCase,
