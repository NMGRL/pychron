# ===============================================================================
# Copyright 2013 Jake Ross
#
# Licensed under the Apache License, Version 2.0 (the "License");
# you may not use this file except in compliance with the License.
# You may obtain a copy of the License at
#
# http://www.apache.org/licenses/LICENSE-2.0
#
# Unless required by applicable law or agreed to in writing, software
# distributed under the License is distributed on an "AS IS" BASIS,
# WITHOUT WARRANTIES OR CONDITIONS OF ANY KIND, either express or implied.
# See the License for the specific language governing permissions and
# limitations under the License.
# ===============================================================================

# ============= enthought library imports =======================
from __future__ import absolute_import

from envisage.ui.tasks.preferences_pane import PreferencesPane
from traits.api import Bool, Enum, Directory, Color, Range, Float, Int
from traitsui.api import View, Item, VGroup, HGroup, Group, UItem

from pychron.core.pychron_traits import BorderVGroup
from pychron.envisage.tasks.base_preferences_helper import BasePreferencesHelper
from pychron.pychron_constants import (
    SIZES,
    FUSIONS_DIODE,
    FUSIONS_CO2,
    FUSIONS_UV,
    OSTECH_DIODE,
)


class LaserPreferences(BasePreferencesHelper):
    use_video = Bool(False)
    # video_output_mode = Enum('MPEG', 'Raw')
    # ffmpeg_path = File
    # video_identifier = Str

    use_media_storage = Bool
    keep_local_copy = Bool
    auto_upload = Bool
    burst_delay = Int(250)
    # use_video_server = Bool(False)
    # video_server_port = Int(1084)
    # video_server_quality = Range(1, 75, 75)

    show_grids = Bool(True)
    show_laser_position = Bool(True)
    show_desired_position = Bool(True)
    show_map = Bool(False)

    crosshairs_kind = Enum("BeamRadius", "UserRadius", "MaskRadius")
    crosshairs_color = Color("maroon")
    crosshairs_radius = Range(0.0, 10.0, 1.0)

    desired_position_color = Color("green")
    calibration_style = Enum("Tray", "Free")
    scaling = Range(1.0, 2.0, 1)

    use_autocenter = Bool(False)
    autocenter_blur = Int
    autocenter_stretch_intensity = Bool(False)
    autocenter_use_adaptive_threshold = Bool(False)
    autocenter_blocksize = Int
    autocenter_blocksize_step = Int
    autocenter_search_step = Int
    autocenter_search_n = Int
    autocenter_search_width = Int
    dimension_multiplier = Float(1)

    render_with_markup = Bool(False)
    crosshairs_offsetx = Float(0)
    crosshairs_offsety = Float(0)
    crosshairs_offset_color = Color("blue")
    crosshairs_line_width = Float(1.0)

    aux_crosshairs_kind = Enum('BeamRadius', 'UserRadius', 'MaskRadius')
    aux_crosshairs_radius = Range(0.0, 10.0, 1.0)
    aux_crosshairs_offsetx = Float(0)
    aux_crosshairs_offsety = Float(0)
<<<<<<< HEAD
    aux_crosshairs_color = Color("red")
=======
    aux_crosshairs_offset_color = Color('red')
    aux_crosshairs_color = Color('red')
>>>>>>> faeb3ead
    aux_crosshairs_line_width = Float(1.0)

    show_hole_label = Bool
    hole_label_color = Color
    hole_label_size = Enum(*SIZES)

    show_patterning = Bool(True)
    video_directory = Directory
    use_video_archiver = Bool(True)
    video_archive_months = Range(0, 12, 1)
    video_archive_hours = Range(0, 23, 0)
    video_archive_days = Range(0, 31, 7)

    record_patterning = Bool(False)
    record_brightness = Bool(True)

    use_calibrated_power = Bool(True)
    show_bounds_rect = Bool(True)


class FusionsLaserPreferences(LaserPreferences):
    pass
    # def _get_value(self, name, value):
    #     if 'color' in name:
    #         value = value.split('(')[1]
    #         value = value[:-1]
    #         value = map(float, value.split(','))
    #         value = ','.join(map(lambda x: str(int(x * 255)), value))
    #     else:
    #         value = super(LaserPreferences, self)._get_value(name, value)
    #     return value


class FusionsDiodePreferences(FusionsLaserPreferences):
    name = FUSIONS_DIODE
    preferences_path = "pychron.fusions.diode"


class FusionsCO2Preferences(FusionsLaserPreferences):
    name = FUSIONS_CO2
    preferences_path = "pychron.fusions.co2"


class FusionsUVPreferences(FusionsLaserPreferences):
    name = "Fusions UV"
    preferences_path = "pychron.fusions.uv"


class OsTechDiodePreferences(LaserPreferences):
    name = OSTECH_DIODE
    preferences_path = "pychron.ostech.diode"


# ===============================================================================
# Panes
# ===============================================================================
class LaserPreferencesPane(PreferencesPane):
    def traits_view(self):
        grps = self.get_additional_groups()
        v = View(Group(*grps, layout="tabbed"))
        return v

    def get_additional_groups(self):
        archivergrp = Group(
            Item("use_video_archiver"),
            Item(
                "video_archive_days",
                label="Archive after N. days",
                enabled_when="use_video_archiver",
            ),
            Item(
                "video_archive_hours",
                label="Archive after N. hours",
                enabled_when="use_video_archiver",
            ),
            Item(
                "video_archive_months",
                label="Delete after N. months",
                enabled_when="use_video_archiver",
            ),
            show_border=True,
            label="Archiver",
        )

        recgrp = Group(
            Item(
                "video_directory",
                label="Save to",
                enabled_when="record_lasing_video_video",
            ),
            show_border=True,
            label="Record",
        )

        media_storage_grp = VGroup(
            Item("use_media_storage"), Item("keep_local_copy"), Item("auto_upload")
        )

        autocenter_grp = VGroup(
            Item("use_autocenter", label="Auto Center Enabled"),
            VGroup(
                VGroup(
                    Item("autocenter_blur", label="Blur"),
                    Item("autocenter_stretch_intensity", label="Stretch Intensity"),
                    Item("dimension_multiplier", label="Dimension Multiplier"),
                    show_border=True,
                    label="Preprocess",
                ),
                VGroup(
                    Item("autocenter_search_step", label="Step"),
                    Item("autocenter_search_n", label="N"),
                    Item("autocenter_search_width", label="Width"),
                    Item(
                        "autocenter_use_adaptive_threshold",
                        label="Use Adaptive Threshold",
                    ),
                    Item(
                        "autocenter_blocksize",
                        label="Block Size",
                        enabled_when="autocenter_use_adaptive_threshold",
                    ),
                    Item(
                        "autocenter_blocksize_step",
                        label="Block Size Step",
                        enabled_when="autocenter_use_adaptive_threshold",
                    ),
                    show_border=True,
                    label="Search",
                ),
                show_border=True,
            ),
            enabled_when="use_video",
            label="Autocenter",
        )

        videogrp = VGroup(
            Item("use_video"),
            VGroup(
                # Item('video_identifier', label='ID',
                #      enabled_when='use_video'),
                # Item('video_output_mode', label='Output Mode'),
                # Item('ffmpeg_path', label='FFmpeg Location'),
                Item("render_with_markup", label="Render Snapshot with markup"),
                Item(
                    "burst_delay",
                    label="Burst Delay (ms)",
                    tooltip="delay between snapshots in burst mode",
                ),
                recgrp,
                archivergrp,
                media_storage_grp,
                enabled_when="use_video",
            ),
            label="Video",
        )

        crosshairs_grp = BorderVGroup(
            HGroup(
                Item("show_laser_position", label="Display Current Position"),
                Item(
                    "crosshairs_kind",
                    label="Crosshairs",
                    enabled_when="show_laser_position",
                ),
            ),
            Item("crosshairs_radius", visible_when='crosshairs_kind=="UserRadius"'),
            Item("crosshairs_color", enabled_when="show_laser_position"),
            Item("crosshairs_line_width", enabled_when="show_laser_position"),
            HGroup(
                Item("crosshairs_offsetx", label="Offset"), UItem("crosshairs_offsety")
            ),
            UItem("crosshairs_offset_color"),
            label="Crosshairs",
        )
        aux_crosshairs_grp = BorderVGroup(
            HGroup(
                Item(
                    "aux_crosshairs_kind",
                    label="Crosshairs",
                    enabled_when="aux_show_laser_position",
                )
            ),
            Item(
                "aux_crosshairs_radius",
                visible_when='aux_crosshairs_kind=="UserRadius"',
            ),
            Item("aux_crosshairs_color", enabled_when="aux_show_laser_position"),
            Item("aux_crosshairs_line_width", enabled_when="aux_show_laser_position"),
            HGroup(
                Item("aux_crosshairs_offsetx", label="Offset"),
                UItem("aux_crosshairs_offsety"),
            ),
            UItem("aux_crosshairs_offset_color"),
            label="Aux. Crosshairs",
        )

        canvasgrp = VGroup(
            Item("show_bounds_rect", label="Display Bounds Rectangle"),
            Item("show_map", label="Display Map"),
            Item("show_grids", label="Display Grids"),
            Item("show_desired_position", label="Display Desired Position"),
            Item("show_hole_label", label="Display Hole Label"),
            Item("hole_label_color"),
            Item("hole_label_size"),
            UItem("desired_position_color", enabled_when="show_desired_position"),
            crosshairs_grp,
            aux_crosshairs_grp,
            Item("scaling"),
            label="Canvas",
        )

        patgrp = Group(
            Item("record_patterning"), Item("show_patterning"), label="Pattern"
        )
        powergrp = Group(Item("use_calibrated_power"), label="Power")
        return [canvasgrp, videogrp, autocenter_grp, patgrp, powergrp]


class FusionsLaserPreferencesPane(PreferencesPane):
    pass


class FusionsDiodePreferencesPane(FusionsLaserPreferencesPane):
    category = FUSIONS_DIODE
    model_factory = FusionsDiodePreferences


class FusionsCO2PreferencesPane(FusionsLaserPreferencesPane):
    category = FUSIONS_CO2
    model_factory = FusionsCO2Preferences


class FusionsUVPreferencesPane(FusionsLaserPreferencesPane):
    category = FUSIONS_UV
    model_factory = FusionsUVPreferences


class OsTechDiodePreferencesPane(LaserPreferencesPane):
    category = OSTECH_DIODE
    model_factory = OsTechDiodePreferences


# ============= EOF =============================================<|MERGE_RESOLUTION|>--- conflicted
+++ resolved
@@ -80,12 +80,8 @@
     aux_crosshairs_radius = Range(0.0, 10.0, 1.0)
     aux_crosshairs_offsetx = Float(0)
     aux_crosshairs_offsety = Float(0)
-<<<<<<< HEAD
-    aux_crosshairs_color = Color("red")
-=======
     aux_crosshairs_offset_color = Color('red')
     aux_crosshairs_color = Color('red')
->>>>>>> faeb3ead
     aux_crosshairs_line_width = Float(1.0)
 
     show_hole_label = Bool
