# ===============================================================================
# Copyright 2013 Jake Ross
#
# Licensed under the Apache License, Version 2.0 (the "License");
# you may not use this file except in compliance with the License.
# You may obtain a copy of the License at
#
# http://www.apache.org/licenses/LICENSE-2.0
#
# Unless required by applicable law or agreed to in writing, software
# distributed under the License is distributed on an "AS IS" BASIS,
# WITHOUT WARRANTIES OR CONDITIONS OF ANY KIND, either express or implied.
# See the License for the specific language governing permissions and
# limitations under the License.
# ===============================================================================

# ============= enthought library imports =======================
from traits.api import Property
# from traitsui.api import View, Item, TextEditor
from pychron.envisage.tasks.base_task import BaseHardwareTask
from pyface.tasks.task_layout import PaneItem, TaskLayout, Splitter, Tabbed
from pychron.envisage.view_util import open_view
from pychron.lasers.pattern.pattern_maker_view import PatternMakerView
from pychron.lasers.tasks.panes.co2 import FusionsCO2Pane, FusionsCO2StagePane, \
    FusionsCO2ControlPane
from pychron.lasers.tasks.laser_panes import PulsePane, OpticsPane, \
    AuxilaryGraphPane
from pychron.lasers.tasks.panes.diode import FusionsDiodeClientPane, \
    FusionsDiodePane, FusionsDiodeStagePane, FusionsDiodeControlPane, \
    FusionsDiodeSupplementalPane
from pychron.lasers.tasks.panes.uv import FusionsUVPane, FusionsUVClientPane, \
    FusionsUVControlPane, FusionsUVStagePane, FusionsUVSupplementalPane
# ============= standard library imports ========================
# ============= local library imports  ==========================


class BaseLaserTask(BaseHardwareTask):
    power_map_enabled = Property(depends_on='manager')

    def _get_power_map_enabled(self):
        return self.manager.mode != 'client'

    def activated(self):
        if self.manager.stage_manager:
            self.manager.stage_manager.keyboard_focus = True

    def prepare_destroy(self):
        self.manager.shutdown()


class FusionsTask(BaseLaserTask):
    def _default_layout_default(self):
        return TaskLayout(left=PaneItem('{}.stage'.format(self.id)),
                          top=Splitter(PaneItem('{}.control'.format(self.id),
                                                width=200),
                                       PaneItem('pychron.lasers.pulse',
                                                width=300),
                                       Tabbed(PaneItem('pychron.lasers.optics'),
                                              PaneItem('{}.supplemental'.format(self.id)))))

    # ===============================================================================
    # action handlers
    # ===============================================================================
    def open_power_calibration(self):
        if self.manager:
            pc = self.manager.power_calibration_manager
            if pc:
                open_view(pc)

    def new_pattern(self):
        pm = PatternMakerView()
        open_view(pm)

    def open_pattern(self):
        pm = PatternMakerView()
        if pm.load_pattern():
            open_view(pm)

            # def open_pattern(self):
            #         if self.manager:
            #             self.manager.open_pattern_maker()
            #
            #     def new_pattern(self):
            #         if self.manager:
            #             self.manager.new_pattern_maker()
            #
            #     def execute_pattern(self):
            #         if self.manager:
            #             self.manager.execute_pattern()

            #     def open_power_map(self):
            #         if self.manager:
            #             pm = self.manager.get_power_map_manager()
            #             self.window.application.open_view(pm)

<<<<<<< HEAD
    def test_degas(self):
        if self.manager:
            if self.manager.use_video:
                v = self.manager.degasser_factory()
                open_view(v)
=======
            # def test_degas(self):
            #     if self.manager:
            #         if self.manager.use_video:
            #             v = self.manager.degasser_factory()
            #             self.window.application.open_view(v)
>>>>>>> 1a4c5704


class FusionsCO2Task(FusionsTask):
    id = 'pychron.fusions.co2'
    name = 'Fusions CO2'

    def create_central_pane(self):
        # if self.manager.mode == 'client':
        #             return FusionsCO2ClientPane(model=self.manager)
        #         else:
        #             return FusionsCO2Pane(model=self.manager)

        return FusionsCO2Pane(model=self.manager)

    def create_dock_panes(self):
        if self.manager.mode == 'client':
            return [

                FusionsCO2StagePane(model=self.manager),
                FusionsCO2ControlPane(model=self.manager)]
        else:
            return [FusionsCO2StagePane(model=self.manager),
                    FusionsCO2ControlPane(model=self.manager),
                    PulsePane(model=self.manager),
                    OpticsPane(model=self.manager),
                    AuxilaryGraphPane(model=self.manager)]


class FusionsDiodeTask(FusionsTask):
    id = 'fusions.diode'
    name = 'Fusions Diode'

    def create_central_pane(self):
        if self.manager.mode == 'client':
            return FusionsDiodeClientPane(model=self.manager)
        else:
            return FusionsDiodePane(model=self.manager)

    def create_dock_panes(self):
        if self.manager.mode == 'client':
            return []
        else:
            return [
                FusionsDiodeStagePane(model=self.manager),
                FusionsDiodeControlPane(model=self.manager),
                FusionsDiodeSupplementalPane(model=self.manager),

                PulsePane(model=self.manager),
                OpticsPane(model=self.manager),
                AuxilaryGraphPane(model=self.manager)]


class FusionsUVTask(FusionsTask):
    id = 'fusions.uv'
    name = 'Fusions UV'

    def create_central_pane(self):
        klass = FusionsUVPane
        if self.manager.mode == 'client':
            klass = FusionsUVClientPane

        return klass(model=self.manager)

    def create_dock_panes(self):
        if self.manager.mode == 'client':
            return []
        else:
            return [FusionsUVStagePane(model=self.manager),
                    FusionsUVControlPane(model=self.manager),
                    FusionsUVSupplementalPane(model=self.manager),
                    OpticsPane(model=self.manager)]

# ============= EOF =============================================<|MERGE_RESOLUTION|>--- conflicted
+++ resolved
@@ -93,19 +93,11 @@
             #             pm = self.manager.get_power_map_manager()
             #             self.window.application.open_view(pm)
 
-<<<<<<< HEAD
-    def test_degas(self):
-        if self.manager:
-            if self.manager.use_video:
-                v = self.manager.degasser_factory()
-                open_view(v)
-=======
             # def test_degas(self):
             #     if self.manager:
             #         if self.manager.use_video:
             #             v = self.manager.degasser_factory()
             #             self.window.application.open_view(v)
->>>>>>> 1a4c5704
 
 
 class FusionsCO2Task(FusionsTask):
