# ===============================================================================
# Copyright 2011 Jake Ross
#
# Licensed under the Apache License, Version 2.0 (the "License");
# you may not use this file except in compliance with the License.
# You may obtain a copy of the License at
#
#   http://www.apache.org/licenses/LICENSE-2.0
#
# Unless required by applicable law or agreed to in writing, software
# distributed under the License is distributed on an "AS IS" BASIS,
# WITHOUT WARRANTIES OR CONDITIONS OF ANY KIND, either express or implied.
# See the License for the specific language governing permissions and
# limitations under the License.
# ===============================================================================

# ============= enthought library imports =======================
import os
import shutil
import time
from threading import Thread, Timer

from apptools.preferences.preference_binding import bind_preference
from numpy import copy, array
from traits.api import Instance, String, Property, Button, Bool, Event, on_trait_change, Str, Float

from pychron.canvas.canvas2D.camera import Camera
from pychron.core.helpers.filetools import unique_path, unique_path_from_manifest
from pychron.core.ui.stage_component_editor import VideoComponentEditor
from pychron.image.video import Video, pil_save
from pychron.mv.lumen_detector import LumenDetector
from pychron.paths import paths
from stage_manager import StageManager

try:
    from pychron.canvas.canvas2D.video_laser_tray_canvas import \
        VideoLaserTrayCanvas
except ImportError:
    from pychron.canvas.canvas2D.laser_tray_canvas import \
        LaserTrayCanvas as VideoLaserTrayCanvas


class VideoStageManager(StageManager):
    """
    """
    video = Instance(Video)
    canvas_editor_klass = VideoComponentEditor

    camera_zoom_coefficients = Property(String(enter_set=True, auto_set=False),
                                        depends_on='_camera_zoom_coefficients')
    _camera_zoom_coefficients = String

    use_auto_center_interpolation = Bool(False)

    autocenter_button = Button('AutoCenter')
    configure_autocenter_button = Button('Configure')

    autocenter_manager = Instance(
        'pychron.mv.autocenter_manager.AutoCenterManager')
    autofocus_manager = Instance(
        'pychron.mv.focus.autofocus_manager.AutoFocusManager')

    # zoom_calibration_manager = Instance(
    #     'pychron.mv.zoom.zoom_calibration.ZoomCalibrationManager')

    snapshot_button = Button('Snapshot')
    auto_save_snapshot = Bool(True)

    record = Event
    record_label = Property(depends_on='is_recording')
    is_recording = Bool

    use_db = False

    use_video_archiver = Bool(True)
    video_archiver = Instance('pychron.core.helpers.archiver.Archiver')
    video_identifier = Str

    # use_video_server = Bool(False)
    # video_server_port = Int
    # video_server_quality = Int
    # video_server = Instance('pychron.image.video_server.VideoServer')

    use_media_storage = Bool(False)
    auto_upload = Bool(False)
    keep_local_copy = Bool(False)

    camera = Instance(Camera)
    lumen_detector = Instance(LumenDetector, ())

    render_with_markup = Bool(False)

    _auto_correcting = False
    stop_timer = Event

    pxpermm = Float(23)

    _measure_grain_t = None
    _measure_grain_evt = None

    def bind_preferences(self, pref_id):
        self.debug('binding preferences')
        super(VideoStageManager, self).bind_preferences(pref_id)
        if self.autocenter_manager:
            bind_preference(self.autocenter_manager, 'use_autocenter',
                            '{}.use_autocenter'.format(pref_id))

        bind_preference(self, 'render_with_markup',
                        '{}.render_with_markup'.format(pref_id))
        bind_preference(self, 'auto_upload', '{}.auto_upload'.format(pref_id))
        bind_preference(self, 'use_media_storage', '{}.use_media_storage'.format(pref_id))
        bind_preference(self, 'keep_local_copy', '{}.keep_local_copy'.format(pref_id))

        bind_preference(self, 'use_video_archiver',
                        '{}.use_video_archiver'.format(pref_id))

        bind_preference(self, 'video_identifier',
                        '{}.video_identifier'.format(pref_id))

        bind_preference(self, 'use_video_server',
                        '{}.use_video_server'.format(pref_id))

        bind_preference(self.video_archiver, 'archive_months',
                        '{}.video_archive_months'.format(pref_id))
        bind_preference(self.video_archiver, 'archive_days',
                        '{}.video_archive_days'.format(pref_id))
        bind_preference(self.video_archiver, 'archive_hours',
                        '{}.video_archive_hours'.format(pref_id))
        bind_preference(self.video_archiver, 'root',
                        '{}.video_directory'.format(pref_id))

        bind_preference(self.video, 'output_mode',
                        '{}.video_output_mode'.format(pref_id))
        bind_preference(self.video, 'ffmpeg_path',
                        '{}.ffmpeg_path'.format(pref_id))

<<<<<<< HEAD
=======
    def get_grain_mask(self):
        ld = self.lumen_detector
        l, m = ld.lum()
        return m.tostring()

    def get_grain_masks_blob(self):
        return array(self.grain_masks).tostring()

>>>>>>> 9bb7dfdb
    def stop_measure_grain_mask(self):
        if self._measure_grain_evt:
            self._measure_grain_evt.stop()

    def measure_grain_mask(self):
        self._measure_grain_evt = evt = Event()

        def _measure_grain_mask():
            ld = self.lumen_detector

            masks = []
            while not evt.is_set():
                l, m = ld.lum()
                masks.append(m)
                evt.sleep(0.5)
            self.grain_masks = masks

        self._measure_grain_t = Thread(target=_measure_grain_mask)
        self._measure_grain_t.start()

    def start_recording(self, new_thread=True, path=None, use_dialog=False, basename='vm_recording', **kw):
        """
        """

        if path is None:
            if use_dialog:
                path = self.save_file_dialog()
            else:
                vd = self.video_archiver.root
                self.debug('video archiver root {}'.format(vd))
                if not vd:
                    vd = paths.video_dir

                path = unique_path_from_manifest(vd, basename, extension='avi')

        kw['path'] = path
        kw['basename'] = basename
        if new_thread:
            t = Thread(target=self._start_recording, kwargs=kw)
            t.start()
        else:
            self._start_recording(**kw)
        self.is_recording = True
        return path

    def stop_recording(self, user='remote', delay=None):
        """
        """

        def close():
            self.is_recording = False
            self.info('stop video recording')
            p = self.video.output_path
            if self.video.stop_recording(wait=True):
                if self.auto_upload:
                    p = self._upload(p, inform=False)
            return p

        if self.video.is_recording():
            if delay:
                t = Timer(delay, close)
                t.start()
            else:
                return close()

    def initialize_video(self):
        if self.video:
            self.video.open(
                identifier=self.video_identifier)

    def initialize_stage(self):
        super(VideoStageManager, self).initialize_stage()
        self.initialize_video()

        # s = self.stage_controller
        # if s.axes:
        #     xa = s.axes['x'].drive_ratio
        #     ya = s.axes['y'].drive_ratio

        # self._drive_xratio = xa
        # self._drive_yratio = ya

        self._update_zoom(0)

    def autocenter(self, *args, **kw):
        return self._autocenter(*args, **kw)

    def snapshot(self, path=None, name=None, auto=False,
                 inform=True, return_blob=False, pic_format='.jpg'):
        """
            path: abs path to use
            name: base name to use if auto saving in default dir
            auto: force auto save

            returns:
                    path: local abs path
                    upath: remote abs path
        """

        if path is None:
            if self.auto_save_snapshot or auto:

                if name is None:
                    name = 'snapshot'
                path = unique_path_from_manifest(paths.snapshot_dir, name, pic_format)
            elif name is not None:
                if not os.path.isdir(os.path.dirname(name)):
                    path = unique_path_from_manifest(paths.snapshot_dir, name, pic_format)
                else:
                    path = name

            else:
                path = self.save_file_dialog()

        if path:
            self.info('saving snapshot {}'.format(path))
            # play camera shutter sound
            # play_sound('shutter')

            self._render_snapshot(path)
            if self.auto_upload:
                upath = self._upload(path, inform=inform)
                if upath is None:
                    upath = ''

                if inform:
                    if self.keep_local_copy:
                        self.information_dialog('Snapshot saved: "{}".\nUploaded  : "{}"'.format(path, upath))
                    else:
                        self.information_dialog('Snapshot uploaded to "{}"'.format(upath))
            else:
                self.information_dialog('Snapshot saved to "{}"'.format(path))

            if return_blob:
                with open(path, 'rb') as rfile:
                    im = rfile.read()
                    return path, upath, im
            else:
                return path, upath

    def kill(self):
        """
        """

        super(VideoStageManager, self).kill()
        if self.camera:
            self.camera.save_calibration()

        self.stop_timer = True

        self.canvas.close_video()
        if self.video:
            self.video.close(force=True)

        # if self.use_video_server:
        #            self.video_server.stop()
        # if self._stage_maps:
        #     for s in self._stage_maps:
        #         s.dump_correction_file()

        self.clean_video_archive()

    def clean_video_archive(self):
        if self.use_video_archiver:
            self.info('Cleaning video directory')
            self.video_archiver.clean()

    def is_auto_correcting(self):
        return self._auto_correcting

    crop_width = 5
    crop_height = 5

    def get_scores(self, **kw):
        ld = self.lumen_detector

        src = self.video.get_cached_frame()

        csrc = copy(src)
        return ld.get_scores(csrc, **kw)

    def get_brightness(self, **kw):
        ld = self.lumen_detector

        src = self.video.get_cached_frame()

        csrc = copy(src)
        src, v = ld.get_value(csrc, **kw)
        return csrc, src, v

    def get_frame_size(self):
        cw = 2 * self.crop_width * self.pxpermm
        ch = 2 * self.crop_height * self.pxpermm
        return cw, ch

    def close_open_images(self):
        if self.autocenter_manager:
            self.autocenter_manager.close_open_images()

    def finish_move_to_hole(self, user_entry):
        self.debug('finish move to hole')
        if user_entry and not self.keep_images_open:
            self.close_open_images()

    # private
    def _stage_map_changed_hook(self):
        self.lumen_detector.hole_radius = self.stage_map.g_dimension

    def _upload(self, src, inform=True):
        if not self.use_media_storage:
            msg = 'Use Media Storage not enabled in Laser preferences'
            if inform:
                self.warning_dialog(msg)
            else:
                self.warning(msg)
        else:
            srv = 'pychron.media_storage.manager.MediaStorageManager'
            msm = self.parent.application.get_service(srv)
            if msm is not None:
                dest = os.path.join(self.parent.name, os.path.basename(src))
                msm.put(src, dest)

                if not self.keep_local_copy:
                    self.debug('removing {}'.format(src))
                    if src.endswith('.avi'):
                        head, ext = os.path.splitext(src)
                        vd = '{}-images'.format(head)
                        self.debug('removing video build directory {}'.format(vd))
                        shutil.rmtree(vd)

                    os.remove(src)
                dest = '{}/{}'.format(msm.get_base_url(), dest)
                return dest
            else:
                msg = 'Media Storage Plugin not enabled'
                if inform:
                    self.warning_dialog(msg)
                else:
                    self.warning(msg)

    def _render_snapshot(self, path):
        from chaco.plot_graphics_context import PlotGraphicsContext

        c = self.canvas
        p = None
        was_visible = False
        if not self.render_with_markup:
            p = c.show_laser_position
            c.show_laser_position = False
            if self.points_programmer.is_visible:
                c.hide_all()
                was_visible = True

        gc = PlotGraphicsContext((int(c.outer_width), int(c.outer_height)))
        c.do_layout()
        gc.render_component(c)
        # gc.save(path)
        from pychron.core.helpers import save_gc
        save_gc.save(gc, path)

        if p is not None:
            c.show_laser_position = p

        if was_visible:
            c.show_all()

    def _start_recording(self, path, basename):

        self.info('start video recording {}'.format(path))
        d = os.path.dirname(path)
        if not os.path.isdir(d):
            self.warning('invalid directory {}'.format(d))
            self.warning('using default directory')
            path, _ = unique_path(paths.video_dir, basename,
                                  extension='avi')

        self.info('saving recording to path {}'.format(path))

        # if self.use_db:
        # db = self.get_video_database()
        #     db.connect()
        #
        #     v = db.add_video_record(rid=basename)
        #     db.add_path(v, path)
        #     self.info('saving {} to database'.format(basename))
        #     db.commit()

        video = self.video

        def renderer(p):
            cw, ch = self.get_frame_size()
            frame = video.get_cached_frame()
            frame = video.crop(frame, 0, 0, cw, ch)
            if frame is not None:
                pil_save(frame, p)

        if self.render_with_markup:
            renderer = self._render_snapshot

        self.video.start_recording(path, renderer)

    def _move_to_hole_hook(self, holenum, correct, autocentered_position):
        args = holenum, correct, autocentered_position
        self.debug('move to hole hook holenum={}, '
                   'correct={}, autocentered_position={}'.format(*args))
        if correct:
            ntries = 1 if autocentered_position else 3

            self._auto_correcting = True
            self._autocenter(holenum=holenum, ntries=ntries, save=True)
            self._auto_correcting = False

    def find_center(self):
        ox, oy = self.canvas.get_screen_offset()
        rpos, src = self.autocenter_manager.calculate_new_center(
            self.stage_controller.x,
            self.stage_controller.y,
            ox, oy,
            dim=self.stage_map.g_dimension, open_image=False)

        return rpos, src

    def find_target(self):
        if self.video:
            ox, oy = self.canvas.get_screen_offset()
            src = self.video.get_cached_frame()

            ch = cw = self.pxpermm * self.stage_map.g_dimension * 2.5
            src = self.video.crop(src, ox, oy, cw, ch)
            return self.lumen_detector.find_target(src)

    def find_best_target(self):
        if self.video:
            src = self.video.get_cached_frame()
            src = self.autocenter_manager.crop(src)
            return self.lumen_detector.find_best_target(src)

    def _autocenter(self, holenum=None, ntries=3, save=False,
                    use_interpolation=False, inform=False,
                    alpha_enabled=True,
                    auto_close_image=True):
        self.debug('do autocenter')
        rpos = None
        interp = False
        sm = self.stage_map
        st = time.time()
        if self.autocenter_manager.use_autocenter:
            time.sleep(0.1)
            ox, oy = self.canvas.get_screen_offset()
            for ti in xrange(max(1, ntries)):
                # use machine vision to calculate positioning error
                args = self.autocenter_manager.calculate_new_center(
                    self.stage_controller.x,
                    self.stage_controller.y,
                    ox, oy,
                    dim=self.stage_map.g_dimension,
                    alpha_enabled=alpha_enabled,
                    auto_close_image=auto_close_image)

                if args is not None:
                    rpos, _ = args
                    self.linear_move(*rpos, block=True,
                                     use_calibration=False,
                                     update_hole=False,
                                     velocity_scalar=0.1)
                    time.sleep(0.1)
                else:
                    self.snapshot(auto=True,
                                  name='pos_err_{}_{}'.format(holenum, ti),
                                  inform=inform)
                    break

                    # if use_interpolation and rpos is None:
                    #     self.info('trying to get interpolated position')
                    #     rpos = sm.get_interpolated_position(holenum)
                    #     if rpos:
                    #         s = '{:0.3f},{:0.3f}'
                    #         interp = True
                    #     else:
                    #         s = 'None'
                    #     self.info('interpolated position= {}'.format(s))

        if rpos:
            corrected = True
            # add an adjustment value to the stage map
            if save and holenum is not None:
                sm.set_hole_correction(holenum, *rpos)
                sm.dump_correction_file()
                #            f = 'interpolation' if interp else 'correction'
        else:
            #            f = 'uncorrected'
            corrected = False
            if holenum is not None:
                rpos = sm.get_hole(holenum).nominal_position
        self.debug('Autocenter duration ={}'.format(time.time() - st))
        return rpos, corrected, interp

    # ===============================================================================
    # views
    # ===============================================================================
    # ===============================================================================
    # view groups
    # ===============================================================================

    # ===============================================================================
    # handlers
    # ===============================================================================
    @on_trait_change('parent:motor_event')
    def _update_zoom(self, new):
        s = self.stage_controller
        if self.canvas.camera:
            if not isinstance(new, (int, float)):
                args, _ = new
                name, v = args[:2]
            else:
                name = 'zoom'
                v = new

            if name == 'zoom':
                pxpermm = self.canvas.camera.set_limits_by_zoom(v, s.x, s.y)
                self.pxpermm = pxpermm
            elif name == 'beam':
                self.lumen_detector.beam_radius = v / 2.0

    def _pxpermm_changed(self, new):
        if self.autocenter_manager:
            self.autocenter_manager.pxpermm = new
            self.lumen_detector.pxpermm = new
            # self.lumen_detector.mask_radius = new*self.stage_map.g_dimension

    def _autocenter_button_fired(self):
        self.goto_position(self.calibrated_position_entry, autocenter_only=True)

    #     def _configure_autocenter_button_fired(self):
    #         info = self.autocenter_manager.edit_traits(view='configure_view',
    #                                                 kind='livemodal')
    #         if info.result:
    #             self.autocenter_manager.dump_detector()

    def _snapshot_button_fired(self):
        self.snapshot()

    def _record_fired(self):
        #            time.sleep(4)
        #            self.stop_recording()
        if self.is_recording:

            self.stop_recording()
        else:

            self.start_recording()

    def _use_video_server_changed(self):
        if self.use_video_server:
            self.video_server.start()
        else:
            self.video_server.stop()

    def _get_camera_zoom_coefficients(self):
        return self.canvas.camera.zoom_coefficients

    def _set_camera_zoom_coefficients(self, v):
        print v
        self.canvas.camera.zoom_coefficients = ','.join(map(str, v))
        self._update_xy_limits()

    def _validate_camera_zoom_coefficients(self, v):
        try:
            return map(float, v.split(','))
        except ValueError:
            pass

    def _update_xy_limits(self):
        z = 0
        if self.parent is not None:
            zoom = self.parent.get_motor('zoom')
            if zoom is not None:
                z = zoom.data_position

        x = self.stage_controller.get_current_position('x')
        y = self.stage_controller.get_current_position('y')
        pxpermm = self.canvas.camera.set_limits_by_zoom(z, x, y)
        self.pxpermm = pxpermm

    def _get_record_label(self):
        return 'Start Recording' if not self.is_recording else 'Stop'

    # ===============================================================================
    # factories
    # ===============================================================================
    def _canvas_factory(self):
        """
        """
        try:
            video = self.video
        except AttributeError:
            self.warning('Video not Available')
            video = None

        v = VideoLaserTrayCanvas(stage_manager=self,
                                 padding=30,
                                 video=video,
                                 camera=self.camera)
        self.camera.parent = v
        return v

    def _canvas_editor_factory(self):
        e = super(VideoStageManager, self)._canvas_editor_factory()
        e.stop_timer = 'stop_timer'
        return e

    # ===============================================================================
    # defaults
    # ===============================================================================
    def _camera_default(self):
        camera = Camera()

        p = os.path.join(paths.canvas2D_dir, 'camera.cfg')
        camera.load(p)

        #        camera.current_position = (0, 0)
        camera.set_limits_by_zoom(0, 0, 0)

        vid = self.video
        if vid:
            # swap red blue channels True or False
            vid.swap_rb = camera.swap_rb

            vid.vflip = camera.vflip
            vid.hflip = camera.hflip

        self._camera_zoom_coefficients = camera.zoom_coefficients

        return camera

    def _video_default(self):
        v = Video()
        return v

    def _video_server_default(self):
        from pychron.image.video_server import VideoServer

        return VideoServer(video=self.video)

    def _video_archiver_default(self):
        from pychron.core.helpers.archiver import Archiver

        return Archiver()

    def _autocenter_manager_default(self):
        if self.parent.mode != 'client':
            # from pychron.mv.autocenter_manager import AutoCenterManager
            if 'co2' in self.parent.name.lower():
                from pychron.mv.autocenter_manager import CO2AutocenterManager
                klass = CO2AutocenterManager
            else:
                from pychron.mv.autocenter_manager import DiodeAutocenterManager
                klass = DiodeAutocenterManager

            return klass(video=self.video,
                         canvas=self.canvas,
                         application=self.application)

    def _autofocus_manager_default(self):
        if self.parent.mode != 'client':
            from pychron.mv.focus.autofocus_manager import AutoFocusManager

            return AutoFocusManager(video=self.video,
                                    laser_manager=self.parent,
                                    stage_controller=self.stage_controller,
                                    canvas=self.canvas,
                                    application=self.application)

    # def _zoom_calibration_manager_default(self):
    #     if self.parent.mode != 'client':
    #         from pychron.mv.zoom.zoom_calibration import ZoomCalibrationManager
    #         return ZoomCalibrationManager(laser_manager=self.parent)

# ===============================================================================
# calcualte camera params
# ===============================================================================
# def _calculate_indicator_positions(self, shift=None):
#        ccm = self.camera_calibration_manager
#
#        zoom = self.parent.zoom
#        pychron, name = self.video_manager.snapshot(identifier=zoom)
#        ccm.image_factory(pychron=pychron)
#
#        ccm.process_image()
#        ccm.title = name
#
#        cond = Condition()
#        ccm.cond = cond
#        cond.acquire()
#        do_later(ccm.edit_traits, view='snapshot_view')
#        if shift:
#            self.stage_controller.linear_move(*shift, block=False)
#
#        cond.wait()
#        cond.release()
#
#    def _calculate_camera_parameters(self):
#        ccm = self.camera_calibration_manager
#        self._calculate_indicator_positions()
#        if ccm.result:
#            if self.calculate_offsets:
#                rdxmm = 5
#                rdymm = 5
#
#                x = self.stage_controller.x + rdxmm
#                y = self.stage_controller.y + rdymm
#                self.stage_controller.linear_move(x, y, block=True)
#
#                time.sleep(2)
#
#                polygons1 = ccm.polygons
#                x = self.stage_controller.x - rdxmm
#                y = self.stage_controller.y - rdymm
#                self._calculate_indicator_positions(shift=(x, y))
#
#                polygons2 = ccm.polygons
#
#                # compare polygon sets
#                # calculate pixel displacement
#                dxpx = sum([sum([(pts1.x - pts2.x)
#                                for pts1, pts2 in zip(p1.points, p2.points)]) / len(p1.points)
#                                    for p1, p2 in zip(polygons1, polygons2)]) / len(polygons1)
#                dypx = sum([sum([(pts1.y - pts2.y)
#                                for pts1, pts2 in zip(p1.points, p2.points)]) / len(p1.points)
#                                    for p1, p2 in zip(polygons1, polygons2)]) / len(polygons1)
#
#                # convert pixel displacement to mm using defined mapping
#                dxmm = dxpx / self.pxpercmx
#                dymm = dypx / self.pxpercmy
#
#                # calculate drive offset. ratio of request/actual
#                try:
#                    self.drive_xratio = rdxmm / dxmm
#                    self.drive_yratio = rdymm / dymm
#                except ZeroDivisionError:
#                    self.drive_xratio = 100
#
#    def _calibration_manager_default(self):
#
# #        self.video.open(user = 'calibration')
#        return CalibrationManager(parent = self,
#                                  laser_manager = self.parent,
#                               video_manager = self.video_manager,
#                               )
# ============= EOF ====================================
#                adxs = []
#                adys = []
#                for p1, p2 in zip(polygons, polygons2):
# #                    dxs = []
# #                    dys = []
# #                    for pts1, pts2 in zip(p1.points, p2.points):
# #
# #                        dx = pts1.x - pts2.x
# #                        dy = pts1.y - pts2.y
# #                        dxs.append(dx)
# #                        dys.append(dy)
# #                    dxs = [(pts1.x - pts2.x) for pts1, pts2 in zip(p1.points, p2.points)]
# #                    dys = [(pts1.y - pts2.y) for pts1, pts2 in zip(p1.points, p2.points)]
# #
#                    adx = sum([(pts1.x - pts2.x) for pts1, pts2 in zip(p1.points, p2.points)]) / len(p1.points)
#                    ady = sum([(pts1.y - pts2.y) for pts1, pts2 in zip(p1.points, p2.points)]) / len(p1.points)
#
# #                    adx = sum(dxs) / len(dxs)
# #                    ady = sum(dys) / len(dys)
#                    adxs.append(adx)
#                    adys.append(ady)
#                print 'xffset', sum(adxs) / len(adxs)
#                print 'yffset', sum(adys) / len(adys)<|MERGE_RESOLUTION|>--- conflicted
+++ resolved
@@ -134,8 +134,6 @@
         bind_preference(self.video, 'ffmpeg_path',
                         '{}.ffmpeg_path'.format(pref_id))
 
-<<<<<<< HEAD
-=======
     def get_grain_mask(self):
         ld = self.lumen_detector
         l, m = ld.lum()
@@ -144,7 +142,6 @@
     def get_grain_masks_blob(self):
         return array(self.grain_masks).tostring()
 
->>>>>>> 9bb7dfdb
     def stop_measure_grain_mask(self):
         if self._measure_grain_evt:
             self._measure_grain_evt.stop()
