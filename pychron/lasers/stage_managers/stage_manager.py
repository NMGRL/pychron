# ===============================================================================
# Copyright 2011 Jake Ross
#
# Licensed under the Apache License, Version 2.0 (the "License");
# you may not use this file except in compliance with the License.
# You may obtain a copy of the License at
#
#   http://www.apache.org/licenses/LICENSE-2.0
#
# Unless required by applicable law or agreed to in writing, software
# distributed under the License is distributed on an "AS IS" BASIS,
# WITHOUT WARRANTIES OR CONDITIONS OF ANY KIND, either express or implied.
# See the License for the specific language governing permissions and
# limitations under the License.
# ===============================================================================

# =============enthought library imports=======================
from traits.api import DelegatesTo, Instance, \
    Button, List, String, Event, Bool
# from apptools.preferences.preference_binding import bind_preference
# =============standard library imports =======================
import os
# from threading import Thread
import time
from numpy import array, asarray
# =============local library imports  ==========================
from pychron.core.helpers.filetools import add_extension
from pychron.experiment.utilities.position_regex import POINT_REGEX, XY_REGEX, TRANSECT_REGEX
from pychron.canvas.canvas2D.laser_tray_canvas import LaserTrayCanvas
# from pychron.core.helpers.color_generators import colors8i as colors

from pychron.hardware.motion_controller import MotionController, PositionError, TargetPositionError
from pychron.paths import paths
# from pychron.lasers.stage_managers.stage_visualizer import StageVisualizer
from pychron.lasers.points.points_programmer import PointsProgrammer
# from pychron.core.geometry.scan_line import make_scan_lines
from pychron.core.geometry.geometry import sort_clockwise
from pychron.core.geometry.convex_hull import convex_hull
from pychron.core.geometry.polygon_offset import polygon_offset
from pychron.core.ui.thread import Thread
from pychron.core.ui.preference_binding import bind_preference, ColorPreferenceBinding

from pychron.managers.motion_controller_managers.motion_controller_manager \
    import MotionControllerManager
# from tray_calibration_manager import TrayCalibrationManager
# from stage_component_editor import LaserComponentEditor
# from pychron.canvas.canvas2D.markup.markup_items import CalibrationItem
# from pattern.pattern_manager import PatternManager
from pychron.stage.stage_manager import BaseStageManager


class StageManager(BaseStageManager):
    """
    """
    stage_controller_klass = String('Newport')

    stage_controller = Instance(MotionController)
    points_programmer = Instance(PointsProgrammer)
    motion_controller_manager = Instance(MotionControllerManager)
    # canvas = Instance(LaserTrayCanvas)

    simulation = DelegatesTo('stage_controller')

    # stage_map_klass = StageMap
    # _stage_map = Instance(StageMap)
    # stage_map = Property(depends_on='_stage_map')
    # stage_maps = Property(depends_on='_stage_maps')

    # _stage_maps = List
    # ===========================================================================
    # buttons
    # ===========================================================================
    home = Button('home')
    home_option = String('Home All')
    home_options = List

    ejoystick = Event
    joystick_label = String('Enable Joystick')
    joystick = Bool(False)
    joystick_timer = None

    back_button = Button
    stop_button = Button('Stop')

    linear_move_history = List

    use_autocenter = Bool

    _default_z = 0

    def __init__(self, *args, **kw):
        """

        """
        super(StageManager, self).__init__(*args, **kw)
        self.stage_controller = self._stage_controller_factory()

    def create_device(self, *args, **kw):
        dev = super(StageManager, self).create_device(*args, **kw)
        dev.parent = self
        return dev

    def goto_position(self, v):
        if XY_REGEX[0].match(v):
            self._move_to_calibrated_position(v)
        elif POINT_REGEX.match(v) or TRANSECT_REGEX[0].match(v):
            self.move_to_point(v)

        else:
            self.move_to_hole(v)

    def get_current_position(self):
        if self.stage_controller:
            x = self.stage_controller.x
            y = self.stage_controller.y
            return x, y

    def is_auto_correcting(self):
        return False

    def bind_preferences(self, pref_id):
        bind_preference(self.canvas, 'show_grids', '{}.show_grids'.format(pref_id))
        self.canvas.change_grid_visibility()

        bind_preference(self.canvas, 'show_laser_position', '{}.show_laser_position'.format(pref_id))
        bind_preference(self.canvas, 'show_desired_position', '{}.show_laser_position'.format(pref_id))
        bind_preference(self.canvas, 'desired_position_color', '{}.desired_position_color'.format(pref_id),
                        factory=ColorPreferenceBinding)
        #        bind_preference(self.canvas, 'render_map', '{}.render_map'.format(pref_id))
        #
        bind_preference(self.canvas, 'crosshairs_kind', '{}.crosshairs_kind'.format(pref_id))
        bind_preference(self.canvas, 'crosshairs_color',
                        '{}.crosshairs_color'.format(pref_id),
                        factory=ColorPreferenceBinding)
        bind_preference(self.canvas, 'crosshairs_radius', '{}.crosshairs_radius'.format(pref_id))
        bind_preference(self.canvas, 'crosshairs_offsetx', '{}.crosshairs_offsetx'.format(pref_id))
        bind_preference(self.canvas, 'crosshairs_offsety', '{}.crosshairs_offsety'.format(pref_id))
        #
        bind_preference(self.canvas, 'scaling', '{}.scaling'.format(pref_id))
        #
        #        bind_preference(self.tray_calibration_manager, 'style', '{}.calibration_style'.format(pref_id))
        bind_preference(self.canvas, 'show_bounds_rect',
                        '{}.show_bounds_rect'.format(pref_id))

        self.canvas.request_redraw()

    def load(self):
        super(StageManager, self).load()

        config = self.get_configuration()
        if config:
            self._default_z = self.config_get(config, 'Defaults', 'z', default=13, cast='float')

        self.points_programmer.load_stage_map(self.stage_map_name)

        # load the calibration file
        # should have calibration files for each stage map
        self.tray_calibration_manager.load_calibration()

    # def finish_loading(self):
    #        self.initialize_stage()

    def initialize_stage(self):
        self.update_axes()
        axes = self.stage_controller.axes
        self.home_options = ['Home All', 'XY'] + sorted([axes[a].name.upper() for a in axes])
        self.canvas.parent = self

    def save_calibration(self, name):
        self.tray_calibration_manager.save_calibration(name=name)

        # def add_stage_map(self, v):
        # sm = self.stage_map_klass(file_path=v)
        # psm = self._get_stage_map_by_name(sm.name)
        # if psm:
        #     self._stage_maps.remove(psm)

        # self._stage_maps.append(sm)

    def accept_point(self):
        self.points_programmer.accept_point()

    def set_stage_map(self, v):
        return self._set_stage_map(v)

    def single_axis_move(self, *args, **kw):
        return self.stage_controller.single_axis_move(*args, **kw)

    def linear_move(self, x, y, use_calibration=True,
                    check_moving=False, abort_if_moving=False, **kw):

        if check_moving:
            if self.moving():
                self.warning('MotionController already in motion')
                if abort_if_moving:
                    self.warning('Move to {},{} aborted'.format(x, y))
                    return
                else:
                    self.stop()
                    self.debug('Motion stopped. moving to {},{}'.format(x, y))

        cpos = self.get_uncalibrated_xy()
        self.linear_move_history.append((cpos, {}))
        pos = (x, y)
        if use_calibration:
            pos = self.get_calibrated_position(pos)
            f = lambda x: '{:0.5f},{:0.5f}'.format(*x)
            self.debug('%%%%%%%%%%%%%%%%% mapped {} to {}'.format(f((x, y)), f(pos)))

        self.stage_controller.linear_move(*pos, **kw)

    def move_to_hole(self, hole, **kw):
        self._move(self._move_to_hole, hole, name='move_to_hole', **kw)

    def move_to_point(self, pt):
        self._move(self._move_to_point, pt, name='move_to_point')

    def move_polyline(self, line):
        self._move(self._move_to_line, line, name='move_to_line')

    def move_polygon(self, poly):
        self._move(self._move_polygon, poly, name='move_polygon')

    def drill_point(self, pt):
        self._move(self._drill_point, pt, name='drill_point')

    def set_x(self, value, **kw):
        return self.stage_controller.single_axis_move('x', value, **kw)

    def set_y(self, value, **kw):
        return self.stage_controller.single_axis_move('y', value, **kw)

    def set_z(self, value, **kw):
        return self.stage_controller.single_axis_move('z', value, **kw)

    def set_xy(self, x, y, **kw):
        hole = self._get_hole_by_position(x, y)
        if hole:
            self.move_to_hole(hole)
        # self._set_hole(hole.id)
        # self.move_to_hole(hole.id)
        #            self._set_hole(hole.id)
        else:
            return self.linear_move(x, y, **kw)

    def get_hole(self, name):
        if self.stage_map:
            return self.stage_map.get_hole(name)
            #
            #    def do_pattern(self, patternname):
            #        return self.pattern_manager.execute_pattern(patternname)

    def _update_axes(self):
        if self.stage_controller:
            self.stage_controller.update_axes()

    # def update_axes(self, update_hole=True):
    #     """
    #     """
    #     self.info('querying axis positions')
    #     self.stage_controller.update_axes()

    #        if update_hole:
    #            #check to see if we are at a hole
    #            hole = self.get_calibrated_hole(self.stage_controller._x_position,
    #                                              self.stage_controller._y_position,
    #                                              )
    #            if hole is not None:
    #                self._hole = str(hole.id)

    def move_to_load_position(self):
        """
        """
        x, y, z = self.stage_controller.get_load_position()
        self.info('moving to load position, x={}, y={}, z={}'.format(x, y, z))

        self.stage_controller.linear_move(x, y, grouped_move=False, block=False)

        self.stage_controller.set_z(z)
        self.stage_controller.block()

    def stop(self, ax_key=None, verbose=False):
        self._stop(ax_key, verbose)

    def relative_move(self, *args, **kw):
        self.stage_controller.relative_move(*args, **kw)

    def moving(self, force_query=False, **kw):
        moving = False
        if self.stage_controller.timer is not None:
            moving = self.stage_controller.timer.isActive()
        elif force_query:
            moving = self.stage_controller.moving(**kw)

        return moving

    def get_brightness(self):
        return 0

    def define_home(self, **kw):
        self.stage_controller.define_home(**kw)

    def get_z(self):
        return self.stage_controller._z_position

    def get_uncalibrated_xy(self, pos=None):
        if pos is None:
            pos = (self.stage_controller.x, self.stage_controller.y)
            if self.stage_controller.xy_swapped():
                pos = pos[1], pos[0]

        canvas = self.canvas
        ca = canvas.calibration_item
        if ca:
            pos = self.stage_map.map_to_uncalibration(pos,
                                                      ca.center,
                                                      ca.rotation,
                                                      ca.scale)

        return pos

    def get_calibrated_xy(self):
        pos = (self.stage_controller._x_position, self.stage_controller._y_position)
        if self.stage_controller.xy_swapped():
            pos = pos[1], pos[0]

        pos = self.canvas.map_offset_position(pos)
        return self.get_calibrated_position(pos)

    def get_calibrated_hole(self, x, y):
        ca = self.canvas.calibration_item
        if ca is not None:
            smap = self.stage_map

            rot = ca.rotation
            cpos = ca.center

            def _filter(hole, x, y, tol=0.1):
                cx, cy = smap.map_to_calibration((hole.x, hole.y), cpos, rot)
                return abs(cx - x) < tol and abs(cy - y) < tol

            return next((si for si in smap.sample_holes
                         if _filter(si, x, y)
                         ), None)
<<<<<<< HEAD
=======


            #    def _hole_changed(self):
            #        self._set_hole(self.hole)

    def _load_previous_stage_map(self):
        p = os.path.join(paths.hidden_dir, 'stage_map')

        if os.path.isfile(p):
            self.info('loading previous stage map')
            with open(p, 'rb') as f:
                try:
                    return pickle.load(f)
                except pickle.PickleError:
                    pass
>>>>>>> b35ba7ea

    def _home(self):
        """
        """
        #        define_home = True
        if self.home_option == 'Home All':

            msg = 'homing all motors'
            homed = ['x', 'y', 'z']
            home_kwargs = dict(x=-25, y=-25, z=50)

        elif self.home_option == 'XY':
            msg = 'homing x,y'
            homed = ['x', 'y']
            home_kwargs = dict(x=-25, y=-25)
        else:
            #            define_home =
            msg = 'homing {}'.format(self.home_option)
            home_kwargs = {self.home_option: -25 if self.home_option in ['X', 'Y'] else 50}
            homed = [self.home_option.lower().strip()]

        self.info(msg)

        # if define_home:
        self.stage_controller.set_home_position(**home_kwargs)

        self.stage_controller.home(homed)

        # explicitly block
        #        self.stage_controller.block()

        if 'z' in homed and 'z' in self.stage_controller.axes:
            # will be a positive limit error in z
            #            self.stage_controller.read_error()

            time.sleep(1)
            self.info('setting z to nominal position. {} mm '.format(self._default_z))
            self.stage_controller.single_axis_move('z', self._default_z,
                                                   block=True)
            self.stage_controller._z_position = self._default_z

        if self.home_option in ['XY', 'Home All']:
            time.sleep(0.25)

            # the stage controller should  think x and y are at -25,-25
            self.stage_controller._x_position = -25
            self.stage_controller._y_position = -25

            self.info('moving to center')
            self.stage_controller.linear_move(0, 0, block=True,
                                              sign_correct=False)

    def _get_hole_by_position(self, x, y):
        if self.stage_map:
            return self.stage_map._get_hole_by_position(x, y)

    def _get_hole_by_name(self, key):
        sm = self.stage_map
        return sm.get_hole(key)

    # ===============================================================================
    # special move
    # ===============================================================================
    def _stop(self, ax_key=None, verbose=False):
        self.stage_controller.stop(ax_key=ax_key, verbose=verbose)
        if self.parent.pattern_executor:
            self.parent.pattern_executor.stop()

    # def _move(self, func, pos, name=None, *args, **kw):
    #     if pos is None:
    #         return
    #
    #     if self.move_thread and self.move_thread.isRunning():
    #         self.stage_controller.stop()
    #     if name is None:
    #         name = func.func_name
    #
    #     self.move_thread = Thread(name='stage.{}'.format(name),
    #                               target=func, args=(pos,) + args, kwargs=kw)
    #     self.move_thread.start()

    def _drill_point(self, pt):
        zend = pt.zend
        vel = pt.velocity

        # assume already at zstart
        st = time.time()
        self.info('start drilling. move to {}. velocity={}'.format(zend, vel))
        self.set_z(zend, velocity=vel, block=True)
        et = time.time() - st

        self.info('drilling complete. drilled for {}s'.format(et))

    def _move_polygon(self, pts, velocity=5,
                      offset=50,
                      use_outline=True,
                      find_min=False,
                      scan_size=None,
                      use_move=True,
                      use_convex_hull=True,
                      motors=None,
                      verbose=True,
                      start_callback=None, end_callback=None):
        """
            motors is a dict of motor_name:value pairs
        """
        if pts is None:
            return

        if not isinstance(pts, list):
            velocity = pts.velocity
            use_convex_hull = pts.use_convex_hull
            if scan_size is None:
                scan_size = pts.scan_size
            use_outline = pts.use_outline
            offset = pts.offset
            find_min = pts.find_min
            pts = [dict(xy=(pi.x, pi.y), z=pi.z, ) for pi in pts.points]

        # set motors
        if motors is not None:
            for k, v in motors.itervalues():
                '''
                    motor will not set if it has been locked using set_motor_lock or
                    remotely using SetMotorLock
                '''
                if use_move:
                    self.parent.set_motor(k, v, block=True)

        xy = [pi['xy'] for pi in pts]
        n = 1000
        if scan_size is None:
            scan_size = n / 2

        # convert points to um
        pts = array(xy)
        pts *= n
        pts = asarray(pts, dtype=int)
        '''
            sort clockwise ensures consistent offset behavior
            a polygon gain have a inner or outer sense depending on order of vertices

            always use sort_clockwise prior to any polygon manipulation
        '''
        pts = sort_clockwise(pts, pts)

        sc = self.stage_controller
        sc.set_program_mode('absolute')
        # do smooth transitions between points
        sc.set_smooth_transitions(True)

        if use_convex_hull:
            pts = convex_hull(pts)

        if use_outline:
            # calculate new polygon
            offset_pts = polygon_offset(pts, -offset)
            offset_pts = array(offset_pts, dtype=int)
            # polygon offset used 3D vectors.
            # trim to only x,y
            pts = offset_pts[:, (0, 1)]

            # trace perimeter
            if use_move:
                p0 = xy[0]
                self.linear_move(p0[0], p0[1], mode='absolute', block=True)

                sc.timer = sc.timer_factory()

                if start_callback is not None:
                    start_callback()

                # buf=[]
                for pi in xy[1:]:
                    self.linear_move(pi[0], pi[1],
                                     velocity=velocity,
                                     mode='absolute', set_stage=False)

                # finish at first point
                self.linear_move(p0[0], p0[1],
                                 velocity=velocity,
                                 mode='absolute', set_stage=False)

                sc.block()
                self.info('polygon perimeter trace complete')
                '''
                    have the oppurtunity here to turn off laser and change parameters i.e mask
                '''
        if use_move:
            # calculate and step thru scan lines
            self._raster(pts, velocity,
                         step=scan_size,
                         scale=n,
                         find_min=find_min,
                         start_callback=start_callback, end_callback=end_callback,
                         verbose=verbose)

        sc.set_program_mode('relative')
        if end_callback is not None:
            end_callback()
        self.info('polygon raster complete')

    def _raster(self, points, velocity,
                step=500,
                scale=1000,
                find_min=False,
                start_callback=None, end_callback=None, verbose=False):

        from pychron.core.geometry.scan_line import raster

        lines = raster(points, step=step, find_min=find_min)

        # initialize variables
        cnt = 0
        direction = 1
        flip = False
        lasing = False
        sc = self.stage_controller

        if verbose:
            self.info('start raster')

        # print lines
        # loop thru each scan line
        #        for yi, xs in lines[::skip]:
        for yi, xs in lines:
            if direction == -1:
                xs = list(reversed(xs))

            # convert odd numbers lists to even
            n = len(xs)
            if n % 2 != 0:
                xs = sorted(list(set(xs)))

            # traverse each x-intersection pair
            n = len(xs)
            for i in range(0, n, 2):
                if len(xs) <= 1:
                    continue

                x1, x2, yy = xs[i] / scale, xs[i + 1] / scale, yi / scale
                if abs(x1 - x2) > 1e-10:
                    if not lasing:
                        if verbose:
                            self.info('fast to {} {},{}'.format(cnt, x1, yy))

                        self.linear_move(x1, yy,
                                         mode='absolute', set_stage=False,
                                         block=True)
                        if start_callback is not None:
                            start_callback()

                        lasing = True
                    else:
                        if verbose:
                            self.info('slow to {} {},{}'.format(cnt, x1, yy))

                        sc.timer = sc.timer_factory()
                        self.linear_move(x1, yy,
                                         mode='absolute', set_stage=False,
                                         velocity=velocity)

                    if verbose:
                        self.info('move to {}a {},{}'.format(cnt, x2, yy))

                        #                if n > 2 and not i * 2 >= n:
                    # line this scan line has more then 1 segment turn off laser at end of segment
                    if i + 2 < n and not xs[i + 1] == xs[i + 2]:
                        self.linear_move(x2, yy, velocity=velocity,
                                         mode='absolute', set_stage=False,
                                         block=True)
                        self.info('wait for move complete')
                        if end_callback is not None:
                            end_callback()

                        lasing = False
                    else:
                        self.linear_move(x2, yy, velocity=velocity,
                                         mode='absolute', set_stage=False,
                                         )
                    cnt += 1
                    flip = True
                else:
                    flip = False

            if flip:
                direction *= -1

        sc.block()
        if verbose:
            self.info('end raster')

    def _move_polyline(self, pts, start_callback=None, end_callback=None):
        if not isinstance(pts, list):
            segs = pts.velocity_segments
            segs = segs[:1] + segs
            pts = [dict(xy=(pi.x, pi.y), z=pi.z, velocity=vi) for vi, pi in
                   zip(segs, pts.points)]

        sc = self.stage_controller
        self.linear_move(pts[0]['xy'][0], pts[0]['xy'][1],
                         update_hole=False,
                         use_calibration=False,
                         block=True)
        sc.set_z(pts[0]['z'], block=True)

        cpos = dict()
        # set motors
        for motor in ('mask', 'attenuator'):
            if motor in pts[0]:
                self.parent.set_motor(motor, pts[0][motor])
                cpos[motor] = pts[0][motor]

        sc.set_program_mode('absolute')
        sc.timer = sc.timer_factory()
        if start_callback:
            start_callback()

        npts = pts[1:]
        setmotors = dict()
        for i, di in enumerate(npts):
            xi, yi, zi, vi = di['xy'][0], di['xy'][1], di['z'], di['velocity']
            sc.set_z(zi)

            block = False
            for motor in ('mask', 'attenuator'):
                # fix next step sets motor should block
                if i + 1 < len(npts):
                    dii = npts[i + 1]
                    if motor in dii and dii[motor] != cpos[motor]:
                        m = self.parent.get_motor(motor)
                        if not m.locked:
                            block = True
                            setmotors[motor] = dii[motor]

            self.linear_move(xi, yi, velocity=vi,
                             block=block,
                             mode='absolute',  # use absolute mode because commands are queued
                             set_stage=False)
            if block:
                if end_callback:
                    end_callback()

                for k, v in setmotors.iteritems():
                    self.parent.set_motor(k, v, block=True)

                if start_callback:
                    start_callback()

        # wait until motion complete
        sc.block()
        if end_callback:
            end_callback()

        sc.set_program_mode('relative')

    #        if start and smooth:
    #            sc.execute_command_buffer()
    #            sc.end_command_buffer()

    #    def start_enqueued(self):
    #        sc = self.stage_controller
    #        sc.execute_command_buffer()
    #        sc.end_command_buffer()

    def _move_to_point(self, pt):
        self.debug('move to point={}'.format(pt))
        if isinstance(pt, str):
            pt = self.canvas.get_point(pt)

        self.debug('move to point canvas pt={}'.format(pt))
        if pt is not None:
            pos = pt.x, pt.y

            self.info('Move to point {}: {:0.5f},{:0.5f},{:0.5f}'.format(pt.identifier,
                                                                         pt.x, pt.y, pt.z))
            self.stage_controller.linear_move(block=True, *pos)

            if hasattr(pt, 'z'):
                self.stage_controller.set_z(pt.z, block=True)

            self.debug('Not setting motors for pt')
            # self.parent.set_motors_for_point(pt)

            self._move_to_point_hook()

        self.info('Move complete')
        self.update_axes()

    def get_hole_xy(self, key):
        pos = self._stage_map.get_hole_pos(key)
        # map the position to calibrated space
        pos = self.get_calibrated_position(pos)
        return pos

    def _move_to_hole(self, key, correct_position=True):
        self.info('Move to hole {} type={}'.format(key, str(type(key))))
        self.temp_hole = key
        self.temp_position = self.stage_map.get_hole_pos(key)

        pos = self.stage_map.get_corrected_hole_pos(key)
        self.info('position {}'.format(pos))
        if pos is not None:
<<<<<<< HEAD
            #             self.visualizer.set_current_hole(key)
=======
            # self.visualizer.set_current_hole(key)
>>>>>>> b35ba7ea

            if abs(pos[0]) < 1e-6:
                pos = self.stage_map.get_hole_pos(key)
                # map the position to calibrated space
                pos = self.get_calibrated_position(pos, key=key)
            else:
                # check if this is an interpolated position
                # if so probably want to do an autocentering routine
                hole = self.stage_map.get_hole(key)
                if hole.interpolated:
                    self.info('using an interpolated value')
                else:
                    self.info('using previously calculated corrected position')
            try:
                self.stage_controller.linear_move(block=True, *pos)
                #            if self.tray_calibration_manager.calibration_style == 'MassSpec':
            except TargetPositionError, e:
                self.warning('Move to {} failed'.format(pos))
                self.parent.emergency_shutoff(str(e))
                return

            if not self.tray_calibration_manager.isCalibrating():
                self._move_to_hole_hook(key, correct_position)
            else:
                self._move_to_hole_hook(key, correct_position)
            self.info('Move complete')
            # self.update_axes()  # update_hole=False)

            #        self.move_thread = None

    def _move_to_hole_hook(self, *args):
        pass

    def _move_to_point_hook(self):
        pass

    # ===============================================================================
    # Views
    # ===============================================================================

    # ===============================================================================

    # ===============================================================================
    # Property Get / Set
    # ===============================================================================

    # def _get_stage_maps(self):
    #     if self._stage_maps:
    #         return [s.name for s in self._stage_maps]
    #     else:
    #         return []
    #
    # def _get_stage_map(self):
    #     if self._stage_map:
    #         return self._stage_map.name

    # def _get_stage_map_by_name(self, name):
    #     return next((sm for sm in self._stage_maps if sm.name == name), None)

    def _set_stage_map(self, v):
        if v in self.stage_map_names:
            for root, ext in ((self.root, '.txt'), (paths.user_points_dir, '.yaml')):
                p = os.path.join(root, add_extension(v, ext))
                if os.path.isfile(p):
                    self.info('setting stage map to {}'.format(v))
                    sm = self.stage_map_klass(file_path=p)
                    self.canvas.set_map(sm)
                    self.tray_calibration_manager.load_calibration(stage_map=v)
                    self.points_programmer.load_stage_map(sm)

                    return True
        else:
            self.warning('No stage map named "{}"'.format(v))
            return False

    def _get_calibrate_stage_label(self):
        if self._calibration_state == 'set_center':
            r = 'Locate Center'
        elif self._calibration_state == 'set_right':
            r = 'Locate Right'
        else:
            r = 'Calibrate Stage'
        return r

    def _get_program_points_label(self):
        return 'Program Points' if not self.canvas.markup else 'End Program'

    def _validate_hole(self, v):
        nv = None
        try:
            if v.strip():
                nv = int(v)

        except TypeError:
            self.warning('invalid hole {}'.format(v))

        return nv

    #    def _get_calibrated_position_entry(self):
    #        return self._calibrated_position
    #
    #    def _set_calibrated_position_entry(self, v):
    #        self._calibrated_position = v
    #        if XY_REGEX.match(v):
    #            self._move_to_calibrated_position(v)
    #        else:
    #            self.move_to_hole(v)

    def _move_to_calibrated_position(self, pos):
        try:
            args = map(float, pos.split(','))
        except ValueError:
            self.warning('invalid calibrated position "{}". Could not convert to floats'.format(pos))
            return

        if len(args) == 2:
            x, y = args
            self.linear_move(x, y, use_calibration=True, block=False)
        else:
            self.warning('invalid calibrated position. incorrect number of arguments "{}"'.format(args))

    # def _set_hole(self, v):
    #        if v is None:
    #            return
    #
    #        if self.canvas.calibrate:
    #            self.warning_dialog('Cannot move while calibrating')
    #            return
    #
    #        if self.canvas.markup:
    #            self.warning_dialog('Cannot move while adding/editing points')
    #            return
    #
    #        v = str(v)
    #
    #        if self.move_thread is not None:
    #            self.stage_controller.stop()
    #
    # #        if self.move_thread is None:
    #
    #        pos = self._stage_map.get_hole_pos(v)
    #        if pos is not None:
    #            self.visualizer.set_current_hole(v)
    # #            self._hole = v
    #            self.move_thread = Thread(name='stage.move_to_hole',
    #                                      target=self._move_to_hole, args=(v,))
    #            self.move_thread.start()
    #        else:
    #            err = 'Invalid hole {}'.format(v)
    #            self.warning(err)
    #            return  err

    #    def _get_hole(self):
    #        return self._hole

    def _set_point(self, v):
        if self.canvas.calibrate:
            self.warning_dialog('Cannot move while calibrating')
            return

        if self.canvas.markup:
            self.warning_dialog('Cannot move while adding/editing points')
            return

<<<<<<< HEAD
        if (self.move_thread is None or not self.move_thread.isRunning()) and v is not self._point:
=======
        if (self.move_thread is None or \
                    not self.move_thread.isRunning()) and \
                        v is not self._point:
>>>>>>> b35ba7ea
            pos = self.canvas.get_item('point', int(v) - 1)
            if pos is not None:
                self._point = v
                self.move_thread = Thread(target=self._move_to_point, args=(pos,))
                self.move_thread.start()
            else:
                err = 'Invalid point {}'.format(v)
                self.warning(err)
                return err

    def _get_point(self):
        return self._point

    # ===============================================================================
    # handlers
    # ===============================================================================
    def _stop_button_fired(self):
        self._stop()

    def _back_button_fired(self):
        pos, kw = self.linear_move_history.pop(-1)
        t = Thread(target=self.stage_controller.linear_move, args=pos, kwargs=kw)
        t.start()
        self.move_thread = t

        # def __stage_map_changed(self):
        # self.canvas.set_map(self._stage_map)
        # self.tray_calibration_manager.load_calibration(stage_map=self.stage_map)
        # self.canvas.request_redraw()

    def _ejoystick_fired(self):
        self.joystick = not self.joystick
        if self.joystick:
            self.stage_controller.enable_joystick()
            self.joystick_label = 'Disable Joystick'

            self.joystick_timer = self.timer_factory(func=self._joystick_inprogress_update)
        else:
            if self.joystick_timer is not None:
                self.joystick_timer.Stop()

            self.stage_controller.disable_joystick()
            self.joystick_label = 'Enable Joystick'

    def _home_fired(self):
        """
        """
        t = Thread(
            name='stage.home',
            target=self._home)
        t.start()
        # need to store a reference to thread so it is not garbage collected
        self.move_thread = t

    def _test_fired(self):
        #        self.do_pattern('testpattern')
        self.do_pattern('pattern003')

    # ===============================================================================
    # factories
    # ===============================================================================
    def motion_configure_factory(self, **kw):
        return MotionControllerManager(motion_controller=self.stage_controller,
                                       application=self.application,
                                       **kw)

    def _stage_controller_factory(self):
        if self.stage_controller_klass == 'Newport':
            from pychron.hardware.newport.newport_motion_controller import NewportMotionController

            factory = NewportMotionController
        elif self.stage_controller_klass == 'Aerotech':
            from pychron.hardware.aerotech.aerotech_motion_controller import AerotechMotionController

            factory = AerotechMotionController

        m = factory(name='{}controller'.format(self.name),
                    configuration_name='stage_controller',
                    configuration_dir_name=self.configuration_dir_name,
                    parent=self)
        return m

    def _canvas_factory(self):
        """
        """
        w = 640 / 2.0 / 23.2
        h = 0.75 * w

        l = LaserTrayCanvas(stage_manager=self,
                            padding=[30, 5, 5, 30],
                            map=self.stage_map,
                            view_x_range=[-w, w],
                            view_y_range=[-h, h])
        return l

    # ===============================================================================
    # defaults
    # ===============================================================================

    def _motion_controller_manager_default(self):
        return self.motion_configure_factory()

    def _title_default(self):
        return '%s Stage Manager' % self.name[:-5].capitalize()

    def _points_programmer_default(self):
        pp = PointsProgrammer(canvas=self.canvas,
                              stage_map_klass=self.stage_map_klass,
                              stage_manager=self)
        pp.on_trait_change(self.move_to_point, 'point')
        pp.on_trait_change(self.move_polygon, 'polygon')
        pp.on_trait_change(self.move_polyline, 'line')
        return pp

<<<<<<< HEAD
=======
    def traits_view(self):
        print 'stage manager traits view'
        self.initialize_stage()

        editor = self._canvas_editor_factory()
        canvas_grp = VGroup(
            # Item('test'),
            HGroup(Item('stage_map', show_label=False,
                        editor=EnumEditor(name='object.stage_maps')),
                   Item('_stage_map',
                        show_label=False),
                   Item('back_button',
                        enabled_when='object.linear_move_history',
                        show_label=False),
                   spring),
            Item('canvas', style='custom', editor=editor,
                 show_label=False,
                 resizable=False))

        #        vg = VGroup()
        #        hooks = [h for h in dir(self) if '__group__' in h]
        #        for h in hooks:
        #            vg.content.append(getattr(self, h)())

        #        return View(HSplit(vg, canvas_group), handler=self.handler_klass)
        return View(canvas_grp,
                    #                    handler=self.handler_klass
                    )


>>>>>>> b35ba7ea
# ===============================================================================
# mass spec hacks
# ===============================================================================
#    _temp_position = None
#    def _get_temp_position(self):
#        return self._temp_position
#
#    def _set_temp_position(self, v):
#        self._temp_position = v
#
#    temp_position = property(fget=_get_temp_position,
#                           fset=_set_temp_position)


if __name__ == '__main__':
    from pychron.core.helpers.logger_setup import logging_setup

    logging_setup('stage_manager')
    name = 'diode'
    s = StageManager(
        name='{}stage'.format(name),
        configuration_dir_name=name,
        # parent = DummyParent(),
        window_width=945,
        window_height=545

    )
    #    from pychron.initializer import Initializer
    #
    #    i = Initializer()
    #    i.add_initialization(dict(name = 'stage_manager',
    #                              manager = s
    #                              ))
    #    i.run()
    #    s.update_axes()
    s.load()
    s.stage_controller.bootstrap()
    s.configure_traits()
# ========================EOF============================

# view groups
# ===============================================================================
#    def _hole__group__(self):
#        g = Group(HGroup(Item('hole'), spring))
#        return g
#    def _position__group__(self):
#        g = Group(HGroup(Item('calibrated_position_entry', label='Position',
#                              tooltip='Enter a x,y point in reference frame space',
#                              ), spring))

#        g = Group(
#                  Item('calibrated_position_entry',
#                       show_label=False,
#                       tooltip='Enter a positon e.g 1 for a hole, or 3,4 for X,Y'
#                       ), label='Calibrated Position',
#                  show_border=True)
#        return g

#    def _button__group__(self):
#        '''
#        '''
#        vg = VGroup()
#
#        home = self._button_factory(*self.buttons[0])
#        calibrate_stage = self._button_factory(*self.buttons[1])
#
#        vg.content.append(HGroup(calibrate_stage, home,
#                                 Item('home_option',
#                                      editor=EnumEditor(values=self.home_options),
#                                      show_label=False)))
#
#        if len(self.buttons) > 2:
#        # vg.content.append(self._button_group_factory(self.buttons[:2], orientation = 'h'))
#            vg.content.append(self._button_group_factory(self.buttons[2:], orientation='h'))
#        return vg

#    def _axis__group__(self):
#        '''
#        '''
#        return Item('stage_controller', show_label=False, style='custom')
#
#
#    def _sconfig__group__(self):
#        '''
#        '''
#        return Group(
# #                     Item('pattern_manager',
# #                          label='Pattern',
# #                          editor=InstanceEditor(view='execute_view'),
# #                           show_label=False, style='custom'
# #                          ),
#
#                     Group(
#                           Item('canvas', show_label=False,
#                                 editor=InstanceEditor(view='config_view'),
#                                 style='custom'
#                                 ),
#                           label='Canvas'),
#
# #                     Group(Item('motion_controller_manager', editor=InstanceEditor(view='configure_view'),
# #                                 style='custom', show_label=False),
# #                           Item('motion_profiler', style='custom', show_label=False),
# #                           label='Motion'
# #                           ),
#
# #                     Group(
# #                            self._button_factory('program_points', 'program_points_label'),
# #                            Item('accept_point', show_label=False),
# #                            Item('load_points', show_label=False),
# #                            Item('save_points', show_label=False),
# #                            Item('clear_points', show_label=False),
# #                            label='Points'),
#                     Item('points_programmer',
#                          label='Points',
#                          show_label=False, style='custom'),
#                     Item('tray_calibration_manager',
#                          label='Calibration',
#                           show_label=False, style='custom'),
# #                     Item('pattern_manager',
# #                          label='Pattern',
# #                          editor=InstanceEditor(view='execute_view'),
# #                           show_label=False, style='custom'
# #                          ),
#
# #                     Item('output', show_label = False, style = 'custom'),
#
# #                     Item('jog_manager', show_label = False, style = 'custom',
# #                          resizable=False
# #                          ),
#                     layout='tabbed'
#                     )<|MERGE_RESOLUTION|>--- conflicted
+++ resolved
@@ -157,7 +157,7 @@
         # should have calibration files for each stage map
         self.tray_calibration_manager.load_calibration()
 
-    # def finish_loading(self):
+    #    def finish_loading(self):
     #        self.initialize_stage()
 
     def initialize_stage(self):
@@ -342,24 +342,6 @@
             return next((si for si in smap.sample_holes
                          if _filter(si, x, y)
                          ), None)
-<<<<<<< HEAD
-=======
-
-
-            #    def _hole_changed(self):
-            #        self._set_hole(self.hole)
-
-    def _load_previous_stage_map(self):
-        p = os.path.join(paths.hidden_dir, 'stage_map')
-
-        if os.path.isfile(p):
-            self.info('loading previous stage map')
-            with open(p, 'rb') as f:
-                try:
-                    return pickle.load(f)
-                except pickle.PickleError:
-                    pass
->>>>>>> b35ba7ea
 
     def _home(self):
         """
@@ -763,11 +745,7 @@
         pos = self.stage_map.get_corrected_hole_pos(key)
         self.info('position {}'.format(pos))
         if pos is not None:
-<<<<<<< HEAD
-            #             self.visualizer.set_current_hole(key)
-=======
-            # self.visualizer.set_current_hole(key)
->>>>>>> b35ba7ea
+        #             self.visualizer.set_current_hole(key)
 
             if abs(pos[0]) < 1e-6:
                 pos = self.stage_map.get_hole_pos(key)
@@ -932,13 +910,7 @@
             self.warning_dialog('Cannot move while adding/editing points')
             return
 
-<<<<<<< HEAD
         if (self.move_thread is None or not self.move_thread.isRunning()) and v is not self._point:
-=======
-        if (self.move_thread is None or \
-                    not self.move_thread.isRunning()) and \
-                        v is not self._point:
->>>>>>> b35ba7ea
             pos = self.canvas.get_item('point', int(v) - 1)
             if pos is not None:
                 self._point = v
@@ -1053,39 +1025,6 @@
         pp.on_trait_change(self.move_polyline, 'line')
         return pp
 
-<<<<<<< HEAD
-=======
-    def traits_view(self):
-        print 'stage manager traits view'
-        self.initialize_stage()
-
-        editor = self._canvas_editor_factory()
-        canvas_grp = VGroup(
-            # Item('test'),
-            HGroup(Item('stage_map', show_label=False,
-                        editor=EnumEditor(name='object.stage_maps')),
-                   Item('_stage_map',
-                        show_label=False),
-                   Item('back_button',
-                        enabled_when='object.linear_move_history',
-                        show_label=False),
-                   spring),
-            Item('canvas', style='custom', editor=editor,
-                 show_label=False,
-                 resizable=False))
-
-        #        vg = VGroup()
-        #        hooks = [h for h in dir(self) if '__group__' in h]
-        #        for h in hooks:
-        #            vg.content.append(getattr(self, h)())
-
-        #        return View(HSplit(vg, canvas_group), handler=self.handler_klass)
-        return View(canvas_grp,
-                    #                    handler=self.handler_klass
-                    )
-
-
->>>>>>> b35ba7ea
 # ===============================================================================
 # mass spec hacks
 # ===============================================================================
