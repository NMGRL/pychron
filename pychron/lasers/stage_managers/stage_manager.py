--- conflicted
+++ resolved
@@ -443,15 +443,9 @@
 
         if self.home_option == "Home All":
 
-<<<<<<< HEAD
             msg = "homing all motors"
             homed = ["x", "y", "z"]
             home_kwargs = dict(x=-25, y=-25, z=50)
-=======
-            msg = 'homing all motors'
-            homed = ['x', 'y', 'z']
-            home_kwargs = dict(x=-25, y=-25, z=0)
->>>>>>> faeb3ead
 
         elif self.home_option == "XY":
             msg = "homing x,y"
