# ===============================================================================
# Copyright 2011 Jake Ross
#
# Licensed under the Apache License, Version 2.0 (the "License");
# you may not use this file except in compliance with the License.
# You may obtain a copy of the License at
#
#   http://www.apache.org/licenses/LICENSE-2.0
#
# Unless required by applicable law or agreed to in writing, software
# distributed under the License is distributed on an "AS IS" BASIS,
# WITHOUT WARRANTIES OR CONDITIONS OF ANY KIND, either express or implied.
# See the License for the specific language governing permissions and
# limitations under the License.
# ===============================================================================

import os
import time

from numpy import array, asarray

# =============enthought library imports=======================
from traits.api import DelegatesTo, Instance, Button, List, String, Event, Bool

from pychron.canvas.canvas2D.laser_tray_canvas import LaserTrayCanvas
from pychron.core.geometry.convex_hull import convex_hull
from pychron.core.geometry.geometry import sort_clockwise
from pychron.core.geometry.polygon_offset import polygon_offset
from pychron.core.helpers.filetools import add_extension
from pychron.core.helpers.strtools import csv_to_floats
from pychron.core.ui.preference_binding import bind_preference, ColorPreferenceBinding
from pychron.core.ui.thread import Thread
from pychron.experiment.utilities.position_regex import (
    POINT_REGEX,
    XY_REGEX,
    TRANSECT_REGEX,
)
from pychron.hardware.motion_controller import (
    MotionController,
    TargetPositionError,
    ZeroDisplacementException,
)
from pychron.lasers.points.points_programmer import PointsProgrammer
from pychron.managers.motion_controller_managers.motion_controller_manager import (
    MotionControllerManager,
)
from pychron.paths import paths
from pychron.stage.stage_manager import BaseStageManager


def distance_threshold(p1, p2, tol):
    if p2 is None:
        return True

    x1, y1 = p1
    x2, y2 = p2
    return ((x1 - x2) ** 2 + (y1 - y2) ** 2) ** 0.5 > tol


class StageManager(BaseStageManager):
    """ """

    stage_controller_klass = String("Newport")

    stage_controller = Instance(MotionController)
    points_programmer = Instance(PointsProgrammer)
    motion_controller_manager = Instance(MotionControllerManager)
    # canvas = Instance(LaserTrayCanvas)

    simulation = DelegatesTo("stage_controller")

    # stage_map_klass = StageMap
    # _stage_map = Instance(StageMap)
    # stage_map = Property(depends_on='_stage_map')
    # stage_maps = Property(depends_on='_stage_maps')

    # _stage_maps = List
    # ===========================================================================
    # buttons
    # ===========================================================================
    home = Button("home")
    home_option = String("Home All")
    home_options = List

    manual_override_position_button = Event

    ejoystick = Event
    joystick_label = String("Enable Joystick")
    joystick = Bool(False)
    joystick_timer = None

    back_button = Button
    stop_button = Button("Stop")

    _default_z = 0
    _cached_position = None
    _cached_current_hole = None
    _homing = False

    def __init__(self, *args, **kw):
        """ """
        super(StageManager, self).__init__(*args, **kw)
        self.stage_controller = self._stage_controller_factory()

    # def fiber_light_changed(self, v):
    #    pass
    def block(self):
        self.debug("blocking")

        # if self.move_thread and self.move_thread.isRunning():
        time.sleep(1)
        while self.move_thread.isRunning():
            time.sleep(1)

        self.debug("blocking complete")

    def measure_grain_polygon(self):
        pass

    def stop_measure_grain_polygon(self):
        pass

    def shutdown(self):
        self._save_stage_map()

    def create_device(self, *args, **kw):
        dev = super(StageManager, self).create_device(*args, **kw)
        dev.parent = self
        return dev

    def goto_position(self, v, **kw):
        if XY_REGEX[0].match(v):
            self._move_to_calibrated_position(v)
        elif POINT_REGEX.match(v) or TRANSECT_REGEX[0].match(v):
            self.move_to_point(v)

        else:
            self.move_to_hole(v, user_entry=True, **kw)

    def get_current_position(self, **kw):
        if self.stage_controller:
            x = self.stage_controller.x
            y = self.stage_controller.y
            return x, y

    def get_current_hole(self):
        pos = self.get_current_position()
        if self.stage_map:
            if distance_threshold(
                pos, self._cached_position, self.stage_map.g_dimension / 4
            ):
                h = self.get_calibrated_hole(*pos, tol=self.stage_map.g_dimension / 2.0)
                if h is not None:
                    self._cached_current_hole = h
                    self._cached_position = pos

        return self._cached_current_hole

    def cancel(self):
        pass

    def is_auto_correcting(self):
        return False

    def cancel_auto_correcting(self):
        return True

    def bind_preferences(self, pref_id):
        bind_preference(self.canvas, "show_grids", "{}.show_grids".format(pref_id))
        self.canvas.change_grid_visibility()

        bind_preference(
            self.canvas, "show_laser_position", "{}.show_laser_position".format(pref_id)
        )
        bind_preference(
            self.canvas,
            "show_desired_position",
            "{}.show_desired_position".format(pref_id),
        )
        bind_preference(
            self.canvas,
            "desired_position_color",
            "{}.desired_position_color".format(pref_id),
            factory=ColorPreferenceBinding,
        )
        #        bind_preference(self.canvas, 'render_map', '{}.render_map'.format(pref_id))
        #

        bind_preference(
            self.canvas, "crosshairs_kind", "{}.crosshairs_kind".format(pref_id)
        )
        for tag in ("", "aux_"):
            for key in ("line_width", "color", "radius", "offsetx", "offsety"):
                key = "{}crosshairs_{}".format(tag, key)
                factory = ColorPreferenceBinding if key.endswith("color") else None
                pref = "{}.{}".format(pref_id, key)
                bind_preference(self.canvas, key, pref, factory=factory)

            # bind_preference(self.canvas, '{}crosshairs_line_width', '{}.{}crosshairs_line_width'.format(pref_id))
            # bind_preference(self.canvas, 'crosshairs_color',
            #                 '{}.crosshairs_color'.format(pref_id),
            #                 factory=ColorPreferenceBinding)
            # bind_preference(self.canvas, 'crosshairs_radius', '{}.crosshairs_radius'.format(pref_id))
            # bind_preference(self.canvas, 'crosshairs_offsetx', '{}.crosshairs_offsetx'.format(pref_id))
            # bind_preference(self.canvas, 'crosshairs_offsety', '{}.crosshairs_offsety'.format(pref_id))

        bind_preference(
            self.canvas, "show_hole_label", "{}.show_hole_label".format(pref_id)
        )
        bind_preference(
            self.canvas, "hole_label_color", "{}.hole_label_color".format(pref_id)
        )
        bind_preference(
            self.canvas, "hole_label_size", "{}.hole_label_size".format(pref_id)
        )
        self.canvas.handle_hole_label_size(self.canvas.hole_label_size)

        bind_preference(self.canvas, "scaling", "{}.scaling".format(pref_id))
        bind_preference(
            self.canvas, "show_bounds_rect", "{}.show_bounds_rect".format(pref_id)
        )
        bind_preference(
            self.canvas, "aux_crosshairs_enabled", "{}.aux_crosshairs_enabled".format(pref_id)
        )

        self.canvas._show_bounds_rect_changed()
        self.canvas.request_redraw()

    def load(self):
        super(StageManager, self).load()
        config = self.get_configuration()
        if config:
            self._default_z = self.config_get(
                config, "Defaults", "z", default=13, cast="float"
            )

        self.points_programmer.load_stage_map(self.stage_map_name)

        # load the calibration file
        # should have calibration files for each stage map
        self.tray_calibration_manager.load_calibration()

    def finish_loading(self):
        self.initialize_stage()

    def initialize_stage(self):
        self.update_axes()
        axes = self.stage_controller.axes
        self.home_options = ["Home All", "XY"] + sorted(
            [axes[a].name.upper() for a in axes]
        )
        self.canvas.parent = self

    def save_calibration(self, name):
        self.tray_calibration_manager.save_calibration(name=name)

        # def add_stage_map(self, v):
        # sm = self.stage_map_klass(file_path=v)
        # psm = self._get_stage_map_by_name(sm.name)
        # if psm:
        #     self._stage_maps.remove(psm)

        # self._stage_maps.append(sm)

    def accept_point(self):
        self.points_programmer.accept_point()

    def set_stage_map(self, v):
        return self._set_stage_map(v)

    def single_axis_move(self, *args, **kw):
        return self.stage_controller.single_axis_move(*args, **kw)

    def linear_move(
        self,
        x,
        y,
        use_calibration=True,
        check_moving=False,
        abort_if_moving=False,
        **kw
    ):
        if check_moving:
            if self.moving():
                self.warning("MotionController already in motion")
                if abort_if_moving:
                    self.warning("Move to {},{} aborted".format(x, y))
                    return
                else:
                    self.stop()
                    self.debug("Motion stopped. moving to {},{}".format(x, y))

        pos = (x, y)
        if use_calibration:
            pos = self.get_calibrated_position(pos)
            f = lambda x: "{:0.5f},{:0.5f}".format(*x)
            self.debug("%%%%%%%%%%%%%%%%% mapped {} to {}".format(f((x, y)), f(pos)))

        self.stage_controller.linear_move(*pos, **kw)

    def move_to_hole(self, hole, **kw):
        if self.stage_map.check_valid_hole(hole, **kw):
            self._move(self._move_to_hole, hole, name="move_to_hole", **kw)

    def move_to_point(self, pt):
        self._move(self._move_to_point, pt, name="move_to_point")

    def move_polyline(self, line):
        self._move(self._move_to_line, line, name="move_to_line")

    def move_polygon(self, poly):
        self._move(self._move_polygon, poly, name="move_polygon")

    def drill_point(self, pt):
        self._move(self._drill_point, pt, name="drill_point")

    def set_x(self, value, **kw):
        return self.stage_controller.single_axis_move("x", value, **kw)

    def set_y(self, value, **kw):
        return self.stage_controller.single_axis_move("y", value, **kw)

    def set_z(self, value, **kw):
        return self.stage_controller.single_axis_move("z", value, **kw)

    def set_xy(self, x, y, **kw):
        hole = self._get_hole_by_position(x, y)
        if hole:
            self.move_to_hole(hole)
        # self._set_hole(hole.id)
        # self.move_to_hole(hole.id)
        #            self._set_hole(hole.id)
        else:
            return self.linear_move(x, y, **kw)

    def get_hole(self, name):
        if self.stage_map:
            return self.stage_map.get_hole(name)

    def move_to_load_position(self):
        """ """
        x, y, z = self.stage_controller.get_load_position()
        self.info("moving to load position, x={}, y={}, z={}".format(x, y, z))

        self.stage_controller.linear_move(x, y, grouped_move=False, block=False)

        self.stage_controller.set_z(z)
        self.stage_controller.block()

    def stop(self, ax_key=None, verbose=False):
        self._stop(ax_key, verbose)

    def relative_move(self, *args, **kw):
        self.stage_controller.relative_move(*args, **kw)

    def key_released(self):
        sc = self.stage_controller
        sc.add_consumable((sc.update_axes, tuple()))

    def moving(self, force_query=False, **kw):
        moving = False
        if force_query:
            moving = self.stage_controller.moving(**kw)
        elif self.stage_controller.timer is not None:
            moving = self.stage_controller.timer.isActive()
            print('asdf', moving)
        return moving

    def get_brightness(self, **kw):
        return 0

    def get_scores(self, **kw):
        return 0, 0

    def define_home(self, **kw):
        self.stage_controller.define_home(**kw)

    def get_z(self):
        return self.stage_controller._z_position

    def get_uncalibrated_xy(self, pos=None):
        if pos is None:
            pos = (self.stage_controller.x, self.stage_controller.y)
            if self.stage_controller.xy_swapped():
                pos = pos[1], pos[0]

        canvas = self.canvas
        ca = canvas.calibration_item
        if ca:
            pos = self.stage_map.map_to_uncalibration(
                pos, ca.center, ca.rotation, ca.scale
            )

        return pos

    def get_calibrated_xy(self):
        pos = (self.stage_controller.x, self.stage_controller.y)
        if self.stage_controller.xy_swapped():
            pos = pos[1], pos[0]

        pos = self.canvas.map_offset_position(pos)
        return self.get_calibrated_position(pos)

    def get_calibrated_hole(self, x, y, tol):
        ca = self.canvas.calibration_item
        if ca is not None:
            smap = self.stage_map

            xx, yy = smap.map_to_uncalibration((x, y), ca.center, ca.rotation)

            return next(
                (
                    hole
                    for hole in smap.sample_holes
                    if abs(hole.x - xx) < tol and abs(hole.y - yy) < tol
                ),
                None,
            )

    def get_hole_xy(self, key):
        hole = self.stage_map.get_hole(key)
        self.debug("hole {} for {}".format(hole, key))
        if hole:
            if hole.has_correction():
                pos = hole.corrected_position
                style = "corrected"
            else:
                style = "calibrated"
                pos = hole.nominal_position
                pos = self.get_calibrated_position(pos)

            self.debug("using {} position={}".format(style, pos))
            return pos
        # pos = self.stage_map.get_corrected_hole_pos(key)
        # pos = self.stage_map.get_hole_pos(key)
        # self.debug('hole: {} original x,y = {}'.format(key, pos))
        # if pos:
        # map the position to calibrated space
        # pos = self.get_calibrated_position(pos)
        # return pos

    def finish_move_to_hole(self, user_entry):
        pass

    # private
    def _update_axes(self):
        if self.stage_controller:
            self.stage_controller.update_axes()

    def _home(self):
        """ """
        if self._homing:
            return

        self._homing = True

        if self.home_option == "Home All":
            msg = "homing all motors"
            homed = ["x", "y", "z"]
            home_kwargs = dict(x=-25, y=-25, z=50)

        elif self.home_option == "XY":
            msg = "homing x,y"
            homed = ["x", "y"]
            home_kwargs = dict(x=-25, y=-25)
        else:
            #            define_home =
            msg = "homing {}".format(self.home_option)
            home_kwargs = {
                self.home_option: -25 if self.home_option in ["X", "Y"] else 50
            }
            homed = [self.home_option.lower().strip()]

        self.info(msg)

        # if define_home:
        # self.stage_controller.set_home_position(**home_kwargs)

        self.stage_controller.home(homed)
        # self.stage_controller.set_home_position(**home_kwargs)

        # explicitly block
        #        self.stage_controller.block()

        if "z" in homed and "z" in self.stage_controller.axes:
            # will be a positive limit error in z
            #            self.stage_controller.read_error()

            time.sleep(1)
            self.info("setting z to nominal position. {} mm ".format(self._default_z))
            self.stage_controller.single_axis_move("z", self._default_z, block=True)
            self.stage_controller._z_position = self._default_z

        if self.home_option in ["XY", "Home All"]:
            time.sleep(0.25)

            # the stage controller should  think x and y are at -25,-25
            self.stage_controller._x_position = -25
            self.stage_controller._y_position = -25

            self.info("moving to center")
            try:
                self.stage_controller.linear_move(0, 0, block=True, sign_correct=False)
            except TargetPositionError as e:
                self.warning_dialog("Move Failed. {}".format(e))

        self._homing = False

    def _get_hole_by_position(self, x, y):
        if self.stage_map:
            return self.stage_map._get_hole_by_position(x, y)

    def _get_hole_by_name(self, key):
        sm = self.stage_map
        return sm.get_hole(key)

    # ===============================================================================
    # special move
    # ===============================================================================
    def _stop(self, ax_key=None, verbose=False):
        self.stage_controller.stop(ax_key=ax_key, verbose=verbose)
        try:
            if self.parent.pattern_executor:
                self.parent.pattern_executor.stop()
        except AttributeError:
            pass
    # def _move(self, func, pos, name=None, *args, **kw):
    #     if pos is None:
    #         return
    #
    #     if self.move_thread and self.move_thread.isRunning():
    #         self.stage_controller.stop()
    #     if name is None:
    #         name = func.func_name
    #
    #     self.move_thread = Thread(name='stage.{}'.format(name),
    #                               target=func, args=(pos,) + args, kwargs=kw)
    #     self.move_thread.start()

    def _drill_point(self, pt):
        zend = pt.zend
        vel = pt.velocity

        # assume already at zstart
        st = time.time()
        self.info("start drilling. move to {}. velocity={}".format(zend, vel))
        self.set_z(zend, velocity=vel, block=True)
        et = time.time() - st

        self.info("drilling complete. drilled for {}s".format(et))

    def _move_polygon(
        self,
        pts,
        velocity=5,
        offset=50,
        use_outline=True,
        find_min=False,
        scan_size=None,
        use_move=True,
        use_convex_hull=True,
        motors=None,
        verbose=True,
        start_callback=None,
        end_callback=None,
    ):
        """
        motors is a dict of motor_name:value pairs
        """
        if pts is None:
            return

        if not isinstance(pts, list):
            velocity = pts.velocity
            use_convex_hull = pts.use_convex_hull
            if scan_size is None:
                scan_size = pts.scan_size
            use_outline = pts.use_outline
            offset = pts.offset
            find_min = pts.find_min
            pts = [
                dict(
                    xy=(pi.x, pi.y),
                    z=pi.z,
                )
                for pi in pts.points
            ]

        # set motors
        if motors is not None:
            for k, v in motors.values():
                """
                motor will not set if it has been locked using set_motor_lock or
                remotely using SetMotorLock
                """
                if use_move:
                    self.parent.set_motor(k, v, block=True)

        xy = [pi["xy"] for pi in pts]
        n = 1000
        if scan_size is None:
            scan_size = n / 2

        # convert points to um
        pts = array(xy)
        pts *= n
        pts = asarray(pts, dtype=int)
        """
            sort clockwise ensures consistent offset behavior
            a polygon gain have a inner or outer sense depending on order of vertices

            always use sort_clockwise prior to any polygon manipulation
        """
        pts = sort_clockwise(pts, pts)

        sc = self.stage_controller
        sc.set_program_mode("absolute")
        # do smooth transitions between points
        sc.set_smooth_transitions(True)

        if use_convex_hull:
            pts = convex_hull(pts)

        if use_outline:
            # calculate new polygon
            offset_pts = polygon_offset(pts, -offset)
            offset_pts = array(offset_pts, dtype=int)
            # polygon offset used 3D vectors.
            # trim to only x,y
            pts = offset_pts[:, (0, 1)]

            # trace perimeter
            if use_move:
                p0 = xy[0]
                self.linear_move(p0[0], p0[1], mode="absolute", block=True)

                sc.timer = sc.timer_factory()

                if start_callback is not None:
                    start_callback()

                # buf=[]
                for pi in xy[1:]:
                    self.linear_move(
                        pi[0],
                        pi[1],
                        velocity=velocity,
                        mode="absolute",
                        set_stage=False,
                    )

                # finish at first point
                self.linear_move(
                    p0[0], p0[1], velocity=velocity, mode="absolute", set_stage=False
                )

                sc.block()
                self.info("polygon perimeter trace complete")
                """
                    have the oppurtunity here to turn off laser and change parameters i.e mask
                """
        if use_move:
            # calculate and step thru scan lines
            self._raster(
                pts,
                velocity,
                step=scan_size,
                scale=n,
                find_min=find_min,
                start_callback=start_callback,
                end_callback=end_callback,
                verbose=verbose,
            )

        sc.set_program_mode("relative")
        if end_callback is not None:
            end_callback()
        self.info("polygon raster complete")

    def _raster(
        self,
        points,
        velocity,
        step=500,
        scale=1000,
        find_min=False,
        start_callback=None,
        end_callback=None,
        verbose=False,
    ):
        from pychron.core.geometry.scan_line import raster

        lines = raster(points, step=step, find_min=find_min)

        # initialize variables
        cnt = 0
        direction = 1
        flip = False
        lasing = False
        sc = self.stage_controller

        if verbose:
            self.info("start raster")

        # print lines
        # loop thru each scan line
        #        for yi, xs in lines[::skip]:
        for yi, xs in lines:
            if direction == -1:
                xs = list(reversed(xs))

            # convert odd numbers lists to even
            n = len(xs)
            if n % 2 != 0:
                xs = sorted(list(set(xs)))

            # traverse each x-intersection pair
            n = len(xs)
            for i in range(0, n, 2):
                if len(xs) <= 1:
                    continue

                x1, x2, yy = xs[i] / scale, xs[i + 1] / scale, yi / scale
                if abs(x1 - x2) > 1e-10:
                    if not lasing:
                        if verbose:
                            self.info("fast to {} {},{}".format(cnt, x1, yy))

                        self.linear_move(
                            x1, yy, mode="absolute", set_stage=False, block=True
                        )
                        if start_callback is not None:
                            start_callback()

                        lasing = True
                    else:
                        if verbose:
                            self.info("slow to {} {},{}".format(cnt, x1, yy))

                        sc.timer = sc.timer_factory()
                        self.linear_move(
                            x1, yy, mode="absolute", set_stage=False, velocity=velocity
                        )

                    if verbose:
                        self.info("move to {}a {},{}".format(cnt, x2, yy))

                        #                if n > 2 and not i * 2 >= n:
                    # line this scan line has more then 1 segment turn off laser at end of segment
                    if i + 2 < n and not xs[i + 1] == xs[i + 2]:
                        self.linear_move(
                            x2,
                            yy,
                            velocity=velocity,
                            mode="absolute",
                            set_stage=False,
                            block=True,
                        )
                        self.info("wait for move complete")
                        if end_callback is not None:
                            end_callback()

                        lasing = False
                    else:
                        self.linear_move(
                            x2,
                            yy,
                            velocity=velocity,
                            mode="absolute",
                            set_stage=False,
                        )
                    cnt += 1
                    flip = True
                else:
                    flip = False

            if flip:
                direction *= -1

        sc.block()
        if verbose:
            self.info("end raster")

    def _move_polyline(self, pts, start_callback=None, end_callback=None):
        if not isinstance(pts, list):
            segs = pts.velocity_segments
            segs = segs[:1] + segs
            pts = [
                dict(xy=(pi.x, pi.y), z=pi.z, velocity=vi)
                for vi, pi in zip(segs, pts.points)
            ]

        sc = self.stage_controller
        self.linear_move(
            pts[0]["xy"][0],
            pts[0]["xy"][1],
            update_hole=False,
            use_calibration=False,
            block=True,
        )
        sc.set_z(pts[0]["z"], block=True)

        cpos = dict()
        # set motors
        for motor in ("mask", "attenuator"):
            if motor in pts[0]:
                self.parent.set_motor(motor, pts[0][motor])
                cpos[motor] = pts[0][motor]

        sc.set_program_mode("absolute")
        sc.timer = sc.timer_factory()
        if start_callback:
            start_callback()

        npts = pts[1:]
        setmotors = dict()
        for i, di in enumerate(npts):
            xi, yi, zi, vi = di["xy"][0], di["xy"][1], di["z"], di["velocity"]
            sc.set_z(zi)

            block = False
            for motor in ("mask", "attenuator"):
                # fix next step sets motor should block
                if i + 1 < len(npts):
                    dii = npts[i + 1]
                    if motor in dii and dii[motor] != cpos[motor]:
                        m = self.parent.get_motor(motor)
                        if not m.locked:
                            block = True
                            setmotors[motor] = dii[motor]

            self.linear_move(
                xi,
                yi,
                velocity=vi,
                block=block,
                mode="absolute",  # use absolute mode because commands are queued
                set_stage=False,
            )
            if block:
                if end_callback:
                    end_callback()

                for k, v in setmotors.items():
                    self.parent.set_motor(k, v, block=True)

                if start_callback:
                    start_callback()

        # wait until motion complete
        sc.block()
        if end_callback:
            end_callback()

        sc.set_program_mode("relative")

    #        if start and smooth:
    #            sc.execute_command_buffer()
    #            sc.end_command_buffer()

    #    def start_enqueued(self):
    #        sc = self.stage_controller
    #        sc.execute_command_buffer()
    #        sc.end_command_buffer()

    def _move_to_point(self, pt):
        self.debug("move to point={}".format(pt))
        if isinstance(pt, str):
            pt = self.canvas.get_point(pt)

        self.debug("move to point canvas pt={}".format(pt))
        if pt is not None:
            pos = pt.x, pt.y

            self.info(
                "Move to point {}: {:0.5f},{:0.5f},{:0.5f}".format(
                    pt.identifier, pt.x, pt.y, pt.z
                )
            )
            self.stage_controller.linear_move(block=True, *pos)

            if hasattr(pt, "z"):
                self.stage_controller.set_z(pt.z, block=True)

            self.debug("Not setting motors for pt")
            # self.parent.set_motors_for_point(pt)

            self._move_to_point_hook()

        self.info("Move complete")
        self.update_axes()

    def _move_to_hole(
        self, key, correct_position=True, user_entry=False, autocenter_only=False
    ):
        self.info("Move to hole {} type={}".format(key, str(type(key))))

        autocentered_position = False
        if not autocenter_only:
            self.temp_hole = key
            self.temp_position = self.stage_map.get_hole_pos(key)
            pos = self.stage_map.get_corrected_hole_pos(key)
            self.info("position {}".format(pos))
            if pos is not None:
                if abs(pos[0]) < 1e-6:
                    pos = self.stage_map.get_hole_pos(key)
                    # map the position to calibrated space
                    pos = self.get_calibrated_position(pos, key=key)
                else:
                    # check if this is an interpolated position
                    # if so probably want to do an autocentering routine
                    hole = self.stage_map.get_hole(key)
                    if hole.interpolated:
                        self.info("using an interpolated value")
                    else:
                        self.info("using previously calculated corrected position")
                        autocentered_position = True
                try:
                    self.stage_controller.linear_move(
                        block=True,
                        source="move_to_hole {}".format(pos),
                        raise_zero_displacement=True,
                        *pos
                    )
                except TargetPositionError as e:
                    self.warning("(001) Move to {} failed".format(pos))
                    self.parent.emergency_shutoff(str(e))
                    return
                except ZeroDisplacementException:
                    correct_position = False
        try:
            self._move_to_hole_hook(key, correct_position, autocentered_position)
        except TargetPositionError as e:
            self.warning("(002) Move failed. {}".format(e))
            self.parent.emergency_shutoff(str(e))
            return

        self.finish_move_to_hole(user_entry)
        self.info("Move complete")

    def _move_to_hole_hook(self, *args):
        pass

    def _move_to_point_hook(self):
        pass

    # ===============================================================================
    # Property Get / Set
    # ===============================================================================
    def _set_stage_map(self, v):
        if v in self.stage_map_names:
            for root, ext in ((self.root, ".txt"), (paths.user_points_dir, ".yaml")):
                p = os.path.join(root, add_extension(v, ext))
                if os.path.isfile(p):
                    self.info("setting stage map to {}".format(v))
                    sm = self.stage_map_klass(file_path=p)
                    self.canvas.set_map(sm)
                    self.tray_calibration_manager.load_calibration(stage_map=v)
                    self.points_programmer.load_stage_map(sm)

                    return True
        else:
            self.warning('No stage map named "{}"'.format(v))
            return False

    def _get_calibrate_stage_label(self):
        if self._calibration_state == "set_center":
            r = "Locate Center"
        elif self._calibration_state == "set_right":
            r = "Locate Right"
        else:
            r = "Calibrate Stage"
        return r

    def _get_program_points_label(self):
        return "Program Points" if not self.canvas.markup else "End Program"

    def _validate_hole(self, v):
        nv = None
        try:
            if v.strip():
                nv = int(v)

        except TypeError:
            self.warning("invalid hole {}".format(v))

        return nv

    #    def _get_calibrated_position_entry(self):
    #        return self._calibrated_position
    #
    #    def _set_calibrated_position_entry(self, v):
    #        self._calibrated_position = v
    #        if XY_REGEX.match(v):
    #            self._move_to_calibrated_position(v)
    #        else:
    #            self.move_to_hole(v)

    def _move_to_calibrated_position(self, pos):
        try:
            args = csv_to_floats(pos)
        except ValueError:
            self.warning(
                'invalid calibrated position "{}". Could not convert to floats'.format(
                    pos
                )
            )
            return

        if len(args) == 2:
            x, y = args
            self.linear_move(x, y, use_calibration=True, block=False)
        else:
            self.warning(
                'invalid calibrated position. incorrect number of arguments "{}"'.format(
                    args
                )
            )

    def _set_point(self, v):
        if self.canvas.calibrate:
            self.warning_dialog("Cannot move while calibrating")
            return

        if self.canvas.markup:
            self.warning_dialog("Cannot move while adding/editing points")
            return

        if (
            self.move_thread is None or not self.move_thread.isRunning()
        ) and v is not self._point:
            pos = self.canvas.get_item("point", int(v) - 1)
            if pos is not None:
                self._point = v
                self.move_thread = Thread(target=self._move_to_point, args=(pos,))
                self.move_thread.start()
            else:
                err = "Invalid point {}".format(v)
                self.warning(err)
                return err

    def _get_point(self):
        return self._point

    # ===============================================================================
    # handlers
    # ===============================================================================
    def _manual_override_position_button_fired(self):
        sm = self.stage_map
        pos = self.calibrated_position_entry
        hole = self.stage_map.get_hole(pos)
        if hole is not None:
            x, y = self.stage_controller.x, self.stage_controller.y
            sm.set_hole_correction(pos, x, y)
            sm.dump_correction_file()
            self.info(
                "updated {} correction file. Saved {}:  {},{}".format(
                    sm.name, pos, x, y
                )
            )

    def _stop_button_fired(self):
        self._stop()

    def _ejoystick_fired(self):
        self.joystick = not self.joystick
        if self.joystick:
            self.stage_controller.enable_joystick()
            self.joystick_label = "Disable Joystick"

            self.joystick_timer = self.timer_factory(
                func=self._joystick_inprogress_update
            )
        else:
            if self.joystick_timer is not None:
                self.joystick_timer.Stop()

            self.stage_controller.disable_joystick()
            self.joystick_label = "Enable Joystick"

    def _home_fired(self):
        """ """
        t = Thread(name="stage.home", target=self._home)
        t.start()
        # need to store a reference to thread so it is not garbage collected
        self.move_thread = t
        # do_later(self._home)

    def _test_fired(self):
        #        self.do_pattern('testpattern')
        self.do_pattern("pattern003")

    # ===============================================================================
    # factories
    # ===============================================================================
    def _motion_configure_factory(self, **kw):
        return MotionControllerManager(
            motion_controller=self.stage_controller, application=self.application, **kw
        )

    def _stage_controller_factory(self):
        if self.stage_controller_klass == "Newport":
            from pychron.hardware.newport.newport_motion_controller import (
                NewportMotionController,
            )

            factory = NewportMotionController
        elif self.stage_controller_klass == "Aerotech":
            from pychron.hardware.aerotech.aerotech_motion_controller import (
                AerotechMotionController,
            )

            factory = AerotechMotionController
        elif self.stage_controller_klass == "Zaber":
            from pychron.hardware.zaber.legacy_zaber_motion_controller import (
                LegacyBinaryZaberMotionController,
            )

            factory = LegacyBinaryZaberMotionController
<<<<<<< HEAD
        elif self.stage_controller_klass == "Kinesis":
            from pychron.hardware.kinesis.kinesis_controller import (
                KinesisMotionController,
            )

            factory = KinesisMotionController
=======
        elif self.stage_controller_klass == "ZaberMotion":
            from pychron.hardware.zaber.zaber_motion_controller import (
                ZaberMotionController,
            )

            factory = ZaberMotionController
>>>>>>> 54bfe844

        m = factory(
            name="{}controller".format(self.name),
            configuration_name="stage_controller",
            configuration_dir_name=self.configuration_dir_name,
            parent=self,
        )
        return m

    def _canvas_factory(self):
        """ """
        w = 640 / 2.0 / 23.2
        h = 0.75 * w

        l = LaserTrayCanvas(
            stage_manager=self,
            padding=[30, 5, 5, 30],
            map=self.stage_map,
            view_x_range=[-w, w],
            view_y_range=[-h, h],
        )
        return l

    # ===============================================================================
    # defaults
    # ===============================================================================

    def _motion_controller_manager_default(self):
        return self._motion_configure_factory()

    def _title_default(self):
        return "%s Stage Manager" % self.name[:-5].capitalize()

    def _points_programmer_default(self):
        pp = PointsProgrammer(
            canvas=self.canvas, stage_map_klass=self.stage_map_klass, stage_manager=self
        )
        pp.on_trait_change(self.move_to_point, "point")
        pp.on_trait_change(self.move_polygon, "polygon")
        pp.on_trait_change(self.move_polyline, "line")
        return pp


# ===============================================================================
# mass spec hacks
# ===============================================================================
#    _temp_position = None
#    def _get_temp_position(self):
#        return self._temp_position
#
#    def _set_temp_position(self, v):
#        self._temp_position = v
#
#    temp_position = property(fget=_get_temp_position,
#                           fset=_set_temp_position)


if __name__ == "__main__":
    from pychron.core.helpers.logger_setup import logging_setup

    logging_setup("stage_manager")
    name = "diode"
    s = StageManager(
        name="{}stage".format(name),
        configuration_dir_name=name,
        # parent = DummyParent(),
        window_width=945,
        window_height=545,
    )
    #    from pychron.initializer import Initializer
    #
    #    i = Initializer()
    #    i.add_initialization(dict(name = 'stage_manager',
    #                              manager = s
    #                              ))
    #    i.run()
    #    s.update_axes()
    s.load()
    s.stage_controller.bootstrap()
    s.configure_traits()
# ========================EOF============================

# view groups
# ===============================================================================
#    def _hole__group__(self):
#        g = Group(HGroup(Item('hole'), spring))
#        return g
#    def _position__group__(self):
#        g = Group(HGroup(Item('calibrated_position_entry', label='Position',
#                              tooltip='Enter a x,y point in reference frame space',
#                              ), spring))

#        g = Group(
#                  Item('calibrated_position_entry',
#                       show_label=False,
#                       tooltip='Enter a positon e.g 1 for a hole, or 3,4 for X,Y'
#                       ), label='Calibrated Position',
#                  show_border=True)
#        return g

#    def _button__group__(self):
#        '''
#        '''
#        vg = VGroup()
#
#        home = self._button_factory(*self.buttons[0])
#        calibrate_stage = self._button_factory(*self.buttons[1])
#
#        vg.content.append(HGroup(calibrate_stage, home,
#                                 Item('home_option',
#                                      editor=EnumEditor(values=self.home_options),
#                                      show_label=False)))
#
#        if len(self.buttons) > 2:
#        # vg.content.append(self._button_group_factory(self.buttons[:2], orientation = 'h'))
#            vg.content.append(self._button_group_factory(self.buttons[2:], orientation='h'))
#        return vg

#    def _axis__group__(self):
#        '''
#        '''
#        return Item('stage_controller', show_label=False, style='custom')
#
#
#    def _sconfig__group__(self):
#        '''
#        '''
#        return Group(
# #                     Item('pattern_manager',
# #                          label='Pattern',
# #                          editor=InstanceEditor(view='execute_view'),
# #                           show_label=False, style='custom'
# #                          ),
#
#                     Group(
#                           Item('canvas', show_label=False,
#                                 editor=InstanceEditor(view='config_view'),
#                                 style='custom'
#                                 ),
#                           label='Canvas'),
#
# #                     Group(Item('motion_controller_manager', editor=InstanceEditor(view='configure_view'),
# #                                 style='custom', show_label=False),
# #                           Item('motion_profiler', style='custom', show_label=False),
# #                           label='Motion'
# #                           ),
#
# #                     Group(
# #                            self._button_factory('program_points', 'program_points_label'),
# #                            Item('accept_point', show_label=False),
# #                            Item('load_points', show_label=False),
# #                            Item('save_points', show_label=False),
# #                            Item('clear_points', show_label=False),
# #                            label='Points'),
#                     Item('points_programmer',
#                          label='Points',
#                          show_label=False, style='custom'),
#                     Item('tray_calibration_manager',
#                          label='Calibration',
#                           show_label=False, style='custom'),
# #                     Item('pattern_manager',
# #                          label='Pattern',
# #                          editor=InstanceEditor(view='execute_view'),
# #                           show_label=False, style='custom'
# #                          ),
#
# #                     Item('output', show_label = False, style = 'custom'),
#
# #                     Item('jog_manager', show_label = False, style = 'custom',
# #                          resizable=False
# #                          ),
#                     layout='tabbed'
#                     )<|MERGE_RESOLUTION|>--- conflicted
+++ resolved
@@ -1117,21 +1117,18 @@
             )
 
             factory = LegacyBinaryZaberMotionController
-<<<<<<< HEAD
+        elif self.stage_controller_klass == "ZaberMotion":
+            from pychron.hardware.zaber.zaber_motion_controller import (
+                ZaberMotionController,
+            )
+
+            factory = ZaberMotionController
         elif self.stage_controller_klass == "Kinesis":
             from pychron.hardware.kinesis.kinesis_controller import (
                 KinesisMotionController,
             )
 
             factory = KinesisMotionController
-=======
-        elif self.stage_controller_klass == "ZaberMotion":
-            from pychron.hardware.zaber.zaber_motion_controller import (
-                ZaberMotionController,
-            )
-
-            factory = ZaberMotionController
->>>>>>> 54bfe844
 
         m = factory(
             name="{}controller".format(self.name),
