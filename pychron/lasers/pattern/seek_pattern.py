# ===============================================================================
# Copyright 2011 Jake Ross
#
# Licensed under the Apache License, Version 2.0 (the "License");
# you may not use this file except in compliance with the License.
# You may obtain a copy of the License at
#
#   http://www.apache.org/licenses/LICENSE-2.0
#
# Unless required by applicable law or agreed to in writing, software
# distributed under the License is distributed on an "AS IS" BASIS,
# WITHOUT WARRANTIES OR CONDITIONS OF ANY KIND, either express or implied.
# See the License for the specific language governing permissions and
# limitations under the License.
# ===============================================================================
# ============= enthought library imports =======================
from __future__ import absolute_import
from __future__ import print_function
from chaco.abstract_overlay import AbstractOverlay
from chaco.default_colormaps import hot
from chaco.scatterplot import render_markers
from traits.api import List, Float, Int, Enum, CFloat, Instance
from traitsui.api import View, Item, UItem

# ============= standard library imports ========================
import math
from collections import defaultdict
from numpy import polyfit, linspace, hstack, average, zeros, uint8, arange

# ============= local library imports  ==========================
from pychron.lasers.pattern.patterns import Pattern
from six.moves import zip


class CurrentPointOverlay(AbstractOverlay):
    _points = List

    def overlay(self, other_component, gc, view_bounds=None, mode="normal"):
        if self._points:
            with gc:
                pts = self.component.map_screen(self._points)
                render_markers(gc, pts[1:], "circle", 3, (0, 1, 0), 1, (0, 1, 0))
                render_markers(gc, pts[:1], "circle", 3, (1, 1, 0), 1, (1, 1, 0))

    def add_point(self, pt):
        self._points.append(pt)
        self._points = self._points[-3:]


def rotate(x, y, center=(0, 0), theta=0):
    dx = x - center[0]
    dy = y - center[1]

    nx = dx * math.cos(theta) - dy * math.sin(theta)
    ny = dy * math.cos(theta) + dx * math.sin(theta)
    return nx, ny


def calculate_center(ps):
    pts = sorted(ps, key=lambda p: p[1])
    (x1, y1), (x2, y2) = pts[:2]
    dy, dx = (y2 - y1), (x2 - x1)
    theta = math.atan2(dy, dx)
    base = (dy**2 + dx**2) ** 0.5

    spts = [rotate(*p, theta=-theta) for p in pts]

    x1, y1 = spts[0]
    b2 = base / 2.0
    height = 3**0.5 / 2 * base
    bx = x1 + b2
    by = y1 + 1 / 3.0 * height

    cx, cy = rotate(bx, by, theta=theta)
    return cx, cy


def triangulator(pts, side):
    """
    pts should be reverse sorted by score

    :param pts: 3-tuple (score, x,y)
    :param side:
    :return:
    """
    pt1, pt2, pt3 = pts

    s1, x1, y1 = pt1.score, pt1.x, pt1.y
    s2, x2, y2 = pt2.score, pt2.x, pt2.y
    # s1, x1, y1 = pt1
    # s2, x2, y2 = pt2
    ox, oy = pt3.x, pt3.y

    # s1 = max(0.0001, s1)
    # s2 = max(0.0001, s2)
    #
    # s11 = s1 / (s1 + s2)
    # s22 = s2 / (s1 + s2)
    # s11, s22 = 0.5, 0.5

    # mx = (x1 * s11 + x2 * s22)  # / 2.
    # my = (y1 * s11 + y2 * s22)  # / 2.

    mx = (x1 + x2) / 2.0
    my = (y1 + y2) / 2.0
    v1 = mx - ox
    v2 = my - oy
    l = (v1**2 + v2**2) ** 0.5

    try:
        ux, uy = v1 / l, v2 / l
    except ZeroDivisionError:
        ux, uy = 0, 0

    nx = mx + side * ux
    ny = my + side * uy
    return nx, ny, pt3


def height(b):
    return (3**0.5) / 2.0 * b


class Point:
    def __init__(self, x, y, score=0):
        self.x, self.y = x, y
        self.score = score

    def totuple(self):
        return self.score, self.x, self.y


class Triangle:
    scalar = 1.0
    _point_cnts = None

    def __init__(self, base):
        self._base = base
        h = height(base)
        self._height = h

        self._points = [Point(0, 0), Point(base, 0), Point(base / 2.0, h)]

        self.clear_point_cnts()

    # def set_point(self, score, x, y, idx=None):
    #     if idx is None:
    #         pt = self.get_point(x, y)
    #         if pt and len(self._points) == 3:
    #             pt.score = score
    #         else:
    #             self._points.append(Point(x, y, score))
    #     else:
    #         self._points[idx] = Point(x, y, score)
    #
    # def get_point(self, x, y):
    #     return next((p for p in self._points if abs(p.x - x) < 1e-10 and abs(p.y - y) < 1e-10), None)

    def discount(self, scalar=0.99):
        # discount
        for p in self._points:
            p.score *= scalar

    def point_xy(self, idx=None):
        if idx is None:

            pts = sorted(
                [p for p in self._points], key=lambda px: px.score, reverse=True
            )

            x, y, opt = triangulator(pts, self._height)
            self._points.remove(opt)
            pt = Point(x, y)
            self._points.append(pt)
        else:
            pt = self._points[idx]

        # x, y = pt.x, pt.y
        self._point_cnts[pt] += 1
        return pt

    def point_cnt(self, pt):
        return self._point_cnts[pt]

    def clear_point_cnts(self):
        self._point_cnts = defaultdict(int)

    def weighted_centroid(self):
        weights, xps, yps = list(zip(*[(p.score, p.x, p.y) for p in self._points]))
        cx = average(xps, weights=weights)
        cy = average(yps, weights=weights)
        return self.centered(cx, cy)

    def centered(self, cx, cy):
        base = self.base
        h = self._height
        x1 = cx - (1 / 2.0) * base
        x2 = cx + (1 / 2.0) * base
        x3 = cx

        y1 = cy - (1 / 3.0) * h
        y2 = y1
        y3 = cy + (2 / 3.0) * h

        pts = Point(x2, y2), Point(x1, y1), Point(x3, y3)
        self._points = list(pts)
        return pts

    def set_scalar(self, s):
        self.scalar = s
        self._height = height(self.base)

    @property
    def base(self):
        return self.scalar * self._base

    def xys(self):
        return [(p.x, p.y, p.score) for p in self._points]

    def is_equilateral(self):

        p1, p2, p3 = self._points
        d1 = ((p1.x - p2.x) ** 2 + (p1.y - p2.y) ** 2) ** 0.5
        d2 = ((p1.x - p3.x) ** 2 + (p1.y - p3.y) ** 2) ** 0.5
        d3 = ((p2.x - p3.x) ** 2 + (p2.y - p3.y) ** 2) ** 0.5
        # print d1, d2, d3, abs(d1 - d2) < 1e-4 and abs(d1 - d3) < 1e-4
        return abs(d1 - d2) < 1e-4 and abs(d1 - d3) < 1e-4


class SeekPattern(Pattern):
    manual_total_duration = CFloat
    duration = Float(0.1)
    base = Float(0.5)
    perimeter_radius = Float(2.5)
    limit = Int(10)
    pre_seek_delay = Float(0.25)
    saturation_threshold = Float(0.75)

    mask_kind = Enum("Hole", "Beam", "Custom")
    custom_mask_radius = Float

    _points = List
    _data = List

    execution_graph = Instance("pychron.graph.graph.Graph", transient=True)

    def execution_graph_view(self):
        v = View(UItem("execution_graph", style="custom"))
        return v

    def setup_execution_graph(self):
        g = self.execution_graph
        g.new_plot(padding_right=10)
        s, p = g.new_series()
        p.aspect_ratio = 1.0
        cp = CurrentPointOverlay(component=s)
        s.overlays.append(cp)

        r = self.perimeter_radius
        xs = linspace(-r, r)
        xs2 = xs[::-1]
        ys = (r**2 - xs**2) ** 0.5
        ys2 = -((r**2 - xs2**2) ** 0.5)

        g.new_series(x=hstack((xs, xs2)), y=hstack((ys, ys2)), type="line")

        g.set_x_title("X (mm)", plotid=0)
        g.set_y_title("Y (mm)", plotid=0)

        # g.new_plot(padding_top=10, padding_bottom=20, padding_right=20, padding_left=60)
        # g.new_series(type='line')
        # g.new_series()
        # g.set_y_title('Density', plotid=1)
        # g.set_x_title('Time (s)', plotid=1)

        g.new_plot(padding_right=10)
        g.new_series()
        g.set_y_title("Score", plotid=1)
        g.set_x_title("Time (s)", plotid=1)

        # name = 'imagedata{:03d}'.format(i)
        # plotdata.set_data(name, ones(wh))

        imgplot = g.new_plot(padding_left=10, padding_right=10)
        imgplot.aspect_ratio = 1.0

        imgplot.x_axis.visible = False
        imgplot.y_axis.visible = False
        imgplot.x_grid.visible = False
        imgplot.y_grid.visible = False

        imgplot.data.set_data("imagedata", zeros((5, 5, 3), dtype=uint8))
        imgplot.img_plot("imagedata", colormap=hot, origin="top left")

        g.set_x_limits(-r, r)
        g.set_y_limits(-r, r)

        total_duration = self.total_duration
        g.set_y_limits(min_=-0.1, max_=1.1, plotid=1)
        g.set_x_limits(max_=total_duration * 1.1, plotid=1)

        # g.set_x_limits(max_=total_duration * 1.1, plotid=2)
        # g.set_y_limits(min_=-0.1, max_=1.1, plotid=2)
        return imgplot, cp

    def validate(self, xx, yy):
<<<<<<< HEAD
        return (
            (xx - self.cx) ** 2 + (yy - self.cy) ** 2
        ) ** 0.5 <= self.perimeter_radius
=======
        print('validate',xx,yy, self.cy, self.cy, self.perimeter_radius)
        return ((xx - self.cx) ** 2 + (yy - self.cy) ** 2) ** 0.5 <= self.perimeter_radius
>>>>>>> faeb3ead

    def reduce_vector_magnitude(self, px, py, scalar=1.0):
        vx, vy = (px - self.cx), (py - self.cy)
        mag = (vx**2 + vy**2) ** 0.5
        px = vx * self.perimeter_radius / mag * scalar
        py = vy * self.perimeter_radius / mag * scalar
        return px + self.cx, py + self.cy

    @property
    def total_duration(self):
        dur = self.external_duration
        if not dur:
            dur = self.manual_total_duration
        return dur

    @total_duration.setter
    def total_duration(self, v):
        self.manual_total_duration = v

    def point_generator(self):
        def gen():

            self._tri = tri = Triangle(self.base)

            yield tri.point_xy(0)
            yield tri.point_xy(1)
            yield tri.point_xy(2)

            while 1:
                if tri.scalar < 1:
                    n = len(self._data)
                    if n > 5:
                        m, b = polyfit(arange(n), self._data, 1)
                        if m < 0:
                            tri.clear_point_cnts()
                            tri.set_scalar(1)
                            # construct a new triangle centered at weighted centroid of current points
                            # weighted by score
                            p1, p2, p3 = tri.weighted_centroid()
                            print("using weighted centroid")
                            yield p1
                            yield p2
                            yield p3

                            continue

                pt = tri.point_xy()
                tri.discount()

                if tri.point_cnt(pt) > 1:
                    print("using centered")
                    self._data = []
                    tri.clear_point_cnts()
                    tri.set_scalar(0.75)
                    # construct a new triangle centered at weighted centroid of current points
                    # weighted by score
                    p1, p2, p3 = tri.centered(pt.x, pt.y)
                    yield p1
                    yield p2
                    yield p3
                    continue

                if not self._validate(pt):
                    print("using invalid")
                    self._tri = tri = Triangle(self.base)
                    yield tri.point_xy(0)
                    yield tri.point_xy(1)
                    yield tri.point_xy(2)
                    continue

                yield pt

        return gen()

    def _validate(self, pt):
        return (pt.x**2 + pt.y**2) ** 0.5 <= self.perimeter_radius

    def current_points(self):
        return self._tri.xys()

    # def update_point(self, score, x, y, idx=-1):
    #     """
    #     average score with the current score for this point.
    #     weight values by time. the more negative idx the less weight
    #     """
    #     w1, w2 = 1, 1
    #     if idx == -1:
    #         w1, w2 = 0.75, 1.25
    #     elif idx == -2:
    #         w1, w2 = 0.50, 1.5
    #     elif idx == -3:
    #         w1, w2 = 0.25, 1.75
    #
    #     v = (w1 * self._data[idx] + w2 * score) / 2.
    #     self._data[idx] = v
    #     self._tri.set_point(v, x, y, idx)

    def set_point(self, z, pt):
        self._data.append(z)
        self._data = self._data[-self.limit :]

        pt.score = z
        # self._tri.set_point(z, pt)

    def maker_view(self):
        v = View(
            Item(
                "manual_total_duration",
                label="Total Duration (s)",
                tooltip="Total duration of search (in seconds)",
            ),
            Item(
                "duration",
                label="Dwell Duration (s)",
                tooltip="Amount of time (in seconds) to wait at each point. "
                "The brightness value is average of all measurements taken "
                "while moving AND waiting at the vertex",
            ),
            Item(
                "pre_seek_delay",
                label="Pre Search Delay (s)",
                tooltip="Turn laser on and wait N seconds before starting search",
            ),
            Item("velocity", label="Velocity (mm/s)"),
            Item(
                "perimeter_radius",
                label="Perimeter Radius (mm)",
                tooltip="Limit the search to a circular area with this radius (in mm)",
            ),
            Item(
                "base",
                label="Side (mm)",
                tooltip="Length (in mm) of the search triangle's side",
            ),
            Item(
                "saturation_threshold",
                label="Saturation Threshold",
                tooltip="If the saturation score is greater than X then do not move",
            ),
            Item(
                "mask_kind",
                label="Mask",
                tooltip="Define the lumen detector's mask as Hole, Beam, Custom."
                "Beam= Beam radius + 10%\n"
                "Hole= Hole radius",
            ),
            Item(
                "custom_mask_radius",
                label="Mask Radius (mm)",
                visible_when='mask_kind=="Custom"',
            ),
        )
        return v

    def replot(self):
        pass

    def calculate_transit_time(self):
        pass

    def _execution_graph_default(self):
        from pychron.graph.graph import Graph

        g = Graph(container_dict={"kind": "h"})
        return g


# def test1():
#     from numpy import zeros, ogrid
#     import matplotlib
#
#     matplotlib.use('Qt4Agg')
#
#     from matplotlib.animation import FuncAnimation
#     import matplotlib.pyplot as plt
#
#     class FrameGenerator:
#         def __init__(self):
#             self.width = 300
#             self.height = 300
#             self.ox = 150
#             self.oy = 150
#             self.radius = 75
#             self.laser_x = 0
#             self.laser_y = 0
#             self.random_walk = False
#             self._cnt = 0
#             self.time_constant = 0
#             self.cradius = 0
#
#         def __iter__(self):
#             self._cnt = 0
#             return self
#
#         def set_pos(self, x, y):
#             self.laser_x = x
#             self.laser_y = y
#             self.ox = x
#             self.oy = y
#
#         def _calculate_radius(self):
#             f = ((self.laser_x - self.width / 2.) ** 2 + (self.laser_y - self.height / 2.) ** 2) ** 0.5
#             # g = 50*math.sin(0.1*self._cnt)
#             # g = 1+math.sin(0.1*self._cnt)
#             # print self._cnt, g
#
#             g = min(1, (1 - (50 - self._cnt) / 50.))
#
#             h = 0 + 15 * math.sin(0.1 * self._cnt) if self._cnt > 50 else 0
#             self.time_constant = h
#             rr = self.radius * g + h
#             self._cnt += 1
#             r = int(max(1, rr * (150 - f) / 150.))  # +random.randint(0,10)
#             self.cradius = r
#             return r
#             # return self.radius * max(0.001, (1-f/self.radius))
#             # try:
#             #     ff = 5/float(f)
#             # except ZeroDivisionError:
#             #     ff = 1
#             # print f, 1/f
#             # ff = f/self.
#             # return int(self.radius*ff)
#
#         def next(self):
#             radius = self._calculate_radius()
#             offset = 3
#             src = zeros((self.width, self.height))
#
#             d = (0, 0)
#             if self.random_walk:
#                 d = random.uniform(-offset, offset, 2)
#
#             cx = self.ox + d[0]
#             cy = self.oy + d[1]
#
#             # if ((cx - 100) ** 2 + (cy - 100) ** 2) ** 0.5 > 50:
#             #     dx = offset if cx < 0 else -offset
#             #     dy = offset if cy < 0 else -offset
#             #     cx += dx
#             #     cy += dy
#             # rain_drops['position'][current_index] += dx,dy
#
#             # self.ox = cx
#             # self.oy = cy
#             y, x = ogrid[-radius:radius, -radius:radius]
#             index = x ** 2 + y ** 2 <= radius ** 2
#
#             # src[cy - radius:cy + radius, cx - radius:cx + radius][index] = 255*random.uniform(size=index.shape)
#             src[cy - radius:cy + radius, cx - radius:cx + radius][index] = 255
#             # xx, yy = mgrid[:200, :200]
#             # circles contains the squared distance to the (100, 100) point
#             # we are just using the circle equation learnt at school
#             # circle = (xx - 100) ** 2 + (yy - 100) ** 2
#             # print circle.shape
#             # print circle
#             # raise  StopIteration
#             return src
#
#     ld = LumenDetector()
#     ld.hole_radius = 2
#     fig, ((ax, ax2,), (ax3, ax4), (ax5, ax6),
#           (ax7, ax8)) = plt.subplots(4, 2, figsize=(7, 7))
#
#     f = FrameGenerator()
#     pattern = SeekPattern(base=15, perimeter_radius=100)
#     o = f.next()
#
#     ax.set_title('Current Frame')
#     img = ax.imshow(o)
#
#     gen = pattern.point_generator()
#
#     ax2.set_title('Observed Brightness')
#     img2 = ax2.imshow(o)
#
#     ax3.set_title('Position')
#     line = ax3.plot([0], [0])[0]
#
#     r = pattern.perimeter_radius
#     xs = linspace(-r, r)
#     xs2 = xs[::-1]
#     ys = (r ** 2 - xs ** 2) ** 0.5
#     ys2 = -(r ** 2 - xs2 ** 2) ** 0.5
#     xxx, yyy = hstack((xs, xs2)) + 150, hstack((ys, ys2)) + 150
#     # print xxx,yyy
#     # print xs+150, ys+150
#     # ax3.plot(xs+150,ys+150)
#     ax3.plot(xxx, yyy)
#
#     ax3.set_xlim(50, 250)
#     ax3.set_ylim(50, 250)
#     scatter = ax3.plot([150], [150], '+')
#
#     xx, yy = 100, 150
#     scatter2 = ax3.plot([xx], [yy], 'o')[0]
#
#     cp = ax7.scatter([0], [0], c=[0])
#     cp.autoscale()
#     ax7.set_xlim(-100, 100)
#     ax7.set_ylim(-100, 100)
#
#     ax4.set_title('Intensity')
#     tvint = ax4.plot([1], [1])[0]
#     # tvint = ax4.semilogy([1],[1])[0]
#     ax4.set_xlim(0, 50)
#     # ax4.set_ylim(0, 1.1)
#
#     ax5.set_title('Time Constant')
#     tc = ax5.plot([0], [0])[0]
#     ax5.set_ylim(-20, 20)
#     ax5.set_xlim(0, 50)
#
#     ax5.set_title('Radius')
#     rs = ax6.plot([0], [0])[0]
#     ax6.set_ylim(0, 100)
#     ax6.set_xlim(0, 50)
#
#     xs = []
#     ys = []
#     ts = []
#     zs = []
#     tcs = []
#     rcs = []
#     f.set_pos(xx, yy)
#     st = time.time()
#
#     def update(frame_number):
#         # print frame_number
#         x, y = gen.next()
#         f.set_pos(xx + x, yy + y)
#         # f.set_pos(frame_number,100)
#         src = f.next()
#         img.set_array(src)
#
#         a, z = ld.get_value(copy(src))
#         # print x,y, z
#         img2.set_array(a)
#         # print z, x, y
#         xs.append(xx + x)
#         ys.append(yy + y)
#         line.set_data(xs, ys)
#         scatter2.set_data([xx + x], [yy + y])
#
#         ts.append(time.time() - st)
#         # print z
#         # z /= 3716625.0
#         # z += 0.1 * random.random()
#         # print x, y, z
#         pattern.set_point(z, x, y)
#         zs.append(z)
#         # print ts
#         # print zs
#         tvint.set_data(ts, zs)
#         ax4.set_ylim(min(zs) * 0.9, max(zs) * 1.1)
#
#         tcs.append(f.time_constant)
#         rcs.append(f.cradius)
#         tc.set_data(ts, tcs)
#
#         rs.set_data(ts, rcs)
#
#         # >>>>>>>>>>>>>>>>>>>>>>>
#         # add a plot that is the current points of the triangle
#         # >>>>>>>>>>>>>>>>>>>>>>>
#         xy = pattern._tri.xys()
#         x, y, z = zip(*xy)
#         # print x, y
#         # cp.set_data(x, y)
#         cp.set_offsets(zip(x, y))
#
#         maz, miz = max(z), min(z)
#         z = [(zi - miz) / (maz - miz) for zi in z]
#         print z
#         cp.set_facecolors([hot(zi) for zi in z])
#         # cp.set_edgecolors(z)
#         if not pattern._tri.is_equilateral():
#             print 'not eq'
#
#             # return mplfig_to_npimage(fig)
#             # raw_input()
#
#     animation = FuncAnimation(fig, update, interval=1000)
#     plt.show()
#
#     # duration = 30
#     # animation = mpy.VideoClip(update, duration=duration)
#     # animation.write_gif("/Users/ross/Desktop/seek2.gif", fps=5)
#
#
# def test_trianglator():
#     import matplotlib
#
#     matplotlib.use('Qt4Agg')
#
#     h = 3 ** 0.5 / 2.
#     print 'height', h
#     pts = [(0, 0, 0), (10, 1, 0), (20, 0.5, h)]
#     pts = sorted(pts, reverse=True)
#     import matplotlib.pyplot as plt
#     x, y = triangulator(pts, h)
#     zs, xs, ys = zip(*pts)
#     plt.xlim(-1, 3)
#     plt.ylim(-1, 3)
#
#     plt.plot(xs, ys)
#     print x, y
#     plt.plot([x], [y], 'o')
#     plt.show()
#
#
# if __name__ == '__main__':
#     # test_trianglator()
#     test1()<|MERGE_RESOLUTION|>--- conflicted
+++ resolved
@@ -21,12 +21,10 @@
 from chaco.scatterplot import render_markers
 from traits.api import List, Float, Int, Enum, CFloat, Instance
 from traitsui.api import View, Item, UItem
-
 # ============= standard library imports ========================
 import math
 from collections import defaultdict
 from numpy import polyfit, linspace, hstack, average, zeros, uint8, arange
-
 # ============= local library imports  ==========================
 from pychron.lasers.pattern.patterns import Pattern
 from six.moves import zip
@@ -39,8 +37,8 @@
         if self._points:
             with gc:
                 pts = self.component.map_screen(self._points)
-                render_markers(gc, pts[1:], "circle", 3, (0, 1, 0), 1, (0, 1, 0))
-                render_markers(gc, pts[:1], "circle", 3, (1, 1, 0), 1, (1, 1, 0))
+                render_markers(gc, pts[1:], 'circle', 3, (0, 1, 0), 1, (0, 1, 0))
+                render_markers(gc, pts[:1], 'circle', 3, (1, 1, 0), 1, (1, 1, 0))
 
     def add_point(self, pt):
         self._points.append(pt)
@@ -61,15 +59,15 @@
     (x1, y1), (x2, y2) = pts[:2]
     dy, dx = (y2 - y1), (x2 - x1)
     theta = math.atan2(dy, dx)
-    base = (dy**2 + dx**2) ** 0.5
+    base = (dy ** 2 + dx ** 2) ** 0.5
 
     spts = [rotate(*p, theta=-theta) for p in pts]
 
     x1, y1 = spts[0]
-    b2 = base / 2.0
-    height = 3**0.5 / 2 * base
+    b2 = base / 2.
+    height = 3 ** 0.5 / 2 * base
     bx = x1 + b2
-    by = y1 + 1 / 3.0 * height
+    by = y1 + 1 / 3. * height
 
     cx, cy = rotate(bx, by, theta=theta)
     return cx, cy
@@ -101,11 +99,11 @@
     # mx = (x1 * s11 + x2 * s22)  # / 2.
     # my = (y1 * s11 + y2 * s22)  # / 2.
 
-    mx = (x1 + x2) / 2.0
-    my = (y1 + y2) / 2.0
+    mx = (x1 + x2) / 2.
+    my = (y1 + y2) / 2.
     v1 = mx - ox
     v2 = my - oy
-    l = (v1**2 + v2**2) ** 0.5
+    l = (v1 ** 2 + v2 ** 2) ** 0.5
 
     try:
         ux, uy = v1 / l, v2 / l
@@ -118,7 +116,7 @@
 
 
 def height(b):
-    return (3**0.5) / 2.0 * b
+    return (3 ** 0.5) / 2. * b
 
 
 class Point:
@@ -139,7 +137,7 @@
         h = height(base)
         self._height = h
 
-        self._points = [Point(0, 0), Point(base, 0), Point(base / 2.0, h)]
+        self._points = [Point(0, 0), Point(base, 0), Point(base / 2., h)]
 
         self.clear_point_cnts()
 
@@ -164,9 +162,8 @@
     def point_xy(self, idx=None):
         if idx is None:
 
-            pts = sorted(
-                [p for p in self._points], key=lambda px: px.score, reverse=True
-            )
+            pts = sorted([p for p in self._points],
+                         key=lambda px: px.score, reverse=True)
 
             x, y, opt = triangulator(pts, self._height)
             self._points.remove(opt)
@@ -194,13 +191,13 @@
     def centered(self, cx, cy):
         base = self.base
         h = self._height
-        x1 = cx - (1 / 2.0) * base
-        x2 = cx + (1 / 2.0) * base
+        x1 = cx - (1 / 2.) * base
+        x2 = cx + (1 / 2.) * base
         x3 = cx
 
-        y1 = cy - (1 / 3.0) * h
+        y1 = cy - (1 / 3.) * h
         y2 = y1
-        y3 = cy + (2 / 3.0) * h
+        y3 = cy + (2 / 3.) * h
 
         pts = Point(x2, y2), Point(x1, y1), Point(x3, y3)
         self._points = list(pts)
@@ -236,16 +233,16 @@
     pre_seek_delay = Float(0.25)
     saturation_threshold = Float(0.75)
 
-    mask_kind = Enum("Hole", "Beam", "Custom")
+    mask_kind = Enum('Hole', 'Beam', 'Custom')
     custom_mask_radius = Float
 
     _points = List
     _data = List
 
-    execution_graph = Instance("pychron.graph.graph.Graph", transient=True)
+    execution_graph = Instance('pychron.graph.graph.Graph', transient=True)
 
     def execution_graph_view(self):
-        v = View(UItem("execution_graph", style="custom"))
+        v = View(UItem('execution_graph', style='custom'))
         return v
 
     def setup_execution_graph(self):
@@ -259,13 +256,13 @@
         r = self.perimeter_radius
         xs = linspace(-r, r)
         xs2 = xs[::-1]
-        ys = (r**2 - xs**2) ** 0.5
-        ys2 = -((r**2 - xs2**2) ** 0.5)
-
-        g.new_series(x=hstack((xs, xs2)), y=hstack((ys, ys2)), type="line")
-
-        g.set_x_title("X (mm)", plotid=0)
-        g.set_y_title("Y (mm)", plotid=0)
+        ys = (r ** 2 - xs ** 2) ** 0.5
+        ys2 = -(r ** 2 - xs2 ** 2) ** 0.5
+
+        g.new_series(x=hstack((xs, xs2)), y=hstack((ys, ys2)), type='line')
+
+        g.set_x_title('X (mm)', plotid=0)
+        g.set_y_title('Y (mm)', plotid=0)
 
         # g.new_plot(padding_top=10, padding_bottom=20, padding_right=20, padding_left=60)
         # g.new_series(type='line')
@@ -275,8 +272,8 @@
 
         g.new_plot(padding_right=10)
         g.new_series()
-        g.set_y_title("Score", plotid=1)
-        g.set_x_title("Time (s)", plotid=1)
+        g.set_y_title('Score', plotid=1)
+        g.set_x_title('Time (s)', plotid=1)
 
         # name = 'imagedata{:03d}'.format(i)
         # plotdata.set_data(name, ones(wh))
@@ -289,8 +286,8 @@
         imgplot.x_grid.visible = False
         imgplot.y_grid.visible = False
 
-        imgplot.data.set_data("imagedata", zeros((5, 5, 3), dtype=uint8))
-        imgplot.img_plot("imagedata", colormap=hot, origin="top left")
+        imgplot.data.set_data('imagedata', zeros((5, 5, 3), dtype=uint8))
+        imgplot.img_plot('imagedata', colormap=hot, origin='top left')
 
         g.set_x_limits(-r, r)
         g.set_y_limits(-r, r)
@@ -304,21 +301,15 @@
         return imgplot, cp
 
     def validate(self, xx, yy):
-<<<<<<< HEAD
-        return (
-            (xx - self.cx) ** 2 + (yy - self.cy) ** 2
-        ) ** 0.5 <= self.perimeter_radius
-=======
         print('validate',xx,yy, self.cy, self.cy, self.perimeter_radius)
         return ((xx - self.cx) ** 2 + (yy - self.cy) ** 2) ** 0.5 <= self.perimeter_radius
->>>>>>> faeb3ead
 
     def reduce_vector_magnitude(self, px, py, scalar=1.0):
         vx, vy = (px - self.cx), (py - self.cy)
-        mag = (vx**2 + vy**2) ** 0.5
+        mag = (vx ** 2 + vy ** 2) ** 0.5
         px = vx * self.perimeter_radius / mag * scalar
         py = vy * self.perimeter_radius / mag * scalar
-        return px + self.cx, py + self.cy
+        return px+self.cx, py+self.cy
 
     @property
     def total_duration(self):
@@ -351,7 +342,7 @@
                             # construct a new triangle centered at weighted centroid of current points
                             # weighted by score
                             p1, p2, p3 = tri.weighted_centroid()
-                            print("using weighted centroid")
+                            print('using weighted centroid')
                             yield p1
                             yield p2
                             yield p3
@@ -362,7 +353,7 @@
                 tri.discount()
 
                 if tri.point_cnt(pt) > 1:
-                    print("using centered")
+                    print('using centered')
                     self._data = []
                     tri.clear_point_cnts()
                     tri.set_scalar(0.75)
@@ -375,7 +366,7 @@
                     continue
 
                 if not self._validate(pt):
-                    print("using invalid")
+                    print('using invalid')
                     self._tri = tri = Triangle(self.base)
                     yield tri.point_xy(0)
                     yield tri.point_xy(1)
@@ -387,7 +378,7 @@
         return gen()
 
     def _validate(self, pt):
-        return (pt.x**2 + pt.y**2) ** 0.5 <= self.perimeter_radius
+        return (pt.x ** 2 + pt.y ** 2) ** 0.5 <= self.perimeter_radius
 
     def current_points(self):
         return self._tri.xys()
@@ -411,59 +402,36 @@
 
     def set_point(self, z, pt):
         self._data.append(z)
-        self._data = self._data[-self.limit :]
+        self._data = self._data[-self.limit:]
 
         pt.score = z
         # self._tri.set_point(z, pt)
 
     def maker_view(self):
-        v = View(
-            Item(
-                "manual_total_duration",
-                label="Total Duration (s)",
-                tooltip="Total duration of search (in seconds)",
-            ),
-            Item(
-                "duration",
-                label="Dwell Duration (s)",
-                tooltip="Amount of time (in seconds) to wait at each point. "
-                "The brightness value is average of all measurements taken "
-                "while moving AND waiting at the vertex",
-            ),
-            Item(
-                "pre_seek_delay",
-                label="Pre Search Delay (s)",
-                tooltip="Turn laser on and wait N seconds before starting search",
-            ),
-            Item("velocity", label="Velocity (mm/s)"),
-            Item(
-                "perimeter_radius",
-                label="Perimeter Radius (mm)",
-                tooltip="Limit the search to a circular area with this radius (in mm)",
-            ),
-            Item(
-                "base",
-                label="Side (mm)",
-                tooltip="Length (in mm) of the search triangle's side",
-            ),
-            Item(
-                "saturation_threshold",
-                label="Saturation Threshold",
-                tooltip="If the saturation score is greater than X then do not move",
-            ),
-            Item(
-                "mask_kind",
-                label="Mask",
-                tooltip="Define the lumen detector's mask as Hole, Beam, Custom."
-                "Beam= Beam radius + 10%\n"
-                "Hole= Hole radius",
-            ),
-            Item(
-                "custom_mask_radius",
-                label="Mask Radius (mm)",
-                visible_when='mask_kind=="Custom"',
-            ),
-        )
+        v = View(Item('manual_total_duration', label='Total Duration (s)',
+                      tooltip='Total duration of search (in seconds)'),
+                 Item('duration',
+                      label='Dwell Duration (s)',
+                      tooltip='Amount of time (in seconds) to wait at each point. '
+                              'The brightness value is average of all measurements taken '
+                              'while moving AND waiting at the vertex'),
+                 Item('pre_seek_delay', label='Pre Search Delay (s)',
+                      tooltip='Turn laser on and wait N seconds before starting search'),
+                 Item('velocity',
+                      label='Velocity (mm/s)'),
+                 Item('perimeter_radius',
+                      label='Perimeter Radius (mm)',
+                      tooltip='Limit the search to a circular area with this radius (in mm)'),
+                 Item('base',
+                      label='Side (mm)',
+                      tooltip="Length (in mm) of the search triangle's side"),
+                 Item('saturation_threshold', label='Saturation Threshold',
+                      tooltip='If the saturation score is greater than X then do not move'),
+                 Item('mask_kind', label='Mask', tooltip="Define the lumen detector's mask as Hole, Beam, Custom."
+                                                         "Beam= Beam radius + 10%\n"
+                                                         "Hole= Hole radius"),
+                 Item('custom_mask_radius', label='Mask Radius (mm)',
+                      visible_when='mask_kind=="Custom"'))
         return v
 
     def replot(self):
@@ -474,10 +442,8 @@
 
     def _execution_graph_default(self):
         from pychron.graph.graph import Graph
-
-        g = Graph(container_dict={"kind": "h"})
+        g = Graph(container_dict={'kind': 'h'})
         return g
-
 
 # def test1():
 #     from numpy import zeros, ogrid
