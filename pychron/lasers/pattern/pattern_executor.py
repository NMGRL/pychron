--- conflicted
+++ resolved
@@ -22,11 +22,7 @@
 import os
 import cStringIO
 # ============= local library imports  ==========================
-<<<<<<< HEAD
 from pychron.envisage.view_util import open_view
-=======
-
->>>>>>> 1a4c5704
 from pychron.paths import paths
 from pychron.lasers.pattern.patternable import Patternable
 import time
