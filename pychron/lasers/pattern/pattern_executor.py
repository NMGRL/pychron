--- conflicted
+++ resolved
@@ -21,17 +21,13 @@
 # ============= standard library imports ========================
 import os
 import cStringIO
+import time
+from threading import Thread
 # ============= local library imports  ==========================
-<<<<<<< HEAD
 from pychron.envisage.view_util import open_view
-=======
 from pychron.hardware.motion_controller import PositionError
-
->>>>>>> fa7878ec
 from pychron.paths import paths
 from pychron.lasers.pattern.patternable import Patternable
-import time
-from threading import Thread
 
 
 class PeriodCTX:
