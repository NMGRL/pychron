--- conflicted
+++ resolved
@@ -331,64 +331,6 @@
         controller.single_axis_move('x', pattern.radius, block=True)
         controller.arc_move(pattern.cx, pattern.cy, pattern.degrees, block=True)
 
-<<<<<<< HEAD
-    def _execute_lumen_degas(self, controller, pattern):
-        from pychron.core.pid import PID
-        from pychron.core.ui.gui import invoke_in_main_thread
-        from pychron.lasers.pattern.mv_viewer import MVViewer
-        from pychron.graph.stream_graph import StreamStackedGraph
-        from pychron.mv.mv_image import MVImage
-
-        lm = self.laser_manager
-        sm = lm.stage_manager
-
-        g = StreamStackedGraph()
-
-        img = MVImage()
-
-        img.setup_images(2, sm.get_frame_size())
-
-        mvviewer = MVViewer(graph=g, image=img)
-        mvviewer.edit_traits()
-        # g.edit_traits()
-
-        g.new_plot(xtitle='Time', ytitle='Lumens')
-        g.new_series()
-
-        g.new_plot(xtitle='Time', ytitle='Error')
-        g.new_series(plotid=1)
-
-        g.new_plot(xtitle='Time', ytitle='Power')
-        g.new_series(plotid=2)
-
-        duration = pattern.duration
-        lumens = pattern.lumens
-        dt = pattern.period
-        st = time.time()
-
-        pid = PID()
-
-        def update(c, e, o, cs, ss):
-            g.record(c, plotid=0)
-            g.record(e, plotid=1)
-            g.record(o, plotid=2)
-
-            img.set_image(cs, 0)
-            img.set_image(ss, 1)
-
-        while self._alive:
-
-            if duration and time.time() - st > duration:
-                break
-
-            with PeriodCTX(dt):
-                csrc, src, cl = sm.get_brightness()
-
-                err = lumens - cl
-                out = pid(err, dt)
-                lm.set_laser_power(out)
-                invoke_in_main_thread(update, (cl, err, out, csrc, src))
-=======
     def _make_seek_graph(self, pattern):
         from pychron.graph.graph import Graph
         g = Graph(window_x=100, window_y=100,
@@ -398,7 +340,6 @@
         self._info = open_view(g)
         self._seek_graph = g
         return g
->>>>>>> 0257edd7
 
     def _setup_seek_graph(self, pattern):
         g = self._seek_graph
