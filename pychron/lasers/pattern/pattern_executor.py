--- conflicted
+++ resolved
@@ -22,12 +22,9 @@
 from threading import Event
 
 from numpy import polyfit, array, average, uint8, zeros_like
-<<<<<<< HEAD
-=======
 from skimage.color import gray2rgb
 from skimage.draw import circle
 from skimage.draw._draw import _coords_inside_image
->>>>>>> faeb3ead
 from traits.api import Any, Bool
 
 from pychron.core.ui.gui import invoke_in_main_thread
@@ -41,10 +38,9 @@
 
 class PatternExecutor(Patternable):
     """
-    a pattern is only good for one execution.
-    self.pattern needs to be reset after stop or finish using load_pattern(name_or_pickle)
+         a pattern is only good for one execution.
+         self.pattern needs to be reset after stop or finish using load_pattern(name_or_pickle)
     """
-
     controller = Any
     laser_manager = Any
     show_patterning = Bool(False)
@@ -91,9 +87,9 @@
 
     def load_pattern(self, name_or_pickle):
         """
-        look for name_or_pickle in local pattern dir
-
-        if not found try interpreting name_or_pickle is a pickled name_or_pickle
+            look for name_or_pickle in local pattern dir
+
+            if not found try interpreting name_or_pickle is a pickled name_or_pickle
 
         """
         if name_or_pickle is None:
@@ -104,7 +100,7 @@
             path = self.is_local_pattern(name_or_pickle)
 
         if path:
-            wfile = open(path, "rb")
+            wfile = open(path, 'rb')
         else:
             # convert name_or_pickle into a file like obj
             wfile = StringIO(name_or_pickle)
@@ -112,16 +108,17 @@
         # self._load_pattern sets self.pattern
         pattern = self._load_pattern(wfile, path)
 
-        self.on_trait_change(self.stop, "canceled")
+        self.on_trait_change(self.stop, 'canceled')
         return pattern
 
     def is_local_pattern(self, name):
+
         def test_name(ni):
             path = os.path.join(paths.pattern_dir, ni)
             if os.path.isfile(path):
                 return path
 
-        for ni in (name, name + ".lp"):
+        for ni in (name, name + '.lp'):
             p = test_name(ni)
             if p:
                 return p
@@ -133,21 +130,14 @@
             self.laser_manager.stage_manager.cancel()
 
         if self.controller:
-            self.info("User requested stop")
+            self.info('User requested stop')
             self.controller.stop()
 
         if self.pattern is not None:
-<<<<<<< HEAD
-            if self.controller:
-                self.controller.linear_move(
-                    self.pattern.cx, self.pattern.cy, source="pattern stop"
-                )
-=======
             # if self.controller:
             #     self.controller.linear_move(self.pattern.cx, self.pattern.cy, source='pattern stop')
->>>>>>> faeb3ead
             # self.pattern.close_ui()
-            self.info("Pattern {} stopped".format(self.pattern_name))
+            self.info('Pattern {} stopped'.format(self.pattern_name))
 
             # prevent future stops (AbortJogs from massspec) from executing
             self.pattern = None
@@ -161,12 +151,12 @@
     def show_pattern(self):
         self.pattern.window_x = 50
         self.pattern.window_y = 50
-        open_view(self.pattern, view="graph_view")
+        open_view(self.pattern, view='graph_view')
 
     def execute(self, block=False, duration=None, thread_safe=True):
         """
-        if block is true wait for patterning to finish
-        before returning
+            if block is true wait for patterning to finish
+            before returning
         """
         if not self.pattern:
             return
@@ -182,7 +172,7 @@
         else:
             self._pre_execute(evt)
 
-        self.debug("execute xy pattern")
+        self.debug('execute xy pattern')
 
         xyp = self.pattern.xy_pattern_enabled
         if duration:
@@ -194,14 +184,14 @@
 
         pp = self.pattern.power_pattern
         if pp:
-            self.debug("execute power pattern")
+            self.debug('execute power pattern')
             self._power_thread = Thread(target=self._execute_power_pattern)
             self._power_thread.start()
 
         zp = self.pattern.z_pattern
 
         if zp:
-            self.debug("execute z pattern")
+            self.debug('execute z pattern')
             self._z_thread = Thread(target=self._execute_z_pattern)
             self._z_thread.start()
 
@@ -216,36 +206,34 @@
             self.finish()
 
     def _pre_execute(self, evt):
-        self.debug("pre execute")
+        self.debug('pre execute')
         pattern = self.pattern
 
         kind = pattern.kind
-        if kind in ("SeekPattern", "DragonFlyPeakPattern"):
-            self._info = open_view(pattern, view="execution_graph_view")
+        if kind in ('SeekPattern', 'DragonFlyPeakPattern'):
+            self._info = open_view(pattern, view='execution_graph_view')
 
         if evt is not None:
             evt.set()
-        self.debug("pre execute finished")
+        self.debug('pre execute finished')
 
     def _execute_power_pattern(self):
         pat = self.pattern
-        self.info("starting power pattern {}".format(pat.name))
+        self.info('starting power pattern {}'.format(pat.name))
 
         def func(v):
             self.laser_manager.set_laser_power(v)
 
-        self._execute_(
-            func, pat.power_values(), pat.power_sample, "power pattern setpoint={value}"
-        )
+        self._execute_(func, pat.power_values(), pat.power_sample, 'power pattern setpoint={value}')
 
     def _execute_z_pattern(self):
         pat = self.pattern
-        self.info("starting power pattern {}".format(pat.name))
+        self.info('starting power pattern {}'.format(pat.name))
 
         def func(v):
             self.controller.set_z(v)
 
-        self._execute_(func, pat.z_values(), pat.z_sample, "z pattern z={value}")
+        self._execute_(func, pat.z_values(), pat.z_sample, 'z pattern z={value}')
 
     def _execute_(self, func, vs, period, msg):
         for v in vs:
@@ -259,7 +247,7 @@
 
     def _execute_xy_pattern(self):
         pat = self.pattern
-        self.info("starting pattern {}".format(pat.name))
+        self.info('starting pattern {}'.format(pat.name))
         st = time.time()
         self.controller.update_position()
         time.sleep(1)
@@ -269,22 +257,18 @@
                 if not self.isPatterning():
                     break
 
-                self.info("doing pattern iteration {}".format(ni))
+                self.info('doing pattern iteration {}'.format(ni))
                 self._execute_iteration(ni)
 
             self.controller.nonstoppable = True
-            self.controller.linear_move(
-                pat.cx, pat.cy, block=True, source="execute_xy_pattern"
-            )
+            self.controller.linear_move(pat.cx, pat.cy, block=True, source='execute_xy_pattern')
             self.controller.nonstoppable = False
 
             if pat.disable_at_end:
                 self.laser_manager.disable_device()
 
             self.finish()
-            self.info(
-                "finished pattern: transit time={:0.1f}s".format(time.time() - st)
-            )
+            self.info('finished pattern: transit time={:0.1f}s'.format(time.time() - st))
 
         except (TargetPositionError, PositionError) as e:
             self.finish()
@@ -297,11 +281,11 @@
         if controller is not None:
 
             kind = pattern.kind
-            if kind == "ArcPattern":
+            if kind == 'ArcPattern':
                 self._execute_arc(controller, pattern)
-            elif kind == "CircularContourPattern":
+            elif kind == 'CircularContourPattern':
                 self._execute_contour(controller, pattern)
-            elif kind in ("SeekPattern", "DragonFlyPeakPattern"):
+            elif kind in ('SeekPattern', 'DragonFlyPeakPattern'):
                 self._execute_seek(controller, pattern)
             else:
                 self._execute_points(controller, pattern, iteration, multipoint=False)
@@ -312,17 +296,18 @@
             controller.multiple_point_move(pts, velocity=pattern.velocity)
         else:
             for i, (x, y) in enumerate(pts):
-                self.debug("Pattern Point. {},{}".format(iteration, i))
+                self.debug('Pattern Point. {},{}'.format(iteration, i))
                 if not self.isPatterning():
                     break
 
                 # skip first point after first iteration
                 if iteration and not i:
-                    self.debug("skipping first point")
+                    self.debug('skipping first point')
                     continue
 
-                self.debug("Pattern Point. {},{}: {},{}".format(iteration, i, x, y))
-                controller.linear_move(x, y, block=True, velocity=pattern.velocity)
+                self.debug('Pattern Point. {},{}: {},{}'.format(iteration, i, x, y))
+                controller.linear_move(x, y, block=True,
+                                       velocity=pattern.velocity)
 
     def _execute_contour(self, controller, pattern):
         for ni in range(pattern.nsteps):
@@ -330,13 +315,15 @@
                 break
 
             r = pattern.radius * (1 + ni * pattern.percent_change)
-            self.info("doing circular contour {} {}".format(ni + 1, r))
-            controller.single_axis_move("x", pattern.cx + r, block=True)
-            controller.arc_move(pattern.cx, pattern.cy, 360, block=True)
+            self.info('doing circular contour {} {}'.format(ni + 1, r))
+            controller.single_axis_move('x', pattern.cx + r,
+                                        block=True)
+            controller.arc_move(pattern.cx, pattern.cy, 360,
+                                block=True)
             time.sleep(0.1)
 
     def _execute_arc(self, controller, pattern):
-        controller.single_axis_move("x", pattern.radius, block=True)
+        controller.single_axis_move('x', pattern.radius, block=True)
         controller.arc_move(pattern.cx, pattern.cy, pattern.degrees, block=True)
 
     def _execute_seek(self, controller, pattern):
@@ -355,18 +342,18 @@
         sm.canvas.show_desired_position = False
 
         st = time.time()
-        self.debug("Pre seek delay {}".format(pattern.pre_seek_delay))
+        self.debug('Pre seek delay {}'.format(pattern.pre_seek_delay))
         time.sleep(pattern.pre_seek_delay)
 
-        self.debug("starting seek")
-        self.debug("total duration {}".format(total_duration))
-        self.debug("dwell duration {}".format(duration))
-
-        if pattern.kind == "DragonFlyPeakPattern":
+        self.debug('starting seek')
+        self.debug('total duration {}'.format(total_duration))
+        self.debug('dwell duration {}'.format(duration))
+
+        if pattern.kind == 'DragonFlyPeakPattern':
             try:
                 self._dragonfly_peak(st, pattern, lm, controller)
             except BaseException as e:
-                self.critical("Dragonfly exception. {}".format(e))
+                self.critical('Dragonfly exception. {}'.format(e))
                 self.debug_exception()
         else:
             self._hill_climber(st, controller, pattern)
@@ -374,12 +361,9 @@
         sm.canvas.show_desired_position = osdp
 
         from pyface.gui import GUI
-
         GUI.invoke_later(self._info.dispose)
 
     def _dragonfly_peak(self, st, pattern, lm, controller):
-        from skimage.color import gray2rgb
-        from skimage.draw import circle
 
         # imgplot, imgplot2, imgplot3 = pattern.setup_execution_graph()
         # imgplot, imgplot2 = pattern.setup_execution_graph()
@@ -402,7 +386,7 @@
         total_duration = pattern.total_duration
         min_distance = pattern.min_distance
         aggressiveness = pattern.aggressiveness
-        update_period = pattern.update_period / 1000.0
+        update_period = pattern.update_period / 1000.
         move_threshold = pattern.move_threshold
         blur = pattern.blur
         px, py = cx, cy
@@ -412,25 +396,17 @@
         cnt = 0
         # peak = None
         oimg = sm.get_preprocessed_src()
-        pos_img = zeros_like(oimg, dtype="int16")
-        per_img = zeros_like(oimg, dtype="int16")
+        pos_img = zeros_like(oimg, dtype='int16')
+        per_img = zeros_like(oimg, dtype='int16')
 
         img_h, img_w = pos_img.shape
-<<<<<<< HEAD
-        perimeter_circle = circle(
-            img_h / 2, img_w / 2, pattern.perimeter_radius * pxpermm
-        )
-
-        color = 2**15 - 1
-=======
         pcx, pcy = circle(img_h / 2, img_w / 2, pattern.perimeter_radius * pxpermm)
 
         color = 2 ** 15 - 1
 
         perimeter_circle = _coords_inside_image(pcx, pcy, per_img.shape)
->>>>>>> faeb3ead
         per_img[perimeter_circle] = 50
-        set_data("imagedata", gray2rgb(per_img.astype(uint8)))
+        set_data('imagedata', gray2rgb(per_img.astype(uint8)))
 
         while time.time() - st < total_duration:
             if not self._alive:
@@ -440,16 +416,11 @@
             pts = []
             ist = time.time()
             npt = None
-<<<<<<< HEAD
-            self.debug("starting iteration={}, in_motion={}".format(cnt, in_motion()))
-            while time.time() - ist < duration or in_motion():
-=======
             self.debug('starting iteration={}, in_motion={}'.format(cnt, in_motion()))
             while time.time() - ist < duration:
                 if not self._alive:
                     break
 
->>>>>>> faeb3ead
                 args = find_lum_peak(min_distance, blur)
 
                 if args is None:
@@ -466,22 +437,18 @@
                     # img[c] = (255, 0, 0)
                     #src[c] = (225, 0, 225)
 
-                set_data2("imagedata", src)
+                set_data2('imagedata', src)
 
                 sleep(update_period)
 
-            self.debug("iteration {} finished, npts={}".format(cnt, len(pts)))
+            self.debug('iteration {} finished, npts={}'.format(cnt, len(pts)))
 
             pattern.position_str = NULL_STR
 
             if pts:
                 w = array(sats)
                 avg_sat_score = w.mean()
-                self.debug(
-                    "Average Saturation: {} threshold={}".format(
-                        avg_sat_score, sat_threshold
-                    )
-                )
+                self.debug('Average Saturation: {} threshold={}'.format(avg_sat_score, sat_threshold))
                 pattern.average_saturation = avg_sat_score
                 if avg_sat_score < sat_threshold:
                     # pts = array(pts)
@@ -489,7 +456,7 @@
                     ws = w.sum()
                     nx = (x * w).sum() / ws
                     ny = (y * w).sum() / ws
-                    self.debug("New point {},{}".format(nx, ny))
+                    self.debug('New point {},{}'.format(nx, ny))
                     npt = nx, ny, 1
                 else:
                     continue
@@ -500,7 +467,7 @@
                 # wait = False
                 x, y = next(point_gen)
                 px, py = ncx + x, ncy + y
-                self.debug("generating new point={},{} ---- {},{}".format(x, y, px, py))
+                self.debug('generating new point={},{} ---- {},{}'.format(x, y, px, py))
 
             else:
 
@@ -525,25 +492,19 @@
                 dx = npt[0] / pxpermm * ascalar
                 dy = npt[1] / pxpermm * ascalar
                 if abs(dx) < move_threshold or abs(dy) < move_threshold:
-                    self.debug(
-                        "Deviation too small dx={},dy={}".format(dx, dy, move_threshold)
-                    )
-                    pattern.position_str = "Deviation too small"
+                    self.debug('Deviation too small dx={},dy={}'.format(dx, dy, move_threshold))
+                    pattern.position_str = 'Deviation too small'
                     continue
 
                 px += dx
                 py -= dy
-                self.debug(
-                    "i: {}. point={},{}. "
-                    "Intensitiy Scalar={}, Modified Scalar={}".format(
-                        cnt, px, py, scalar, ascalar
-                    )
-                )
+                self.debug('i: {}. point={},{}. '
+                           'Intensitiy Scalar={}, Modified Scalar={}'.format(cnt, px, py, scalar, ascalar))
 
                 ncx, ncy = px, py
 
             if not pattern.validate(px, py):
-                self.debug("invalid position. {},{}".format(px, py))
+                self.debug('invalid position. {},{}'.format(px, py))
 
                 curx = px - dx
                 cury = py + dy
@@ -554,37 +515,19 @@
                 px = vx * aggressiveness + cx
                 py = vy * aggressiveness + cy
 
-                self.debug("reduced vector magnitude. new pos={},{}".format(px, py))
+                self.debug('reduced vector magnitude. new pos={},{}'.format(px, py))
 
                 # for safety validate this new position
                 # if above calculation is correct the new position should always be valid
                 if not pattern.validate(px, py):
-                    self.debug(
-                        "vector calculations incorrect. moving to center position"
-                    )
+                    self.debug('vector calculations incorrect. moving to center position')
                     px, py = cx, cy
 
                 ncx, ncy = px, py
 
-            pattern.position_str = "{:0.5f},{:0.5f}".format(px, py)
+            pattern.position_str = '{:0.5f},{:0.5f}'.format(px, py)
 
             # if there is less than 1 duration left then block is true
-<<<<<<< HEAD
-            block = total_duration - (time.time() - st) < duration
-            self.debug("blocking ={}".format(block))
-
-            try:
-                linear_move(
-                    px,
-                    py,
-                    source="dragonfly{}".format(cnt),
-                    block=block,
-                    velocity=pattern.velocity,
-                    use_calibration=False,
-                )
-            except TargetPositionError as e:
-                self.debug("Target position error: {}".format(e))
-=======
             # block = total_duration - (time.time() - st) < duration
             block = True
             self.debug('move to {}, {} blocking ={}, alive={}'.format(px, py, block, self._alive))
@@ -599,7 +542,6 @@
                 ay, ax = py - cy, px - cx
 
                 # self.debug('position mm ax={},ay={}, pxpermm={}, w={}, h={}'.format(ax, ay, pxpermm, img_h, img_w))
->>>>>>> faeb3ead
 
                 ay, ax = int(-ay * pxpermm) + img_h / 2, int(ax * pxpermm) + img_w / 2
                 # self.debug('position pixel ax={},ay={}'.format(ax, ay))
@@ -607,24 +549,16 @@
                 pos_img -= 5
                 pos_img = pos_img.clip(0, color)
 
-<<<<<<< HEAD
-            c = circle(ay, ax, 2)
-            pos_img[c] = color - 60
-            nimg = (pos_img + per_img).astype(uint8)
-
-            set_data("imagedata", gray2rgb(nimg))
-=======
                 cxx, cyy = circle(ay, ax, 2)
                 c = _coords_inside_image(cxx, cyy, pos_img.shape)
                 pos_img[c] = color - 60
                 nimg = ((pos_img + per_img).astype(uint8))
 
                 set_data('imagedata', gray2rgb(nimg))
->>>>>>> faeb3ead
 
                 cnt += 1
 
-        self.debug("dragonfly complete")
+        self.debug('dragonfly complete')
         controller.block()
 
     def _hill_climber(self, st, controller, pattern):
@@ -662,17 +596,12 @@
             if avg_sat_score < sat_threshold:
                 # use_update_point = False
                 # current_x, current_y = x, y
-                linear_move(
-                    ax,
-                    ay,
-                    block=False,
-                    velocity=pattern.velocity,
-                    use_calibration=False,
-                    update=False,
-                    immediate=True,
-                )
+                linear_move(ax, ay, block=False, velocity=pattern.velocity,
+                            use_calibration=False,
+                            update=False,
+                            immediate=True)
             else:
-                self.debug("Saturation target reached. not moving")
+                self.debug('Saturation target reached. not moving')
                 update_plot = False
 
             density_scores = []
@@ -690,7 +619,7 @@
                 density_scores.append(score_density)
                 saturation_scores.append(score_saturation)
 
-                set_data("imagedata", img)
+                set_data('imagedata', img)
                 ts.append(time.time() - st)
                 time.sleep(0.1)
 
@@ -707,10 +636,7 @@
                 density_scores = array(density_scores)
                 saturation_scores = array(saturation_scores)
 
-                weights = [
-                    1 / (max(0.0001, ((xi - ax) ** 2 + (yi - ay) ** 2)) ** 0.5)
-                    for xi, yi in positions
-                ]
+                weights = [1 / (max(0.0001, ((xi - ax) ** 2 + (yi - ay) ** 2)) ** 0.5) for xi, yi in positions]
 
                 avg_score = average(density_scores, weights=weights)
                 avg_sat_score = average(saturation_scores, weights=weights)
@@ -718,16 +644,14 @@
 
                 m, b = polyfit(ts, density_scores, 1)
                 if m > 0:
-                    score *= 1 + m
+                    score *= (1 + m)
 
                 pattern.set_point(score, pt)
 
-                self.debug("i:{} XY:({:0.5f},{:0.5f})".format(i, x, y))
-                self.debug(
-                    "Density. AVG:{:0.3f} N:{} Slope:{:0.3f}".format(avg_score, n, m)
-                )
-                self.debug("Modified Density Score: {:0.3f}".format(score))
-                self.debug("Saturation. AVG:{:0.3f}".format(avg_sat_score))
+                self.debug('i:{} XY:({:0.5f},{:0.5f})'.format(i, x, y))
+                self.debug('Density. AVG:{:0.3f} N:{} Slope:{:0.3f}'.format(avg_score, n, m))
+                self.debug('Modified Density Score: {:0.3f}'.format(score))
+                self.debug('Saturation. AVG:{:0.3f}'.format(avg_sat_score))
                 if update_plot:
                     cp.add_point((x, y))
                     g.add_datum((x, y), plotid=0)
@@ -737,15 +661,11 @@
 
                 # g.add_bulk_data(ts, density_scores, plotid=1, series=1)
 
-                g.add_datum(
-                    (t, score),
-                    ypadding="0.1",
-                    ymin_anchor=-0.1,
-                    update_y_limits=True,
-                    plotid=1,
-                )
+                g.add_datum((t, score),
+                            ypadding='0.1',
+                            ymin_anchor=-0.1,
+                            update_y_limits=True, plotid=1)
 
             update_axes()
 
-
 # ============= EOF =============================================