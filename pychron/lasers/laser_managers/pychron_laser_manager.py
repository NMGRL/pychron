# ===============================================================================
# Copyright 2012 Jake Ross
#
# Licensed under the Apache License, Version 2.0 (the "License");
# you may not use this file except in compliance with the License.
# You may obtain a copy of the License at
#
#   http://www.apache.org/licenses/LICENSE-2.0
#
# Unless required by applicable law or agreed to in writing, software
# distributed under the License is distributed on an "AS IS" BASIS,
# WITHOUT WARRANTIES OR CONDITIONS OF ANY KIND, either express or implied.
# See the License for the specific language governing permissions and
# limitations under the License.
# ===============================================================================

# ============= enthought library imports =======================
from traits.api import Str, String, on_trait_change, Button, Float, \
    Property, Bool, Instance, Event, Enum, Int, Either, Range, cached_property
# import apptools.sweet_pickle as pickle
from apptools.preferences.preference_binding import bind_preference
# ============= standard library imports ========================
import cPickle as pickle
import time
import os
from threading import Thread
# ============= local library imports  ==========================
from pychron.envisage.view_util import open_view
from pychron.globals import globalv
from pychron.hardware.pychron_device import EthernetDeviceMixin
from pychron.lasers.laser_managers.client import UVLaserOpticsClient, UVLaserControlsClient, \
    LaserOpticsClient, LaserControlsClient
from pychron.lasers.laser_managers.laser_manager import BaseLaserManager
from pychron.core.helpers.strtools import to_bool
from pychron.paths import paths


class PychronLaserManager(BaseLaserManager, EthernetDeviceMixin):
    """
    A PychronLaserManager is used to control an instance of
    pychron remotely.

    Common laser functions such as enable_laser are converted to
    the RemoteHardwareServer equivalent and sent by the communicator

    e.g enable_laser ==> self.communicator.ask('Enable')

    The communicators connection arguments are set in initialization.xml

    use a communicator block
    <plugin enabled="true" fire_mode="client">FusionsDiode
        ...
        <communications>
          <host>129.138.12.153</host>
          <port>1069</port>
          <kind>UDP</kind>
        </communications>
    </plugin>
    """
    # communicator = None
    # port = CInt
    # host = Str

    _cancel_blocking = False

    position = String(enter_set=True, auto_set=False)
    x = Property(depends_on='_x')
    y = Property(depends_on='_y')
    z = Property(depends_on='_z')
    _x = Float
    _y = Float
    _z = Float
    connected = Bool
    test_connection_button = Button('Test Connection')
    snapshot_button = Button('Test Snapshot')
    use_autocenter = Bool(False)

    mode = 'client'
    optics_client = Instance(LaserOpticsClient)
    controls_client = Instance(LaserControlsClient)

    # def shutdown(self):
    #     if self.communicator:
    #         self.communicator.close()
    _patterning = False

    def bind_preferences(self, pref_id):
        bind_preference(self, 'use_video', '{}.use_video'.format(pref_id))
        self.stage_manager.bind_preferences(pref_id)

    # def open(self):
    #     host = self.host
    #     port = self.port
    #
    #     self.communicator = ec = EthernetCommunicator(host=host,
    #                                                   port=port)
    #     r = ec.open()
    #     if r:
    #         self.connected = True
    #         self.opened()
    #
    #     return r

    def opened(self):
        self.debug('opened')
        if self.update_position():
            self._opened_hook()
            return True
<<<<<<< HEAD

    def update_position(self):
        self.debug('update position')
        pos = self.get_position()
        self.debug('got position {}'.format(pos))
        if pos:
            self.trait_set(**dict(zip(('_x', '_y', '_z'), pos)))
            return True

            # self.trait_set(**dict(zip(('_x', '_y', '_z'),
            #                           self.get_position())))
=======
        # self.trait_set(**dict(zip(('_x', '_y', '_z'),
        #                           self.get_position())))
>>>>>>> fa7878ec

    def get_tray(self):
        return self._ask('GetSampleHolder')

    # ===============================================================================
    # patterning
    # ===============================================================================
    def execute_pattern(self, name=None, block=False):
        """
            name is either a name of a file
            of a pickled pattern obj
        """
        if name:
            self._patterning = True
            self._execute_pattern(name, block)
            if block:
                self._patterning = False

    def stop_pattern(self):
        self._ask('AbortPattern')
        self._patterning = False

    def get_pattern_names(self):
        # get contents of local pattern_dir
        #         ps = super(PychronLaserManager, self).get_pattern_names()

        ps = []
        # get contents of remote pattern_dir
        pn = self._ask('GetJogProcedures')
        if pn:
            ps.extend(pn.split(','))

        return ps

    # ===============================================================================
    # pyscript commands
    # ===============================================================================
    def wake(self):
        self._ask('WakeScreen')

    def set_light(self, value):
        self._ask('SetLight {}'.format(value))

    def get_response_blob(self):
        return self._ask('GetResponseBlob')

    def get_output_blob(self):
        return self._ask('GetOutputBlob')

    def get_achieved_output(self):
        rv = 0
        v = self._ask('GetAchievedOutput')
        if v is not None:
            try:
                rv = float(v)
            except ValueError:
                pass
        return rv

    def do_machine_vision_degas(self, lumens, duration):
        if lumens and duration:
            self.info('Doing machine vision degas. lumens={}'.format(lumens))
            self._ask('MachineVisionDegas {} {}'.format(lumens, duration))
        else:
            self.debug('lumens and duration not set {}, {}'.format(lumens, duration))

    def start_video_recording(self, name):
        self.info('Start Video Recording')
        self._ask('StartVideoRecording {}'.format(name))

    def stop_video_recording(self):
        self.info('Stop Video Recording')
        self._ask('StopVideoRecording')

    def take_snapshot(self, name, pic_format, view_snapshot=False):
        self.info('Take snapshot')
        resp = self._ask('Snapshot {} {}'.format(name, pic_format))
        if resp:
            args = self._convert_snapshot_response(resp)
            if view_snapshot:
                self._view_snapshot(*args)

            return args

    def prepare(self):
        self.info('Prepare laser')
        self._ask('Prepare')

        cnt = 0
        tries = 0
        maxtries = 200  # timeout after 50 s
        if globalv.experiment_debug:
            maxtries = 1

        nsuccess = 1
        self._cancel_blocking = False
        ask = self._ask
        period = 1
        cmd = 'IsReady'
        while tries < maxtries and cnt < nsuccess:
            if self._cancel_blocking:
                break
            time.sleep(period)
            resp = ask(cmd)
            if resp is not None:
                try:
                    if to_bool(resp):
                        cnt += 1
                except:
                    cnt = 0
            else:
                cnt = 0
            tries += 1

        return cnt >= nsuccess

    def end_extract(self, *args, **kw):
        self.info('ending extraction. set laser power to 0')
        self.set_laser_power(0)

        if self._patterning:
            self.stop_pattern()

    def extract(self, value, units=''):
        self.info('set laser output')
        return self._ask('SetLaserOutput {} {}'.format(value, units)) == 'OK'

    def enable_laser(self, *args, **kw):
        self.info('enabling laser')
        return self._ask('Enable') == 'OK'

    def disable_laser(self, *args, **kw):
        self.info('disabling laser')
        return self._ask('Disable') == 'OK'

    def set_laser_power(self, v, *args, **kw):
        self.info('set laser power {}'.format(v))
        return self._ask('SetLaserPower {}'.format(v)) == 'OK'

    def set_motor_lock(self, name, value):
        v = 'YES' if value else 'NO'
        self.info('set motor {} lock to {}'.format(name, v))
        self._ask('SetMotorLock {} {}'.format(name, int(value)))
        return True

    def set_motor(self, name, value):
        self.info('set motor {} to {}'.format(name, value))
        self._ask('SetMotor {} {}'.format(name, value))
        time.sleep(0.5)
        r = self._block(cmd='GetMotorMoving {}'.format(name))
        return r

    def get_position(self):
        xyz = self._ask('GetPosition')
        if xyz:
            try:
                x, y, z = map(float, xyz.split(','))
                return x, y, z
            except Exception, e:
                print 'pychron laser manager get_position', e
                return 0, 0, 0

        if self.communicator.simulation:
            return 0, 0, 0

    # handlers
    @on_trait_change('pattern_executor:pattern:canceled')
    def pattern_canceled(self):
        """
            this patterning window was closed so cancel the blocking loop
        """
        self._cancel_blocking = True

    def _snapshot_button_fired(self):
        self.take_snapshot('test', view_snapshot=True)

    def _test_connection_button_fired(self):
        self.test_connection()
        if self.connected:
            self.opened()

    def _position_changed(self):
        if self.position is not None:
            t = Thread(target=self._move_to_position,
                       args=(self.position, self.use_autocenter))
            t.start()
            self._position_thread = t

    def _test_connection(self):
        if self.simulation:
            return globalv.communication_simulation
        else:
            if self.setup_communicator():
                self.debug('test connection. connected= {}'.format(self.connected))
            return self.connected

    def _opened_hook(self):
        pass

    def _execute_pattern(self, pat, block):
        self.info('executing pattern {}'.format(pat))

        if not pat.endswith('.lp'):
            pat = '{}.lp'.format(pat)

        path = os.path.join(paths.pattern_dir, pat)
        if os.path.isfile(path):
            self.debug('Using local pattern {}'.format(pat))
            pat = pickle.dumps(path)
            self.debug('Sending Pattern:{}'.format(pat))

        cmd = 'DoPattern {}'.format(pat)
        self._ask(cmd, verbose=False)

        if block:
            time.sleep(0.5)
            if not self._block('IsPatterning', period=1):
                cmd = 'AbortPattern'
                self._ask(cmd)

    # ===============================================================================
    # pyscript private
    # ===============================================================================
    def _view_snapshot(self, local_path, remote_path, image):
        from pychron.lasers.laser_managers.snapshot_view import SnapshotView

        open_required = False
        try:
            sv = self.application.snapshot_view
        except AttributeError:
            sv = None
            open_required = True

        if sv is None:
            sv = SnapshotView()
            self.application.snapshot_view = sv

        sv.set_image(local_path, remote_path, image)
        if open_required:
            info = open_view(sv)
            self.application.snapshot_view_info = info
        else:
            if self.application.snapshot_view_info.control:
                self.application.snapshot_view_info.control.raise_()
            else:
                info = open_view(sv)
                self.application.snapshot_view_info = info

    def _convert_snapshot_response(self, ps):
        """
            ps = XXlpathYYrpathimageblob
            where XX,YY is the len of the following path
            convert ps to a tuple
        """
        l = int(ps[:2], 16)
        e1 = 2 + l
        s1 = ps[2:e1]

        e2 = e1 + 2
        e3 = e2 + int(ps[e1:e2], 16)
        s2 = ps[e2:e3]

        s3 = ps[e3:]
        self.debug('image len {}'.format(len(s3)))
        return s1, s2, s3

    def _move_to_position(self, pos, autocenter):
        cmd = 'GoToHole {} {}'.format(pos, autocenter)
        if isinstance(pos, tuple):
            cmd = 'SetXY {}'.format(pos[:2])
            #            if len(pos) == 3:
        #                cmd = 'SetZ {}'.format(pos[2])

        self.info('sending {}'.format(cmd))
        self._ask(cmd)
        time.sleep(0.5)
        r = self._block()
        if autocenter:
            r = self._block(cmd='GetAutoCorrecting', period=0.5)

        self.update_position()
        return r

    # def _ask(self, cmd, **kw):
    #     # self.communicator.get_handler()
    #     return self.communicator.ask(cmd, **kw)

    def _enable_fired(self):
        if self.enabled:
            self.disable_laser()
            self.enabled = False
        else:
            if self.enable_laser():
                self.enabled = True

    def _set_x(self, v):
        self._ask('SetX {}'.format(v))
        self.update_position()

    def _set_y(self, v):
        self._ask('SetY {}'.format(v))
        self.update_position()

    def _set_z(self, v):
        self._ask('SetZ {}'.format(v))
        self.update_position()

    def _get_x(self):
        return self._x

    def _get_y(self):
        return self._y

    def _get_z(self):
        return self._z

    # defaults
    def _stage_manager_default(self):
        name = self.name.lower()
        if 'fusions' in name:
            nn = name[7:]
            name = 'fusions_{}'.format(nn)

        args = dict(name='stage',
                    configuration_name='stage',
                    # configuration_dir_name = self.configuration_dir_name,
                    configuration_dir_name=name,
                    parent=self)
        return self._stage_manager_factory(args)

    def _controls_client_default(self):
        return LaserControlsClient(parent=self)

    def _optics_client_default(self):
        return LaserOpticsClient(parent=self)


class PychronUVLaserManager(PychronLaserManager):
    optics_client = Instance(UVLaserOpticsClient)
    controls_client = Instance(UVLaserControlsClient)
    fire = Event
    stop = Event
    fire_mode = Enum('Burst', 'Continuous')
    nburst = Property(depends_on='_nburst')
    _nburst = Int
    mask = Property(String(enter_set=True, auto_set=False),
                    depends_on='_mask')
    _mask = Either(Str, Float)

    masks = Property
    attenuator = String(enter_set=True, auto_set=False)
    # attenuators = Property
    zoom = Range(0.0, 100.0)

    def set_reprate(self, v):
        self._ask('SetReprate {}'.format(v))

    def extract(self, power, **kw):
        self._set_nburst(power)

        time.sleep(0.25)
        self._ask('Fire burst')
        time.sleep(0.25)

        self._block('IsFiring', period=0.5)

    def end_extract(self):
        self._ask('Fire stop')

    def trace_path(self, value, name, kind):
        if isinstance(name, list):
            name = name[0]

        # traces need to be prefixed with 'l'
        name = str(name)
        name = name.lower()
        #        if not name.startswith('l'):
        #            name = 'l{}'.format(name)

        cmd = 'TracePath {} {} {}'.format(value, name, kind)
        self.info('sending {}'.format(cmd))
        self._ask(cmd)
        return self._block(cmd='IsTracing')

    def drill_point(self, value, name):
        cmd = 'DrillPoint'

    # ===============================================================================
    #
    # ===============================================================================
    def _fire_fired(self):

        if self.fire_mode == 'Continuous':
            mode = 'continuous'
        else:
            mode = 'burst'
        self.firing = True

        self._ask('Fire {}'.format(mode))

    def _stop_fired(self):
        self.firing = False
        self._ask('Fire stop')

    @on_trait_change('mask, attenuator, zoom')
    def _motor_changed(self, name, new):
        if new is not None:
            t = Thread(target=self.set_motor, args=(name, new))
            t.start()

    # ===============================================================================
    #
    # ===============================================================================
    def _opened_hook(self):
        nb = self._ask('GetNBurst')
        self._nburst = self._get_int(nb)

        mb = self._ask('GetBurstMode')
        if mb is not None:
            self.fire_mode = 'Burst' if mb == '1' else 'Continuous'

        self._mask = 0

    def _move_to_position(self, pos, autocenter):

        cmd = 'GoToPoint'

        # if pos.startswith('t'):
        #    if not TRANSECT_REGEX[0].match(pos):
        #        cmd = None

        if isinstance(pos, (str, unicode)):
            if not pos:
                return

            if pos[0].lower() in ['t', 'l', 'd']:
                cmd = 'GoToNamedPosition'

        if cmd:
            cmd = '{} {}'.format(cmd, pos)
            self.info('sending {}'.format(cmd))
            self._ask(cmd)
            time.sleep(0.5)
            r = self._block()
            self.update_position()
            return r

    # ===============================================================================
    # property get/set
    # ===============================================================================
    def _get_int(self, resp):
        r = 0
        if resp is not None:
            try:
                r = int(resp)
            except (ValueError, TypeError):
                pass
        return r

    def _validate_nburst(self, v):
        try:
            return int(v)
        except (ValueError, TypeError):
            pass

    def _set_nburst(self, v):
        if v is not None:
            v = int(v)
            self._ask('SetNBurst {}'.format(v))
            self._nburst = v

    def _get_nburst(self):
        return self._nburst

    def _set_mask(self, m):
        self._mask = m

    def _get_mask(self):
        return self._mask

    def _validate_mask(self, m):
        if m in self.masks:
            return m
        else:
            try:
                return float(m)
            except ValueError:
                pass

    @cached_property
    def _get_masks(self):
        return self._get_motor_values('mask_names')

    # @cached_property
    # def _get_attenuators(self):
    #    return self._get_motor_values('attenuators')

    def _get_motor_values(self, name):
        p = os.path.join(paths.device_dir, 'fusions_uv', '{}.txt'.format(name))
        values = []
        if os.path.isfile(p):
            with open(p, 'r') as rfile:
                for lin in rfile:
                    lin = lin.strip()
                    if not lin or lin.startswith('#'):
                        continue
                    values.append(lin)

        return values

    def _controls_client_default(self):
        return UVLaserControlsClient(model=self)

    def _optics_client_default(self):
        return UVLaserOpticsClient(model=self)

# ============= EOF =============================================<|MERGE_RESOLUTION|>--- conflicted
+++ resolved
@@ -106,7 +106,6 @@
         if self.update_position():
             self._opened_hook()
             return True
-<<<<<<< HEAD
 
     def update_position(self):
         self.debug('update position')
@@ -118,10 +117,6 @@
 
             # self.trait_set(**dict(zip(('_x', '_y', '_z'),
             #                           self.get_position())))
-=======
-        # self.trait_set(**dict(zip(('_x', '_y', '_z'),
-        #                           self.get_position())))
->>>>>>> fa7878ec
 
     def get_tray(self):
         return self._ask('GetSampleHolder')
