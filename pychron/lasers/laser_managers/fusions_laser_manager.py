--- conflicted
+++ resolved
@@ -112,13 +112,6 @@
             #   IExtractionDevice interface
             # ===============================================================================
 
-<<<<<<< HEAD
-    def extract(self, power, units=None, measure_grain_mask=False):
-        if self.enable_laser():
-            self.set_laser_power(power, units=units)
-            if measure_grain_mask:
-                self.stage_manager.measure_grain_mask()
-=======
     def stop_measure_grain_mask(self):
         self.stage_manager.stop_measure_grain_mask()
 
@@ -134,12 +127,10 @@
     def extract(self, power, units=None):
         if self.enable_laser():
             self.set_laser_power(power, units=units)
->>>>>>> 9bb7dfdb
 
     def end_extract(self):
         self.disable_laser()
         self.stop_pattern()
-        self.stage_manager.stop_measure_grain_mask()
 
     def open_motor_configure(self):
         self.laser_controller.open_motor_configure()
