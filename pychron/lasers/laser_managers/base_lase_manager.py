# ===============================================================================
# Copyright 2013 Jake Ross
#
# Licensed under the Apache License, Version 2.0 (the "License");
# you may not use this file except in compliance with the License.
# You may obtain a copy of the License at
#
#   http://www.apache.org/licenses/LICENSE-2.0
#
# Unless required by applicable law or agreed to in writing, software
# distributed under the License is distributed on an "AS IS" BASIS,
# WITHOUT WARRANTIES OR CONDITIONS OF ANY KIND, either express or implied.
# See the License for the specific language governing permissions and
# limitations under the License.
# ===============================================================================

import os
import time

# ============= enthought library imports =======================
from traits.api import Instance, Event, Bool, Any, Property, Float, provides

from pychron.core.helpers.filetools import list_directory
from pychron.core.helpers.strtools import to_bool, csv_to_floats
from pychron.hardware.meter_calibration import MeterCalibration
from pychron.lasers.laser_managers.ilaser_manager import ILaserManager
from pychron.managers.manager import Manager
from pychron.paths import paths


@provides(ILaserManager)
class BaseLaserManager(Manager):
    # implements(ILaserManager)
    # provides(ILaserManager)
    pattern_executor = Instance(
        "pychron.lasers.pattern.pattern_executor.PatternExecutor"
    )
    use_video = Bool(False)

    enable = Event
    enable_label = Property(depends_on="enabled")
    # enabled_led = Instance('pychron.core.ui.led_editor.LED', ())
    enabled = Bool(False)

<<<<<<< HEAD
    stage_manager = Instance('pychron.lasers.stage_managers.stage_manager.StageManager')
    stage_controller_klass = 'Newport'
=======
    stage_manager = Instance("pychron.lasers.stage_managers.stage_manager.StageManager")
>>>>>>> 2d070084

    requested_power = Any
    status_text = Property(depends_on="_requested_power, enabled")
    pulse = Any
    laser_controller = Any
    mode = "normal"

    use_calibrated_power = Bool(True)
    requested_power = Property(Float, depends_on="_requested_power")
    units = Property(depends_on="use_calibrated_power")
    _requested_power = Float
    _calibrated_power = None
    _cancel_blocking = False

    def bind_preferences(self, prefid):
        pass

    def opened(self):
        pass

    def test_connection(self):
        if self.mode == "client":
            return self._test_connection()
        else:
            return True, None

    # def initialize_video(self):
    #     if self.use_video:
    #         self.stage_manager.initialize_video()

    def update_position(self):
        self.debug("update position")
        pos = self.get_position()
        self.debug("got position {}".format(pos))
        if pos:
            if self.stage_manager:
                self.stage_manager.trait_set(
                    **dict(
                        list(zip(("_x_position", "_y_position", "_z_position"), pos))
                    )
                )
            return pos

    def wake(self):
        from pychron.core.ui.gui import wake_screen

        wake_screen()

    def is_ready(self):
        return True

    def take_snapshot(self, *args, **kw):
        pass

    def end_extract(self, *args, **kw):
        self.disable_laser()

    def extract(self, *args, **kw):
        pass

    def prepare(self, *args, **kw):
        pass

    def get_motor_lock(self, name, value):
        pass

    def set_motor(self, *args, **kw):
        pass

    def get_motor(self, name):
        pass

    def enable_device(self, **kw):
        return self.enable_laser(**kw)

    def disable_device(self):
        self.disable_laser()

    def enable_laser(self, **kw):
        pass

    def set_laser_power(self, *args, **kw):
        pass

    def disable_laser(self):
        pass

    def get_pyrometer_temperature(self):
        pass

    def get_grain_polygon_blob(self):
        pass

    def get_pattern_names(self):
        p = paths.pattern_dir
        extension = ".lp,.txt"
        patterns = list_directory(p, extension)
        return [
            "",
        ] + patterns

    def execute_pattern(
        self, name=None, duration=None, block=False, lase=False, thread_safe=True
    ):
        # if not self.stage_manager.temp_hole:
        #     self.information_dialog('Need to specify a hole')
        #     return

        pm = self.pattern_executor
        self.debug(
            "execute pattern {}, duration=duration, block={}, lase={}".format(
                name, duration, block, lase
            )
        )
        if pm.load_pattern(name):
            pm.set_stage_values(self.stage_manager)

            if lase:
                pm.pattern.disable_at_end = True
                if not self.enable_laser():
                    return
                self.set_laser_power(self.pulse.power, verbose=True)

            pm.execute(block, duration, thread_safe=thread_safe)

    def get_brightness(self, **kw):
        return 0

    def stop_pattern(self):
        if self.pattern_executor:
            self.pattern_executor.stop()

    def isPatterning(self):
        if self.pattern_executor:
            return self.pattern_executor.isPatterning()

    def move_to_position(self, pos, *args, **kw):
        if not isinstance(pos, list):
            pos = [pos]

        for p in pos:
            self._move_to_position(p, *args, **kw)

        return True

    def trace_path(self, *args, **kw):
        pass

    def drill_point(self, *args, **kw):
        pass

    def set_motors_for_point(self, pt):
        pass

    def get_achieved_output(self):
        pass

    def get_response_blob(self):
        pass

    def get_output_blob(self):
        pass

    def set_response_recorder_period(self, v):
        pass

    def start_response_recorder(self):
        pass

    def stop_response_recorder(self):
        pass

    def calculate_calibrated_power(self, request, calibration="watts", verbose=True):
        mc = self._calibration_factory(calibration)
        if verbose:
            self.info(
                "using power coefficients  (e.g. ax2+bx+c) {}".format(mc.print_string())
            )
        return mc.get_input(request)

    def get_tray(self):
        sm = self.stage_manager
        if sm:
            return sm.stage_map_name

    # private
    def _move_to_position(self, *args, **kw):
        pass

    def _get_hole_xy(self, pos):
        sm = self.stage_manager
        if isinstance(pos, tuple):
            x, y = pos

        else:
            try:
                x, y = sm.get_hole_xy(pos)
            except ValueError:
                self.warning_dialog(
                    "Invalid position {} for {}".format(pos, sm.stage_map_name)
                )
                return
        return x, y

    def _block(
        self,
        cmd="GetDriveMoving",
        cmpfunc=None,
        period=0.25,
        position_callback=None,
        nsuccess=2,
        timeout=50,
    ):

        ask = self._ask

        cnt = 0
        self._cancel_blocking = False
        if cmpfunc is None:
            cmpfunc = to_bool

        st = time.time()
        while 1:
            if cnt > nsuccess:
                break

            if time.time() - st > timeout:
                break

            if self._cancel_blocking:
                break

            time.sleep(period)
            resp = ask(cmd)

            if self.communicator.simulation:
                resp = "False"

            if resp is not None:
                try:
                    if not cmpfunc(resp):
                        cnt += 1
                except (ValueError, TypeError) as e:
                    print("_blocking exception {}".format(e))
                    cnt = 0

                if position_callback:
                    if self.communicator.simulation:
                        x, y, z = cnt / 3.0, cnt / 3.0, 0
                        position_callback(x, y, z)
                    else:
                        xyz = self.get_position()
                        if xyz:
                            position_callback(*xyz)
            else:
                cnt = 0

        state = cnt >= nsuccess
        if state:
            self.info("Block completed")
        else:
            if self._cancel_blocking:
                self.info("Block failed. canceled by user")
            else:
                self.warning("Block failed. timeout after {}s".format(timeout))

        return state

    def _calibration_factory(self, calibration):
        coeffs = None
        nmapping = False
        if calibration == "watts":
            path = os.path.join(
                paths.device_dir, self.configuration_dir_name, "calibrated_power.cfg"
            )
            if os.path.isfile(path):
                config = self.get_configuration(path=path)
                coeffs, nmapping = self._get_watt_calibration(config)

        if coeffs is None:
            coeffs = [1, 0]

        return MeterCalibration(coeffs, normal_mapping=bool(nmapping))

    def _get_watt_calibration(self, config):
        coeffs = [1, 0]
        nmapping = False
        section = "PowerOutput"
        if config.has_section(section):
            cs = config.get(section, "coefficients")
            try:
                coeffs = csv_to_floats(cs)
            except ValueError:
                self.warning_dialog("Invalid power calibration {}".format(cs))
                return

            if config.has_option(section, "normal_mapping"):
                nmapping = config.getboolean(section, "normal_mapping")

        return coeffs, nmapping

    # ===============================================================================
    # getter/setters
    # ===============================================================================
    def _get_status_text(self):
        s = "Laser OFF"
        if self.enabled:
            s = "Laser Enabled"
            if self._requested_power:
                s = "Laser ON {:05.2f}{}".format(self._requested_power, self.units)

        return s

    def _get_enable_label(self):
        """ """
        return "DISABLE" if self.enabled else "ENABLE"

    def _get_calibrated_power(self, power, use_calibration=True, verbose=True):
        if power:
            if self.use_calibrated_power and use_calibration:
                power = max(0, self.calculate_calibrated_power(power, verbose=verbose))
        return power

    def _get_requested_power(self):
        return self._requested_power

    def _get_units(self):
        return "(W)" if self.use_calibrated_power else "(%)"

    # ===============================================================================
    # handlers
    # ===============================================================================
    # def _enabled_changed(self):
    #     if self.enabled:
    #         self.enabled_led.set_state('green')
    #     else:
    #         self.enabled_led.set_state('red')

    def _use_video_changed(self):
        if not self.use_video:
            try:
                self.stage_manager.video.close()
            except AttributeError as e:
                print("use video 1", e)

        try:
            sm = self._stage_manager_factory(self.stage_args)

            sm.stage_controller = self.stage_manager.stage_controller
            sm.stage_controller.parent = sm
            if self.plugin_id:
                sm.bind_preferences(self.plugin_id)
            #             sm.visualizer = self.stage_manager.visualizer

            sm.load()

            self.stage_manager = sm
        except AttributeError as e:
            print("use video 2", e)

    def _stage_manager_factory(self, args):
        self.stage_args = args
        if self.use_video:
            from pychron.lasers.stage_managers.video_stage_manager import (
                VideoStageManager,
            )

            klass = VideoStageManager
        else:
            from pychron.lasers.stage_managers.stage_manager import StageManager

            klass = StageManager

        args["parent"] = self
        sm = klass(**args)
        sm.id = self.stage_manager_id
        return sm

    # defaults
    # def _enabled_led_default(self):
    #     from pychron.core.ui.led_editor import LED
    #     return LED()

    def _pattern_executor_default(self):
        from pychron.lasers.pattern.pattern_executor import PatternExecutor

        controller = None
        if hasattr(self, "stage_manager"):
            controller = self.stage_manager.stage_controller

        pm = PatternExecutor(
            application=self.application, controller=controller, laser_manager=self
        )
        self._pattern_executor_init_hook(pm)
        return pm

    def _pattern_executor_init_hook(self, pm):
        pass

<<<<<<< HEAD
    def _stage_manager_default(self):
        """
        """
        args = dict(name='stage',
                    configuration_name='stage',
                    configuration_dir_name=self.configuration_dir_name,
                    stage_controller_klass = self.stage_controller_klass,
                    parent=self)

        return self._stage_manager_factory(args)
=======

>>>>>>> 2d070084
# ============= EOF =============================================<|MERGE_RESOLUTION|>--- conflicted
+++ resolved
@@ -42,12 +42,8 @@
     # enabled_led = Instance('pychron.core.ui.led_editor.LED', ())
     enabled = Bool(False)
 
-<<<<<<< HEAD
     stage_manager = Instance('pychron.lasers.stage_managers.stage_manager.StageManager')
     stage_controller_klass = 'Newport'
-=======
-    stage_manager = Instance("pychron.lasers.stage_managers.stage_manager.StageManager")
->>>>>>> 2d070084
 
     requested_power = Any
     status_text = Property(depends_on="_requested_power, enabled")
@@ -447,7 +443,6 @@
     def _pattern_executor_init_hook(self, pm):
         pass
 
-<<<<<<< HEAD
     def _stage_manager_default(self):
         """
         """
@@ -458,7 +453,5 @@
                     parent=self)
 
         return self._stage_manager_factory(args)
-=======
-
->>>>>>> 2d070084
+
 # ============= EOF =============================================