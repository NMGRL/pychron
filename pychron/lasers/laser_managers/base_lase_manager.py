# ===============================================================================
# Copyright 2013 Jake Ross
#
# Licensed under the Apache License, Version 2.0 (the "License");
# you may not use this file except in compliance with the License.
# You may obtain a copy of the License at
#
#   http://www.apache.org/licenses/LICENSE-2.0
#
# Unless required by applicable law or agreed to in writing, software
# distributed under the License is distributed on an "AS IS" BASIS,
# WITHOUT WARRANTIES OR CONDITIONS OF ANY KIND, either express or implied.
# See the License for the specific language governing permissions and
# limitations under the License.
# ===============================================================================

# ============= enthought library imports =======================
import os
import time

from traits.api import Instance, Event, Bool, Any, Property, Str, Float, provides

# ============= standard library imports ========================
# ============= local library imports  ==========================
from pychron.core.helpers.strtools import to_bool
from pychron.core.ui.gui import wake_screen
from pychron.hardware.meter_calibration import MeterCalibration
from pychron.lasers.stage_managers.stage_manager import StageManager
from pychron.lasers.pattern.pattern_executor import PatternExecutor
from pychron.managers.manager import Manager
from pychron.lasers.laser_managers.ilaser_manager import ILaserManager
from pychron.core.ui.led_editor import LED
from pychron.core.helpers.filetools import list_directory
from pychron.paths import paths


@provides(ILaserManager)
class BaseLaserManager(Manager):
    # implements(ILaserManager)
    # provides(ILaserManager)
    pattern_executor = Instance(PatternExecutor)
    use_video = Bool(False)

    enable = Event
    enable_label = Property(depends_on='enabled')
    enabled_led = Instance(LED, ())
    enabled = Bool(False)

    stage_manager = Instance(StageManager)

    requested_power = Any
    status_text = Str
    pulse = Any
    laser_controller = Any
    mode = 'normal'

    use_calibrated_power = Bool(True)
    requested_power = Property(Float, depends_on='_requested_power')
    units = Property(depends_on='use_calibrated_power')
    _requested_power = Float
    _calibrated_power = None
    _cancel_blocking = False

    def test_connection(self):
        if self.mode == 'client':
            return self._test_connection()
        else:
            return True

    def initialize_video(self):
        if self.use_video:
            self.stage_manager.initialize_video()

    def update_position(self):
        self.debug('update position')
        pos = self.get_position()
        self.debug('got position {}'.format(pos))
        if pos:
            self.stage_manager.trait_set(**dict(zip(('_x_position', '_y_position', '_z_position'), pos)))
            return True

    def wake(self):
        wake_screen()

    def is_ready(self):
        return True

    def take_snapshot(self, *args, **kw):
        pass

    def end_extract(self, *args, **kw):
        pass

    def extract(self, *args, **kw):
        pass

    def prepare(self, *args, **kw):
        pass

    def get_motor_lock(self, name, value):
        pass

    def set_motor(self, *args, **kw):
        pass

    def get_motor(self, name):
        pass

    def get_response_blob(self):
        return ''

    def get_output_blob(self):
        return ''

    def enable_device(self, **kw):
        return self.enable_laser(**kw)

    def disable_device(self):
        self.disable_laser()

    def enable_laser(self, **kw):
        pass

    def disable_laser(self):
        pass

    def get_pattern_names(self):
        p = paths.pattern_dir
        extension = '.lp,.txt'
        patterns = list_directory(p, extension)
        return ['', ] + patterns

#     def new_pattern_maker(self):
#         pm = PatternMakerView()
#         self.open_view(pm)
#
#     def open_pattern_maker(self):
#         pm = PatternMakerView(
#                               executor=self.pattern_executor
#                               )
#         if pm.load_pattern():
#             self.open_view(pm)

    def execute_pattern(self, name=None, block=False):
        if not self.stage_manager.temp_hole:
            self.information_dialog('Need to specify a hole')
            return

        pm = self.pattern_executor
        if pm.load_pattern(name):
            pm.set_stage_values(self.stage_manager)
            pm.execute(block)

    def get_brightness(self):
        return 0

    def stop_pattern(self):
        if self.pattern_executor:
            self.pattern_executor.stop()

    def isPatterning(self):
        if self.pattern_executor:
            return self.pattern_executor.isPatterning()

    def _pattern_executor_default(self):
        controller = None
        if hasattr(self, 'stage_manager'):
            controller = self.stage_manager.stage_controller

        pm = PatternExecutor(application=self.application,
                             controller=controller,
                             laser_manager=self)
        return pm

    def move_to_position(self, pos, *args, **kw):
        if not isinstance(pos, list):
            pos = [pos]

        for p in pos:
            self._move_to_position(p, *args, **kw)

        return True

    def trace_path(self, *args, **kw):
        pass

    def drill_point(self, *args, **kw):
        pass

    def set_motors_for_point(self, pt):
        pass

    def get_achieved_output(self):
        pass

    def calculate_calibrated_power(self, request, calibration='watts', verbose=True):
        mc = self._calibration_factory(calibration)
        if verbose:
            self.info('using power coefficients  (e.g. ax2+bx+c) {}'.format(mc.print_string()))
        return mc.get_input(request)

    # private
    def _move_to_position(self, *args, **kw):
        pass

    def _block(self, cmd='GetDriveMoving', cmpfunc=None, period=0.25, position_callback=None):

        ask = self._ask

        cnt = 0
        tries = 0
        maxtries = int(500 / float(period))  # timeout after 50 s
        nsuccess = 2
        self._cancel_blocking = False
        if cmpfunc is None:
            cmpfunc = to_bool

        while tries < maxtries and cnt < nsuccess:
            if self._cancel_blocking:
                break

            time.sleep(period)
            resp = ask(cmd)

            if self.communicator.simulation:
                resp = 'False'

            if resp is not None:
                try:
                    if not cmpfunc(resp):
<<<<<<< HEAD
                        # if not to_bool(resp):
=======
>>>>>>> 0037c059
                        cnt += 1
                except (ValueError, TypeError):
                    cnt = 0

                if position_callback:
                    if self.communicator.simulation:
                        x, y, z = cnt / 3., cnt / 3., 0
                        position_callback(x, y, z)
                    else:
                        xyz = self.get_position()
                        if xyz:
                            position_callback(*xyz)
            else:
                cnt = 0
            tries += 1

        state = cnt >= nsuccess
        if state:
            self.info('Block completed')
        else:
            if self._cancel_blocking:
                self.info('Block failed. canceled by user')
            else:
                self.warning('Block failed. timeout after {}s'.format(maxtries * period))

        return state

    def _calibration_factory(self, calibration):
        coeffs = None
        nmapping = False
        if calibration == 'watts':
            path = os.path.join(self.configuration_dir_path, 'calibrated_power.cfg')
            config = self.get_configuration(path=path)
            coeffs, nmapping = self._get_watt_calibration(config)

        if coeffs is None:
            coeffs = [1, 0]

        return MeterCalibration(coeffs, normal_mapping=bool(nmapping))

    def _get_watt_calibration(self, config):
        coeffs = [1, 0]
        nmapping = False
        section = 'PowerOutput'
        if config.has_section(section):
            cs = config.get(section, 'coefficients')
            try:
                coeffs = map(float, cs.split(','))
            except ValueError:
                self.warning_dialog('Invalid power calibration {}'.format(cs))
                return

            if config.has_option(section, 'normal_mapping'):
                nmapping = config.getboolean(section, 'normal_mapping')

        return coeffs, nmapping

    # ===============================================================================
    # getter/setters
    # ===============================================================================
    def _get_enable_label(self):
        """
        """
        return 'DISABLE' if self.enabled else 'ENABLE'

    def _get_calibrated_power(self, power, use_calibration=True, verbose=True):
        if power:
            if self.use_calibrated_power and use_calibration:
                power = max(0, self.calculate_calibrated_power(power, verbose=verbose))
        return power

    def _get_requested_power(self):
        return self._requested_power

    def _get_units(self):
        return '(W)' if self.use_calibrated_power else '(%)'

    # ===============================================================================
    # handlers
    # ===============================================================================
    def _enabled_changed(self):
        if self.enabled:
            self.enabled_led.state = 'green'
        else:
            self.enabled_led.state = 'red'

    def _use_video_changed(self):
        if not self.use_video:
            try:
                self.stage_manager.video.close()
            except AttributeError, e:
                print 'use video 1', e

        try:
            sm = self._stage_manager_factory(self.stage_args)

            sm.stage_controller = self.stage_manager.stage_controller
            sm.stage_controller.parent = sm
            if self.plugin_id:
                sm.bind_preferences(self.plugin_id)
#             sm.visualizer = self.stage_manager.visualizer

            sm.load()

            self.stage_manager = sm
        except AttributeError, e:
            print 'use video 2', e

    def _stage_manager_factory(self, args):
        self.stage_args = args
        if self.use_video:
            from pychron.lasers.stage_managers.video_stage_manager import VideoStageManager
            klass = VideoStageManager
        else:
            klass = StageManager

        args['parent'] = self
        sm = klass(**args)
        sm.id = self.stage_manager_id
        return sm
# ============= EOF =============================================<|MERGE_RESOLUTION|>--- conflicted
+++ resolved
@@ -15,12 +15,10 @@
 # ===============================================================================
 
 # ============= enthought library imports =======================
+from traits.api import Instance, Event, Bool, Any, Property, Str, Float, provides
+# ============= standard library imports ========================
 import os
 import time
-
-from traits.api import Instance, Event, Bool, Any, Property, Str, Float, provides
-
-# ============= standard library imports ========================
 # ============= local library imports  ==========================
 from pychron.core.helpers.strtools import to_bool
 from pychron.core.ui.gui import wake_screen
@@ -228,10 +226,6 @@
             if resp is not None:
                 try:
                     if not cmpfunc(resp):
-<<<<<<< HEAD
-                        # if not to_bool(resp):
-=======
->>>>>>> 0037c059
                         cnt += 1
                 except (ValueError, TypeError):
                     cnt = 0
