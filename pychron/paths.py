# ===============================================================================
# Copyright 2011 Jake Ross
#
# Licensed under the Apache License, Version 2.0 (the "License");
# you may not use this file except in compliance with the License.
# You may obtain a copy of the License at
#
# http://www.apache.org/licenses/LICENSE-2.0
#
# Unless required by applicable law or agreed to in writing, software
# distributed under the License is distributed on an "AS IS" BASIS,
# WITHOUT WARRANTIES OR CONDITIONS OF ANY KIND, either express or implied.
# See the License for the specific language governing permissions and
# limitations under the License.
# ===============================================================================

"""
Global path structure

add a path verification function
make sure directory exists and build if not
"""
import os
from os import path, mkdir
<<<<<<< HEAD
=======

from pyface.message_dialog import warning
>>>>>>> 1049d48b

from pychron.file_defaults import TASK_EXTENSION_DEFAULT, SIMPLE_UI_DEFAULT, \
    EDIT_UI_DEFAULT, IDENTIFIERS_DEFAULT


def get_file_text(d):
    txt = ''
    try:
        mod = __import__('pychron.file_defaults', fromlist=[d])
        txt = getattr(mod, d)
    except BaseException, e:
        pass
    return txt


class Paths(object):
    git_base_origin = 'https://github.com'

    dissertation = '/Users/ross/Programming/git/dissertation'
    # enthought = path.join(path.expanduser('~'), '.enthought')
    # users_file = path.join(enthought, 'users')
    base = path.expanduser('~')

    # version = None
    root = None
    bundle_root = None
    # pychron_src_root = None
    # doc_html_root = None
    icons = ''
    images = ''
    splashes = None
    abouts = None
    sounds = None
    app_resources = None
    # _dir suffix ensures the path is checked for existence
    root_dir = root
    stable_root = None
    labspy_templates = None
    labspy_template_search_path = None
    icon_search_path = None
    image_search_path = None
    sound_search_path = None
    splash_search_path = None
    about_search_path = None
    resources = None

    # ==============================================================================
    # root
    # ==============================================================================
    scripts_dir = None
    experiment_dir = None
    experiment_rem_dir = None
    auto_save_experiment_dir = None

    run_block_dir = None
    generic_experiment_dir = None
    backup_experiment_dir = None
    backup_device_dir = None
    plugins_dir = None
    hidden_dir = None
    labspy_dir = None
    labspy_context_dir = None
    # users_file = None
    build_repo = None
    login_file = None
    preferences_dir = None
    comment_templates_dir = None
    plotter_options_dir = None
    test_dir = None
    custom_queries_dir = None
    template_dir = None
    log_dir = None
    # ===========================================================================
    # scripts
    # ===========================================================================
    procedures_dir = None
    measurement_dir = None
    post_measurement_dir = None
    extraction_dir = None
    post_equilibration_dir = None
    conditionals_dir = None
    hops_dir = None
    fits_dir = None
    # ==============================================================================
    # setup
    # ==============================================================================
    setup_dir = None
    device_dir = None
    spectrometer_dir = None
    spectrometer_config_dir = None
    mftable_dir = None
    backup_deflection_dir = None

    queue_conditionals_dir = None
    canvas2D_dir = None
    canvas3D_dir = None
    extraction_line_dir = None
    monitors_dir = None
    jog_dir = None
    pattern_dir = None
    incremental_heat_template_dir = None

    block_dir = None
    heating_schedule_dir = None
    map_dir = None
    furnace_map_dir = None
    user_points_dir = None
    irradiation_tray_maps_dir = None
    # ==============================================================================
    # data
    # ==============================================================================
    data_dir = None
    modeling_data_dir = None
    argus_data_dir = None
    positioning_error_dir = None
    snapshot_dir = None
    video_dir = None
    stage_visualizer_dir = None
    default_workspace_dir = None
    workspace_root_dir = None
    spectrometer_scans_dir = None
    processed_dir = None
    image_cache_dir = None
    default_cache = None
    loading_dir = None
    load_results_dir = None
    power_map_dir = None
    labbook_dir = None
    data_det_ic_dir = None
    sample_image_dir = None
    sample_image_backup_dir = None
<<<<<<< HEAD
    corrections_dir = None
=======
    figure_dir = None
    table_dir = None
>>>>>>> 1049d48b

    repository_dataset_dir = None
    project_dir = None
    meta_root = None
    dvc_dir = None
    device_scan_dir = None
    isotope_dir = None

    index_db = None
    # vcs_dir = None
    # initialization_dir = None
    # device_creator_dir = None

    # ==============================================================================
    # processing
    # ==============================================================================
    formatting_dir = None

    pipeline_dir = None
    pipeline_template_dir = None

    user_pipeline_dir = None
    user_pipeline_template_dir = None
    # ==============================================================================
    # lovera exectuables
    # ==============================================================================
    clovera_root = None

    # ===========================================================================
    # files
    # ===========================================================================
    template_manifest_file = None
    pipeline_template_file = None
    identifiers_file = None
    backup_recovery_file = None
    last_experiment = None
    mftable = None
    deflection = None
    startup_tests = None
    ic_mftable = None
    system_conditionals = None
    experiment_defaults = None
    system_health = None

    ideogram_defaults = None
    spectrum_defaults = None
    inverse_isochron_defaults = None
    composites_defaults = None
    sys_mon_ideogram_defaults = None
    # screen_formatting_options = None
    # presentation_formatting_options = None
    # display_formatting_options = None
    plotter_options = None
    task_extensions_file = None
    simple_ui_file = None
    edit_ui_defaults = None

    duration_tracker = None
    experiment_launch_history = None
    notification_triggers = None

    # plot_factory_defaults = (('ideogram_defaults', 'IDEOGRAM_DEFAULTS', True),
    #                          ('spectrum_defaults', 'SPECTRUM_DEFAULTS', True))

    # ('inverse_isochron_defaults', 'INVERSE_ISOCHRON_DEFAULTS', False),
    # ('composites_defaults', 'COMPOSITE_DEFAULTS', False))
    # ('screen_formatting_options', 'SCREEN_FORMATTING_DEFAULTS', False),
    # ('presentation_formatting_options', 'PRESENTATION_FORMATTING_DEFAULTS', False),
    # ('display_formatting_options', 'DISPLAY_FORMATTING_DEFAULTS', False))
    icfactor_template = None
    blanks_template = None
    iso_evo_template = None
    ideogram_template = None
    vertical_flux_template = None
    csv_ideogram_template = None
    spectrum_template = None
    isochron_template = None
    inverse_isochron_template = None
    analysis_table_template = None
    interpreted_age_table_template = None
    auto_ideogram_template = None

    def write_default_file(self, p, default, overwrite=False):
        return self._write_default_file(p, default, overwrite)

    def set_search_paths(self, app_rec=None):
        self.app_resources = app_rec
        self.set_icon_search_path()
        self.set_splash_search_path()
        self.set_about_search_path()
        self.set_image_search_path()
        self.set_sound_search_path()
        self.set_labspy_template_search_path()

    def set_image_search_path(self):
        self.image_search_path = [self.images,
                                  self.app_resources]

    def set_icon_search_path(self):
        ps = [self.icons, self.app_resources]
        if self.app_resources:
            ps.append(os.path.join(self.app_resources, 'icons'))

        self.icon_search_path = ps

    def set_splash_search_path(self):
        self.splash_search_path = [self.splashes, self.app_resources]

    def set_about_search_path(self):
        self.about_search_path = [self.abouts, self.app_resources]

    def set_sound_search_path(self):
        self.sound_search_path = [self.sounds,
                                  self.app_resources]

    def set_labspy_template_search_path(self):
        self.labspy_template_search_path = [self.labspy_templates,
                                            self.app_resources]

    def build(self, root):
        join = path.join
        # self.version = version
        if root.startswith('_'):
            root = join(path.expanduser('~'), 'Pychron{}'.format(root))

        if not path.isdir(root):
            mkdir(root)

        sd = join(root, 'setupfiles')
        if not path.isdir(sd):
            mkdir(sd)

        self.root_dir = root
        self.log_dir = join(root, 'logs')

        self.resources = join(path.dirname(path.dirname(__file__)), 'resources')
        self.icons = join(self.resources, 'icons')
        self.images = join(self.resources, 'images')
        self.splashes = join(self.resources, 'splashes')
        self.labspy_templates = join(self.resources, 'labspy_templates')
        self.abouts = join(self.resources, 'abouts')
        self.sounds = join(self.resources, 'sounds')

        # ==============================================================================
        # root
        # ==============================================================================
        self.scripts_dir = scripts_dir = join(root, 'scripts')
        self.procedures_dir = join(scripts_dir, 'procedures')
        self.measurement_dir = join(scripts_dir, 'measurement')
        self.post_measurement_dir = join(scripts_dir, 'post_measurement')
        self.extraction_dir = join(scripts_dir, 'extraction')
        self.post_equilibration_dir = join(scripts_dir, 'post_equilibration')
        self.conditionals_dir = join(scripts_dir, 'conditionals')
        self.hops_dir = join(self.measurement_dir, 'hops')
        self.fits_dir = join(self.measurement_dir, 'fits')

        self.experiment_dir = join(root, 'experiments')
        self.experiment_rem_dir = join(self.experiment_dir, 'rem')
        self.auto_save_experiment_dir = join(self.experiment_dir, 'auto_save')
        self.run_block_dir = join(self.experiment_dir, 'blocks')
        self.generic_experiment_dir = join(self.experiment_dir, 'generic')
        self.backup_experiment_dir = join(self.experiment_dir, 'backup')

        self.hidden_dir = join(root, '.hidden')

        self.preferences_dir = join(root, 'preferences')
        self.template_dir = join(root, 'templates')
        self.queue_conditionals_dir = join(root, 'queue_conditionals')
        # ==============================================================================
        # hidden
        # ==============================================================================
        self.labspy_dir = join(self.hidden_dir, 'labspy')
        self.labspy_context_dir = join(self.labspy_dir, 'context')

        self.plotter_options_dir = join(self.hidden_dir, 'plotter_options')
        self.comment_templates_dir = join(self.hidden_dir, 'comment_templates')
        self.build_repo = join(self.hidden_dir, 'updates', 'pychron')
        # ==============================================================================
        # setup
        # ==============================================================================
        self.setup_dir = setup_dir = join(root, 'setupfiles')
        self.spectrometer_dir = join(setup_dir, 'spectrometer')
        self.backup_deflection_dir = join(self.spectrometer_dir, 'deflection_backup')
        self.spectrometer_config_dir = join(self.spectrometer_dir, 'configurations')
        self.mftable_dir = join(self.spectrometer_dir, 'mftables')

        self.device_dir = join(setup_dir, 'devices')
        self.backup_device_dir = join(self.device_dir, 'backup')
        self.canvas2D_dir = join(setup_dir, 'canvas2D')
        # self.canvas3D_dir = join(setup_dir, 'canvas3D')
        self.extraction_line_dir = join(setup_dir, 'extractionline')
        self.monitors_dir = join(setup_dir, 'monitors')
        self.pattern_dir = join(setup_dir, 'patterns')
        self.incremental_heat_template_dir = join(setup_dir, 'incremental_heat_templates')

        self.block_dir = join(setup_dir, 'blocks')
        self.map_dir = map_dir = join(setup_dir, 'tray_maps')
        self.user_points_dir = join(map_dir, 'user_points')
        self.furnace_map_dir = join(map_dir, 'furnace')
        self.irradiation_tray_maps_dir = join(setup_dir, 'irradiation_tray_maps')
        # ==============================================================================
        # data
        # ==============================================================================
        self.data_dir = data_dir = join(root, 'data')
        self.spectrometer_scans_dir = join(data_dir, 'spectrometer_scans')
        self.modeling_data_dir = join(data_dir, 'modeling')
        self.argus_data_dir = join(data_dir, 'argusVI')
        self.positioning_error_dir = join(data_dir, 'positioning_error')
        self.snapshot_dir = join(data_dir, 'snapshots')
        self.video_dir = join(data_dir, 'videos')
        self.stage_visualizer_dir = join(data_dir, 'stage_visualizer')
        self.data_det_ic_dir = join(data_dir, 'det_ic')
        # self.arar_dir = join(data_dir, 'arar')
        self.device_scan_dir = join(data_dir, 'device_scans')
        self.isotope_dir = join(self.data_dir, 'isotopes')
        # self.workspace_root_dir = join(self.data_dir, 'workspaces')
        # self.default_workspace_dir = join(self.workspace_root_dir, 'collection')
        # self.processed_dir = join(self.data_dir, 'processed')

        self.image_cache_dir = join(self.data_dir, 'image_cache')
        self.default_cache = join(self.data_dir, 'cache')
        self.loading_dir = join(self.data_dir, 'loads')
        self.load_results_dir = join(self.loading_dir, 'results')
        self.power_map_dir = join(self.data_dir, 'power_maps')
        self.labbook_dir = join(self.data_dir, 'labbook')
        self.sample_image_dir = join(self.data_dir, 'sample_image_dir')
        self.sample_image_backup_dir = join(self.sample_image_dir, 'backup')
<<<<<<< HEAD
        self.corrections_dir = join(self.data_dir, 'stage_corrections')
=======
        self.figure_dir = join(self.data_dir, 'figures')
        self.table_dir = join(self.data_dir, 'tables')

>>>>>>> 1049d48b
        self.dvc_dir = join(self.data_dir, '.dvc')
        self.repository_dataset_dir = join(self.dvc_dir, 'repositories')
        self.meta_root = join(self.dvc_dir, 'MetaData')

        # ==============================================================================
        # processing
        # ==============================================================================
        # self.formatting_dir = join(self.setup_dir, 'formatting')
        self.user_pipeline_dir = join(self.setup_dir, 'pipeline')
        self.user_pipeline_template_dir = join(self.user_pipeline_dir, 'templates')

        self.pipeline_dir = join(self.hidden_dir, 'pipeline')
        self.pipeline_template_dir = join(self.pipeline_dir, 'templates')
        # ==============================================================================
        # lovera exectuables
        # ==============================================================================
        # self.clovera_root = join(pychron_src_root, 'pychron', 'modeling', 'lovera', 'bin')
        # =======================================================================
        # files
        # =======================================================================
        self.template_manifest_file = join(self.pipeline_dir, 'pipeline_manifest.p')
        self.pipeline_template_file = join(self.pipeline_dir, 'template_order.yaml')
        self.identifiers_file = join(self.hidden_dir, 'identifiers.yaml')
        self.backup_recovery_file = join(self.hidden_dir, 'backup_recovery')
        self.last_experiment = join(self.hidden_dir, 'last_experiment')
        self.mftable = join(self.spectrometer_dir, 'mftable.csv')
        self.ic_mftable = join(self.spectrometer_dir, 'ic_mftable.csv')

        self.deflection = join(self.spectrometer_dir, 'deflection.yaml')
        self.startup_tests = join(self.setup_dir, 'startup_tests.yaml')
        self.set_search_paths()
        self.system_conditionals = join(self.spectrometer_dir, 'system_conditionals.yaml')
        self.experiment_defaults = join(setup_dir, 'experiment_defaults.yaml')
        self.ideogram_defaults = join(self.hidden_dir, 'ideogram_defaults.yaml')
        self.spectrum_defaults = join(self.hidden_dir, 'spectrum_defaults.yaml')
        self.inverse_isochron_defaults = join(self.hidden_dir, 'inverse_isochron_defaults.yaml')
        self.composites_defaults = join(self.hidden_dir, 'composite_defaults.yaml')
        self.system_health = join(self.setup_dir, 'system_health.yaml')
        # self.screen_formatting_options = join(self.formatting_dir, 'screen.yaml')
        # self.presentation_formatting_options = join(self.formatting_dir, 'presentation.yaml')
        # self.display_formatting_options = join(self.formatting_dir, 'display.yaml')
        self.plotter_options = join(self.plotter_options_dir, 'plotter_options.p')
        self.task_extensions_file = join(self.hidden_dir, 'task_extensions.yaml')
        self.simple_ui_file = join(self.hidden_dir, 'simple_ui.yaml')
        self.edit_ui_defaults = join(self.hidden_dir, 'edit_ui.yaml')

        self.duration_tracker = join(self.hidden_dir, 'duration_tracker.txt')
        self.experiment_launch_history = join(self.hidden_dir, 'experiment_launch_history.txt')
        self.notification_triggers = join(self.setup_dir, 'notification_triggers.yaml')

        # =======================================================================
        # templates
        # =======================================================================
        self.icfactor_template = join(self.pipeline_template_dir, 'icfactor.yaml')
        self.blanks_template = join(self.pipeline_template_dir, 'blanks.yaml')
        self.iso_evo_template = join(self.pipeline_template_dir, 'iso_evo.yaml')
        self.ideogram_template = join(self.pipeline_template_dir, 'ideogram.yaml')
        self.csv_ideogram_template = join(self.pipeline_template_dir, 'csv_ideogram.yaml')
        self.spectrum_template = join(self.pipeline_template_dir, 'spectrum.yaml')
        self.isochron_template = join(self.pipeline_template_dir, 'isochron.yaml')
        self.inverse_isochron_template = join(self.pipeline_template_dir, 'inverse_isochron.yaml')
        self.vertical_flux_template = join(self.pipeline_template_dir, 'vertical_flux.yaml')
        self.analysis_table_template = join(self.pipeline_template_dir, 'analysis_table.yaml')
        self.interpreted_age_table_template = join(self.pipeline_template_dir, 'interpreted_age_table.yaml')
        self.auto_ideogram_template = join(self.pipeline_template_dir, 'auto_ideogram.yaml')
        build_directories()

    def write_defaults(self):
        if os.environ.get('TRAVIS_CI', 'False') == 'False' and os.environ.get('RTD', 'False') == 'False':
            self._write_default_files()

    def reset_plot_factory_defaults(self):
        warning(None, 'Reset plot factor defaults not enabled')
        # self.write_file_defaults(self.plot_factory_defaults, force=True)

    def write_file_defaults(self, fs, force=False):
        for p, d, o in fs:
            txt = get_file_text(d)
            try:
                p = getattr(paths, p)
            except AttributeError:
                pass
            self.write_default_file(p, txt, o or force)

    def _write_default_files(self):
        from pychron.file_defaults import DEFAULT_INITIALIZATION, DEFAULT_STARTUP_TESTS, SYSTEM_HEALTH

        for p, d in ((path.join(self.setup_dir, 'initialization.xml'), DEFAULT_INITIALIZATION),
                     (self.startup_tests, DEFAULT_STARTUP_TESTS),
                     (self.system_health, SYSTEM_HEALTH),
                     (self.simple_ui_file, SIMPLE_UI_DEFAULT),
                     (self.edit_ui_defaults, EDIT_UI_DEFAULT),
                     (self.task_extensions_file, TASK_EXTENSION_DEFAULT),
                     (self.identifiers_file, IDENTIFIERS_DEFAULT),
                     # (self.pipeline_template_file, PIPELINE_TEMPLATES)
                     ):
            overwrite = d in (SYSTEM_HEALTH, SIMPLE_UI_DEFAULT,)
            # overwrite = d in (SYSTEM_HEALTH, SIMPLE_UI_DEFAULT,)
            # print p
            self._write_default_file(p, d, overwrite)

    def _write_default_file(self, p, default, overwrite=False):
        if not path.isfile(p) or overwrite:
            with open(p, 'w') as wfile:
                wfile.write(default)
                return True


def r_mkdir(p):
    if p and not path.isdir(p):
        try:
            mkdir(p)
        except OSError:
            r_mkdir(path.dirname(p))
            mkdir(p)


def build_directories():
    # global paths
    # verify paths
    # import copy
    for l in dir(paths):
        if l.endswith('_dir'):
            r_mkdir(getattr(paths, l))


paths = Paths()
# ============= EOF ==============================================<|MERGE_RESOLUTION|>--- conflicted
+++ resolved
@@ -22,11 +22,8 @@
 """
 import os
 from os import path, mkdir
-<<<<<<< HEAD
-=======
 
 from pyface.message_dialog import warning
->>>>>>> 1049d48b
 
 from pychron.file_defaults import TASK_EXTENSION_DEFAULT, SIMPLE_UI_DEFAULT, \
     EDIT_UI_DEFAULT, IDENTIFIERS_DEFAULT
@@ -158,12 +155,9 @@
     data_det_ic_dir = None
     sample_image_dir = None
     sample_image_backup_dir = None
-<<<<<<< HEAD
     corrections_dir = None
-=======
     figure_dir = None
     table_dir = None
->>>>>>> 1049d48b
 
     repository_dataset_dir = None
     project_dir = None
@@ -391,13 +385,10 @@
         self.labbook_dir = join(self.data_dir, 'labbook')
         self.sample_image_dir = join(self.data_dir, 'sample_image_dir')
         self.sample_image_backup_dir = join(self.sample_image_dir, 'backup')
-<<<<<<< HEAD
-        self.corrections_dir = join(self.data_dir, 'stage_corrections')
-=======
         self.figure_dir = join(self.data_dir, 'figures')
         self.table_dir = join(self.data_dir, 'tables')
 
->>>>>>> 1049d48b
+        self.corrections_dir = join(self.data_dir, 'stage_corrections')
         self.dvc_dir = join(self.data_dir, '.dvc')
         self.repository_dataset_dir = join(self.dvc_dir, 'repositories')
         self.meta_root = join(self.dvc_dir, 'MetaData')
