--- conflicted
+++ resolved
@@ -24,11 +24,7 @@
 import os
 
 from pychron.file_defaults import TASK_EXTENSION_DEFAULT, SIMPLE_UI_DEFAULT, \
-<<<<<<< HEAD
     EDIT_UI_DEFAULT, IDENTIFIERS_DEFAULT, PIPELINE_TEMPLATES
-=======
-    EDIT_UI_DEFAULT, IDENTIFIERS_DEFAULT
->>>>>>> fa7878ec
 
 
 class Paths(object):
@@ -435,12 +431,8 @@
                      (self.simple_ui_file, SIMPLE_UI_DEFAULT),
                      (self.edit_ui_defaults, EDIT_UI_DEFAULT),
                      (self.task_extensions_file, TASK_EXTENSION_DEFAULT),
-<<<<<<< HEAD
                      (self.identifiers_file, IDENTIFIERS_DEFAULT),
                      (self.pipeline_template_file, PIPELINE_TEMPLATES)):
-=======
-                     (self.identifiers_file, IDENTIFIERS_DEFAULT)):
->>>>>>> fa7878ec
             overwrite = d in (SYSTEM_HEALTH, SIMPLE_UI_DEFAULT,)
             # overwrite = d in (SYSTEM_HEALTH, SIMPLE_UI_DEFAULT,)
             # print p
