# ===============================================================================
# Copyright 2015 Jake Ross
#
# Licensed under the Apache License, Version 2.0 (the "License");
# you may not use this file except in compliance with the License.
# You may obtain a copy of the License at
#
# http://www.apache.org/licenses/LICENSE-2.0
#
# Unless required by applicable law or agreed to in writing, software
# distributed under the License is distributed on an "AS IS" BASIS,
# WITHOUT WARRANTIES OR CONDITIONS OF ANY KIND, either express or implied.
# See the License for the specific language governing permissions and
# limitations under the License.
# ===============================================================================

# ============= enthought library imports =======================
<<<<<<< HEAD
from traits.api import Interface, provides
=======
from traits.api import provides
>>>>>>> 2151c87d
# ============= standard library imports ========================
# ============= local library imports  ==========================
from pychron.furnace.ifurnace_controller import IFurnaceController
from pychron.hardware.core.abstract_device import AbstractDevice


@provides(IFurnaceController)
class FurnaceController(AbstractDevice):
    def read_setpoint(self, **kw):
        if self._cdevice:
            return self._cdevice.read_setpoint(**kw)

    def set_setpoint(self, v, **kw):
        if self._cdevice:
            return self._cdevice.set_setpoint(v, **kw)

    def get_output(self, **kw):
        r = 0
        if self._cdevice:
            r = self._cdevice.process_setpoint
        return r

    def get_response(self, **kw):
        o = self.read_setpoint(**kw)
        if o is None:
            o = 0
        return o

    def test_connection(self):
        if self._cdevice:
            return self._cdevice.test_connection()
        else:
            return False
<<<<<<< HEAD
=======

    def set_pid(self, pstr):
        if self._cdevice:
            return self._cdevice.set_pid(pstr)
>>>>>>> 2151c87d

# ============= EOF =============================================<|MERGE_RESOLUTION|>--- conflicted
+++ resolved
@@ -15,11 +15,7 @@
 # ===============================================================================
 
 # ============= enthought library imports =======================
-<<<<<<< HEAD
-from traits.api import Interface, provides
-=======
 from traits.api import provides
->>>>>>> 2151c87d
 # ============= standard library imports ========================
 # ============= local library imports  ==========================
 from pychron.furnace.ifurnace_controller import IFurnaceController
@@ -53,12 +49,9 @@
             return self._cdevice.test_connection()
         else:
             return False
-<<<<<<< HEAD
-=======
 
     def set_pid(self, pstr):
         if self._cdevice:
             return self._cdevice.set_pid(pstr)
->>>>>>> 2151c87d
 
 # ============= EOF =============================================