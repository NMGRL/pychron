--- conflicted
+++ resolved
@@ -15,19 +15,15 @@
 # ===============================================================================
 
 # ============= enthought library imports =======================
-from pyface.tasks.task_layout import TaskLayout
+from pyface.tasks.task_layout import TaskLayout, PaneItem
 from traits.api import HasTraits, List, Str, Bool, Enum, on_trait_change, Instance
+from traits.api import HasTraits, Button, List, Str, Bool, Enum, Property, cached_property, on_trait_change
+from traitsui.api import View, Item
 # ============= standard library imports ========================
 import hashlib
 import os
-<<<<<<< HEAD
-from pyface.tasks.task_layout import TaskLayout, PaneItem
-from traits.api import HasTraits, Button, List, Str, Bool, Enum, Property, cached_property, on_trait_change
-from traitsui.api import View, Item
+import yaml
 # ============= standard library imports ========================
-=======
->>>>>>> 1049d48b
-import yaml
 # ============= local library imports  ==========================
 from pychron.envisage.tasks.base_task import BaseTask
 from pychron.paths import paths
@@ -72,14 +68,10 @@
 
     def activated(self):
         db = self.db
-<<<<<<< HEAD
-        if db and db.connected:
-=======
         if db:
             if not db.connect():
                 return
 
->>>>>>> 1049d48b
             with db.session_ctx():
                 users = [User(user) for user in db.get_users()]
                 self._sync(users)
