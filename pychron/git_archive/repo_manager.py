# ===============================================================================
# Copyright 2013 Jake Ross
#
# Licensed under the Apache License, Version 2.0 (the "License");
# you may not use this file except in compliance with the License.
# You may obtain a copy of the License at
#
# http://www.apache.org/licenses/LICENSE-2.0
#
# Unless required by applicable law or agreed to in writing, software
# distributed under the License is distributed on an "AS IS" BASIS,
# WITHOUT WARRANTIES OR CONDITIONS OF ANY KIND, either express or implied.
# See the License for the specific language governing permissions and
# limitations under the License.
# ===============================================================================

# ============= enthought library imports =======================
<<<<<<< HEAD

from traits.api import Any, Str, List, Event
# ============= standard library imports ========================
import hashlib
from datetime import datetime
=======
from traits.api import Any, Str, List, Event
# ============= standard library imports ========================
import hashlib

import subprocess
import re
>>>>>>> fa7878ec
import os
import time
import shutil
from cStringIO import StringIO
from datetime import datetime
from git.exc import GitCommandError
from git import Repo, Diff
# ============= local library imports  ==========================
from pychron.core.codetools.inspection import caller
from pychron.core.helpers.filetools import fileiter
from pychron.core.progress import open_progress
from pychron.envisage.view_util import open_view
from pychron.git_archive.diff_view import DiffView, DiffModel
<<<<<<< HEAD
=======
from pychron.git_archive.merge_view import MergeModel, MergeView
>>>>>>> fa7878ec
from pychron.git_archive.views import NewBranchView
from pychron.loggable import Loggable
from pychron.git_archive.commit import Commit


<<<<<<< HEAD
=======
def grep(arg, name):
    process = subprocess.Popen(['grep', '-lr', arg, name], stdout=subprocess.PIPE)
    stdout, stderr = process.communicate()
    return stdout, stderr


>>>>>>> fa7878ec
def format_date(d):
    return time.strftime("%m/%d/%Y %H:%M", time.gmtime(d))


def isoformat_date(d):
    if isinstance(d, (float, int)):
        d = datetime.fromtimestamp(d)

    return d.strftime('%Y-%m-%d %H:%M:%S')
    # return time.mktime(time.gmtime(d))


<<<<<<< HEAD
=======
aregex = re.compile(r'\[ahead (?P<count>\d+)')
bregex = re.compile(r'behind (?P<count>\d+)')


>>>>>>> fa7878ec
class GitRepoManager(Loggable):
    """
        manage a local git repository

    """

    _repo = Any
    # root=Directory
    path = Str
    selected = Any
    selected_branch = Str
    selected_path_commits = List
    selected_commits = List
    refresh_commits_table_needed = Event
    path_dirty = Event
    remote = Str

    def open_repo(self, name, root=None):
        """
            name: name of repo
            root: root directory to create new repo
        """
        if root is None:
            p = name
        else:
            p = os.path.join(root, name)

        self.path = p

        self.logger = None
        self.name = '{}<GitRepo>'.format(os.path.basename(p))

        if os.path.isdir(p):
            self.init_repo(p)
            return True
        else:
            os.mkdir(p)
            repo = Repo.init(p)
            self.debug('created new repo {}'.format(p))
            self._repo = repo
            return False

    def init_repo(self, path):
        """
            path: absolute path to repo

            return True if git repo exists
        """
        if os.path.isdir(path):
            g = os.path.join(path, '.git')
            if os.path.isdir(g):
                self._repo = Repo(path)
                return True
            else:
                self.debug('{} is not a valid repo. Initializing now'.format(path))
                self._repo = Repo.init(path)

    def add_paths(self, apaths):
        if not hasattr(apaths, '__iter__'):
            apaths = (apaths,)

        changes = self.get_local_changes()
        if not changes:
            changes = self.untracked_files()
        else:
            changes = [os.path.join(self.path, c) for c in changes]

        ps = [p for p in apaths if p in changes]
        changed = bool(ps)
        for p in ps:
            self.debug('adding to index: {}'.format(os.path.relpath(p, self.path)))
        self.index.add(ps)
        return changed

    def add_ignore(self, *args):
        ignores = []
        p = os.path.join(self.path, '.gitignore')
        if os.path.isfile(p):
            with open(p, 'r') as rfile:
                ignores = [line.strip() for line in rfile]

        args = [a for a in args if a not in ignores]
        if args:
            with open(p, 'a') as afile:
                for a in args:
                    afile.write('{}\n'.format(a))
        self.add(p, commit=False)

    def out_of_date(self, branchname='master'):
        pd = open_progress(2)

        repo = self._repo
        origin = repo.remotes.origin
        pd.change_message('Fetching {} {}'.format(origin, branchname))
<<<<<<< HEAD
=======

>>>>>>> fa7878ec
        repo.git.fetch(origin, branchname)
        pd.change_message('Complete')
        # try:
        #     oref = origin.refs[branchname]
        #     remote_commit = oref.commit
        # except IndexError:
        #     remote_commit = None
        #
        # branch = getattr(repo.heads, branchname)
        # local_commit = branch.commit
        local_commit, remote_commit = self._get_local_remote_commit(branchname)
        self.debug('out of date {} {}'.format(local_commit, remote_commit))
        return local_commit != remote_commit

    def _get_local_remote_commit(self, branchname=None):

        repo = self._repo
        origin = repo.remotes.origin
        try:
            oref = origin.refs[branchname]
            remote_commit = oref.commit
        except IndexError:
            remote_commit = None

        if branchname is None:
            branch = repo.head
        else:
            try:
                branch = repo.heads[branchname]
            except AttributeError:
                return None, None

        local_commit = branch.commit
        return local_commit, remote_commit

    def clone(self, url, path):
        self._repo = Repo.clone_from(url, path)

    def unpack_blob(self, hexsha, p):
        """
            p: str. should be absolute path
        """
        repo = self._repo
        tree = repo.commit(hexsha).tree
        # blob = next((bi for ti in tree.trees
        # for bi in ti.blobs
        # if bi.abspath == p), None)
        blob = None
        for ts in ((tree,), tree.trees):
            for ti in ts:
                for bi in ti.blobs:
                    # print bi.abspath, p
                    if bi.abspath == p:
                        blob = bi
                        break
        else:
            print 'failed unpacking', p

        return blob.data_stream.read() if blob else ''

    def shell(self, cmd, *args):
        repo = self._repo

        func = getattr(repo.git, cmd)
        return func(*args)

    def truncate_repo(self, date='1 month'):
        repo = self._repo
        name = os.path.basename(self.path)
        backup = '.{}'.format(name)
        repo.git.clone('--mirror', ''.format(name), './{}'.format(backup))
        logs = repo.git.log('--pretty=%H', '-after "{}"'.format(date))
        logs = reversed(logs.split('\n'))
        sha = logs.next()

        gpath = os.path.join(self.path, '.git', 'info', 'grafts')
        with open(gpath, 'w') as wfile:
            wfile.write(sha)

        repo.git.filter_branch('--tag-name-filter', 'cat', '--', '--all')
        repo.git.gc('--prune=now')

    def commits_iter(self, p, keys=None, limit='-'):
        repo = self._repo
        p = os.path.join(repo.working_tree_dir, p)

        p = p.replace(' ', '\ ')
        hx = repo.git.log('--pretty=%H', '--follow', '-{}'.format(limit), '--', p).split('\n')

        def func(hi):
            commit = repo.rev_parse(hi)
            r = [hi, ]
            if keys:
                r.extend([getattr(commit, ki) for ki in keys])
            return r

        return (func(ci) for ci in hx)

    def diff(self, a, b):
        repo = self._repo
        return repo.git.diff(a, b, )

    def report_status(self):
        self.debug('Local Changes to {}'.format(self.path))
        for p in self.get_local_changes():
            self.debug('\t{}'.format(p))

    def commit_dialog(self):
        from pychron.git_archive.commit_dialog import CommitDialog

        ps = self.get_local_changes()
        cd = CommitDialog(ps)
        info = cd.edit_traits()
        if info.result:
            index = self.index
            index.add([mp.path for mp in cd.valid_paths()])
            self.commit(cd.commit_message)
            return True

    def get_local_changes(self):
        repo = self._repo
        diff_str = repo.git.diff('HEAD', '--full-index')
        diff_str = StringIO(diff_str)
        diff_str.seek(0)
        diff = Diff._index_from_patch_format(repo, diff_str)
        root = self.path
        return [os.path.relpath(di.a_blob.abspath, root) for di in diff.iter_change_type('M')]

        # patches = map(str.strip, diff_str.split('diff --git'))
        # patches = ['\n'.join(p.split('\n')[2:]) for p in patches[1:]]
        #
        # diff_str = StringIO(diff_str)
        # diff_str.seek(0)
        # index = Diff._index_from_patch_format(repo, diff_str)
        #
        # return index, patches
        #

    def get_head(self, commit=True, hexsha=True):
        head = self._repo
        if commit:
            head = head.commit()

        if hexsha:
            head = head.hexsha
        return head
        # return self._repo.head.commit.hexsha

    def cmd(self, cmd, *args):
        return getattr(self._repo.git, cmd)(*args)

    def is_dirty(self):
        return self._repo.is_dirty()

    def untracked_files(self):
        lines = self._repo.git.status(porcelain=True,
                                      untracked_files=True)

        # Untracked files preffix in porcelain mode
        prefix = "?? "
        untracked_files = list()
        for line in lines.split('\n'):
            # print 'ffff', line
            if not line.startswith(prefix):
                continue
            filename = line[len(prefix):].rstrip('\n')
            # Special characters are escaped
            if filename[0] == filename[-1] == '"':
                filename = filename[1:-1].decode('string_escape')
            # print 'ffasdfsdf', filename
            untracked_files.append(os.path.join(self.path, filename))
        # finalize_process(proc)
        return untracked_files

    def has_staged(self):
        return self._repo.git.diff('HEAD', '--name-only')
        # return self._repo.is_dirty()

    def has_unpushed_commits(self, remote='origin', branch='master'):
        # return self._repo.git.log('--not', '--remotes', '--oneline')
        return self._repo.git.log('{}/{}..HEAD'.format(remote, branch), '--oneline')

    def add_unstaged(self, root, extension=None, use_diff=False):
        index = self.index

        def func(ps, extension):
            if extension:
                if not isinstance(extension, tuple):
                    extension = (extension,)
                ps = [pp for pp in ps if os.path.splitext(pp)[1] in extension]

            if ps:
                self.debug('adding to index {}'.format(ps))
                index.add(ps)

        if use_diff:
            pass
            # try:
            # ps = [diff.a_blob.path for diff in index.diff(None)]
            # func(ps, extension)
            # except IOError,e:
            # print 'exception', e
        else:
            for r, ds, fs in os.walk(root):
                ps = [os.path.join(r, fi) for fi in fs]
                func(ps, extension)

    def update_gitignore(self, *args):
        p = os.path.join(self.path, '.gitignore')
        # mode = 'a' if os.path.isfile(p) else 'w'
        args = list(args)
        if os.path.isfile(p):
            with open(p, 'r') as rfile:
                for line in fileiter(rfile, strip=True):
                    for i, ai in enumerate(args):
                        if line == ai:
                            args.pop(i)
        if args:
            with open(p, 'a') as wfile:
                for ai in args:
                    wfile.write('{}\n'.format(ai))
            self._add_to_repo(p, msg='updated .gitignore')

    def get_commit(self, hexsha):
        repo = self._repo
        return repo.commit(hexsha)

    def tag_branch(self, tagname):
        repo = self._repo
        repo.create_tag(tagname)

    def get_current_branch(self):
        repo = self._repo
        return repo.active_branch.name

    def checkout_branch(self, name):
        repo = self._repo
        branch = getattr(repo.heads, name)
        branch.checkout()

        self.selected_branch = name
        self._load_branch_history()

    def create_branch(self, name=None, commit='HEAD'):
        if name is None:
            nb = NewBranchView()
            info = nb.edit_traits()
            if info.result:
                name = nb.name
            else:
                return

        repo = self._repo
        if name not in repo.branches:
            branch = repo.create_head(name, commit=commit)
            branch.checkout()
            self.information_dialog('Data set not on branch "{}"'.format(name))
        else:
            self.information_dialog('Branch "{}" already exists. Choose a different name'.format(name))
            # branch.commit = repo.head.commit
            # self.checkout_branch(name)

    def create_remote(self, url, name='origin', force=False):
        repo = self._repo
        if repo:
            self.debug('setting remote {} {}'.format(name, url))
            # only create remote if doesnt exist
            if not hasattr(repo.remotes, name):
                self.debug('create remote {}'.format(name, url))
                repo.create_remote(name, url)
            elif force:
                repo.delete_remote(name)
                repo.create_remote(name, url)

    def delete_remote(self, name='origin'):
        repo = self._repo
        if repo:
            if hasattr(repo.remotes, name):
                repo.delete_remote(name)

    def get_branch_names(self):
        return [b.name for b in self._repo.branches]

    @caller
    def pull(self, branch='master', remote='origin', handled=True, use_progress=True):
        """
            fetch and merge
        """
        repo = self._repo
        try:
            remote = self._get_remote(remote)
        except AttributeError, e:
            print 'repo man pull', e
            return

        if remote:
            if use_progress:
<<<<<<< HEAD
                prog = open_progress(3)
                prog.change_message('Fetching {}, branch={}'.format(remote, branch))
            try:
                repo.git.fetch(remote)
=======
                prog = open_progress(3,
                                     show_percent=False,
                                     title='Pull Repository', close_at_end=False)
                prog.change_message('Fetching branch:"{}" from "{}"'.format(branch, remote))
            try:
                self.fetch(remote)
            except GitCommandError, e:
                self.debug(e)
                if not handled:
                    raise e
            # if use_progress:
            #     for i in range(100):
            #         prog.change_message('Merging {}'.format(i))
            #         time.sleep(1)

            try:
                repo.git.merge('FETCH_HEAD')
>>>>>>> fa7878ec
            except GitCommandError, e:
                self.debug(e)
                if not handled:
                    raise e

            if use_progress:
<<<<<<< HEAD
                prog.change_message('Merging')

            try:
                repo.git.merge('FETCH_HEAD')
            except GitCommandError, e:
                self.debug(e)
                if not handled:
                    raise e

            if use_progress:
=======
>>>>>>> fa7878ec
                prog.close()

    def has_remote(self, remote='origin'):
        return bool(self._get_remote(remote))

    def push(self, branch='master', remote='origin'):
        repo = self._repo
        rr = self._get_remote(remote)
        if rr:
            repo.git.push(remote, branch)
        else:
            self.warning('No remote called "{}"'.format(remote))
<<<<<<< HEAD
=======

    def smart_pull(self, branch='master', remote='origin',
                   quiet=True,
                   accept_our=False, accept_their=False):
        ahead, behind = self.ahead_behind(remote)
        self.debug('Smart pull ahead: {} behind: {}'.format(ahead, behind))
        repo = self._repo
        if behind:
            if ahead:
                if not quiet:
                    if not self.confirmation_dialog('You are {} behind and {} commits ahead. '
                                                    'Their is potential for conflicts that you will have to resolve.'
                                                    'Would you like to Continue?'.format(behind, ahead)):
                        return
                # potentially conflicts

                # do merge
                try:
                    repo.git.merge('FETCH_HEAD')
                except BaseException:
                    pass

                # get conflicted files
                out, err = grep('<<<<<<<', self.path)
                conflict_paths = [os.path.relpath(x, self.path) for x in out.splitlines()]
                self.debug('conflict_paths: {}'.format(conflict_paths))
                if conflict_paths:
                    mm = MergeModel(conflict_paths,
                                    branch=branch,
                                    remote=remote,
                                    repo=self)
                    if accept_our:
                        mm.accept_our()
                    elif accept_their:
                        mm.accept_their()
                    else:
                        mv = MergeView(model=mm)
                        mv.edit_traits()

            else:
                self.debug('merging {} commits'.format(behind))
                repo.git.merge('FETCH_HEAD')
        else:
            self.debug('Up-to-date with {}'.format(remote))
            if not quiet:
                self.information_dialog('Up-to-date with {}'.format(remote))

    def fetch(self, remote='origin'):
        return self._repo.git.fetch(remote)

    def ahead_behind(self, remote='origin'):
        ahead = 0
        behind = 0
        repo = self._repo

        # repo.git.rev_list('origin..')
        self.fetch(remote)
        status = repo.git.status('-sb')
        ma = aregex.search(status)
        mb = bregex.search(status)
        if ma:
            ahead = int(ma.group('count'))
        if mb:
            behind = int(mb.group('count'))

        return ahead, behind
>>>>>>> fa7878ec

    def merge(self, src, dest):
        repo = self._repo
        dest = getattr(repo.branches, dest)
        dest.checkout()

        src = getattr(repo.branches, src)
        repo.git.merge(src.commit)

    def commit(self, msg):
        index = self.index
        if index:
            index.commit(msg)

    def add(self, p, msg=None, msg_prefix=None, verbose=True, **kw):
        repo = self._repo
<<<<<<< HEAD
        if not repo.is_dirty():
=======
        if not repo.is_dirty() and not len(repo.untracked_files):
>>>>>>> fa7878ec
            return

        bp = os.path.basename(p)
        dest = os.path.join(repo.working_dir, p)

        dest_exists = os.path.isfile(dest)
        if msg_prefix is None:
            msg_prefix = 'modified' if dest_exists else 'added'

        if not dest_exists:
            shutil.copyfile(p, dest)

        if msg is None:
            msg = '{}'.format(bp)
        msg = '{} - {}'.format(msg_prefix, msg)
        if verbose:
            self.debug('add to repo msg={}'.format(msg))

        self._add_to_repo(dest, msg, **kw)

    def get_log(self, branch, *args):
        if branch is None:
            branch = self._repo.active_branch

        # repo = self._repo
        # l = repo.active_branch.log(*args)
        l = self.cmd('log', branch, '--oneline', *args)
        return l.split('\n')

    def get_active_branch(self):
        return self._repo.active_branch.name

    # action handlers
    def diff_selected(self):
        if self._validate_diff():
            if len(self.selected_commits) == 2:
                l, r = self.selected_commits
                dv = self._diff_view_factory(l, r)
                open_view(dv)

    def revert_to_selected(self):
        # check for uncommitted changes
        # warn user the uncommitted changes will be lost if revert now

        commit = self.selected_commits[-1]
        self.revert(commit.hexsha, self.selected)

    def revert(self, hexsha, path):
        self._repo.git.checkout(hexsha, path)
        self.path_dirty = path
        self._set_active_commit()

    def load_file_history(self, p):
        repo = self._repo
        try:
            hexshas = repo.git.log('--pretty=%H', '--follow', '--', p).split('\n')

            self.selected_path_commits = self._parse_commits(hexshas, p)
            self._set_active_commit()

        except GitCommandError:
            self.selected_path_commits = []

    # private
    def _validate_diff(self):
        return True

    def _diff_view_factory(self, a, b):
        # d = self.diff(a.hexsha, b.hexsha)
        if not a.blob:
            a.blob = self.unpack_blob(a.hexsha, a.name)

        if not b.blob:
            b.blob = self.unpack_blob(b.hexsha, b.name)

        model = DiffModel(left_text=b.blob, right_text=a.blob)
        dv = DiffView(model=model)
        return dv

    def _add_to_repo(self, p, msg, commit=True):
        index = self.index
        if index:
            if not isinstance(p, list):
                p = [p]

            index.add(p)
            if commit:
                index.commit(msg)

    def _get_remote(self, remote):
        repo = self._repo
        try:
            return getattr(repo.remotes, remote)
        except AttributeError:
            pass

    def _get_branch_history(self):
        repo = self._repo
        hexshas = repo.git.log('--pretty=%H').split('\n')
        return hexshas

    def _load_branch_history(self):
        hexshas = self._get_branch_history()
        self.commits = self._parse_commits(hexshas)

    def _parse_commits(self, hexshas, p=''):
        def factory(ci):
            repo = self._repo
            obj = repo.rev_parse(ci)
            cx = Commit(message=obj.message,
                        hexsha=obj.hexsha,
                        name=p,
                        date=format_date(obj.committed_date))
            return cx

        return [factory(ci) for ci in hexshas]

    def _set_active_commit(self):
        p = self.selected
        with open(p, 'r') as rfile:
            chexsha = hashlib.sha1(rfile.read()).hexdigest()

        for c in self.selected_path_commits:
            blob = self.unpack_blob(c.hexsha, p)
            c.active = chexsha == hashlib.sha1(blob).hexdigest() if blob else False

        self.refresh_commits_table_needed = True

    # handlers
    def _selected_fired(self, new):
        if new:
            self._selected_hook(new)
            self.load_file_history(new)

    def _selected_hook(self, new):
        pass

    def _remote_changed(self, new):
        if new:
            self.delete_remote()
            r = 'https://github.com/{}'.format(new)
            self.create_remote(r)

    @property
    def index(self):
        return self._repo.index

    @property
    def active_repo(self):
        return self._repo
<<<<<<< HEAD
=======

>>>>>>> fa7878ec

if __name__ == '__main__':
    repo = GitRepoManager()
    repo.open_repo('/Users/ross/Sandbox/mergetest/blocal')
    repo.smart_pull()

    # rp = GitRepoManager()
    # rp.init_repo('/Users/ross/Pychrondata_dev/scripts')
    # rp.commit_dialog()

    # ============= EOF =============================================
    # repo manager protocol
    # def get_local_changes(self, repo=None):
    # repo = self._get_repo(repo)
    #     diff_str = repo.git.diff('--full-index')
    #     patches = map(str.strip, diff_str.split('diff --git'))
    #     patches = ['\n'.join(p.split('\n')[2:]) for p in patches[1:]]
    #
    #     diff_str = StringIO(diff_str)
    #     diff_str.seek(0)
    #     index = Diff._index_from_patch_format(repo, diff_str)
    #
    #     return index, patches
    # def is_dirty(self, repo=None):
    #     repo = self._get_repo(repo)
    #     return repo.is_dirty()
    # def get_untracked(self):
    #     return self._repo.untracked_files
    #     def _add_repo(self, root):
    # existed=True
    # if not os.path.isdir(root):
    #     os.mkdir(root)
    #     existed=False
    #
    # gitdir=os.path.join(root, '.git')
    # if not os.path.isdir(gitdir):
    #     repo = Repo.init(root)
    #     existed = False
    # else:
    #     repo = Repo(root)
    #
    # return repo, existed

    # def add_repo(self, localpath):
    #     """
    #         add a blank repo at ``localpath``
    #     """
    #     repo, existed=self._add_repo(localpath)
    #     self._repo=repo
    #     self.root=localpath
    #     return existed<|MERGE_RESOLUTION|>--- conflicted
+++ resolved
@@ -15,20 +15,12 @@
 # ===============================================================================
 
 # ============= enthought library imports =======================
-<<<<<<< HEAD
-
 from traits.api import Any, Str, List, Event
 # ============= standard library imports ========================
 import hashlib
-from datetime import datetime
-=======
-from traits.api import Any, Str, List, Event
-# ============= standard library imports ========================
-import hashlib
 
 import subprocess
 import re
->>>>>>> fa7878ec
 import os
 import time
 import shutil
@@ -42,24 +34,18 @@
 from pychron.core.progress import open_progress
 from pychron.envisage.view_util import open_view
 from pychron.git_archive.diff_view import DiffView, DiffModel
-<<<<<<< HEAD
-=======
 from pychron.git_archive.merge_view import MergeModel, MergeView
->>>>>>> fa7878ec
 from pychron.git_archive.views import NewBranchView
 from pychron.loggable import Loggable
 from pychron.git_archive.commit import Commit
 
 
-<<<<<<< HEAD
-=======
 def grep(arg, name):
     process = subprocess.Popen(['grep', '-lr', arg, name], stdout=subprocess.PIPE)
     stdout, stderr = process.communicate()
     return stdout, stderr
 
 
->>>>>>> fa7878ec
 def format_date(d):
     return time.strftime("%m/%d/%Y %H:%M", time.gmtime(d))
 
@@ -72,13 +58,10 @@
     # return time.mktime(time.gmtime(d))
 
 
-<<<<<<< HEAD
-=======
 aregex = re.compile(r'\[ahead (?P<count>\d+)')
 bregex = re.compile(r'behind (?P<count>\d+)')
 
 
->>>>>>> fa7878ec
 class GitRepoManager(Loggable):
     """
         manage a local git repository
@@ -173,10 +156,7 @@
         repo = self._repo
         origin = repo.remotes.origin
         pd.change_message('Fetching {} {}'.format(origin, branchname))
-<<<<<<< HEAD
-=======
-
->>>>>>> fa7878ec
+
         repo.git.fetch(origin, branchname)
         pd.change_message('Complete')
         # try:
@@ -474,12 +454,6 @@
 
         if remote:
             if use_progress:
-<<<<<<< HEAD
-                prog = open_progress(3)
-                prog.change_message('Fetching {}, branch={}'.format(remote, branch))
-            try:
-                repo.git.fetch(remote)
-=======
                 prog = open_progress(3,
                                      show_percent=False,
                                      title='Pull Repository', close_at_end=False)
@@ -497,26 +471,12 @@
 
             try:
                 repo.git.merge('FETCH_HEAD')
->>>>>>> fa7878ec
             except GitCommandError, e:
                 self.debug(e)
                 if not handled:
                     raise e
 
             if use_progress:
-<<<<<<< HEAD
-                prog.change_message('Merging')
-
-            try:
-                repo.git.merge('FETCH_HEAD')
-            except GitCommandError, e:
-                self.debug(e)
-                if not handled:
-                    raise e
-
-            if use_progress:
-=======
->>>>>>> fa7878ec
                 prog.close()
 
     def has_remote(self, remote='origin'):
@@ -529,8 +489,6 @@
             repo.git.push(remote, branch)
         else:
             self.warning('No remote called "{}"'.format(remote))
-<<<<<<< HEAD
-=======
 
     def smart_pull(self, branch='master', remote='origin',
                    quiet=True,
@@ -597,7 +555,6 @@
             behind = int(mb.group('count'))
 
         return ahead, behind
->>>>>>> fa7878ec
 
     def merge(self, src, dest):
         repo = self._repo
@@ -614,11 +571,7 @@
 
     def add(self, p, msg=None, msg_prefix=None, verbose=True, **kw):
         repo = self._repo
-<<<<<<< HEAD
-        if not repo.is_dirty():
-=======
         if not repo.is_dirty() and not len(repo.untracked_files):
->>>>>>> fa7878ec
             return
 
         bp = os.path.basename(p)
@@ -769,10 +722,7 @@
     @property
     def active_repo(self):
         return self._repo
-<<<<<<< HEAD
-=======
-
->>>>>>> fa7878ec
+
 
 if __name__ == '__main__':
     repo = GitRepoManager()
