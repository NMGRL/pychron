--- conflicted
+++ resolved
@@ -626,20 +626,18 @@
         repo = self._repo
         return repo.active_branch.name
 
-<<<<<<< HEAD
     def restore_branch(self, ps):
         self._repo.git.restore("--staged", ps)
         self._repo.git.restore(ps)
 
     def checkout(self, *args, **kw):
         self._repo.git.checkout(*args, **kw)
-=======
+
     def reset(self):
         """delete index.lock"""
         p = os.path.join(self._repo.working_dir, ".git", "index.lock")
         if os.path.isfile(p):
             os.remove(p)
->>>>>>> 73f20392
 
     def checkout_branch(self, name, inform=True, load_history=True):
         repo = self._repo
@@ -692,11 +690,8 @@
             branch = repo.create_head(name, commit=commit)
             branch.checkout()
 
-<<<<<<< HEAD
-            if push:
-=======
+
             if push and repo.remotes:
->>>>>>> 73f20392
                 origin = repo.remotes.origin
                 repo.git.push("--set-upstream", origin, repo.head.ref)
             if inform:
@@ -1044,12 +1039,6 @@
                 bn = from_[7:]
                 from_ = getattr(remote.refs, bn)
             except AttributeError:
-<<<<<<< HEAD
-                return
-        else:
-            from_ = getattr(repo.branches, from_)
-
-=======
                 self.debug("available branches {}".format(repo.branches))
                 msg = "Could not locate {} for merge".format(from_)
                 self.warning(msg)
@@ -1060,7 +1049,6 @@
         else:
             from_ = getattr(repo.branches, from_)
 
->>>>>>> 73f20392
         with StashCTX(repo):
             try:
                 repo.git.merge(from_.commit)
