# ===============================================================================
# Copyright 2013 Jake Ross
#
# Licensed under the Apache License, Version 2.0 (the "License");
# you may not use this file except in compliance with the License.
# You may obtain a copy of the License at
#
# http://www.apache.org/licenses/LICENSE-2.0
#
# Unless required by applicable law or agreed to in writing, software
# distributed under the License is distributed on an "AS IS" BASIS,
# WITHOUT WARRANTIES OR CONDITIONS OF ANY KIND, either express or implied.
# See the License for the specific language governing permissions and
# limitations under the License.
# ===============================================================================

# ============= enthought library imports =======================
import hashlib
import os
import shutil
import subprocess
import sys
import time
from datetime import datetime

import git
from git import Repo
from git.exc import GitCommandError
from traits.api import Any, Str, List, Event

from pychron.core.helpers.filetools import fileiter
from pychron.core.progress import open_progress
from pychron.envisage.view_util import open_view
from pychron.git_archive.diff_view import DiffView, DiffModel
from pychron.git_archive.git_objects import GitSha
from pychron.git_archive.history import BaseGitHistory
from pychron.git_archive.merge_view import MergeModel, MergeView
from pychron.git_archive.utils import get_head_commit, ahead_behind, from_gitlog, LOGFMT
from pychron.git_archive.views import NewBranchView
from pychron.loggable import Loggable
from pychron.pychron_constants import DATE_FORMAT, NULL_STR
from pychron.updater.commit_view import CommitView


def get_repository_branch(path):
    r = Repo(path)
    b = r.active_branch
    return b.name


def grep(arg, name):
    process = subprocess.Popen(["grep", "-lr", arg, name], stdout=subprocess.PIPE)
    stdout, stderr = process.communicate()
    return stdout, stderr


def format_date(d):
    return time.strftime("%m/%d/%Y %H:%M", time.gmtime(d))


def isoformat_date(d):
    if isinstance(d, (float, int)):
        d = datetime.fromtimestamp(d)

    return d.strftime(DATE_FORMAT)
    # return time.mktime(time.gmtime(d))


class StashCTX(object):
    def __init__(self, repo):
        self._repo = repo
        self._error = None

    def __enter__(self):
        try:
            self._repo.git.stash()
        except GitCommandError as e:
            self._error = e
            return e

    def __exit__(self, *args, **kw):
        if not self._error:
            try:
                self._repo.git.stash("pop")
            except GitCommandError:
                pass


class GitRepoManager(Loggable):
    """
    manage a local git repository

    """

    _repo = Any
    # root=Directory
    path = Str
    selected = Any
    selected_branch = Str
    selected_path_commits = List
    selected_commits = List
    refresh_commits_table_needed = Event
    path_dirty = Event
    remote = Str

    def set_name(self, p):
        self.name = "{}<GitRepo>".format(os.path.basename(p))

    def open_repo(self, name, root=None):
        """
        name: name of repo
        root: root directory to create new repo
        """
        if root is None:
            p = name
        else:
            p = os.path.join(root, name)

        self.path = p

        self.set_name(p)

        if os.path.isdir(p):
            self.init_repo(p)
            return True
        else:
            os.mkdir(p)
            repo = Repo.init(p)
            self.debug("created new repo {}".format(p))
            self._repo = repo
            return False

    def init_repo(self, path):
        """
        path: absolute path to repo

        return True if git repo exists
        """
        if os.path.isdir(path):
            g = os.path.join(path, ".git")
            if os.path.isdir(g):
                self._repo = Repo(path)
                self.set_name(path)
                return True
            else:
                self.debug("{} is not a valid repo. Initializing now".format(path))
                self._repo = Repo.init(path)
                self.set_name(path)

    def delete_local_commits(self, remote="origin", branch=None):
        if branch is None:
            branch = self._repo.active_branch.name

        self._repo.git.reset("--hard", "{}/{}".format(remote, branch))

    def delete_commits(self, hexsha, remote="origin", branch=None, push=True):
        if branch is None:
            branch = self._repo.active_branch.name

        self._repo.git.reset("--hard", hexsha)
        if push:
            self._repo.git.push(remote, branch, "--force")

    def add_paths_explicit(self, apaths):
        self.index.add(apaths)

    def add_paths(self, apaths):
        if not isinstance(apaths, (list, tuple)):
            apaths = (apaths,)

        changes = self.get_local_changes(change_type=("A", "R", "M"))
        changes = [os.path.join(self.path, c) for c in changes]
        if changes:
            self.debug("-------- local changes ---------")
            for c in changes:
                self.debug(c)

        deletes = self.get_local_changes(change_type=("D",))
        if deletes:
            self.debug("-------- deletes ---------")
            for c in deletes:
                self.debug(c)

        untracked = self.untracked_files()
        if untracked:
            self.debug("-------- untracked paths --------")
            for t in untracked:
                self.debug(t)

        changes.extend(untracked)

        self.debug("add paths {}".format(apaths))

        ps = [p for p in apaths if p in changes]
        self.debug("changed paths {}".format(ps))
        changed = bool(ps)
        if ps:
            for p in ps:
                self.debug("adding to index: {}".format(os.path.relpath(p, self.path)))
            self.index.add(ps)

        ps = [p for p in apaths if p in deletes]
        self.debug("delete paths {}".format(ps))
        delete_changed = bool(ps)
        if ps:
            for p in ps:
                self.debug(
                    "removing from index: {}".format(os.path.relpath(p, self.path))
                )
            self.index.remove(ps, working_tree=True)

        return changed or delete_changed

    def add_ignore(self, *args):
        ignores = []
        p = os.path.join(self.path, ".gitignore")
        if os.path.isfile(p):
            with open(p, "r") as rfile:
                ignores = [line.strip() for line in rfile]

        args = [a for a in args if a not in ignores]
        if args:
            with open(p, "a") as afile:
                for a in args:
                    afile.write("{}\n".format(a))
        self.add(p, commit=False)

    def get_modification_date(self, path):
        """
        "Fri May 18 11:13:57 2018 -0600"
        :param path:
        :return:
        """
        d = self.cmd(
            "log",
            "-1",
            '--format="%ad"',
            "--date=format:{}".format(DATE_FORMAT),
            "--",
            path,
        )
        if d:
            d = d[1:-1]
        return d

    def out_of_date(self, branchname=None):
        repo = self._repo
        if branchname is None:
            branchname = repo.active_branch.name

        pd = open_progress(2)

        origin = repo.remotes.origin
        pd.change_message("Fetching {} {}".format(origin, branchname))

        repo.git.fetch(origin, branchname)
        pd.change_message("Complete")
        # try:
        #     oref = origin.refs[branchname]
        #     remote_commit = oref.commit
        # except IndexError:
        #     remote_commit = None
        #
        # branch = getattr(repo.heads, branchname)
        # local_commit = branch.commit
        local_commit, remote_commit = self._get_local_remote_commit(branchname)
        self.debug("out of date {} {}".format(local_commit, remote_commit))
        return local_commit != remote_commit

    def _get_local_remote_commit(self, branchname=None):

        repo = self._repo
        origin = repo.remotes.origin
        try:
            oref = origin.refs[branchname]
            remote_commit = oref.commit
        except IndexError:
            remote_commit = None

        if branchname is None:
            branch = repo.active_branch.name
        else:
            try:
                branch = repo.heads[branchname]
            except AttributeError:
                return None, None

        local_commit = branch.commit
        return local_commit, remote_commit

    @classmethod
    def clone_from(cls, url, path):
        repo = cls()
        if repo.clone(url, path):
            return repo
        # # progress = open_progress(100)
        # #
        # # def func(op_code, cur_count, max_count=None, message=''):
        # #     if max_count:
        # #         progress.max = int(max_count) + 2
        # #         if message:
        # #             message = 'Cloning repository {} -- {}'.format(url, message[2:])
        # #             progress.change_message(message, auto_increment=False)
        # #         progress.update(int(cur_count))
        # #
        # #     if op_code == 66:
        # #         progress.close()
        # # rprogress = CallableRemoteProgress(func)
        # rprogress = None
        # try:
        #     Repo.clone_from(url, path, progress=rprogress)
        # except GitCommandError as e:
        #     print(e)
        #     shutil.rmtree(path)
        #     # def foo():
        #     #     try:
        #     #         Repo.clone_from(url, path, progress=rprogress)
        #     #     except GitCommandError:
        #     #         shutil.rmtree(path)
        #     #
        #     #     evt.set()
        #
        #     # t = Thread(target=foo)
        #     # t.start()
        #     # period = 0.1
        #     # while not evt.is_set():
        #     #     st = time.time()
        #     #     # v = prog.get_value()
        #     #     # if v == n - 2:
        #     #     #     prog.increase_max(50)
        #     #     #     n += 50
        #     #     #
        #     #     # prog.increment()
        #     #     time.sleep(max(0, period - time.time() + st))
        #     # prog.close()

    def clone(self, url, path, reraise=False):
        try:
            self._repo = Repo.clone_from(url, path)
            return True
        except GitCommandError as e:
            self.warning_dialog(
                "Cloning error: {}, url={}, path={}".format(e, url, path),
                position=(100, 100),
            )
            if reraise:
                raise

    def unpack_blob(self, hexsha, p):
        """
        p: str. should be absolute path
        """
        repo = self._repo
        tree = repo.commit(hexsha).tree
        # blob = next((bi for ti in tree.trees
        # for bi in ti.blobs
        # if bi.abspath == p), None)
        blob = None
        for ts in ((tree,), tree.trees):
            for ti in ts:
                for bi in ti.blobs:
                    # print bi.abspath, p
                    if bi.abspath == p:
                        blob = bi
                        break
        else:
            print("failed unpacking", p)

        return blob.data_stream.read() if blob else ""

    def shell(self, cmd, *args):
        repo = self._repo

        func = getattr(repo.git, cmd)
        return func(*args)

    def truncate_repo(self, date="1 month"):
        repo = self._repo
        name = os.path.basename(self.path)
        backup = ".{}".format(name)
        repo.git.clone("--mirror", "".format(name), "./{}".format(backup))
        logs = repo.git.log("--pretty=%H", '-after "{}"'.format(date))
        logs = reversed(logs.split("\n"))
        sha = next(logs)

        gpath = os.path.join(self.path, ".git", "info", "grafts")
        with open(gpath, "w") as wfile:
            wfile.write(sha)

        repo.git.filter_branch("--tag-name-filter", "cat", "--", "--all")
        repo.git.gc("--prune=now")

    def get_dag(self, branch=None, delim="$", limit=None, simplify=True):
        fmt_args = ("%H", "%ai", "%ar", "%s", "%an", "%ae", "%d", "%P")
        fmt = delim.join(fmt_args)

        args = [
            "--abbrev-commit",
            "--topo-order",
            "--reverse",
            # '--author-date-order',
            # '--decorate=full',
            "--format={}".format(fmt),
        ]
        if simplify:
            args.append("--simplify-by-decoration")
        if branch == NULL_STR:
            args.append("--all")
        else:
            args.append("-b")
            args.append(branch)
        if limit:
            args.append("-{}".format(limit))

        return self._repo.git.log(*args)

    def commits_iter(self, p, keys=None, limit="-"):
        repo = self._repo
        p = os.path.join(repo.working_tree_dir, p)

        p = p.replace(" ", "\ ")
        hx = repo.git.log(
            "--pretty=%H", "--follow", "-{}".format(limit), "--", p
        ).split("\n")

        def func(hi):
            commit = repo.rev_parse(hi)
            r = [
                hi,
            ]
            if keys:
                r.extend([getattr(commit, ki) for ki in keys])
            return r

        return (func(ci) for ci in hx)

    def odiff(self, a, b, **kw):
        a = self._repo.commit(a)
        return a.diff(b, **kw)

    def diff(self, a, b, *args):
        return self._git_command(lambda g: g.diff(a, b, *args), "diff")

    def status(self):
        return self._git_command(lambda g: g.status(), "status")

    def report_local_changes(self):
        self.debug("Local Changes to {}".format(self.path))
        for p in self.get_local_changes():
            self.debug("\t{}".format(p))

    def commit_dialog(self):
        from pychron.git_archive.commit_dialog import CommitDialog

        ps = self.get_local_changes()
        cd = CommitDialog(ps)
        info = cd.edit_traits()
        if info.result:
            index = self.index
            index.add([mp.path for mp in cd.valid_paths()])
            self.commit(cd.commit_message)
            return True

    def get_local_changes(self, change_type=("M",)):
        repo = self._repo

        diff = repo.index.diff(None)

        return [
            di.a_blob.abspath
            for change_type in change_type
            for di in diff.iter_change_type(change_type)
        ]

        # diff_str = repo.git.diff('HEAD', '--full-index')
        # diff_str = StringIO(diff_str)
        # diff_str.seek(0)
        #
        # class ProcessWrapper:
        #     stderr = None
        #     stdout = None
        #
        #     def __init__(self, f):
        #         self._f = f
        #
        #     def wait(self, *args, **kw):
        #         pass
        #
        #     def read(self):
        #         return self._f.read()
        #
        # proc = ProcessWrapper(diff_str)
        #
        # diff = Diff._index_from_patch_format(repo, proc)
        # root = self.path
        #
        #
        #
        # for diff_added in hcommit.diff('HEAD~1').iter_change_type('A'):
        #     print(diff_added)

        # diff = hcommit.diff()
        # diff = repo.index.diff(repo.head.commit)
        # return [os.path.relpath(di.a_blob.abspath, root) for di in diff.iter_change_type('M')]

        # patches = map(str.strip, diff_str.split('diff --git'))
        # patches = ['\n'.join(p.split('\n')[2:]) for p in patches[1:]]
        #
        # diff_str = StringIO(diff_str)
        # diff_str.seek(0)
        # index = Diff._index_from_patch_format(repo, diff_str)
        #
        # return index, patches
        #

    def get_head_object(self):
        return get_head_commit(self._repo)

    def get_head(self, commit=True, hexsha=True):
        head = self._repo
        if commit:
            head = head.commit()

        if hexsha:
            head = head.hexsha
        return head
        # return self._repo.head.commit.hexsha

    def cmd(self, cmd, *args):
        return getattr(self._repo.git, cmd)(*args)

    def is_dirty(self):
        return self._repo.is_dirty()

    def untracked_files(self):
        lines = self._repo.git.status(porcelain=True, untracked_files=True)
        # Untracked files preffix in porcelain mode
        prefix = "?? "
        untracked_files = list()
        iswindows = sys.platform == "win32"
        for line in lines.split("\n"):
            if not line.startswith(prefix):
                continue
            filename = line[len(prefix) :].rstrip("\n")
            # Special characters are escaped
            if filename[0] == filename[-1] == '"':
                filename = filename[1:-1].decode("string_escape")

            if iswindows:
                filename = filename.replace("/", "\\")

            untracked_files.append(os.path.join(self.path, filename))
        # finalize_process(proc)
        return untracked_files

    def has_staged(self):
        return self._repo.git.diff("HEAD", "--name-only")
        # return self._repo.is_dirty()

<<<<<<< HEAD
    def has_unpushed_commits(self, remote='origin', branch='master'):
        if self._repo:
            # return self._repo.git.log('--not', '--remotes', '--oneline')
            if remote in self._repo.remotes:
                return self._repo.git.log('{}/{}..HEAD'.format(remote, branch), '--oneline')
=======
    def has_unpushed_commits(self, remote="origin", branch="master"):
        # return self._repo.git.log('--not', '--remotes', '--oneline')
        return self._repo.git.log("{}/{}..HEAD".format(remote, branch), "--oneline")
>>>>>>> 2d070084

    def add_unstaged(self, root=None, add_all=False, extension=None, use_diff=False):
        if root is None:
            root = self.path

        index = self.index

        def func(ps, extension):
            if extension:
                if not isinstance(extension, tuple):
                    extension = (extension,)
                ps = [pp for pp in ps if os.path.splitext(pp)[1] in extension]

            if ps:
                self.debug("adding to index {}".format(ps))

                index.add(ps)

        if use_diff:
            pass
            # try:
            # ps = [diff.a_blob.path for diff in index.diff(None)]
            # func(ps, extension)
            # except IOError,e:
            # print 'exception', e
        elif add_all:
            self._repo.git.add(".")
        else:
            for r, ds, fs in os.walk(root):
                ds[:] = [d for d in ds if d[0] != "."]
                ps = [os.path.join(r, fi) for fi in fs]
                func(ps, extension)

    def update_gitignore(self, *args):
        p = os.path.join(self.path, ".gitignore")
        # mode = 'a' if os.path.isfile(p) else 'w'
        args = list(args)
        if os.path.isfile(p):
            with open(p, "r") as rfile:
                for line in fileiter(rfile, strip=True):
                    for i, ai in enumerate(args):
                        if line == ai:
                            args.pop(i)
        if args:
            with open(p, "a") as wfile:
                for ai in args:
                    wfile.write("{}\n".format(ai))
            self._add_to_repo(p, msg="updated .gitignore")

    def get_commit(self, hexsha):
        repo = self._repo
        return repo.commit(hexsha)

    def tag_branch(self, tagname):
        repo = self._repo
        repo.create_tag(tagname)

    def get_current_branch(self):
        repo = self._repo
        return repo.active_branch.name

    def checkout_branch(self, name, inform=True):
        repo = self._repo
        if name.startswith("origin"):
            name = name[7:]
            remote = repo.remote()
            rref = getattr(remote.refs, name)
            repo.create_head(name, rref)

            branch = repo.heads[name]
            branch.set_tracking_branch(rref)

        else:
            branch = getattr(repo.heads, name)

        try:
            branch.checkout()
            self.selected_branch = name
            self._load_branch_history()
            if inform:
                self.information_dialog('Repository now on branch "{}"'.format(name))

        except BaseException as e:
            self.warning_dialog(
                'There was an issue trying to checkout branch "{}"'.format(name)
            )
            raise e

    def delete_branch(self, name):
        self._repo.delete_head(name)

    def get_branch(self, name):
        return getattr(self._repo.heads, name)

    def create_branch(self, name=None, commit="HEAD", inform=True):
        repo = self._repo

        if name is None:
            nb = NewBranchView(branches=repo.branches)
            info = nb.edit_traits()
            if info.result:
                name = nb.name
            else:
                return

        if name not in repo.branches:
            branch = repo.create_head(name, commit=commit)
            branch.checkout()
            if inform:
                self.information_dialog('Repository now on branch "{}"'.format(name))
            return name

    def create_remote(self, url, name="origin", force=False):
        repo = self._repo
        if repo:
            self.debug("setting remote {} {}".format(name, url))
            # only create remote if doesnt exist
            if not hasattr(repo.remotes, name):
                self.debug("create remote {}".format(name, url))
                repo.create_remote(name, url)
            elif force:
                repo.delete_remote(name)
                repo.create_remote(name, url)

    def delete_remote(self, name="origin"):
        repo = self._repo
        if repo:
            if hasattr(repo.remotes, name):
                repo.delete_remote(name)

    def get_branch_names(self):
        return [b.name for b in self._repo.branches] + [
            b.name for b in self._repo.remote().refs if b.name.lower() != "origin/head"
        ]

    def git_history_view(self, branchname):
        repo = self._repo
        h = BaseGitHistory(branchname=branchname)

        origin = repo.remotes.origin
        try:
            oref = origin.refs[branchname]
            remote_commit = oref.commit
        except IndexError:
            remote_commit = None

        branch = self.get_branch(branchname)
        local_commit = branch.commit
        h.local_commit = str(local_commit)

        txt = repo.git.rev_list(
            "--left-right", "{}...{}".format(local_commit, remote_commit)
        )
        commits = [ci[1:] for ci in txt.split("\n")]

        commits = [repo.commit(i) for i in commits]
        h.set_items(commits)
        commit_view = CommitView(model=h)
        return commit_view

    def pull(
        self,
        branch="master",
        remote="origin",
        handled=True,
        use_progress=True,
        use_auto_pull=False,
    ):
        """
        fetch and merge

        if use_auto_pull is False ask user if they want to accept the available updates
        """
        self.debug("pulling {} from {}".format(branch, remote))

        repo = self._repo
        try:
            remote = self._get_remote(remote)
        except AttributeError as e:
            print("repo man pull", e)
            return

        if remote:
            self.debug("pulling from url: {}".format(remote.url))
            if use_progress:
                prog = open_progress(
                    3,
                    show_percent=False,
                    title="Pull Repository {}".format(self.name),
                    close_at_end=False,
                )
                prog.change_message(
                    'Fetching branch:"{}" from "{}"'.format(branch, remote)
                )
            try:
                self.fetch(remote)
            except GitCommandError as e:
                self.debug(e)
                if not handled:
                    raise e
            self.debug("fetch complete")

            def merge():
                try:
                    repo.git.merge("FETCH_HEAD")
                except GitCommandError as e:
                    self.critical("Pull-merge FETCH_HEAD={}".format(e))
                    self.smart_pull(branch=branch, remote=remote)

            if not use_auto_pull:
                ahead, behind = self.ahead_behind(remote)
                if behind:
                    if self.confirmation_dialog(
                        'Repository "{}" is behind the official version by {} changes.\n'
                        "Would you like to pull the available changes?".format(
                            self.name, behind
                        )
                    ):
                        # show the changes
                        h = self.git_history_view(branch)
                        info = h.edit_traits(kind="livemodal")
                        if info.result:
                            merge()
            else:
                merge()

            if use_progress:
                prog.close()

        self.debug("pull complete")

    def has_remote(self, remote="origin"):
        return bool(self._get_remote(remote))

    def push(self, branch="master", remote=None, inform=False):
        if remote is None:
            remote = "origin"

        rr = self._get_remote(remote)
        if rr:

            try:
                self._repo.git.push(remote, branch)
                if inform:
                    self.information_dialog("{} push complete".format(self.name))
            except GitCommandError as e:
                self.debug_exception()
                if inform:
                    self.warning_dialog(
                        "{} push failed. See log file for more details".format(
                            self.name
                        )
                    )
            # self._git_command(lambda g: g.push(remote, branch), tag='GitRepoManager.push')
        else:
            self.warning('No remote called "{}"'.format(remote))

    def _git_command(self, func, tag):
        try:
            return func(self._repo.git)
        except GitCommandError as e:
            self.warning("Git command failed. {}, {}".format(e, tag))

    def rebase(self, onto_branch="master"):
        if self._repo:
            repo = self._repo

            branch = self.get_current_branch()
            self.checkout_branch(onto_branch)
            self.pull()

            repo.git.rebase(onto_branch, branch)

<<<<<<< HEAD
    def smart_pull(self, branch='master', remote='origin',
                   quiet=True,
                   accept_our=False, accept_their=False):

        if remote not in self._repo.remotes:
            return True

=======
    def smart_pull(
        self,
        branch="master",
        remote="origin",
        quiet=True,
        accept_our=False,
        accept_their=False,
    ):
>>>>>>> 2d070084
        try:
            ahead, behind = self.ahead_behind(remote)
        except GitCommandError as e:
            self.debug("Smart pull error: {}".format(e))
            return

        self.debug("Smart pull ahead: {} behind: {}".format(ahead, behind))
        repo = self._repo
        if behind:
            if ahead:
                if not quiet:
                    if not self.confirmation_dialog(
                        "You are {} behind and {} commits ahead. "
                        "There are potential conflicts that you will have to resolve."
                        "\n\nWould you like to Continue?".format(behind, ahead)
                    ):
                        return

                # check for unresolved conflicts
                # self._resolve_conflicts(branch, remote, accept_our, accept_their, True)
                try:
                    repo.git.merge("--abort")
                except GitCommandError:
                    pass

                # potentially conflicts
                with StashCTX(repo) as error:
                    if error:
                        self.warning_dialog(
                            "Failed stashing your local changes. "
                            "Fix repository {} "
                            "before proceeding. {}".format(
                                os.path.basename(repo.working_dir), error
                            )
                        )

                        return

                    # do merge
                    try:
                        # repo.git.rebase('--preserve-merges', '{}/{}'.format(remote, branch))
                        repo.git.merge("{}/{}".format(remote, branch))
                    except GitCommandError:
                        if self.confirmation_dialog(
                            "There appears to be a conflict with {}."
                            "\n\nWould you like to accept the master copy (Yes).\n\nOtherwise "
                            "you will need to merge the changes manually (No)".format(
                                self.name
                            )
                        ):
                            try:
                                repo.git.merge("--abort")
                            except GitCommandError:
                                pass

                            try:
                                repo.git.reset("--hard", "{}/{}".format(remote, branch))
                            except GitCommandError:
                                pass
                        elif self.confirmation_dialog(
                            "Would you like to accept all of your current changes even "
                            "though there are newer changes available?"
                        ):
                            accept_our = True
                #                             try:
                #                                 repo.git.pull('-X', 'theirs', '--commit', '--no-edit')
                #                                 return True
                #                             except GitCommandError:
                #                                 clean = repo.git.clean('-n')
                #                                 if clean:
                #                                     if self.confirmation_dialog('''You have untracked files that could be an issue.
                # {}
                #
                # You like to delete them and try again?'''.format(clean)):
                #                                         try:
                #                                             repo.git.clean('-fd')
                #                                         except GitCommandError:
                #                                             self.warning_dialog('Failed to clean repository')
                #                                             return
                #
                #                                         try:
                #                                             repo.git.pull('-X', 'theirs', '--commit', '--no-edit')
                #                                             return True
                #                                         except GitCommandError:
                #                                             self.warning_dialog('Failed pulling changes for {}'.format(self.name))
                #                                 else:
                #                                     self.warning_dialog('Failed pulling changes for {}'.format(self.name))
                #                                 return

                self._resolve_conflicts(branch, remote, accept_our, accept_their, quiet)
            else:
                self.debug("merging {} commits".format(behind))
                self._git_command(
                    lambda g: g.merge("FETCH_HEAD"), "GitRepoManager.smart_pull/!ahead"
                )
        else:
            self.debug("Up-to-date with {}".format(remote))
            if not quiet:
                self.information_dialog(
                    'Repository "{}" up-to-date with {}'.format(self.name, remote)
                )

        return True

    def fetch(self, remote="origin"):
        if self._repo:
            return self._git_command(lambda g: g.fetch(remote), "GitRepoManager.fetch")
            # return self._repo.git.fetch(remote)

    def ahead_behind(self, remote="origin"):
        self.debug("ahead behind")

        repo = self._repo
        ahead, behind = ahead_behind(repo, remote)

        return ahead, behind

    def merge(self, from_, to_=None, inform=True):
        repo = self._repo

        if to_:
            dest = getattr(repo.branches, to_)
            dest.checkout()

        src = getattr(repo.branches, from_)

        try:
            repo.git.merge(src.commit)
        except GitCommandError:
            self.debug_exception()
            if inform:
                self.warning_dialog(
                    "Merging {} into {} failed. See log file for more details".format(
                        from_, to_
                    )
                )

    def commit(self, msg, author=None):
        self.debug("commit message={}, author={}".format(msg, author))

        index = self.index
        if index:
            try:
                index.commit(msg, author=author, committer=author)
                return True
            except git.exc.GitError as e:
                self.warning("Commit failed: {}".format(e))

    def add(self, p, msg=None, msg_prefix=None, verbose=True, **kw):
        repo = self._repo
        # try:
        #     n = len(repo.untracked_files)
        # except IOError:
        #     n = 0

        # try:
        #     if not repo.is_dirty() and not n:
        #         return
        # except OSError:
        #     pass

        bp = os.path.basename(p)
        dest = os.path.join(repo.working_dir, p)

        dest_exists = os.path.isfile(dest)
        if msg_prefix is None:
            msg_prefix = "modified" if dest_exists else "added"

        if not dest_exists:
            self.debug("copying to destination.{}>>{}".format(p, dest))
            shutil.copyfile(p, dest)

        if msg is None:
            msg = "{}".format(bp)
        msg = "{} - {}".format(msg_prefix, msg)
        if verbose:
            self.debug("add to repo msg={}".format(msg))

        self._add_to_repo(dest, msg, **kw)

    def get_log(self, branch, *args):
        if branch is None:
            branch = self._repo.active_branch

        # repo = self._repo
        # l = repo.active_branch.log(*args)
        return self.cmd("log", branch, "--oneline", *args).split("\n")

    def get_commits_from_log(self, greps=None, max_count=None, after=None, before=None):
        repo = self._repo
        args = [repo.active_branch.name, "--remove-empty", "--simplify-merges"]
        if max_count:
            args.append("--max-count={}".format(max_count))
        if after:
            args.append("--after={}".format(after))
        if before:
            args.append("--before={}".format(before))

        if greps:
            greps = "\|".join(greps)
            args.append("--grep=^{}".format(greps))

        args.append(LOGFMT)
        # txt = self.cmd('log', *args)
        # self.debug('git log {}'.format(' '.join(args)))

        cs = self._gitlog_commits(args)
        return cs

    def get_active_branch(self):
        return self._repo.active_branch.name

    def get_sha(self, path=None):
        sha = ""
        if path:
            logstr = self.cmd("ls-tree", "HEAD", path)
            try:
                mode, kind, sha_name = logstr.split(" ")
                sha, name = sha_name.split("\t")
            except ValueError:
                pass

        return sha

    def get_branch_diff(self, from_, to_):
        args = ("{}..{}".format(from_, to_), LOGFMT)
        return self._gitlog_commits(args)

    def add_tag(self, name, message, hexsha=None):
        args = ("-a", name, "-m", message)
        if hexsha:
            args = args + (hexsha,)

        self.cmd("tag", *args)

    # action handlers
    def diff_selected(self):
        if self._validate_diff():
            if len(self.selected_commits) == 2:
                l, r = self.selected_commits
                dv = self._diff_view_factory(l, r)
                open_view(dv)

    def revert_to_selected(self):
        # check for uncommitted changes
        # warn user the uncommitted changes will be lost if revert now

        commit = self.selected_commits[-1]
        self.revert(commit.hexsha, self.selected)

    def revert(self, hexsha, path):
        self._repo.git.checkout(hexsha, path)
        self.path_dirty = path
        self._set_active_commit()

    def revert_commit(self, hexsha):
        self._git_command(lambda g: g.revert(hexsha), "revert_commit")

    def load_file_history(self, p):
        repo = self._repo
        try:
            hexshas = repo.git.log("--pretty=%H", "--follow", "--", p).split("\n")

            self.selected_path_commits = self._parse_commits(hexshas, p)
            self._set_active_commit()

        except GitCommandError:
            self.selected_path_commits = []

    def get_modified_files(self, hexsha):
        def func(git):
            return git.diff_tree("--no-commit-id", "--name-only", "-r", hexsha)

        txt = self._git_command(func, "get_modified_files")
        return txt.split("\n")

    # private
    def _gitlog_commits(self, args):
        txt = self._git_command(lambda g: g.log(*args), "log")

        cs = []
        if txt:
            cs = [from_gitlog(l.strip()) for l in txt.split("\n")]
        return cs

    def _resolve_conflicts(self, branch, remote, accept_our, accept_their, quiet):
        conflict_paths = self._get_conflict_paths()
        self.debug("resolve conflict_paths: {}".format(conflict_paths))
        if conflict_paths:
            mm = MergeModel(conflict_paths, branch=branch, remote=remote, repo=self)
            if accept_our:
                mm.accept_our()
            elif accept_their:
                mm.accept_their()
            else:
                mv = MergeView(model=mm)
                mv.edit_traits(kind="livemodal")
        else:
            if not quiet:
                self.information_dialog("There were no conflicts identified")

    def _get_conflict_paths(self):
        def func(git):
            return git.diff("--name-only", "--diff-filter=U")

        txt = self._git_command(func, "get conflict paths")
        return [line for line in txt.split("\n") if line.strip()]

    def _validate_diff(self):
        return True

    def _diff_view_factory(self, a, b):
        # d = self.diff(a.hexsha, b.hexsha)
        if not a.blob:
            a.blob = self.unpack_blob(a.hexsha, a.name)

        if not b.blob:
            b.blob = self.unpack_blob(b.hexsha, b.name)

        model = DiffModel(left_text=b.blob, right_text=a.blob)
        dv = DiffView(model=model)
        return dv

    def _add_to_repo(self, p, msg, commit=True):
        index = self.index
        if index:
            if not isinstance(p, list):
                p = [p]
            try:
                index.add(p)
            except IOError as e:
                self.warning('Failed to add file. Error:"{}"'.format(e))

                # an IOError has been caused in the past by "'...index.lock' could not be obtained"
                os.remove(os.path.join(self.path, ".git", "index.lock"))
                try:
                    self.warning('Retry after "Failed to add file"'.format(e))
                    index.add(p)
                except IOError as e:
                    self.warning('Retry failed. Error:"{}"'.format(e))
                    return

            if commit:
                index.commit(msg)

    def _get_remote(self, remote):
        repo = self._repo
        try:
            return getattr(repo.remotes, remote)
        except AttributeError:
            pass

    def _get_branch_history(self):
        repo = self._repo
        hexshas = repo.git.log("--pretty=%H").split("\n")
        return hexshas

    def _load_branch_history(self):
        hexshas = self._get_branch_history()
        self.commits = self._parse_commits(hexshas)

    def _parse_commits(self, hexshas, p=""):
        def factory(ci):
            repo = self._repo
            obj = repo.rev_parse(ci)
            cx = GitSha(
                message=obj.message,
                hexsha=obj.hexsha,
                name=p,
                date=obj.committed_datetime,
            )
            # date=format_date(obj.committed_date))
            return cx

        return [factory(ci) for ci in hexshas]

    def _set_active_commit(self):
        p = self.selected
        with open(p, "r") as rfile:
            chexsha = hashlib.sha1(rfile.read()).hexdigest()

        for c in self.selected_path_commits:
            blob = self.unpack_blob(c.hexsha, p)
            c.active = chexsha == hashlib.sha1(blob).hexdigest() if blob else False

        self.refresh_commits_table_needed = True

    # handlers
    def _selected_fired(self, new):
        if new:
            self._selected_hook(new)
            self.load_file_history(new)

    def _selected_hook(self, new):
        pass

    def _remote_changed(self, new):
        if new:
            self.delete_remote()
            r = "https://github.com/{}".format(new)
            self.create_remote(r)

    @property
    def index(self):
        return self._repo.index

    @property
    def active_repo(self):
        return self._repo


if __name__ == "__main__":
    repo = GitRepoManager()
    repo.open_repo("/Users/ross/Sandbox/mergetest/blocal")
    repo.smart_pull()

    # rp = GitRepoManager()
    # rp.init_repo('/Users/ross/Pychrondata_dev/scripts')
    # rp.commit_dialog()

    # ============= EOF =============================================
    # repo manager protocol
    # def get_local_changes(self, repo=None):
    # repo = self._get_repo(repo)
    #     diff_str = repo.git.diff('--full-index')
    #     patches = map(str.strip, diff_str.split('diff --git'))
    #     patches = ['\n'.join(p.split('\n')[2:]) for p in patches[1:]]
    #
    #     diff_str = StringIO(diff_str)
    #     diff_str.seek(0)
    #     index = Diff._index_from_patch_format(repo, diff_str)
    #
    #     return index, patches
    # def is_dirty(self, repo=None):
    #     repo = self._get_repo(repo)
    #     return repo.is_dirty()
    # def get_untracked(self):
    #     return self._repo.untracked_files
    #     def _add_repo(self, root):
    # existed=True
    # if not os.path.isdir(root):
    #     os.mkdir(root)
    #     existed=False
    #
    # gitdir=os.path.join(root, '.git')
    # if not os.path.isdir(gitdir):
    #     repo = Repo.init(root)
    #     existed = False
    # else:
    #     repo = Repo(root)
    #
    # return repo, existed

    # def add_repo(self, localpath):
    #     """
    #         add a blank repo at ``localpath``
    #     """
    #     repo, existed=self._add_repo(localpath)
    #     self._repo=repo
    #     self.root=localpath
    #     return existed<|MERGE_RESOLUTION|>--- conflicted
+++ resolved
@@ -557,17 +557,11 @@
         return self._repo.git.diff("HEAD", "--name-only")
         # return self._repo.is_dirty()
 
-<<<<<<< HEAD
     def has_unpushed_commits(self, remote='origin', branch='master'):
         if self._repo:
             # return self._repo.git.log('--not', '--remotes', '--oneline')
             if remote in self._repo.remotes:
                 return self._repo.git.log('{}/{}..HEAD'.format(remote, branch), '--oneline')
-=======
-    def has_unpushed_commits(self, remote="origin", branch="master"):
-        # return self._repo.git.log('--not', '--remotes', '--oneline')
-        return self._repo.git.log("{}/{}..HEAD".format(remote, branch), "--oneline")
->>>>>>> 2d070084
 
     def add_unstaged(self, root=None, add_all=False, extension=None, use_diff=False):
         if root is None:
@@ -841,7 +835,6 @@
 
             repo.git.rebase(onto_branch, branch)
 
-<<<<<<< HEAD
     def smart_pull(self, branch='master', remote='origin',
                    quiet=True,
                    accept_our=False, accept_their=False):
@@ -849,16 +842,6 @@
         if remote not in self._repo.remotes:
             return True
 
-=======
-    def smart_pull(
-        self,
-        branch="master",
-        remote="origin",
-        quiet=True,
-        accept_our=False,
-        accept_their=False,
-    ):
->>>>>>> 2d070084
         try:
             ahead, behind = self.ahead_behind(remote)
         except GitCommandError as e:
