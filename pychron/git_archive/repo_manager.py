# ===============================================================================
# Copyright 2013 Jake Ross
#
# Licensed under the Apache License, Version 2.0 (the "License");
# you may not use this file except in compliance with the License.
# You may obtain a copy of the License at
#
# http://www.apache.org/licenses/LICENSE-2.0
#
# Unless required by applicable law or agreed to in writing, software
# distributed under the License is distributed on an "AS IS" BASIS,
# WITHOUT WARRANTIES OR CONDITIONS OF ANY KIND, either express or implied.
# See the License for the specific language governing permissions and
# limitations under the License.
# ===============================================================================

# ============= enthought library imports =======================
from traits.api import Any, Str, List, Event
# ============= standard library imports ========================
import hashlib

import subprocess
import re
import os
import time
import shutil
from cStringIO import StringIO
from datetime import datetime
from git.exc import GitCommandError
from git import Repo, Diff
# ============= local library imports  ==========================
from pychron.core.codetools.inspection import caller
from pychron.core.helpers.filetools import fileiter
from pychron.core.progress import open_progress
from pychron.envisage.view_util import open_view
from pychron.git_archive.diff_view import DiffView, DiffModel
from pychron.git_archive.merge_view import MergeModel, MergeView
from pychron.git_archive.utils import get_head_commit
from pychron.git_archive.views import NewBranchView
from pychron.loggable import Loggable
from pychron.git_archive.commit import Commit


def get_repository_branch(path):
    r = Repo(path)
    b = r.active_branch
    return b.name


def grep(arg, name):
    process = subprocess.Popen(['grep', '-lr', arg, name], stdout=subprocess.PIPE)
    stdout, stderr = process.communicate()
    return stdout, stderr


def format_date(d):
    return time.strftime("%m/%d/%Y %H:%M", time.gmtime(d))


def isoformat_date(d):
    if isinstance(d, (float, int)):
        d = datetime.fromtimestamp(d)

    return d.strftime('%Y-%m-%d %H:%M:%S')
    # return time.mktime(time.gmtime(d))


aregex = re.compile(r'\[ahead (?P<count>\d+)')
bregex = re.compile(r'behind (?P<count>\d+)')


class GitRepoManager(Loggable):
    """
        manage a local git repository

    """

    _repo = Any
    # root=Directory
    path = Str
    selected = Any
    selected_branch = Str
    selected_path_commits = List
    selected_commits = List
    refresh_commits_table_needed = Event
    path_dirty = Event
    remote = Str

    def open_repo(self, name, root=None):
        """
            name: name of repo
            root: root directory to create new repo
        """
        if root is None:
            p = name
        else:
            p = os.path.join(root, name)

        self.path = p

        self.logger = None
        self.name = '{}<GitRepo>'.format(os.path.basename(p))

        if os.path.isdir(p):
            self.init_repo(p)
            return True
        else:
            os.mkdir(p)
            repo = Repo.init(p)
            self.debug('created new repo {}'.format(p))
            self._repo = repo
            return False

    def init_repo(self, path):
        """
            path: absolute path to repo

            return True if git repo exists
        """
        if os.path.isdir(path):
            g = os.path.join(path, '.git')
            if os.path.isdir(g):
                self._repo = Repo(path)
                return True
            else:
                self.debug('{} is not a valid repo. Initializing now'.format(path))
                self._repo = Repo.init(path)

    def add_paths(self, apaths):
        self.debug('add paths {}'.format(apaths))
        if not hasattr(apaths, '__iter__'):
            apaths = (apaths,)

        changes = self.get_local_changes()
        changes = [os.path.join(self.path, c) for c in changes]
        untracked = self.untracked_files()
        changes.extend(untracked)

        ps = [p for p in apaths if p in changes]
        changed = bool(ps)
        for p in ps:
            self.debug('adding to index: {}'.format(os.path.relpath(p, self.path)))
        self.index.add(ps)
        return changed

    def add_ignore(self, *args):
        ignores = []
        p = os.path.join(self.path, '.gitignore')
        if os.path.isfile(p):
            with open(p, 'r') as rfile:
                ignores = [line.strip() for line in rfile]

        args = [a for a in args if a not in ignores]
        if args:
            with open(p, 'a') as afile:
                for a in args:
                    afile.write('{}\n'.format(a))
        self.add(p, commit=False)

    def out_of_date(self, branchname='master'):
        pd = open_progress(2)

        repo = self._repo
        origin = repo.remotes.origin
        pd.change_message('Fetching {} {}'.format(origin, branchname))

        repo.git.fetch(origin, branchname)
        pd.change_message('Complete')
        # try:
        #     oref = origin.refs[branchname]
        #     remote_commit = oref.commit
        # except IndexError:
        #     remote_commit = None
        #
        # branch = getattr(repo.heads, branchname)
        # local_commit = branch.commit
        local_commit, remote_commit = self._get_local_remote_commit(branchname)
        self.debug('out of date {} {}'.format(local_commit, remote_commit))
        return local_commit != remote_commit

    def _get_local_remote_commit(self, branchname=None):

        repo = self._repo
        origin = repo.remotes.origin
        try:
            oref = origin.refs[branchname]
            remote_commit = oref.commit
        except IndexError:
            remote_commit = None

        if branchname is None:
            branch = repo.head
        else:
            try:
                branch = repo.heads[branchname]
            except AttributeError:
                return None, None

        local_commit = branch.commit
        return local_commit, remote_commit

    @classmethod
    def clone_from(cls, url, path):
        n = 150
        prog = open_progress(n=n)
        from threading import Event as TE, Thread

        evt = TE()
        prog.change_message('Cloning repository {}'.format(url))

        def foo():
<<<<<<< HEAD
            Repo.clone_from(url, path)
=======
            try:
                Repo.clone_from(url, path)
            except GitCommandError:
                shutil.rmtree(path)

>>>>>>> 2151c87d
            evt.set()

        t = Thread(target=foo)
        t.start()
        period = 0.1
        while not evt.is_set():
            st = time.time()
            v = prog.get_value()
            if v == n - 2:
                prog.increase_max(50)
                n += 50

            prog.increment()
            time.sleep(max(0, period - time.time() + st))

        prog.close()

    def clone(self, url, path):
        self._repo = Repo.clone_from(url, path)

    def unpack_blob(self, hexsha, p):
        """
            p: str. should be absolute path
        """
        repo = self._repo
        tree = repo.commit(hexsha).tree
        # blob = next((bi for ti in tree.trees
        # for bi in ti.blobs
        # if bi.abspath == p), None)
        blob = None
        for ts in ((tree,), tree.trees):
            for ti in ts:
                for bi in ti.blobs:
                    # print bi.abspath, p
                    if bi.abspath == p:
                        blob = bi
                        break
        else:
            print 'failed unpacking', p

        return blob.data_stream.read() if blob else ''

    def shell(self, cmd, *args):
        repo = self._repo

        func = getattr(repo.git, cmd)
        return func(*args)

    def truncate_repo(self, date='1 month'):
        repo = self._repo
        name = os.path.basename(self.path)
        backup = '.{}'.format(name)
        repo.git.clone('--mirror', ''.format(name), './{}'.format(backup))
        logs = repo.git.log('--pretty=%H', '-after "{}"'.format(date))
        logs = reversed(logs.split('\n'))
        sha = logs.next()

        gpath = os.path.join(self.path, '.git', 'info', 'grafts')
        with open(gpath, 'w') as wfile:
            wfile.write(sha)

        repo.git.filter_branch('--tag-name-filter', 'cat', '--', '--all')
        repo.git.gc('--prune=now')

    def commits_iter(self, p, keys=None, limit='-'):
        repo = self._repo
        p = os.path.join(repo.working_tree_dir, p)

        p = p.replace(' ', '\ ')
        hx = repo.git.log('--pretty=%H', '--follow', '-{}'.format(limit), '--', p).split('\n')

        def func(hi):
            commit = repo.rev_parse(hi)
            r = [hi, ]
            if keys:
                r.extend([getattr(commit, ki) for ki in keys])
            return r

        return (func(ci) for ci in hx)

    def diff(self, a, b):
        repo = self._repo
        return repo.git.diff(a, b, )

    def report_status(self):
        self.debug('Local Changes to {}'.format(self.path))
        for p in self.get_local_changes():
            self.debug('\t{}'.format(p))

    def commit_dialog(self):
        from pychron.git_archive.commit_dialog import CommitDialog

        ps = self.get_local_changes()
        cd = CommitDialog(ps)
        info = cd.edit_traits()
        if info.result:
            index = self.index
            index.add([mp.path for mp in cd.valid_paths()])
            self.commit(cd.commit_message)
            return True

    def get_local_changes(self):
        repo = self._repo
        diff_str = repo.git.diff('HEAD', '--full-index')
        diff_str = StringIO(diff_str)
        diff_str.seek(0)
        diff = Diff._index_from_patch_format(repo, diff_str)
        root = self.path
        return [os.path.relpath(di.a_blob.abspath, root) for di in diff.iter_change_type('M')]

        # patches = map(str.strip, diff_str.split('diff --git'))
        # patches = ['\n'.join(p.split('\n')[2:]) for p in patches[1:]]
        #
        # diff_str = StringIO(diff_str)
        # diff_str.seek(0)
        # index = Diff._index_from_patch_format(repo, diff_str)
        #
        # return index, patches
        #

    def get_head_object(self):
        return get_head_commit(self._repo)

    def get_head(self, commit=True, hexsha=True):
        head = self._repo
        if commit:
            head = head.commit()

        if hexsha:
            head = head.hexsha
        return head
        # return self._repo.head.commit.hexsha

    def cmd(self, cmd, *args):
        return getattr(self._repo.git, cmd)(*args)

    def is_dirty(self):
        return self._repo.is_dirty()

    def untracked_files(self):
        lines = self._repo.git.status(porcelain=True,
                                      untracked_files=True)
        # Untracked files preffix in porcelain mode
        prefix = "?? "
        untracked_files = list()
        for line in lines.split('\n'):
            # print 'ffff', line
            if not line.startswith(prefix):
                continue
            filename = line[len(prefix):].rstrip('\n')
            # Special characters are escaped
            if filename[0] == filename[-1] == '"':
                filename = filename[1:-1].decode('string_escape')
            # print 'ffasdfsdf', filename
            untracked_files.append(os.path.join(self.path, filename))
        # finalize_process(proc)
        return untracked_files

    def has_staged(self):
        return self._repo.git.diff('HEAD', '--name-only')
        # return self._repo.is_dirty()

    def has_unpushed_commits(self, remote='origin', branch='master'):
        # return self._repo.git.log('--not', '--remotes', '--oneline')
        return self._repo.git.log('{}/{}..HEAD'.format(remote, branch), '--oneline')

    def add_unstaged(self, root, add_all=False, extension=None, use_diff=False):

        index = self.index
        def func(ps, extension):
            if extension:
                if not isinstance(extension, tuple):
                    extension = (extension,)
                ps = [pp for pp in ps if os.path.splitext(pp)[1] in extension]

            if ps:
                self.debug('adding to index {}'.format(ps))

                index.add(ps)

        if use_diff:
            pass
            # try:
            # ps = [diff.a_blob.path for diff in index.diff(None)]
            # func(ps, extension)
            # except IOError,e:
            # print 'exception', e
        elif add_all:
            self._repo.get.add('.')
        else:
            for r, ds, fs in os.walk(root):
                ds[:] = [d for d in ds if d[0] != '.']
                ps = [os.path.join(r, fi) for fi in fs]
                func(ps, extension)

    def update_gitignore(self, *args):
        p = os.path.join(self.path, '.gitignore')
        # mode = 'a' if os.path.isfile(p) else 'w'
        args = list(args)
        if os.path.isfile(p):
            with open(p, 'r') as rfile:
                for line in fileiter(rfile, strip=True):
                    for i, ai in enumerate(args):
                        if line == ai:
                            args.pop(i)
        if args:
            with open(p, 'a') as wfile:
                for ai in args:
                    wfile.write('{}\n'.format(ai))
            self._add_to_repo(p, msg='updated .gitignore')

    def get_commit(self, hexsha):
        repo = self._repo
        return repo.commit(hexsha)

    def tag_branch(self, tagname):
        repo = self._repo
        repo.create_tag(tagname)

    def get_current_branch(self):
        repo = self._repo
        return repo.active_branch.name

    def checkout_branch(self, name):
        repo = self._repo
        branch = getattr(repo.heads, name)
        try:
            branch.checkout()
            self.selected_branch = name
            self._load_branch_history()
            self.information_dialog('Repository now on branch "{}"'.format(name))

        except BaseException, e:
            self.warning_dialog('There was an issue trying to checkout branch "{}"'.format(name))
            raise e

    def create_branch(self, name=None, commit='HEAD'):
        repo = self._repo

        if name is None:
            print repo.branches, type(repo.branches)
            nb = NewBranchView(branches=repo.branches)
            info = nb.edit_traits()
            if info.result:
                name = nb.name
            else:
                return

        if name not in repo.branches:
            branch = repo.create_head(name, commit=commit)
            branch.checkout()
            self.information_dialog('Repository now on branch "{}"'.format(name))
            return True

    def create_remote(self, url, name='origin', force=False):
        repo = self._repo
        if repo:
            self.debug('setting remote {} {}'.format(name, url))
            # only create remote if doesnt exist
            if not hasattr(repo.remotes, name):
                self.debug('create remote {}'.format(name, url))
                repo.create_remote(name, url)
            elif force:
                repo.delete_remote(name)
                repo.create_remote(name, url)

    def delete_remote(self, name='origin'):
        repo = self._repo
        if repo:
            if hasattr(repo.remotes, name):
                repo.delete_remote(name)

    def get_branch_names(self):
        return [b.name for b in self._repo.branches]

    @caller
    def pull(self, branch='master', remote='origin', handled=True, use_progress=True):
        """
            fetch and merge
        """
        self.debug('pulling {} from {}'.format(branch, remote))

        repo = self._repo
        try:
            remote = self._get_remote(remote)
        except AttributeError, e:
            print 'repo man pull', e
            return

        if remote:
            self.debug('pulling from url: {}'.format(remote.url))
            if use_progress:
                prog = open_progress(3,
                                     show_percent=False,
                                     title='Pull Repository', close_at_end=False)
                prog.change_message('Fetching branch:"{}" from "{}"'.format(branch, remote))
            try:
                self.fetch(remote)
            except GitCommandError, e:
                self.debug(e)
                if not handled:
                    raise e
            # if use_progress:
            #     for i in range(100):
            #         prog.change_message('Merging {}'.format(i))
            #         time.sleep(1)

            try:
                repo.git.merge('FETCH_HEAD')
            except GitCommandError, e:
                self.debug(e)
                if not handled:
                    raise e

            if use_progress:
                prog.close()

    def has_remote(self, remote='origin'):
        return bool(self._get_remote(remote))

    def push(self, branch='master', remote='origin'):
        repo = self._repo
        rr = self._get_remote(remote)
        if rr:
            repo.git.push(remote, branch)
        else:
            self.warning('No remote called "{}"'.format(remote))

    def smart_pull(self, branch='master', remote='origin',
                   quiet=True,
                   accept_our=False, accept_their=False):
        try:
            ahead, behind = self.ahead_behind(remote)
        except GitCommandError, e:
            self.debug('Smart pull error: {}'.format(e))
            return

        self.debug('Smart pull ahead: {} behind: {}'.format(ahead, behind))
        repo = self._repo
        if behind:
            if ahead:
                if not quiet:
                    if not self.confirmation_dialog('You are {} behind and {} commits ahead. '
                                                    'Their is potential for conflicts that you will have to resolve.'
                                                    'Would you like to Continue?'.format(behind, ahead)):
                        return
                # potentially conflicts

                # do merge
                try:
                    repo.git.merge('FETCH_HEAD')
                except BaseException:
                    pass

                # get conflicted files
                out, err = grep('<<<<<<<', self.path)
                conflict_paths = [os.path.relpath(x, self.path) for x in out.splitlines()]
                self.debug('conflict_paths: {}'.format(conflict_paths))
                if conflict_paths:
                    mm = MergeModel(conflict_paths,
                                    branch=branch,
                                    remote=remote,
                                    repo=self)
                    if accept_our:
                        mm.accept_our()
                    elif accept_their:
                        mm.accept_their()
                    else:
                        mv = MergeView(model=mm)
                        mv.edit_traits()

            else:
                self.debug('merging {} commits'.format(behind))
                repo.git.merge('FETCH_HEAD')
        else:
            self.debug('Up-to-date with {}'.format(remote))
            if not quiet:
                self.information_dialog('Up-to-date with {}'.format(remote))

    def fetch(self, remote='origin'):
        return self._repo.git.fetch(remote)

    def ahead_behind(self, remote='origin'):
        ahead = 0
        behind = 0
        repo = self._repo

        # repo.git.rev_list('origin..')
        self.fetch(remote)
        status = repo.git.status('-sb')
        ma = aregex.search(status)
        mb = bregex.search(status)
        if ma:
            ahead = int(ma.group('count'))
        if mb:
            behind = int(mb.group('count'))

        return ahead, behind

    def merge(self, src, dest):
        repo = self._repo
        dest = getattr(repo.branches, dest)
        dest.checkout()

        src = getattr(repo.branches, src)
        repo.git.merge(src.commit)

    def commit(self, msg):
        index = self.index
        if index:
            index.commit(msg)

    def add(self, p, msg=None, msg_prefix=None, verbose=True, **kw):
        repo = self._repo
        # try:
        #     n = len(repo.untracked_files)
        # except IOError:
        #     n = 0

        # try:
        #     if not repo.is_dirty() and not n:
        #         return
        # except OSError:
        #     pass

        bp = os.path.basename(p)
        dest = os.path.join(repo.working_dir, p)

        dest_exists = os.path.isfile(dest)
        if msg_prefix is None:
            msg_prefix = 'modified' if dest_exists else 'added'

        if not dest_exists:
            shutil.copyfile(p, dest)

        if msg is None:
            msg = '{}'.format(bp)
        msg = '{} - {}'.format(msg_prefix, msg)
        if verbose:
            self.debug('add to repo msg={}'.format(msg))

        self._add_to_repo(dest, msg, **kw)

    def get_log(self, branch, *args):
        if branch is None:
            branch = self._repo.active_branch

        # repo = self._repo
        # l = repo.active_branch.log(*args)
        l = self.cmd('log', branch, '--oneline', *args)
        return l.split('\n')

    def get_active_branch(self):
        return self._repo.active_branch.name

    # action handlers
    def diff_selected(self):
        if self._validate_diff():
            if len(self.selected_commits) == 2:
                l, r = self.selected_commits
                dv = self._diff_view_factory(l, r)
                open_view(dv)

    def revert_to_selected(self):
        # check for uncommitted changes
        # warn user the uncommitted changes will be lost if revert now

        commit = self.selected_commits[-1]
        self.revert(commit.hexsha, self.selected)

    def revert(self, hexsha, path):
        self._repo.git.checkout(hexsha, path)
        self.path_dirty = path
        self._set_active_commit()

    def load_file_history(self, p):
        repo = self._repo
        try:
            hexshas = repo.git.log('--pretty=%H', '--follow', '--', p).split('\n')

            self.selected_path_commits = self._parse_commits(hexshas, p)
            self._set_active_commit()

        except GitCommandError:
            self.selected_path_commits = []

    # private
    def _validate_diff(self):
        return True

    def _diff_view_factory(self, a, b):
        # d = self.diff(a.hexsha, b.hexsha)
        if not a.blob:
            a.blob = self.unpack_blob(a.hexsha, a.name)

        if not b.blob:
            b.blob = self.unpack_blob(b.hexsha, b.name)

        model = DiffModel(left_text=b.blob, right_text=a.blob)
        dv = DiffView(model=model)
        return dv

    def _add_to_repo(self, p, msg, commit=True):
        index = self.index
        if index:
            if not isinstance(p, list):
                p = [p]

            index.add(p)
            if commit:
                index.commit(msg)

    def _get_remote(self, remote):
        repo = self._repo
        try:
            return getattr(repo.remotes, remote)
        except AttributeError:
            pass

    def _get_branch_history(self):
        repo = self._repo
        hexshas = repo.git.log('--pretty=%H').split('\n')
        return hexshas

    def _load_branch_history(self):
        hexshas = self._get_branch_history()
        self.commits = self._parse_commits(hexshas)

    def _parse_commits(self, hexshas, p=''):
        def factory(ci):
            repo = self._repo
            obj = repo.rev_parse(ci)
            cx = Commit(message=obj.message,
                        hexsha=obj.hexsha,
                        name=p,
                        date=format_date(obj.committed_date))
            return cx

        return [factory(ci) for ci in hexshas]

    def _set_active_commit(self):
        p = self.selected
        with open(p, 'r') as rfile:
            chexsha = hashlib.sha1(rfile.read()).hexdigest()

        for c in self.selected_path_commits:
            blob = self.unpack_blob(c.hexsha, p)
            c.active = chexsha == hashlib.sha1(blob).hexdigest() if blob else False

        self.refresh_commits_table_needed = True

    # handlers
    def _selected_fired(self, new):
        if new:
            self._selected_hook(new)
            self.load_file_history(new)

    def _selected_hook(self, new):
        pass

    def _remote_changed(self, new):
        if new:
            self.delete_remote()
            r = 'https://github.com/{}'.format(new)
            self.create_remote(r)

    @property
    def index(self):
        return self._repo.index

    @property
    def active_repo(self):
        return self._repo


if __name__ == '__main__':
    repo = GitRepoManager()
    repo.open_repo('/Users/ross/Sandbox/mergetest/blocal')
    repo.smart_pull()

    # rp = GitRepoManager()
    # rp.init_repo('/Users/ross/Pychrondata_dev/scripts')
    # rp.commit_dialog()

    # ============= EOF =============================================
    # repo manager protocol
    # def get_local_changes(self, repo=None):
    # repo = self._get_repo(repo)
    #     diff_str = repo.git.diff('--full-index')
    #     patches = map(str.strip, diff_str.split('diff --git'))
    #     patches = ['\n'.join(p.split('\n')[2:]) for p in patches[1:]]
    #
    #     diff_str = StringIO(diff_str)
    #     diff_str.seek(0)
    #     index = Diff._index_from_patch_format(repo, diff_str)
    #
    #     return index, patches
    # def is_dirty(self, repo=None):
    #     repo = self._get_repo(repo)
    #     return repo.is_dirty()
    # def get_untracked(self):
    #     return self._repo.untracked_files
    #     def _add_repo(self, root):
    # existed=True
    # if not os.path.isdir(root):
    #     os.mkdir(root)
    #     existed=False
    #
    # gitdir=os.path.join(root, '.git')
    # if not os.path.isdir(gitdir):
    #     repo = Repo.init(root)
    #     existed = False
    # else:
    #     repo = Repo(root)
    #
    # return repo, existed

    # def add_repo(self, localpath):
    #     """
    #         add a blank repo at ``localpath``
    #     """
    #     repo, existed=self._add_repo(localpath)
    #     self._repo=repo
    #     self.root=localpath
    #     return existed<|MERGE_RESOLUTION|>--- conflicted
+++ resolved
@@ -209,15 +209,11 @@
         prog.change_message('Cloning repository {}'.format(url))
 
         def foo():
-<<<<<<< HEAD
-            Repo.clone_from(url, path)
-=======
             try:
                 Repo.clone_from(url, path)
             except GitCommandError:
                 shutil.rmtree(path)
 
->>>>>>> 2151c87d
             evt.set()
 
         t = Thread(target=foo)
