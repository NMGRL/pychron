--- conflicted
+++ resolved
@@ -18,13 +18,6 @@
 from traits.has_traits import HasTraits
 # ============= standard library imports ========================
 # ============= local library imports  ==========================
-<<<<<<< HEAD
-
-# from pychron.core.ui.thread import Thread
-=======
-from threading import Thread
-from Queue import Queue, Empty
->>>>>>> 5a68c2bf
 import time
 from Queue import Queue, Empty
 from threading import Thread
