# ===============================================================================
# Copyright 2012 Jake Ross
#
# Licensed under the Apache License, Version 2.0 (the "License");
# you may not use this file except in compliance with the License.
# You may obtain a copy of the License at
#
#   http://www.apache.org/licenses/LICENSE-2.0
#
# Unless required by applicable law or agreed to in writing, software
# distributed under the License is distributed on an "AS IS" BASIS,
# WITHOUT WARRANTIES OR CONDITIONS OF ANY KIND, either express or implied.
# See the License for the specific language governing permissions and
# limitations under the License.
# ===============================================================================

# ============= enthought library imports =======================
from __future__ import absolute_import
import os
import time
from threading import Thread

from numpy import array, hstack, average
from traits.api import Instance, HasTraits, Str, Bool, Float

from pychron.core.helpers.filetools import pathtolist
from pychron.core.ui.gui import invoke_in_main_thread
from pychron.envisage.view_util import open_view
from pychron.lasers.stage_managers.stage_visualizer import StageVisualizer
from pychron.stage.calibration.calibrator import TrayCalibrator
from six.moves import map
from six.moves import range


class Result(HasTraits):
    hole_id = Str
    corrected = Bool
    dx = Float
    dy = Float
    nx = Float
    ny = Float


class SemiAutoCalibrator(TrayCalibrator):
    """
        1a. user move to center
         b. record position
        2a. user move to right
         b. record position
        3. traverse holes finding autocenter position
    """

    stage_map = Instance('pychron.stage.maps.base_stage_map.BaseStageMap')

    def handle(self, step, x, y, canvas):
        ret = None
        if step == 'Calibrate':
            self.stage_map.clear_correction_file()
            canvas.new_calibration_item()
            self.calibration_step = 'Locate Center'
        elif step == 'Locate Center':
            canvas.calibration_item.set_center(x, y)

            # check stage map has at least one calibration hole.
            # if not issue warning and ask for manual locate right
            if self._check_auto_calibration():
                self.calibration_step = 'Auto Calibrate'
            else:
                name = self.stage_map.name
                msg = 'Auto Rotation calibration not available.\n ' \
                      '{} has no calibration holes'.format(name)
                self.warning_dialog(msg)
                self.calibration_step = 'Locate Right'

            ret = dict(cx=x, cy=y, clear_corrections=False)
            canvas.calibration_item.rotation = 0
            canvas.calibration_item.set_right(x, y)

        elif step == 'Locate Right':
            canvas.calibration_item.set_right(x, y)
            ret = dict(calibration_step='Traverse',
                       clear_corrections=False,
                       rotation=canvas.calibration_item.rotation)
        elif step == 'Auto Calibrate':
            self._alive = True
            t = Thread(target=self._auto_calibrate,
                       args=(canvas.calibration_item,))
            t.start()
            self.calibration_enabled = False
            # self.calibration_step = 'Cancel'
        elif step == 'Traverse':
            if self.confirmation_dialog('Start Autocentering Traverse'):
                self._alive = True
                t = Thread(target=self._traverse,
                           args=(canvas.calibration_item,))
                t.start()
                self.calibration_enabled = False
                # self.calibration_step = 'Cancel'
            else:
                self.calibration_step = 'Calibrate'
                self.calibration_enabled = True

        return ret

    def _auto_calibrate(self, calibration):
        smap = self.stage_map

        rrot = lrot = None
        # locate right
        if self._alive:
            east = smap.get_calibration_hole('east')
            if east is not None:
                center = smap.get_calibration_hole('center')
                if center is not None:
                    self.debug('walk out to locate east')
                    for hid in range(int(center.id) + 1, int(east.id), 2):
                        if not self._alive:
                            break
                        hole = smap.get_hole(hid)
                        npt, corrected = self._autocenter(hole)
                        if corrected:
                            rrot = calibration.calculate_rotation(*npt)
                            calibration.set_right(*npt)
                            self.debug('Calculated rotation= {}'.format(rrot))
                        self.stage_manager.close_open_images()

                if self._alive:
                    self.debug('Locate east {}'.format(east.id))
                    npt, corrected = self._autocenter(east)
                    if corrected:
                        rrot = calibration.calculate_rotation(*npt)
                        calibration.set_right(*npt)
                        self.debug('Calculated rotation= {}'.format(rrot))
                self.stage_manager.close_open_images()

        # locate left
        if self._alive:
            hole = smap.get_calibration_hole('west')
            if hole is not None:
                self.debug('Locate west {}'.format(hole.id))
                npt, corrected = self._autocenter(hole)
                if corrected:
                    lrot = calibration.calculate_rotation(*npt, sense='west')
                    self.debug('Calculated rotation= {}'.format(lrot))
                self.stage_manager.close_open_images()

        if self._alive:
            if lrot is None:
                rot = rrot
            elif rrot is None:
                rot = lrot
            else:
                self.debug('rrot={}, lrot={}'.format(rrot, lrot))
                # average rotation
                rot = (rrot + lrot) / 2.

            if rot is None:
                self.warning('failed calculating rotation')
                self.calibration_step = 'Calibrate'
                return

            # set rotation
            calibration.rotation = rot
            self.rotation = rot
            self.save_event = {'clear_corrections': False}

            # traverse holes
            self._traverse(calibration)

            # move back to center hole
            center = self.stage_map.get_calibration_hole('center')
            if center:
                x, y = center.corrected_position if center.has_correction else center.nominal_position
                self.stage_manager.linear_move(x, y, block=True, force=True, use_calibration=False)
            else:
                self.warning('No calibration hole defined for "center" in Stage Map file {}'.format(
                    self.stage_map.file_path))

    def _traverse(self, calibration):
        """
            visit each hole in holes
            record autocenter position
            warn user about failures
        """
        sm = self.stage_manager
        smap = self.stage_map

        # holes = smap.row_ends(alternate=True)
        holes = list(smap.circumference_holes())
        holes.extend(smap.mid_holes())

        results = []
        points = []
        center = calibration.center

        dxs, dys = array([]), array([])
        guess = None
        weights = [1, 2, 3, 4, 5, 6]
        # holes = [smap.get_hole(1), smap.get_hole(3), smap.get_hole(5)]
        success = True
        non_corrected = 0
        for hi in holes:
            sm.close_open_images()

            if not self._alive:
                self.info('hole traverse canceled')
                break

            nominal_x, nominal_y = smap.map_to_calibration(hi.nominal_position,
                                                           center,
                                                           calibration.rotation)

            n = len(dxs)
            if n:
                lim = min(6, n)
                dx = average(dxs, weights=weights[:lim])
                dy = average(dys, weights=weights[:lim])
                guess = nominal_x - dx, nominal_y - dy

            npt, corrected = self._autocenter(hi, guess=guess)
            if not corrected:
                non_corrected += 1
                self.info('Failed to autocenter {}'.format(hi.id))
                npt = nominal_x, nominal_y

            if non_corrected > 5:
                invoke_in_main_thread(self.warning_dialog,
                                      '6 consecutive holes failed to autocenter. Autocalibration Canceled')
                success = False
                break
            else:
                non_corrected = -1

            non_corrected += 1

            dx = nominal_x - npt[0]
            dy = nominal_y - npt[1]
            dxs = hstack((dxs[-5:], dx))
            dys = hstack((dys[-5:], dy))

            res = Result(hole_id=hi.id, corrected=corrected,
                         dx=dx, dy=dy,
                         nx=nominal_x, ny=nominal_y)
            results.append(res)
            points.append((npt, corrected))

        sm.close_open_images()

        if success:
            smap.generate_row_interpolated_corrections()
            # display the results
            sv = StageVisualizer()
            sv.results = results
            sv.set_stage_map(self.stage_map, points, calibration)
            sv.save()

            invoke_in_main_thread(open_view, sv)

        # reset calibration manager
        self.calibration_step = 'Calibrate'
        self.calibration_enabled = True

    def _autocenter(self, hi, guess=None):
        self.debug('autocentering hole={}, guess={}'.format(hi.id, guess))
        sm = self.stage_manager
        kw = {'block': True, 'force': True}
        if guess is None:
            x, y = hi.x, hi.y
            # move to nominal hole position
            kw['use_calibration'] = True
        else:
            x, y = guess
            kw['use_calibration'] = False

        sm.linear_move(x, y, **kw)
        # delay for image refresh
        time.sleep(0.5)
        # autocenter
<<<<<<< HEAD
        npt, corrected, interp = sm.autocenter(holenum=hi.id, save=True, inform=False)
=======
        npt, corrected, interp = sm.autocenter(holenum=hi.id, save=True,
                                               inform=False)
>>>>>>> bc5cd374
        return npt, corrected

    def _check_auto_calibration(self):
        smap = self.stage_map

        l = smap.get_calibration_hole('west')
        r = smap.get_calibration_hole('east')

        return l is not None or r is not None


class AutoCalibrator(SemiAutoCalibrator):
    """
        1a. move to center position automatically
         b. autocenter
        2a. move to right position automatically
         b. autocenter
    """

    _warned = False

    def handle(self, step, x, y, canvas):

        center_guess = self._get_center_guess()
        center_hole = self.stage_map.get_calibration_hole('center')
        if not self._check_auto_calibration():
            if not self._warned:
                self.warning_dialog('Auto calibration not available. Stage map not properly configured')
                self._warned = True
            return super(AutoCalibrator, self).handle(step, x, y, canvas)

        if center_guess is None or center_hole is None:
            if not self._warned:
                self.warning_dialog('Center hole/Center guess not configured. Center hole={}, Guess={}'.format(
                    center_hole, center_guess))
                self._warned = True
            return super(AutoCalibrator, self).handle(step, x, y, canvas)
        else:
            ret = None
            if step == 'Calibrate':
                self.stage_map.clear_correction_file()
                canvas.new_calibration_item()
                self.calibration_enabled = False

                self._alive = True
                t = Thread(target=self._auto_calibrate,
                           args=(canvas.calibration_item, center_hole, center_guess))
                t.start()
            return ret

    def _auto_calibrate(self, calibration, center_hole, center_guess):
        npos, corrected = self._autocenter(center_hole, center_guess)
        if not corrected:
            invoke_in_main_thread(self.warning_dialog, 'Failed to located center hole. Try SemiAutoCalibration')
            self._warned = False
            self.calibration_step = 'Calibrate'
            self.calibration_enabled = True
        else:
            super(AutoCalibrator, self)._auto_calibrate(calibration)

    def _get_center_guess(self):
        path = self.stage_map.center_guess_path

        if os.path.isfile(path):
            try:
                guess = pathtolist(path)
                return list(map(float, guess[0].split(',')))
            except BaseException as e:
                self.debug('Failed parsing center guess file {}. error={}'.format(path, e))

# ============= EOF =============================================<|MERGE_RESOLUTION|>--- conflicted
+++ resolved
@@ -276,12 +276,8 @@
         # delay for image refresh
         time.sleep(0.5)
         # autocenter
-<<<<<<< HEAD
-        npt, corrected, interp = sm.autocenter(holenum=hi.id, save=True, inform=False)
-=======
         npt, corrected, interp = sm.autocenter(holenum=hi.id, save=True,
                                                inform=False)
->>>>>>> bc5cd374
         return npt, corrected
 
     def _check_auto_calibration(self):
