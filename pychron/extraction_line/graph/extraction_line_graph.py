# ===============================================================================
# Copyright 2013 Jake Ross
#
# Licensed under the Apache License, Version 2.0 (the "License");
# you may not use this file except in compliance with the License.
# You may obtain a copy of the License at
#
# http://www.apache.org/licenses/LICENSE-2.0
#
# Unless required by applicable law or agreed to in writing, software
# distributed under the License is distributed on an "AS IS" BASIS,
# WITHOUT WARRANTIES OR CONDITIONS OF ANY KIND, either express or implied.
# See the License for the specific language governing permissions and
# limitations under the License.
# ===============================================================================

# ============= enthought library imports =======================
from __future__ import absolute_import
from __future__ import print_function

from traits.api import HasTraits, Dict, Bool

from pychron.canvas.canvas2D.scene.canvas_parser import CanvasParser, get_volume
from pychron.canvas.canvas2D.scene.primitives.valves import Valve
<<<<<<< HEAD
from pychron.extraction_line.graph.nodes import (
    ValveNode,
    RootNode,
    PumpNode,
    Edge,
    SpectrometerNode,
    LaserNode,
    TankNode,
    PipetteNode,
    GaugeNode,
    GetterNode,
)
=======
from pychron.extraction_line.graph.nodes import ValveNode, RootNode, \
    PumpNode, Edge, SpectrometerNode, LaserNode, TankNode, PipetteNode, \
    GaugeNode, GetterNode, ColdFingerNode
>>>>>>> fe40aa7f
from pychron.extraction_line.graph.traverse import bft


# ============= standard library imports ========================
# ============= local library imports  ==========================


def split_graph(n):
    """
    valves only have binary connections
    so can only split in half
    """

    if len(n.edges) == 2:
        e1, e2 = n.edges

        n1, n2 = e1.get_nodes(n), e2.get_nodes(n)
        try:
            n1, n2 = n1[0], n2[0]
        except IndexError:
            # occurs when edge is not connected to a node
            return []

        # ensure first node is a Valve node otherwise states not set correctly
        # see issue #335
        if not isinstance(n1, ValveNode):
            return n2, n1
        else:
            return n1, n2
    else:
        if n.edges:
            return (n.edges[0].get_nodes(n)[0],)
        else:
            return []


class ExtractionLineGraph(HasTraits):
    nodes = Dict
    suppress_changes = False
    inherit_state = Bool
    _cp = None
    _yd = None

    def _findname(self, elem, tag):
        if self._cp:
            a = elem.find(tag).text
        else:
            a = elem.get(tag)["name"]

        return a.strip()

    def _get_volume(self, v, tag="volume", default=0):
        if self._cp:
            vol = get_volume(v, tag, default)
        else:
            vol = v.get(tag, default)
        return vol

    def _get_text(self, v):
        if self._cp:
            t = v.text
        else:
            t = v.get("name", "")
        return t.strip()

    def _get_elements(self, key):
        if self._cp:
            return self._cp.get_elements(key)
        else:
            return self._yd.get(key, [])

    def load(self, p):
        if p.endswith(".yaml") or p.endswith(".yml"):
            from pychron.core.yaml import yload

            self._yd = yload(p)
        else:
            self._cp = CanvasParser(p)
            if self._cp.get_root() is None:
                return

        nodes = dict()

        # =======================================================================
        # load nodes
        # =======================================================================
        # load roots
<<<<<<< HEAD
        for t, klass in (
            ("stage", RootNode),
            ("circle_stage", RootNode),
            ("spectrometer", SpectrometerNode),
            ("valve", ValveNode),
            ("rough_valve", ValveNode),
            ("manual_valve", ValveNode),
            ("turbo", PumpNode),
            ("ionpump", PumpNode),
            ("laser", LaserNode),
            ("circle_laser", LaserNode),
            ("tank", TankNode),
            ("pipette", PipetteNode),
            ("gauge", GaugeNode),
            ("getter", GetterNode),
        ):
=======
        for t, klass in (('stage', RootNode),
                         ('circle_stage', RootNode),
                         ('spectrometer', SpectrometerNode),
                         ('valve', ValveNode),
                         ('rough_valve', ValveNode),
                         ('manual_valve', ValveNode),
                         ('turbo', PumpNode),
                         ('ionpump', PumpNode),
                         ('laser', LaserNode),
                         ('circle_laser', LaserNode),
                         ('tank', TankNode),
                         ('pipette', PipetteNode),
                         ('gauge', GaugeNode),
                         ('getter', GetterNode),
                         ('coldfinger', ColdFingerNode)):
>>>>>>> fe40aa7f
            for si in self._get_elements(t):
                n = self._get_text(si)
                if t in ("valve", "rough_valve", "manual_valve"):
                    o_vol = self._get_volume(si, tag="open_volume", default=10)
                    c_vol = self._get_volume(si, tag="closed_volume", default=5)
                    vol = (o_vol, c_vol)
                else:
                    vol = self._get_volume(si)

                node = klass(name=n, volume=vol)
                nodes[n] = node

        # =======================================================================
        # load edges
        # =======================================================================
<<<<<<< HEAD
        for tag in ("connection", "elbow", "vconnection", "hconnection"):
=======
        for tag in ('connection', 'elbow', 'vconnection', 'hconnection', 'rconnection'):
>>>>>>> fe40aa7f
            for ei in self._get_elements(tag):
                skey = self._findname(ei, "start")
                ekey = self._findname(ei, "end")
                vol = self._get_volume(ei)
                edge = Edge(volume=vol)
                s_name = ""

                if skey in nodes:
                    s_name = skey
                    sa = nodes[s_name]
                    edge.nodes.append(sa)
                    sa.add_edge(edge)

                e_name = ""
                if ekey in nodes:
                    e_name = ekey
                    ea = nodes[e_name]
                    # edge.b_node = ea
                    edge.nodes.append(ea)
                    ea.add_edge(edge)

                edge.name = "{}_{}".format(s_name, e_name)

        for c in ("tee_connection", "fork_connection"):
            for conn in self._get_elements(c):
                left = self._findname(conn, "left")
                right = self._findname(conn, "right")
                mid = self._findname(conn, "mid")

                edge = Edge(vol=self._get_volume(conn))

                ns = []
                for x in (left, mid, right):
                    if x in nodes:
                        ln = nodes[x]
                        edge.nodes.append(ln)
                        ln.add_edge(edge)
                        ns.append(x)

                edge.name = "-".join(ns)

        self.nodes = nodes

    def set_default_states(self, canvas):
        for ni in self.nodes:
            if isinstance(ni, ValveNode):
                self.set_valve_state(ni, False)
            self.set_canvas_states(canvas, ni)

    def set_valve_state(self, name, state, *args, **kw):
        if name in self.nodes:
            v_node = self.nodes[name]
            v_node.state = "open" if state else "closed"

    def set_canvas_states(self, canvas, name):
        if not self.suppress_changes:
            if hasattr(canvas, "scene"):
                scene = canvas.scene
            else:
                scene = canvas.canvas2D.scene
            if name in self.nodes:
                s_node = self.nodes[name]

                # new algorithm
                # if valve closed
                #    split tree and fill each sub tree
                # else:
                #    for each edge of the start node
                #        breath search for the max state
                #
                #    find max max_state
                #    fill nodes with max_state
                #        using a depth traverse
                #
                # new variant
                # recursively split tree if node is closed

                self._set_state(s_node, scene)
                self._clear_visited()

    def _set_state(self, n, scene=None):

        if n:
            if n.state == "closed" and not n.visited:
                n.visited = True
                # print('splitting on {}'.format(n.name))
                # print(','.join([x.name for x in split_graph(n)]))
                for ni in split_graph(n):
                    self._set_state(ni, scene)
            else:
                state, term = self._find_max_state(n)
                # print(state, term, n.__class__.__name__, n.name)
                self.fill(scene, n, state, term)
                self._clear_fvisited()

    def calculate_volumes(self, node):
        if isinstance(node, str):
            if node not in self.nodes:
                return [
                    (0, 0),
                ]

            node = self.nodes[node]

        if node.state == "closed":
            nodes = split_graph(node)
        else:
            nodes = (node,)

        vs = [(ni.name, self._calculate_volume(ni)) for ni in nodes]
        self._clear_fvisited()
        return vs

    def _calculate_volume(self, node, k=0):
        """
        use a Depth-first Traverse
        accumulate volume
        """
        debug = False
        vol = node.volume
        node.f_visited = True
        if debug:
            print("=" * (k + 1), node.name, node.volume, vol)

        for i, ei in enumerate(node.edges):
            # ns = ei.get_nodes(node)
            for n in ei.get_nodes(node):
                if n is None:
                    continue

                vol += ei.volume
                if debug:
                    print("-" * (k + i + 1), ei.name, ei.volume, vol)

                if not n.f_visited:
                    n.f_visited = True
                    if n.state == "closed":
                        vol += n.volume
                        if debug:
                            print("e" * (k + i + 1), n.name, n.volume, vol)

                    else:
                        v = self._calculate_volume(n, k=k + 1)
                        vol += v
                        if debug:
                            print("n" * (k + i + 1), n.name, v, vol)

        return vol

    def _find_max_state(self, node):
        """
        use a Breadth-First Traverse
        acumulate the max state at each node
        """
        m_state, term, p = False, "", 0

        for ni in bft(self, node):
            if isinstance(ni, PumpNode):
                return "pump", ni.name

            if ni.precedence > p:
                p = ni.precedence
                m_state, term = ni.tag, ni.name

            # if isinstance(ni, LaserNode):
            #     m_state, term = 'laser', ni.name
            # elif isinstance(ni, PipetteNode):
            #     m_state, term = 'pipette', ni.name
            #
            # if m_state not in ('laser', 'pipette'):
            #     if isinstance(ni, SpectrometerNode):
            #         m_state, term = 'spectrometer', ni.name
            #     elif isinstance(ni, TankNode):
            #         m_state, term = 'tank', ni.name
            #     elif isinstance(ni, GetterNode):
            #         m_state, term = 'getter', ni.name
        else:
            return m_state, term

    def fill(self, scene, root, state, term):
        self._set_item_state(scene, root.name, state, term)
        for ei in root.edges:
            # n = ei.get_nodes(root)
            for n in ei.get_nodes(root):
                if n is None:
                    continue
                self._set_item_state(scene, ei.name, state, term)

                if n.state != "closed" and not n.f_visited:
                    n.f_visited = True
                    self.fill(scene, n, state, term)

    def _set_item_state(self, scene, name, state, term, color=None):
        if not isinstance(name, str):
            raise ValueError("name needs to be a str. provided={}".format(name))

        obj = scene.get_item(name)
        if obj is None or obj.type_tag in ("turbo", "tank", "ionpump"):
            return

        if not color and state:
            color = scene.get_item(term).default_color

        if isinstance(obj, Valve):

            # set the color of the valve to
            # the max state if the valve is open
            if self.inherit_state:
                if obj.state != "closed":
                    if state:
                        obj.active_color = color
                    else:
                        obj.active_color = obj.oactive_color

            return

        if state:
            obj.active_color = color
            obj.state = True
        else:
            obj.state = False

    def _clear_visited(self):
        for ni in self.nodes.values():
            ni.visited = False

    def _clear_fvisited(self):
        for ni in self.nodes.values():
            ni.f_visited = False

    def __getitem__(self, key):
        if not isinstance(key, str):
            key = key.name

        if key in self.nodes:
            return self.nodes[key]

            # def _get_node(self, name):
            #     return bfs(self, self.root, name)


if __name__ == "__main__":
    elg = ExtractionLineGraph()
    elg.load("/Users/ross/Pychrondata_dev/setupfiles/canvas2D/canvas.xml")
    elg.set_valve_state("C", True)
    elg.set_valve_state("D", True)

    elg.set_valve_state("D", False)
    elg._set_state(elg.nodes["D"])
    # elg.set_canvas_states('D')
    # print 'exception', elg.calculate_volumes('Obama')
    # print 'exception', elg.calculate_volumes('Bone')
    # state, root = elg.set_valve_state('H', True)
    # state, root = elg.set_valve_state('H', False)

    # print '-------------------------------'
    # print state, root

# ============= EOF =============================================<|MERGE_RESOLUTION|>--- conflicted
+++ resolved
@@ -22,24 +22,9 @@
 
 from pychron.canvas.canvas2D.scene.canvas_parser import CanvasParser, get_volume
 from pychron.canvas.canvas2D.scene.primitives.valves import Valve
-<<<<<<< HEAD
-from pychron.extraction_line.graph.nodes import (
-    ValveNode,
-    RootNode,
-    PumpNode,
-    Edge,
-    SpectrometerNode,
-    LaserNode,
-    TankNode,
-    PipetteNode,
-    GaugeNode,
-    GetterNode,
-)
-=======
 from pychron.extraction_line.graph.nodes import ValveNode, RootNode, \
     PumpNode, Edge, SpectrometerNode, LaserNode, TankNode, PipetteNode, \
     GaugeNode, GetterNode, ColdFingerNode
->>>>>>> fe40aa7f
 from pychron.extraction_line.graph.traverse import bft
 
 
@@ -49,8 +34,8 @@
 
 def split_graph(n):
     """
-    valves only have binary connections
-    so can only split in half
+        valves only have binary connections
+        so can only split in half
     """
 
     if len(n.edges) == 2:
@@ -71,7 +56,7 @@
             return n1, n2
     else:
         if n.edges:
-            return (n.edges[0].get_nodes(n)[0],)
+            return n.edges[0].get_nodes(n)[0],
         else:
             return []
 
@@ -87,11 +72,11 @@
         if self._cp:
             a = elem.find(tag).text
         else:
-            a = elem.get(tag)["name"]
+            a = elem.get(tag)['name']
 
         return a.strip()
 
-    def _get_volume(self, v, tag="volume", default=0):
+    def _get_volume(self, v, tag='volume', default=0):
         if self._cp:
             vol = get_volume(v, tag, default)
         else:
@@ -102,7 +87,7 @@
         if self._cp:
             t = v.text
         else:
-            t = v.get("name", "")
+            t = v.get('name', '')
         return t.strip()
 
     def _get_elements(self, key):
@@ -112,9 +97,8 @@
             return self._yd.get(key, [])
 
     def load(self, p):
-        if p.endswith(".yaml") or p.endswith(".yml"):
+        if p.endswith('.yaml') or p.endswith('.yml'):
             from pychron.core.yaml import yload
-
             self._yd = yload(p)
         else:
             self._cp = CanvasParser(p)
@@ -127,24 +111,6 @@
         # load nodes
         # =======================================================================
         # load roots
-<<<<<<< HEAD
-        for t, klass in (
-            ("stage", RootNode),
-            ("circle_stage", RootNode),
-            ("spectrometer", SpectrometerNode),
-            ("valve", ValveNode),
-            ("rough_valve", ValveNode),
-            ("manual_valve", ValveNode),
-            ("turbo", PumpNode),
-            ("ionpump", PumpNode),
-            ("laser", LaserNode),
-            ("circle_laser", LaserNode),
-            ("tank", TankNode),
-            ("pipette", PipetteNode),
-            ("gauge", GaugeNode),
-            ("getter", GetterNode),
-        ):
-=======
         for t, klass in (('stage', RootNode),
                          ('circle_stage', RootNode),
                          ('spectrometer', SpectrometerNode),
@@ -160,12 +126,11 @@
                          ('gauge', GaugeNode),
                          ('getter', GetterNode),
                          ('coldfinger', ColdFingerNode)):
->>>>>>> fe40aa7f
             for si in self._get_elements(t):
                 n = self._get_text(si)
-                if t in ("valve", "rough_valve", "manual_valve"):
-                    o_vol = self._get_volume(si, tag="open_volume", default=10)
-                    c_vol = self._get_volume(si, tag="closed_volume", default=5)
+                if t in ('valve', 'rough_valve', 'manual_valve'):
+                    o_vol = self._get_volume(si, tag='open_volume', default=10)
+                    c_vol = self._get_volume(si, tag='closed_volume', default=5)
                     vol = (o_vol, c_vol)
                 else:
                     vol = self._get_volume(si)
@@ -176,17 +141,13 @@
         # =======================================================================
         # load edges
         # =======================================================================
-<<<<<<< HEAD
-        for tag in ("connection", "elbow", "vconnection", "hconnection"):
-=======
         for tag in ('connection', 'elbow', 'vconnection', 'hconnection', 'rconnection'):
->>>>>>> fe40aa7f
             for ei in self._get_elements(tag):
-                skey = self._findname(ei, "start")
-                ekey = self._findname(ei, "end")
+                skey = self._findname(ei, 'start')
+                ekey = self._findname(ei, 'end')
                 vol = self._get_volume(ei)
                 edge = Edge(volume=vol)
-                s_name = ""
+                s_name = ''
 
                 if skey in nodes:
                     s_name = skey
@@ -194,7 +155,7 @@
                     edge.nodes.append(sa)
                     sa.add_edge(edge)
 
-                e_name = ""
+                e_name = ''
                 if ekey in nodes:
                     e_name = ekey
                     ea = nodes[e_name]
@@ -202,13 +163,13 @@
                     edge.nodes.append(ea)
                     ea.add_edge(edge)
 
-                edge.name = "{}_{}".format(s_name, e_name)
-
-        for c in ("tee_connection", "fork_connection"):
+                edge.name = '{}_{}'.format(s_name, e_name)
+
+        for c in ('tee_connection', 'fork_connection'):
             for conn in self._get_elements(c):
-                left = self._findname(conn, "left")
-                right = self._findname(conn, "right")
-                mid = self._findname(conn, "mid")
+                left = self._findname(conn, 'left')
+                right = self._findname(conn, 'right')
+                mid = self._findname(conn, 'mid')
 
                 edge = Edge(vol=self._get_volume(conn))
 
@@ -220,7 +181,7 @@
                         ln.add_edge(edge)
                         ns.append(x)
 
-                edge.name = "-".join(ns)
+                edge.name = '-'.join(ns)
 
         self.nodes = nodes
 
@@ -233,11 +194,11 @@
     def set_valve_state(self, name, state, *args, **kw):
         if name in self.nodes:
             v_node = self.nodes[name]
-            v_node.state = "open" if state else "closed"
+            v_node.state = 'open' if state else 'closed'
 
     def set_canvas_states(self, canvas, name):
         if not self.suppress_changes:
-            if hasattr(canvas, "scene"):
+            if hasattr(canvas, 'scene'):
                 scene = canvas.scene
             else:
                 scene = canvas.canvas2D.scene
@@ -264,7 +225,7 @@
     def _set_state(self, n, scene=None):
 
         if n:
-            if n.state == "closed" and not n.visited:
+            if n.state == 'closed' and not n.visited:
                 n.visited = True
                 # print('splitting on {}'.format(n.name))
                 # print(','.join([x.name for x in split_graph(n)]))
@@ -279,13 +240,11 @@
     def calculate_volumes(self, node):
         if isinstance(node, str):
             if node not in self.nodes:
-                return [
-                    (0, 0),
-                ]
+                return [(0, 0), ]
 
             node = self.nodes[node]
 
-        if node.state == "closed":
+        if node.state == 'closed':
             nodes = split_graph(node)
         else:
             nodes = (node,)
@@ -296,14 +255,14 @@
 
     def _calculate_volume(self, node, k=0):
         """
-        use a Depth-first Traverse
-        accumulate volume
+            use a Depth-first Traverse
+            accumulate volume
         """
         debug = False
         vol = node.volume
         node.f_visited = True
         if debug:
-            print("=" * (k + 1), node.name, node.volume, vol)
+            print('=' * (k + 1), node.name, node.volume, vol)
 
         for i, ei in enumerate(node.edges):
             # ns = ei.get_nodes(node)
@@ -313,33 +272,33 @@
 
                 vol += ei.volume
                 if debug:
-                    print("-" * (k + i + 1), ei.name, ei.volume, vol)
+                    print('-' * (k + i + 1), ei.name, ei.volume, vol)
 
                 if not n.f_visited:
                     n.f_visited = True
-                    if n.state == "closed":
+                    if n.state == 'closed':
                         vol += n.volume
                         if debug:
-                            print("e" * (k + i + 1), n.name, n.volume, vol)
+                            print('e' * (k + i + 1), n.name, n.volume, vol)
 
                     else:
                         v = self._calculate_volume(n, k=k + 1)
                         vol += v
                         if debug:
-                            print("n" * (k + i + 1), n.name, v, vol)
+                            print('n' * (k + i + 1), n.name, v, vol)
 
         return vol
 
     def _find_max_state(self, node):
         """
-        use a Breadth-First Traverse
-        acumulate the max state at each node
+            use a Breadth-First Traverse
+            acumulate the max state at each node
         """
-        m_state, term, p = False, "", 0
+        m_state, term, p = False, '', 0
 
         for ni in bft(self, node):
             if isinstance(ni, PumpNode):
-                return "pump", ni.name
+                return 'pump', ni.name
 
             if ni.precedence > p:
                 p = ni.precedence
@@ -369,16 +328,16 @@
                     continue
                 self._set_item_state(scene, ei.name, state, term)
 
-                if n.state != "closed" and not n.f_visited:
+                if n.state != 'closed' and not n.f_visited:
                     n.f_visited = True
                     self.fill(scene, n, state, term)
 
     def _set_item_state(self, scene, name, state, term, color=None):
         if not isinstance(name, str):
-            raise ValueError("name needs to be a str. provided={}".format(name))
+            raise ValueError('name needs to be a str. provided={}'.format(name))
 
         obj = scene.get_item(name)
-        if obj is None or obj.type_tag in ("turbo", "tank", "ionpump"):
+        if obj is None or obj.type_tag in ('turbo', 'tank', 'ionpump'):
             return
 
         if not color and state:
@@ -389,7 +348,7 @@
             # set the color of the valve to
             # the max state if the valve is open
             if self.inherit_state:
-                if obj.state != "closed":
+                if obj.state != 'closed':
                     if state:
                         obj.active_color = color
                     else:
@@ -422,14 +381,14 @@
             #     return bfs(self, self.root, name)
 
 
-if __name__ == "__main__":
+if __name__ == '__main__':
     elg = ExtractionLineGraph()
-    elg.load("/Users/ross/Pychrondata_dev/setupfiles/canvas2D/canvas.xml")
-    elg.set_valve_state("C", True)
-    elg.set_valve_state("D", True)
-
-    elg.set_valve_state("D", False)
-    elg._set_state(elg.nodes["D"])
+    elg.load('/Users/ross/Pychrondata_dev/setupfiles/canvas2D/canvas.xml')
+    elg.set_valve_state('C', True)
+    elg.set_valve_state('D', True)
+
+    elg.set_valve_state('D', False)
+    elg._set_state(elg.nodes['D'])
     # elg.set_canvas_states('D')
     # print 'exception', elg.calculate_volumes('Obama')
     # print 'exception', elg.calculate_volumes('Bone')
