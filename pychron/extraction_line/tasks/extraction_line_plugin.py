# ===============================================================================
# Copyright 2013 Jake Ross
#
# Licensed under the Apache License, Version 2.0 (the "License");
# you may not use this file except in compliance with the License.
# You may obtain a copy of the License at
#
# http://www.apache.org/licenses/LICENSE-2.0
#
# Unless required by applicable law or agreed to in writing, software
# distributed under the License is distributed on an "AS IS" BASIS,
# WITHOUT WARRANTIES OR CONDITIONS OF ANY KIND, either express or implied.
# See the License for the specific language governing permissions and
# limitations under the License.
# ===============================================================================

# ============= enthought library imports =======================
from envisage.ui.tasks.task_extension import TaskExtension
from envisage.ui.tasks.task_factory import TaskFactory
from pyface.tasks.action.schema import SMenu
from pyface.tasks.action.schema_addition import SchemaAddition
# ============= standard library imports ========================
import os
# ============= local library imports  ==========================
from pychron.core.helpers.filetools import list_directory2
from pychron.envisage.tasks.base_task_plugin import BaseTaskPlugin
from pychron.envisage.tasks.list_actions import ProcedureAction
from pychron.extraction_line.extraction_line_manager import ExtractionLineManager
from pychron.extraction_line.ipyscript_runner import IPyScriptRunner
from pychron.extraction_line.pyscript_runner import PyScriptRunner
from pychron.extraction_line.tasks.extraction_line_task import ExtractionLineTask
from pychron.extraction_line.tasks.extraction_line_actions import RefreshCanvasAction
from pychron.extraction_line.tasks.extraction_line_preferences import ExtractionLinePreferencesPane, \
    ConsolePreferencesPane
from pychron.paths import paths



def procedure_action(name, application):
    a = ProcedureAction(id='procedures.action.{}'.format(name),
                        name=name.capitalize(),
                        application=application,
                        script_path=os.path.join(paths.procedures_dir, name))
    return lambda: a


class ExtractionLinePlugin(BaseTaskPlugin):
    id = 'pychron.extraction_line'
    name = 'ExtractionLine'
    extraction_line_manager_klass = ExtractionLineManager

    def _preferences_default(self):
<<<<<<< HEAD
        return self._preferences_factory('extractionline')
=======
        return [self._make_preferences_path('extractionline')]
>>>>>>> 1049d48b

    # def set_preference_defaults(self):
    #     self._set_preference_defaults((('canvas_path', os.path.join(paths.canvas2D_dir, 'canvas.xml')),
    #                                    ('canvas_config_path', os.path.join(paths.canvas2D_dir, 'canvas_config.xml')),
    #                                    ('valves_path', os.path.join(paths.extraction_line_dir, 'valves.xml'))),
    #                                    'pychron.extraction_line')

    def test_gauge_communication(self):
        return self._test('test_gauge_communication')

    def test_valve_communication(self):
        return self._test('test_valve_communication')

    def _test(self, func):

        man = self.application.get_service(ExtractionLineManager)
        c = getattr(man, func)()
        return 'Passed' if c else 'Failed'

    def _factory(self):
        elm = self.extraction_line_manager_klass(application=self.application)
        elm.bind_preferences()

        return elm

    def _runner_factory(self):
        runner = PyScriptRunner()
        return runner

    # defaults
    def _task_extensions_default(self):
        ex = [TaskExtension(actions=[SchemaAddition(id='refresh_canvas',
                                                    factory=RefreshCanvasAction,
                                                    path='MenuBar/tools.menu')])]

        if self.application.get_plugin('pychron.pyscript.plugin'):

            actions = []
            for f in list_directory2(paths.procedures_dir, extension='.py', remove_extension=True):
                actions.append(SchemaAddition(id='procedure.{}'.format(f),
                                              factory=procedure_action(f, self.application),
                                              path='MenuBar/procedures.menu'))

            if actions:
                actions.insert(0, SchemaAddition(id='procedures.menu',
                                                 before='window.menu',
                                                 after='tools.menu',
                                                 factory=lambda: SMenu(name='Procedures', id='procedures.menu'),
                                                 path='MenuBar'))

                ex.append(TaskExtension(actions=actions))
            else:
                self.warning('no procedure scripts located in "{}"'.format(paths.procedures_dir))
        return ex

    def _service_offers_default(self):
        """
        """
        so = self.service_offer_factory(
            protocol=ExtractionLineManager,
            factory=self._factory)
        so1 = self.service_offer_factory(
            protocol=IPyScriptRunner,
            factory=self._runner_factory)

        return [so, so1]

    def _managers_default(self):
        """
        """
        return [
            dict(
                name='extraction_line',
                plugin_name=self.name,
                manager=self.application.get_service(ExtractionLineManager))]

    def _tasks_default(self):
        ts = [TaskFactory(id='pychron.extraction_line',
                          name='Extraction Line',
                          factory=self._task_factory,
                          accelerator='Ctrl+E',
                          task_group='hardware')]
        return ts

    def _task_factory(self):
        elm = self.application.get_service(ExtractionLineManager)
        t = ExtractionLineTask(manager=elm)
        return t

    def _preferences_panes_default(self):
        return [ExtractionLinePreferencesPane, ConsolePreferencesPane]

# ============= EOF =============================================<|MERGE_RESOLUTION|>--- conflicted
+++ resolved
@@ -50,11 +50,7 @@
     extraction_line_manager_klass = ExtractionLineManager
 
     def _preferences_default(self):
-<<<<<<< HEAD
         return self._preferences_factory('extractionline')
-=======
-        return [self._make_preferences_path('extractionline')]
->>>>>>> 1049d48b
 
     # def set_preference_defaults(self):
     #     self._set_preference_defaults((('canvas_path', os.path.join(paths.canvas2D_dir, 'canvas.xml')),
