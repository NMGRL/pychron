--- conflicted
+++ resolved
@@ -304,11 +304,7 @@
                         vc.state = v.state
 
     def update_switch_state(self, name, state, *args, **kw):
-<<<<<<< HEAD
-        #self.debug('update switch state {} {} args={} kw={}'.format(name, state, args, kw))
-=======
         # self.debug('update switch state {} {} args={} kw={}'.format(name, state, args, kw))
->>>>>>> cc5590a0
 
         if self.use_network:
             self.network.set_valve_state(name, state)
