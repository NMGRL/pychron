# ===============================================================================
# Copyright 2011 Jake Ross
#
# Licensed under the Apache License, Version 2.0 (the "License");
# you may not use this file except in compliance with the License.
# You may obtain a copy of the License at
#
# http://www.apache.org/licenses/LICENSE-2.0
#
# Unless required by applicable law or agreed to in writing, software
# distributed under the License is distributed on an "AS IS" BASIS,
# WITHOUT WARRANTIES OR CONDITIONS OF ANY KIND, either express or implied.
# See the License for the specific language governing permissions and
# limitations under the License.
# ===============================================================================

# =============enthought library imports=======================
import time
from socket import gethostbyname, gethostname
from threading import Thread

from apptools.preferences.preference_binding import bind_preference
from pyface.timer.do_later import do_after
from traits.api import Instance, List, Any, Bool, on_trait_change, Str, Int, Dict, File, Float

from pychron.core.file_listener import FileListener
from pychron.envisage.consoleable import Consoleable
from pychron.extraction_line.explanation.extraction_line_explanation import ExtractionLineExplanation
from pychron.extraction_line.extraction_line_canvas import ExtractionLineCanvas
from pychron.extraction_line.graph.extraction_line_graph import ExtractionLineGraph
from pychron.extraction_line.sample_changer import SampleChanger
from pychron.globals import globalv
from pychron.managers.manager import Manager
from pychron.monitors.system_monitor import SystemMonitor
from pychron.pychron_constants import NULL_STR
from pychron.wait.wait_group import WaitGroup


class ExtractionLineManager(Manager, Consoleable):
    """
    Manager for interacting with the extraction line
    contains reference to valve manager, gauge manager and laser manager

    """
    canvas = Instance(ExtractionLineCanvas)
    canvases = List

    plugin_canvases = List

    explanation = Instance(ExtractionLineExplanation, ())
    monitor = Instance(SystemMonitor)

    switch_manager = Any
    gauge_manager = Any

    multiplexer_manager = Any
    network = Instance(ExtractionLineGraph)

    runscript = None
    learner = None

    mode = 'normal'

    _update_status_flag = None
    _monitoring_valve_status = False

    valve_state_frequency = Int
    valve_lock_frequency = Int

    check_master_owner = Bool
    use_network = Bool
    display_volume = Bool
    volume_key = Str

    sample_changer = Instance(SampleChanger)
    link_valve_actuation_dict = Dict

    canvas_path = File
    canvas_config_path = File
    valves_path = File

    use_hardware_update = Bool
    hardware_update_period = Float

    _active = False
    file_listener = None

    wait_group = Instance(WaitGroup, ())
    console_bgcolor = 'black'

    def set_extract_state(self, *args, **kw):
        pass

    def activate(self):
        self._load_additional_canvases()

        self._active = True

        # need to wait until now to load the ptrackers
        # this way our canvases are created
        self.reload_canvas()

        self._activate_hook()

    def deactivate(self):
        if self.gauge_manager:
            self.gauge_manager.stop_scans()

        if self.monitor:
            self.monitor.stop()
        self._active = False
        self._deactivate_hook()

    def bind_preferences(self):

        prefid = 'pychron.extraction_line'

        attrs = ('canvas_path', 'canvas_config_path', 'valves_path',
                 'use_hardware_update', 'hardware_update_period',
                 'check_master_owner', 'use_network')

        for attr in attrs:
            try:
                bind_preference(self, attr, '{}.{}'.format(prefid, attr))
            except BaseException, e:
                print 'fffffffff', attr, e
        # bind_preference(self, 'canvas_path', '{}.canvas_path'.format(prefid))
        # bind_preference(self, 'canvas_config_path', '{}.canvas_config_path'.format(prefid))
        # bind_preference(self, 'valves_path', '{}.valves_path'.format(prefid))

        # bind_preference(self, 'use_hardware_update', '{}.use_hardware_update'.format(prefid))
        # bind_preference(self, 'hardware_update_period', '{}.hardware_update_period'.format(prefid))
        # bind_preference(self, 'check_master_owner',
        # '{}.check_master_owner'.format(prefid))
        # bind_preference(self, 'use_network',
        # '{}.use_network'.format(prefid))

        bind_preference(self.network, 'inherit_state', '{}.inherit_state'.format(prefid))

        self.console_bind_preferences('{}.console'.format(prefid))

        if self.gauge_manager:
            bind_preference(self.gauge_manager, 'update_period', '{}.gauge_update_period'.format(prefid))
            bind_preference(self.gauge_manager, 'use_update', '{}.use_gauge_update'.format(prefid))

        if self.canvas:
            bind_preference(self.canvas.canvas2D, 'display_volume', '{}.display_volume'.format(prefid))
            bind_preference(self.canvas.canvas2D, 'volume_key', '{}.volume_key'.format(prefid))

    def link_valve_actuation(self, name, func, remove=False):
        if remove:
            try:
                del self.link_valve_actuation_dict[name]
            except KeyError:
                self.debug('could not remove "{}". not in dict {}'.format(name,
                                                                          ','.join(
                                                                              self.link_valve_actuation_dict.keys())))
        else:
            self.debug('adding name="{}", func="{}" to link_valve_actuation_dict'.format(name, func.func_name))
            self.link_valve_actuation_dict[name] = func

    def enable_auto_reload(self):
        self.file_listener = fm = FileListener(path=self.canvas_path,
                                               callback=self.reload_canvas)

    def disable_auto_reload(self):
        if self.file_listener:
            self.file_listener.stop()

    def do_sample_loading(self):
        """
        1. isolate chamber
        2.
        :return:
        """
        sc = self._sample_changer_factory()
        if sc:
            if self.confirmation_dialog('Ready to Isolate Chamber'):
                self._handle_console_message(('===== Isolate Chamber =====', 'maroon'))
                if not sc.isolate_chamber():
                    return
            else:
                return

            if self.confirmation_dialog('Ready to Evacuate Chamber'):
                self._handle_console_message(('===== Evacuate Chamber =====', 'maroon'))
                err = sc.check_evacuation()
                if err:
                    name = sc.chamber
                    msg = 'Are you sure you want to evacuate the {} chamber. {}'.format(name, err)
                    if not self.confirmation_dialog(msg):
                        return

                if not sc.evacuate_chamber():
                    return

            else:
                return

            if self.confirmation_dialog('Ready to Finish Sample Change'):
                self._handle_console_message(('===== Finish Sample Change =====', 'maroon'))
                sc.finish_chamber_change()

    def get_volume(self, node_name):
        v = 0
        if self.use_network:
            v = self.network.calculate_volumes(node_name)[0][1]

        return v

    def test_gauge_communication(self):
        self.info('test gauge communication')
        ret, err = True, ''
        if self.gauge_manager:
            if self.gauge_manager.simulation:
                ret = globalv.communication_simulation
            else:
                ret = self.gauge_manager.test_connection()
        return ret, err

    def test_connection(self):
        self.info('test connection')
        return self.test_valve_communication()

    def test_valve_communication(self):
        self.info('test valve communication')

        ret, err = True, ''
        if self.switch_manager:
            if self.switch_manager.simulation:
                ret = globalv.communication_simulation
            else:
                valves = self.switch_manager.switches
                vkeys = sorted(valves.keys())
                state = self.switch_manager.get_state_checksum(vkeys)
                ret = bool(state)
        return ret, err

    def refresh_canvas(self):
        for ci in self.canvases:
            ci.refresh()

    def finish_loading(self):
        if self.use_network:
            self.network.load(self.canvas_path)

    def reload_canvas(self, load_states=False):
        self.debug('reload canvas')
        self.reload_scene_graph()
        if self.use_network:
            self.network.load(self.canvas_path)

        sm = self.switch_manager
        if sm:
            sm.refresh_network()
            for p in sm.pipette_trackers:
                p.load()

            for p in sm.pipette_trackers:
                self._set_pipette_counts(p.name, p.counts)

        self._reload_canvas_hook()

        self.refresh_canvas()

    def reload_scene_graph(self):
        self.info('reloading canvas scene')

        c = self.canvas
        c.load_canvas_file(self.canvas_path, self.canvas_config_path, self.valves_path)
        # c.load_canvas_file(c.config_name)

        if self.switch_manager:
            for k, v in self.switch_manager.switches.iteritems():
                vc = c.get_object(k)
                if vc:
                    vc.soft_lock = v.software_lock
                    vc.state = v.state

    def update_switch_state(self, name, state, *args, **kw):
        self.debug(
            'update switch state {} {} args={} kw={} ncanvase={}'.format(name, state, args, kw, len(self.canvases)))
        if self.use_network:
            self.network.set_valve_state(name, state)
            for c in self.canvases:
                self.network.set_canvas_states(c, name)

        for c in self.canvases:
<<<<<<< HEAD
            c.update_switch_state(name, state, **kw)
=======
            c.update_switch_state(name, state, *args)
>>>>>>> 61c0d07c

    def update_switch_lock_state(self, *args, **kw):
        for c in self.canvases:
            c.update_switch_lock_state(*args, **kw)

    def update_switch_owned_state(self, *args, **kw):
        for c in self.canvases:
            c.update_switch_owned_state(*args, **kw)

    def set_valve_owner(self, name, owner):
        """
            set flag indicating if the valve is owned by a system
        """
        if self.switch_manager is not None:
            self.switch_manager.set_valve_owner(name, owner)

    def show_valve_properties(self, name):
        if self.switch_manager is not None:
            self.switch_manager.show_valve_properties(name)

    def get_software_lock(self, name, **kw):
        if self.switch_manager is not None:
            return self.switch_manager.get_software_lock(name, **kw)

    def set_software_lock(self, name, lock):
        if self.switch_manager is not None:
            if lock:
                self.switch_manager.lock(name)
            else:
                self.switch_manager.unlock(name)

            description = self.switch_manager.get_switch_by_name(name).description
            self.info('{} ({}) {}'.format(name, description, 'lock' if lock else 'unlock'),
                      color='blue' if lock else 'black')
            self.update_switch_lock_state(name, lock)

    def get_state_checksum(self, vkeys):
        if self.switch_manager is not None:
            return self.switch_manager.calculate_checksum(vkeys)

    def get_valve_owners(self):
        if self.switch_manager is not None:
            return self.switch_manager.get_owners()

    def get_valve_lock_states(self):
        if self.switch_manager is not None:
            return self.switch_manager.get_software_locks()

    def get_valve_state(self, name=None, description=None):
        if self.switch_manager is not None:
            if description is not None and description.strip():
                return self.switch_manager.get_state_by_description(description)
            else:
                return self.switch_manager.get_state_by_name(name)

    def get_valve_states(self):
        if self.switch_manager is not None:
            # only query valve states if not already doing a
            # hardware_update via _trigger_update
            return self.switch_manager.get_states(query=not self.use_hardware_update)

    def get_valve_by_name(self, name):
        if self.switch_manager is not None:
            return self.switch_manager.get_switch_by_name(name)

    def get_valve_names(self):
        names = []
        if self.switch_manager is not None:
            names = self.switch_manager.get_valve_names()
        return names

    def get_pressure(self, controller, name):
        if self.gauge_manager:
            return self.gauge_manager.get_pressure(controller, name)

    def get_device_value(self, dev_name):
        dev = self.get_device(dev_name)
        if dev is None:
            self.unique_warning('No device named {}'.format(dev_name))
        else:
            return dev.get()

    def disable_valve(self, description):
        self._enable_valve(description, False)

    def enable_valve(self, description):
        self._enable_valve(description, True)

    def lock_valve(self, name, **kw):
        return self._lock_valve(name, True, **kw)

    def unlock_valve(self, name, **kw):
        return self._lock_valve(name, False, **kw)

    def open_valve(self, name, **kw):
        return self._open_close_valve(name, 'open', **kw)

    def close_valve(self, name, **kw):
        return self._open_close_valve(name, 'close', **kw)

    def sample(self, name, **kw):
        def sample():
            valve = self.switch_manager.get_switch_by_name(name)
            if valve is not None:
                self.info('start sample')
                self.open_valve(name, **kw)
                time.sleep(valve.sample_period)

                self.info('end sample')
                self.close_valve(name, **kw)

        t = Thread(target=sample)
        t.start()

    def cycle(self, name, **kw):
        def cycle():

            valve = self.switch_manager.get_switch_by_name(name)
            if valve is not None:
                n = valve.cycle_n
                period = valve.cycle_period

                self.info('start cycle n={} period={}'.format(n, period))
                for i in range(n):
                    self.info('valve cycling iteration ={}'.format(i + 1))
                    self.open_valve(name, **kw)
                    time.sleep(period)
                    self.close_valve(name, **kw)
                    time.sleep(period)

        t = Thread(target=cycle)
        t.start()

    def get_script_state(self, key):
        return self.pyscript_editor.get_script_state(key)

    def set_selected_explanation_item(self, obj):
        if self.explanation:
            selected = None
            if obj:
                selected = next((i for i in self.explanation.explanable_items if obj.name == i.name), None)

            self.explanation.selected = selected

    def new_canvas(self, config=None):
        c = ExtractionLineCanvas(manager=self,
                                 display_name='Extraction Line')
        c.load_canvas_file(canvas_config_path=config)
        self.canvases.append(c)
        c.canvas2D.trait_set(display_volume=self.display_volume,
                             volume_key=self.volume_key)
        if self.switch_manager:
            self.switch_manager.load_valve_states()
            self.switch_manager.load_valve_lock_states(force=True)
            self.switch_manager.load_valve_owners()
            c.refresh()

        return c

    def get_wait_control(self):
        wd = self.wait_group.active_control
        if wd.is_active():
            wd = self.wait_group.add_control()
        return wd

    # ===============================================================================
    # private
    # ===============================================================================
    def _load_additional_canvases(self):
        for ci in self.plugin_canvases:
            c = ExtractionLineCanvas(manager=self,
                                     display_name=ci['display_name'], )
            c.load_canvas_file(ci['canvas_path'], ci['config_path'], ci['valve_path'])
            self.canvases.append(c)

    def _activate_hook(self):
        self.monitor = SystemMonitor(manager=self, name='system_monitor')
        self.monitor.monitor()

        if self.gauge_manager:
            self.info('start gauge scans')
            self.gauge_manager.start_scans()

        self._trigger_update()

    def _trigger_update(self):
        if self.use_hardware_update and self.switch_manager:
            do_after(self.hardware_update_period * 1000, self._update_states)

    def _update_states(self):
        self.switch_manager.load_hardware_states()
        self._trigger_update()

    def _refresh_canvas(self):
        self.refresh_canvas()
        if self._active:
            do_after(200, self._refresh_canvas)

    def _deactivate_hook(self):
        pass

    def _reload_canvas_hook(self):
        pass

    def _log_spec_event(self, name, action):
        sm = self.application.get_service('pychron.spectrometer.scan_manager.ScanManager')
        if sm:
            color = 0x98FF98 if action == 'open' else 0xFF9A9A
            sm.add_spec_event_marker('{} ({})'.format(name, action),
                                     mode='valve',
                                     extra=name,
                                     bgcolor=color)

    def _enable_valve(self, description, state):
        if self.switch_manager:
            valve = self.switch_manager.get_valve_by_description(description)
            if valve is None:
                valve = self.switch_manager.get_switch_by_name(description)

            if valve is not None:
                if not state:
                    self.close_valve(valve.name)

                valve.enabled = state

    def _lock_valve(self, name, action, description=None, address=None, **kw):
        """

        :param name:
        :param action: bool True ==lock false ==unlock
        :param description:
        :param kw:
        :return:
        """
        vm = self.switch_manager
        if vm is not None:
            oname = name
            if address:
                name = vm.get_name_by_address(address)

            if description and description != '---':
                name = vm.get_name_by_description(description)

            if not name:
                self.warning('Invalid valve name={}, description={}'.format(oname, description))
                return False

            v = vm.get_switch_by_name(name)
            if action:
                v.lock()
            else:
                v.unlock()

            self.update_switch_lock_state(name, action)
            self.refresh_canvas()
            return True

    def _open_close_valve(self, name, action,
                          description=None, address=None, mode='remote', **kw):
        vm = self.switch_manager
        if vm is not None:
            oname = name
            if address:
                name = vm.get_name_by_address(address)

            if description and description != '---':
                name = vm.get_name_by_description(description)

            # check if specified valve is in the valves.xml file
            if not name:
                self.warning('Invalid valve name={}, description={}'.format(oname, description))
                return False, False

            result = self._change_switch_state(name, mode, action, **kw)

            if result:
                if all(result):
                    valve = vm.get_switch_by_name(name)

                    description = valve.description
                    self._log_spec_event(name, action)

                    self.info('{:<6s} {} ({})'.format(action.upper(), valve.name, description),
                              color='red' if action == 'close' else 'green')

                    vm.actuate_children(name, action, mode)
                    ld = self.link_valve_actuation_dict
                    if ld:
                        try:
                            func = ld[name]
                            func(name, action)
                        except KeyError:
                            self.debug('name="{}" not in '
                                       'link_valve_actuation_dict. keys={}'.format(name, ','.join(ld.keys())))

            return result

    def _change_switch_state(self, name, mode, action, sender_address=None, **kw):
        result, change = False, False
        if self._check_ownership(name, sender_address):
            func = getattr(self.switch_manager, '{}_by_name'.format(action))
            ret = func(name, mode=mode, **kw)
            self.debug('change switch state {}'.format(ret))
            if ret:
                result, change = ret
                if isinstance(result, bool):
                    if change:
                        self.update_switch_state(name, True if action == 'open' else False)
                        # self.refresh_canvas()
        return result, change

    def _check_ownership(self, name, requestor, force=False):
        """
            check if this valve is owned by
            another client 
            
            if this is not a client but you want it to 
            respect valve ownership 
            set check_master_owner=True
            
        """
        ret = True

        if force or self.check_master_owner:
            if requestor is None:
                requestor = gethostbyname(gethostname())

            self.debug('checking ownership. requestor={}'.format(requestor))
            try:
                v = self.switch_manager.switches[name]
                ret = not (v.owner and v.owner != requestor)
            except KeyError:
                pass
        return ret

    def _set_pipette_counts(self, name, value):
        for c in self.canvases:
            scene = c.canvas2D.scene
            obj = scene.get_item('vlabel_{}Pipette'.format(name))
            if obj is not None:
                obj.value = int(value)
                c.refresh()

    def _sample_changer_factory(self):
        sc = self.sample_changer
        if sc is None:
            sc = SampleChanger(manager=self)

        if sc.setup():
            result = sc.edit_traits(view='chamber_select_view')
            if result:
                if sc.chamber and sc.chamber != NULL_STR:
                    self.sample_changer = sc
                    return sc

    def _create_manager(self, klass, manager, params, **kw):
        # try a lazy load of the required module
        # if 'fusions' in manager:
        # package = 'pychron.managers.laser_managers.{}'.format(manager)
        # self.laser_manager_id = manager
        if 'rpc' in manager:
            package = 'pychron.rpc.manager'
        else:
            package = 'pychron.managers.{}'.format(manager)

        if manager in ('switch_manager', 'gauge_manager', 'multiplexer_manager'):
            if manager == 'switch_manager':
                man = self._switch_manager_factory()
                self.switch_manager = man
                return man
            else:
                return getattr(self, manager)
        else:
            class_factory = self.get_manager_factory(package, klass, warn=False)
            if class_factory is None:
                package = 'pychron.extraction_line.{}'.format(manager)
                class_factory = self.get_manager_factory(package, klass)

            if class_factory:
                m = class_factory(**params)
                self.add_trait(manager, m)

                return m
            else:
                self.debug('could not create manager {}, {},{},{}'.format(klass, manager, params, kw))

    # ===============================================================================
    # handlers
    # ===============================================================================
    @on_trait_change('use_hardware_update')
    def _update_use_hardware_update(self):
        if self.use_hardware_update:
            self._trigger_update()

    @on_trait_change('switch_manager:pipette_trackers:counts')
    def _update_pipette_counts(self, obj, name, old, new):
        self._set_pipette_counts(obj.name, new)

    @on_trait_change('use_network,network:inherit_state')
    def _update_network(self):
        from pychron.canvas.canvas2D.scene.primitives.valves import Valve

        if not self.use_network:
            for c in self.canvases:
                scene = c.canvas2D.scene
                for item in scene.get_items():
                    if not isinstance(item, Valve):
                        item.active_color = item.default_color
                    else:
                        item.active_color = item.oactive_color
        else:
            net = self.network
            if self.switch_manager:
                for k, vi in self.switch_manager.switches.iteritems():
                    net.set_valve_state(k, vi.state)
            self.reload_canvas()

    @on_trait_change('display_volume,volume_key')
    def _update_canvas_inspector(self, name, new):
        for c in self.canvases:
            c.canvas2D.trait_set(**{name: new})

    def _handle_state(self, new):
        self.debug('handle state {}'.format(new))
        if isinstance(new, tuple):
            self.update_switch_state(*new)
        else:
            n = len(new)
            for i, ni in enumerate(new):
                self.update_switch_state(refresh=i != n - 1, *ni)

    def _handle_lock_state(self, new):
        self.debug('refresh_lock_state fired. {}'.format(new))
        self.update_switch_lock_state(*new)

    def _handle_owned_state(self, new):
        self.update_switch_owned_state(*new)

    def _handle_refresh_canvas(self, new):
        self.debug('refresh_canvas_needed fired')
        self.refresh_canvas()

    def _handle_console_message(self, new):
        color = None
        if isinstance(new, tuple):
            msg, color = new
        else:
            msg = new

        if color is None:
            color = self.console_default_color

        if self.console_display:
            self.console_display.add_text(msg, color=color)

    # ===============================================================================
    # defaults
    # ===============================================================================
    def _gauge_manager_default(self):
        from pychron.extraction_line.gauge_manager import GaugeManager

        return GaugeManager(application=self.application)

    def _switch_manager_factory(self):
        klass = self._get_switch_manager_klass()
        vm = klass(application=self.application)
        vm.on_trait_change(self._handle_state, 'refresh_state')
        vm.on_trait_change(self._handle_lock_state, 'refresh_lock_state')
        vm.on_trait_change(self._handle_owned_state, 'refresh_owned_state')
        vm.on_trait_change(self._handle_refresh_canvas, 'refresh_canvas_needed')
        vm.on_trait_change(self._handle_console_message, 'console_message')
        return vm

    def _get_switch_manager_klass(self):
        from pychron.extraction_line.switch_manager import SwitchManager
        return SwitchManager

    def _explanation_default(self):
        e = ExtractionLineExplanation()
        if self.switch_manager is not None:
            e.load(self.switch_manager.explanable_items)
            self.switch_manager.on_trait_change(e.load_item, 'explanable_items[]')

        return e

    def _canvas_default(self):
        return self.new_canvas()

    def _network_default(self):
        return ExtractionLineGraph()


if __name__ == '__main__':
    elm = ExtractionLineManager()
    elm.bootstrap()
    elm.canvas.style = '2D'
    elm.configure_traits()

# =================== EOF ================================<|MERGE_RESOLUTION|>--- conflicted
+++ resolved
@@ -286,11 +286,7 @@
                 self.network.set_canvas_states(c, name)
 
         for c in self.canvases:
-<<<<<<< HEAD
-            c.update_switch_state(name, state, **kw)
-=======
             c.update_switch_state(name, state, *args)
->>>>>>> 61c0d07c
 
     def update_switch_lock_state(self, *args, **kw):
         for c in self.canvases:
