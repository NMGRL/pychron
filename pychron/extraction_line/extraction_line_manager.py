--- conflicted
+++ resolved
@@ -753,14 +753,9 @@
         if isinstance(new, tuple):
             self.update_switch_state(*new)
         else:
-<<<<<<< HEAD
             n = len(new)
             for i, ni in enumerate(new):
                 self.update_switch_state(refresh=i == n - 1, *ni)
-=======
-            for ni in new:
-                self.update_switch_state(*ni)
->>>>>>> af5c01e4
 
     def _handle_lock_state(self, new):
         self.debug('refresh_lock_state fired. {}'.format(new))
