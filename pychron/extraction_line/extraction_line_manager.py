# ===============================================================================
# Copyright 2011 Jake Ross
#
# Licensed under the Apache License, Version 2.0 (the "License");
# you may not use this file except in compliance with the License.
# You may obtain a copy of the License at
#
# http://www.apache.org/licenses/LICENSE-2.0
#
# Unless required by applicable law or agreed to in writing, software
# distributed under the License is distributed on an "AS IS" BASIS,
# WITHOUT WARRANTIES OR CONDITIONS OF ANY KIND, either express or implied.
# See the License for the specific language governing permissions and
# limitations under the License.
# ===============================================================================
import logging
import time
from socket import gethostbyname, gethostname
from threading import Thread

# =============enthought library imports=======================
from apptools.preferences.preference_binding import bind_preference
from pyface.timer.do_later import do_after
from traits.api import (
    Instance,
    List,
    Any,
    Bool,
    on_trait_change,
    Str,
    Int,
    Dict,
    File,
    Float,
    Enum,
)

from pychron.canvas.canvas_editor import CanvasEditor
from pychron.core.file_listener import FileListener
from pychron.core.ui.gui import invoke_in_main_thread
from pychron.core.wait.wait_group import WaitGroup
from pychron.envisage.consoleable import Consoleable
from pychron.extraction_line import LOG_LEVEL_NAMES, LOG_LEVELS
from pychron.extraction_line.explanation.extraction_line_explanation import (
    ExtractionLineExplanation,
)
from pychron.extraction_line.extraction_line_canvas import ExtractionLineCanvas
from pychron.extraction_line.graph.extraction_line_graph import ExtractionLineGraph
from pychron.extraction_line.sample_changer import SampleChanger
from pychron.globals import globalv
from pychron.hardware.core.i_core_device import ICoreDevice
from pychron.managers.manager import Manager
from pychron.monitors.system_monitor import SystemMonitor
from pychron.pychron_constants import NULL_STR


MANAGERS = {
    "manometer_manager": (
        "pychron.extraction_line.manometer_manager",
        "ManometerManager",
    ),
    "cryo_manager": ("pychron.extraction_line.cryo_manager", "CryoManager"),
    "gauge_manager": ("pychron.extraction_line.gauge_manager", "GaugeManager"),
    "heater_manager": ("pychron.extraction_line.heater_manager", "HeaterManager"),
}


class ExtractionLineManager(Manager, Consoleable):
    """
    Manager for interacting with the extraction line
    contains reference to valve manager, gauge manager and laser manager

    """

    canvas = Instance(ExtractionLineCanvas)
    canvases = List

    plugin_canvases = List

    explanation = Instance(ExtractionLineExplanation, ())
    monitor = Instance(SystemMonitor)

    switch_manager = Any
    gauge_manager = Any
    cryo_manager = Any
    multiplexer_manager = Any
    manometer_manager = Any
    pump_manager = Any
    heater_manager = Any

    network = Instance(ExtractionLineGraph)
    readback_items = List

    runscript = None
    learner = None

    mode = "normal"

    valve_state_frequency = Int
    valve_lock_frequency = Int

    check_master_owner = Bool
    use_network = Bool
    display_volume = Bool
    volume_key = Str

    sample_changer = Instance(SampleChanger)
    link_valve_actuation_dict = Dict

    canvas_path = File
    canvas_config_path = File

    use_hardware_update = Bool
    hardware_update_period = Float

    file_listener = None

    wait_group = Instance(WaitGroup, ())
    console_bgcolor = "black"

    _active = False
    _update_status_flag = None
    _monitoring_valve_status = False

    canvas_editor = Instance(CanvasEditor, ())
    logging_level = Enum(LOG_LEVEL_NAMES)

    def set_extract_state(self, *args, **kw):
        pass

    def activate(self):
        self._active = True
        self._load_additional_canvases()
        self._activate_hook()

        self.reload_canvas()
        devs = self.application.get_services(ICoreDevice)
        self.devices = devs

    def deactivate(self):
        if self.gauge_manager:
            self.gauge_manager.stop_scans()
        if self.heater_manager:
            self.heater_manager.stop_scans()

        if self.monitor:
            self.monitor.stop()
        self._active = False
        self._deactivate_hook()

    def bind_preferences(self):

        prefid = "pychron.extraction_line"

        attrs = (
            "canvas_path",
            "canvas_config_path",
            "use_hardware_update",
            "hardware_update_period",
            "check_master_owner",
            "use_network",
            "logging_level",
        )

        for attr in attrs:
            try:
                bind_preference(self, attr, "{}.{}".format(prefid, attr))
            except BaseException as e:
                print("fffffffff", attr, e)

        bind_preference(
            self.network, "inherit_state", "{}.inherit_state".format(prefid)
        )

        self.console_bind_preferences("{}.console".format(prefid))

        if self.gauge_manager:
            bind_preference(
                self.gauge_manager,
                "update_period",
                "{}.gauge_update_period".format(prefid),
            )
            bind_preference(
                self.gauge_manager, "use_update", "{}.use_gauge_update".format(prefid)
            )

        if self.canvas:
            bind_preference(
                self.canvas.canvas2D,
                "display_volume",
                "{}.display_volume".format(prefid),
            )
            bind_preference(
                self.canvas.canvas2D, "volume_key", "{}.volume_key".format(prefid)
            )

    def link_valve_actuation(self, name, func, remove=False):
        if remove:
            try:
                del self.link_valve_actuation_dict[name]
            except KeyError:
                self.debug(
                    'could not remove "{}". not in dict {}'.format(
                        name, ",".join(list(self.link_valve_actuation_dict.keys()))
                    )
                )
        else:
            self.debug(
                'adding name="{}", func="{}" to link_valve_actuation_dict'.format(
                    name, func.__name__
                )
            )
            self.link_valve_actuation_dict[name] = func

    def enable_auto_reload(self):
        self.file_listener = fm = FileListener(
            path=self.canvas_path, callback=self.reload_canvas
        )

    def disable_auto_reload(self):
        if self.file_listener:
            self.file_listener.stop()

    def do_sample_loading(self):
        """
        1. isolate chamber
        2.
        :return:
        """
        sc = self._sample_changer_factory()
        if sc:
            if self.confirmation_dialog("Ready to Isolate Chamber"):
                self._handle_console_message(("===== Isolate Chamber =====", "maroon"))
                if not sc.isolate_chamber():
                    return
            else:
                return

            if self.confirmation_dialog("Ready to Evacuate Chamber"):
                self._handle_console_message(("===== Evacuate Chamber =====", "maroon"))
                err = sc.check_evacuation()
                if err:
                    name = sc.chamber
                    msg = "Are you sure you want to evacuate the {} chamber. {}".format(
                        name, err
                    )
                    if not self.confirmation_dialog(msg):
                        return

                if not sc.evacuate_chamber():
                    return

            else:
                return

            if self.confirmation_dialog("Ready to Finish Sample Change"):
                self._handle_console_message(
                    ("===== Finish Sample Change =====", "maroon")
                )
                sc.finish_chamber_change()

    def get_volume(self, node_name):
        v = 0
        if self.use_network:
            v = self.network.calculate_volumes(node_name)[0][1]

        return v

    def test_cryo_communication(self):
        self.info("test cryo communication")
        ret, err = True, ""
        if self.cryo_manager:
            if self.cryo_manager.simulation:
                ret = globalv.communication_simulation
            else:
                ret = self.cryo_manager.test_connection()
        return ret, err

    def test_gauge_communication(self):
        self.info("test gauge communication")
        ret, err = True, ""
        if self.gauge_manager:
            if self.gauge_manager.simulation:
                ret = globalv.communication_simulation
            else:
                ret = self.gauge_manager.test_connection()
        return ret, err

    def test_connection(self):
        self.info("test connection")
        return self.test_valve_communication()

    def test_valve_communication(self):
        self.info("test valve communication")
        ret, err = True, ""
        if self.switch_manager:
            if hasattr(self.switch_manager, "get_state_checksum"):
                valves = self.switch_manager.switches
                vkeys = sorted(valves.keys())
                state = self.switch_manager.get_state_checksum(vkeys)
                ret = bool(state)
        return ret, err

    def setup_status_monitor(self):
        self.stop_status_monitor(id(self), block=True)
        self.start_status_monitor(id(self))
        self.refresh_states()

    def stop_status_monitor(self, *args, **kw):
        pass

    def start_status_monitor(self, *args, **kw):
        pass

    def refresh_states(self, *args, **kw):
        pass

    def refresh_canvas(self):
        # self.debug('refresh canvas')
        for ci in self.canvases:
            ci.refresh()

    def finish_loading(self):
        if self.use_network:
            self.network.load(self.canvas_path)
        self._set_logger_level(self.switch_manager)

    def reload_canvas(self):
        self.debug("reload canvas")
        self.reload_scene_graph()
        if self.use_network:
            self.network.load(self.canvas_path)

        sm = self.switch_manager
        if sm:
            sm.refresh_network()
            for p in sm.pipette_trackers:
                p.load()

            for p in sm.pipette_trackers:
                self._set_pipette_counts(p.name, p.counts)

        self._reload_canvas_hook()

        self.refresh_canvas()

    def reload_scene_graph(self):
        self.info("reloading canvas scene")
        for c in self.canvases:
            self.canvas_editor.load(c.canvas2D, self.canvas_path)
            # c.load_canvas_file(c.config_name)

            c.load_canvas_file()
            if self.switch_manager:

                for k, v in self.switch_manager.switches.items():
                    vc = c.get_object(k)
                    if vc:
                        vc.soft_lock = v.software_lock
                        vc.state = v.state

    def update_switch_state(self, name, state, *args, **kw):
        # self.debug('update switch state {} {} args={} kw={}'.format(name, state, args, kw))

        if self.use_network:
            self.network.set_valve_state(name, state)
            for c in self.canvases:
                self.network.set_canvas_states(c, name)

        for c in self.canvases:
            c.update_switch_state(name, state, *args, **kw)

    def update_switch_lock_state(self, *args, **kw):
        for c in self.canvases:
            c.update_switch_lock_state(*args, **kw)

    def update_switch_owned_state(self, *args, **kw):
        for c in self.canvases:
            c.update_switch_owned_state(*args, **kw)

    def set_valve_owner(self, name, owner):
        """
        set flag indicating if the valve is owned by a system
        """
        if self.switch_manager is not None:
            self.switch_manager.set_valve_owner(name, owner)

    def show_valve_properties(self, name):
        if self.switch_manager is not None:
            self.switch_manager.show_valve_properties(name)

    def get_software_lock(self, name, **kw):
        if self.switch_manager is not None:
            return self.switch_manager.get_software_lock(name, **kw)

    def set_software_lock(self, name, lock):
        if self.switch_manager is not None:
            if lock:
                self.switch_manager.lock(name)
            else:
                self.switch_manager.unlock(name)

            description = self.switch_manager.get_switch_by_name(name).description
            self.info(
                "{} ({}) {}".format(name, description, "lock" if lock else "unlock"),
                color="blue" if lock else "black",
            )
            self.update_switch_lock_state(name, lock)

    def get_state_checksum(self, vkeys):
        if self.switch_manager is not None:
            return self.switch_manager.calculate_checksum(vkeys)

    def get_valve_owners(self):
        if self.switch_manager is not None:
            return self.switch_manager.get_owners()

    def get_locked(self):
        if self.switch_manager is not None:
            return self.switch_manager.get_locked()

    def get_valve_lock_states(self):
        if self.switch_manager is not None:
            return self.switch_manager.get_software_locks()

    def get_valve_state(self, name=None, description=None):
        if self.switch_manager is not None:
            if description is not None and description.strip():
                return self.switch_manager.get_state_by_description(description)
            else:
                return self.switch_manager.get_state_by_name(name)

    def get_indicator_state(self, name=None, description=None):
        if self.switch_manager is not None:
            if description is not None and description.strip():
                return self.switch_manager.get_indicator_state_by_description(
                    description
                )
            else:
                return self.switch_manager.get_indicator_state_by_name(name)

    def get_valve_states(self):
        if self.switch_manager is not None:
            # only query valve states if not already doing a
            # hardware_update via _trigger_update
            return self.switch_manager.get_states(query=not self.use_hardware_update)

    def get_state_word(self):
        if self.switch_manager is not None:
            # only query valve states if not already doing a
            # hardware_update via _trigger_update
            return self.switch_manager.get_states(
                query=not self.use_hardware_update, version=1
            )

    def get_lock_word(self):
        if self.switch_manager is not None:
            # only query valve states if not already doing a
            # hardware_update via _trigger_update
            return self.switch_manager.get_software_locks(version=1)

    def get_valve_by_name(self, name):
        if self.switch_manager is not None:
            return self.switch_manager.get_switch_by_name(name)

    def get_valve_names(self):
        names = []
        if self.switch_manager is not None:
            names = self.switch_manager.get_valve_names()
        return names

    def get_pressure(self, controller, name):
        if self.gauge_manager:
            return self.gauge_manager.get_pressure(controller, name)

    def get_device_value(self, dev_name):
        dev = self.get_device(dev_name)
        if dev is None:
            self.unique_warning("No device named {}".format(dev_name))
        else:
            return dev.get()

    def disable_valve(self, description):
        self._enable_valve(description, False)

    def enable_valve(self, description):
        self._enable_valve(description, True)

    def lock_valve(self, name, **kw):
        return self._lock_valve(name, True, **kw)

    def unlock_valve(self, name, **kw):
        return self._lock_valve(name, False, **kw)

    def open_valve(self, name, **kw):
        return self._open_close_valve(name, "open", **kw)

    def close_valve(self, name, **kw):
        return self._open_close_valve(name, "close", **kw)

    def sample(self, name, **kw):
        def sample():
            valve = self.switch_manager.get_switch_by_name(name)
            if valve is not None:
                self.info("start sample")
                self.open_valve(name, **kw)
                time.sleep(valve.sample_period)

                self.info("end sample")
                self.close_valve(name, **kw)

        t = Thread(target=sample)
        t.start()

    def cycle(self, name, **kw):
        def cycle():

            valve = self.switch_manager.get_switch_by_name(name)
            if valve is not None:
                n = valve.cycle_n
                period = valve.cycle_period

                self.info("start cycle n={} period={}".format(n, period))
                for i in range(n):
                    self.info("valve cycling iteration ={}".format(i + 1))
                    self.open_valve(name, **kw)
                    time.sleep(period)
                    self.close_valve(name, **kw)
                    time.sleep(period)

        t = Thread(target=cycle)
        t.start()

    def get_script_state(self, key):
        return self.pyscript_editor.get_script_state(key)

    def set_selected_explanation_item(self, obj):
        if self.explanation:
            selected = None
            if obj:
                selected = next(
                    (
                        i
                        for i in self.explanation.explanable_items
                        if obj.name == i.name
                    ),
                    None,
                )

            self.explanation.selected = selected

    def new_canvas(self, config=None):
        c = ExtractionLineCanvas(manager=self, display_name="Extraction Line")
        c.load_canvas_file(canvas_config_path=config)
        self.canvases.append(c)
        c.canvas2D.trait_set(
            display_volume=self.display_volume, volume_key=self.volume_key
        )
        if self.switch_manager:
            self.switch_manager.load_valve_states()
            self.switch_manager.load_valve_lock_states(force=True)
            self.switch_manager.load_valve_owners()
            c.refresh()

        return c

    def get_wait_control(self):
        wd = self.wait_group.active_control
        if wd.is_active():
            wd = self.wait_group.add_control()
        return wd

    def set_experiment_type(self, v):
        self.debug("setting experiment type={}".format(v))
        if self.cryo_manager:
            self.cryo_manager.species = v

    # =========== Cryo ==============================================================
    def set_cryo(self, v, v2=None, **kw):
        self.debug("setting cryo to {}, {}".format(v, v2))
        if self.cryo_manager:
            return self.cryo_manager.set_setpoint(v, v2, **kw)
        else:
            self.warning("cryo manager not available")
            return 0, 0

    def get_cryo_temp(self, iput):
        self.debug("get cryo temp {}".format(iput))
        if self.cryo_manager:
            return self.cryo_manager.read_input(iput)
        else:
            self.warning("cryo manager not available")
            return 0

    # ===============================================================================

    # ============= Manometer =======================================================
    def get_manometer_pressure(self, idx=0):
        self.debug("get manometer pressure")
        ret = 0
        if self.manometer_manager:
            ret = self.manometer_manager.get_pressure(idx)
        else:
            self.warning("manometer manager not available")
        return ret

    # ===============================================================================

    # ===============================================================================
    # private
    # ===============================================================================
    def _load_additional_canvases(self):
        for ci in self.plugin_canvases:
            c = ExtractionLineCanvas(
                manager=self,
                display_name=ci["display_name"],
            )
            c.load_canvas_file(ci["canvas_path"], ci["config_path"], ci["valve_path"])
            self.canvases.append(c)

    def _activate_hook(self):

        self.monitor = SystemMonitor(manager=self, name="system_monitor")
        self.monitor.monitor()

        if self.gauge_manager:
            self.info("start gauge scans")
            self.gauge_manager.start_scans()

        if self.heater_manager:
            self.info("start heater scans")
            self.heater_manager.start_scans()

        if self.switch_manager and self.use_hardware_update:
            do_after(1000, self._update)

    def _update(self):
        if self.use_hardware_update and self._active:
            rc = self.switch_manager.load_hardware_states(refresh_canvas=False)
            rc = self.switch_manager.load_valve_owners(refresh_canvas=False) or rc

            if self.canvas.canvas2D.scene.widgets:
                # update registered widgets
                for widget in self.canvas.canvas2D.scene.widgets.values():
                    try:
                        rc = widget.update() or rc
                    except BaseException as e:
                        self.critical("failed updating widget {}, {}".format(widget, e))
            if rc:
                self.refresh_canvas()

            do_after(self.hardware_update_period * 1000, self._update)

    def _deactivate_hook(self):
        pass

    def _reload_canvas_hook(self):
        pass

    def _log_spec_event(self, name, action):
        sm = self.application.get_service(
            "pychron.spectrometer.scan_manager.ScanManager"
        )
        if sm:
            color = 0x98FF98 if action == "open" else 0xFF9A9A
            sm.add_spec_event_marker(
                "{} ({})".format(name, action), mode="valve", extra=name, bgcolor=color
            )

    def _enable_valve(self, description, state):
        if self.switch_manager:
            valve = self.switch_manager.get_valve_by_description(description)
            if valve is None:
                valve = self.switch_manager.get_switch_by_name(description)

            if valve is not None:
                if not state:
                    self.close_valve(valve.name)

                valve.enabled = state

    def _lock_valve(self, name, action, description=None, address=None, **kw):
        """

        :param name:
        :param action: bool True ==lock false ==unlock
        :param description:
        :param kw:
        :return:
        """
        vm = self.switch_manager
        if vm is not None:
            oname = name
            if address:
                name = vm.get_name_by_address(address)

            if description and description != NULL_STR:
                name = vm.get_name_by_description(description, name=name)

            if not name:
                self.warning(
                    "Invalid valve name={}, description={}".format(oname, description)
                )
                return False

            v = vm.get_switch_by_name(name)
            if action:
                v.lock()
            else:
                v.unlock()

            self.update_switch_lock_state(name, action)
            self.refresh_canvas()
            return True

    def _open_close_valve(
        self, name, action, description=None, address=None, mode="remote", **kw
    ):
        vm = self.switch_manager
        if vm is not None:
            oname = name
            if address:
                name = vm.get_name_by_address(address)

            if description and description != NULL_STR:
                name = vm.get_name_by_description(description, name)

            # check if specified valve is in the valves.xml file
            if not name:
                self.warning(
                    "Invalid valve name={}, description={}".format(oname, description)
                )
                return False, False

            result = self._change_switch_state(name, mode, action, **kw)

<<<<<<< HEAD
            self.debug("open_close_valve, mode={} result={}".format(mode, result))
            if mode == "script":
                invoke_in_main_thread(self.refresh_canvas)
=======
            self.debug('open_close_valve, mode={} result={}'.format(mode, result))
            # if mode == 'script':
            #     invoke_in_main_thread(self.refresh_canvas)
>>>>>>> fe40aa7f

            if result:
                if all(result):
                    valve = vm.get_switch_by_name(name)
                    if valve:
                        description = valve.description
                        self._log_spec_event(name, action)

                        self.info(
                            "{:<6s} {} ({})".format(
                                action.upper(), valve.name, description
                            ),
                            color="red" if action == "close" else "green",
                        )

                        vm.actuate_children(name, action, mode)
                        ld = self.link_valve_actuation_dict
                        if ld:
                            try:
                                func = ld[name]
                                func(name, action)
                            except KeyError:
                                self.debug(
                                    'name="{}" not in '
                                    "link_valve_actuation_dict. keys={}".format(
                                        name, ",".join(list(ld.keys()))
                                    )
                                )

            return result

    def _change_switch_state(self, name, mode, action, sender_address=None, **kw):
        result, change = False, False
        if self._check_ownership(name, sender_address):
            func = getattr(self.switch_manager, "{}_by_name".format(action))
            ret = func(name, mode=mode, **kw)
            self.debug(
                "change switch state name={} action={} ret={}".format(name, action, ret)
            )
            if ret:
                result, change = ret
                if isinstance(result, bool):
                    if change:
                        self.update_switch_state(
                            name, True if action == "open" else False
                        )
        return result, change

    def _check_ownership(self, name, requestor, force=False):
        """
        check if this valve is owned by
        another client

        if this is not a client but you want it to
        respect valve ownership
        set check_master_owner=True

        """
        ret = True

        if force or self.check_master_owner:
            if requestor is None:
                requestor = gethostbyname(gethostname())

            self.debug("checking ownership. requestor={}".format(requestor))
            try:
                v = self.switch_manager.switches[name]
                ret = not (v.owner and v.owner != requestor)
            except KeyError:
                pass
        return ret

    def _set_pipette_counts(self, name, value):
        for c in self.canvases:
            scene = c.canvas2D.scene
            obj = scene.get_item("vlabel_{}Pipette".format(name))
            if obj is not None:
                obj.value = int(value)
                c.refresh()

    def _sample_changer_factory(self):
        sc = self.sample_changer
        if sc is None:
            sc = SampleChanger(manager=self)

        if sc.setup():
            result = sc.edit_traits(view="chamber_select_view")
            if result:
                if sc.chamber and sc.chamber != NULL_STR:
                    self.sample_changer = sc
                    return sc

    def _create_manager(self, klass, manager, params, **kw):
        # try a lazy load of the required module
        # if 'fusions' in manager:
        # package = 'pychron.managers.laser_managers.{}'.format(manager)
        # self.laser_manager_id = manager
        if "rpc" in manager:
            package = "pychron.rpc.manager"
        else:
            package = "pychron.managers.{}".format(manager)

        if manager in (
            "switch_manager",
            "gauge_manager",
            "multiplexer_manager",
            "cryo_manager",
            "manometer_manager",
            "heater_manager",
        ):
            if manager == "switch_manager":
                man = self._switch_manager_factory()
                self.switch_manager = man
                return man
            else:
                package, klass = MANAGERS[manager]
                factory = self.get_manager_factory(package, klass)
                man = factory(application=self.application)
                setattr(self, manager, man)
                return man
                # return getattr(self, manag/er)
        else:
            class_factory = self.get_manager_factory(package, klass, warn=False)
            if class_factory is None:
                package = "pychron.extraction_line.{}".format(manager)
                class_factory = self.get_manager_factory(package, klass)
            if class_factory:
                m = class_factory(**params)
                self.add_trait(manager, m)
                return m
            else:
                self.debug(
                    "could not create manager {}, {},{},{}".format(
                        klass, manager, params, kw
                    )
                )

    def _set_logger_level(self, obj=None):
        level = LOG_LEVELS.get(self.logging_level, logging.DEBUG)
        if obj:
            getattr(obj, "logger").setLevel(level)
            if hasattr(obj, "set_logger_level_hook"):
                obj.set_logger_level_hook(level)

    # ===============================================================================
    # handlers
    # ===============================================================================
    def _logging_level_changed(self, new):
        if new:
            self._set_logger_level(self)
            if self.switch_manager:
                self._set_logger_level(self.switch_manager)

    @on_trait_change("use_hardware_update")
    def _update_use_hardware_update(self):
        if self.use_hardware_update:
            do_after(1000, self._update)

    # @on_trait_change('switch_manager:pipette_trackers:counts')
    def _update_pipette_counts(self, obj, name, old, new):
        self._set_pipette_counts(obj.name, new)

    @on_trait_change("use_network,network:inherit_state")
    def _update_network(self):
        from pychron.canvas.canvas2D.scene.primitives.valves import Valve

        if not self.use_network:
            for c in self.canvases:
                scene = c.canvas2D.scene
                for item in scene.get_items():
                    if not isinstance(item, Valve):
                        item.active_color = item.default_color
                    else:
                        item.active_color = item.oactive_color
        else:
            net = self.network
            if self.switch_manager:
                for k, vi in self.switch_manager.switches.items():
                    net.set_valve_state(k, vi.state)
            self.reload_canvas()

    @on_trait_change("display_volume,volume_key")
    def _update_canvas_inspector(self, name, new):
        for c in self.canvases:
            c.canvas2D.trait_set(**{name: new})

    def _handle_state(self, new):
        # self.debug('handle state {}'.format(new))
        if isinstance(new, tuple):
            self.update_switch_state(*new)
        else:
            # n = len(new)
            for i, ni in enumerate(new):
                self.update_switch_state(*ni)
                # self.update_switch_state(refresh=i == n - 1, *ni)

    def _handle_lock_state(self, new):
        self.debug("refresh_lock_state fired. {}".format(new))
        self.update_switch_lock_state(*new)

    def _handle_owned_state(self, new):
        self.update_switch_owned_state(*new)

    def _handle_refresh_canvas(self, new):
        # self.debug('refresh_canvas_needed fired')
        self.refresh_canvas()

    def _handle_console_message(self, new):
        color = None
        if isinstance(new, tuple):
            msg, color = new
        else:
            msg = new

        if color is None:
            color = self.console_default_color

        if self.console_display:
            self.console_display.add_text(msg, color=color)

    # ===============================================================================
    # factories
    # ===============================================================================
    def _switch_manager_factory(self):
        klass = self._get_switch_manager_klass()
        vm = klass(application=self.application)
        vm.on_trait_change(self._handle_state, "refresh_state")
        vm.on_trait_change(self._handle_lock_state, "refresh_lock_state")
        vm.on_trait_change(self._handle_owned_state, "refresh_owned_state")
        vm.on_trait_change(self._handle_refresh_canvas, "refresh_canvas_needed")
        vm.on_trait_change(self._handle_console_message, "console_message")
        vm.on_trait_change(self._update_pipette_counts, "pipette_trackers:counts")
        bind_preference(vm, "valves_path", "pychron.extraction_line.valves_path")

        return vm

    def _get_switch_manager_klass(self):
        from pychron.extraction_line.switch_manager import SwitchManager

        return SwitchManager

    def _explanation_default(self):
        e = ExtractionLineExplanation()
        if self.switch_manager is not None:
            e.load(self.switch_manager.switches)
            self.switch_manager.on_trait_change(e.refresh, "refresh_explanation")
        return e

    def _canvas_default(self):
        return self.new_canvas()

    def _network_default(self):
        return ExtractionLineGraph()


if __name__ == "__main__":
    elm = ExtractionLineManager()
    elm.bootstrap()
    elm.canvas.style = "2D"
    elm.configure_traits()

# =================== EOF ================================<|MERGE_RESOLUTION|>--- conflicted
+++ resolved
@@ -21,19 +21,7 @@
 # =============enthought library imports=======================
 from apptools.preferences.preference_binding import bind_preference
 from pyface.timer.do_later import do_after
-from traits.api import (
-    Instance,
-    List,
-    Any,
-    Bool,
-    on_trait_change,
-    Str,
-    Int,
-    Dict,
-    File,
-    Float,
-    Enum,
-)
+from traits.api import Instance, List, Any, Bool, on_trait_change, Str, Int, Dict, File, Float, Enum
 
 from pychron.canvas.canvas_editor import CanvasEditor
 from pychron.core.file_listener import FileListener
@@ -41,9 +29,7 @@
 from pychron.core.wait.wait_group import WaitGroup
 from pychron.envisage.consoleable import Consoleable
 from pychron.extraction_line import LOG_LEVEL_NAMES, LOG_LEVELS
-from pychron.extraction_line.explanation.extraction_line_explanation import (
-    ExtractionLineExplanation,
-)
+from pychron.extraction_line.explanation.extraction_line_explanation import ExtractionLineExplanation
 from pychron.extraction_line.extraction_line_canvas import ExtractionLineCanvas
 from pychron.extraction_line.graph.extraction_line_graph import ExtractionLineGraph
 from pychron.extraction_line.sample_changer import SampleChanger
@@ -54,15 +40,10 @@
 from pychron.pychron_constants import NULL_STR
 
 
-MANAGERS = {
-    "manometer_manager": (
-        "pychron.extraction_line.manometer_manager",
-        "ManometerManager",
-    ),
-    "cryo_manager": ("pychron.extraction_line.cryo_manager", "CryoManager"),
-    "gauge_manager": ("pychron.extraction_line.gauge_manager", "GaugeManager"),
-    "heater_manager": ("pychron.extraction_line.heater_manager", "HeaterManager"),
-}
+MANAGERS = {'manometer_manager': ('pychron.extraction_line.manometer_manager', 'ManometerManager'),
+            'cryo_manager': ('pychron.extraction_line.cryo_manager', 'CryoManager'),
+            'gauge_manager': ('pychron.extraction_line.gauge_manager', 'GaugeManager'),
+            'heater_manager': ('pychron.extraction_line.heater_manager', 'HeaterManager')}
 
 
 class ExtractionLineManager(Manager, Consoleable):
@@ -71,7 +52,6 @@
     contains reference to valve manager, gauge manager and laser manager
 
     """
-
     canvas = Instance(ExtractionLineCanvas)
     canvases = List
 
@@ -94,7 +74,7 @@
     runscript = None
     learner = None
 
-    mode = "normal"
+    mode = 'normal'
 
     valve_state_frequency = Int
     valve_lock_frequency = Int
@@ -116,7 +96,7 @@
     file_listener = None
 
     wait_group = Instance(WaitGroup, ())
-    console_bgcolor = "black"
+    console_bgcolor = 'black'
 
     _active = False
     _update_status_flag = None
@@ -150,72 +130,46 @@
 
     def bind_preferences(self):
 
-        prefid = "pychron.extraction_line"
-
-        attrs = (
-            "canvas_path",
-            "canvas_config_path",
-            "use_hardware_update",
-            "hardware_update_period",
-            "check_master_owner",
-            "use_network",
-            "logging_level",
-        )
+        prefid = 'pychron.extraction_line'
+
+        attrs = ('canvas_path', 'canvas_config_path',
+                 'use_hardware_update', 'hardware_update_period',
+                 'check_master_owner', 'use_network', 'logging_level')
 
         for attr in attrs:
             try:
-                bind_preference(self, attr, "{}.{}".format(prefid, attr))
+                bind_preference(self, attr, '{}.{}'.format(prefid, attr))
             except BaseException as e:
-                print("fffffffff", attr, e)
-
-        bind_preference(
-            self.network, "inherit_state", "{}.inherit_state".format(prefid)
-        )
-
-        self.console_bind_preferences("{}.console".format(prefid))
+                print('fffffffff', attr, e)
+
+        bind_preference(self.network, 'inherit_state', '{}.inherit_state'.format(prefid))
+
+        self.console_bind_preferences('{}.console'.format(prefid))
 
         if self.gauge_manager:
-            bind_preference(
-                self.gauge_manager,
-                "update_period",
-                "{}.gauge_update_period".format(prefid),
-            )
-            bind_preference(
-                self.gauge_manager, "use_update", "{}.use_gauge_update".format(prefid)
-            )
+            bind_preference(self.gauge_manager, 'update_period', '{}.gauge_update_period'.format(prefid))
+            bind_preference(self.gauge_manager, 'use_update', '{}.use_gauge_update'.format(prefid))
 
         if self.canvas:
-            bind_preference(
-                self.canvas.canvas2D,
-                "display_volume",
-                "{}.display_volume".format(prefid),
-            )
-            bind_preference(
-                self.canvas.canvas2D, "volume_key", "{}.volume_key".format(prefid)
-            )
+            bind_preference(self.canvas.canvas2D, 'display_volume', '{}.display_volume'.format(prefid))
+            bind_preference(self.canvas.canvas2D, 'volume_key', '{}.volume_key'.format(prefid))
 
     def link_valve_actuation(self, name, func, remove=False):
         if remove:
             try:
                 del self.link_valve_actuation_dict[name]
             except KeyError:
-                self.debug(
-                    'could not remove "{}". not in dict {}'.format(
-                        name, ",".join(list(self.link_valve_actuation_dict.keys()))
-                    )
-                )
+                self.debug('could not remove "{}". not in dict {}'.format(name,
+                                                                          ','.join(
+                                                                              list(
+                                                                                  self.link_valve_actuation_dict.keys()))))
         else:
-            self.debug(
-                'adding name="{}", func="{}" to link_valve_actuation_dict'.format(
-                    name, func.__name__
-                )
-            )
+            self.debug('adding name="{}", func="{}" to link_valve_actuation_dict'.format(name, func.__name__))
             self.link_valve_actuation_dict[name] = func
 
     def enable_auto_reload(self):
-        self.file_listener = fm = FileListener(
-            path=self.canvas_path, callback=self.reload_canvas
-        )
+        self.file_listener = fm = FileListener(path=self.canvas_path,
+                                               callback=self.reload_canvas)
 
     def disable_auto_reload(self):
         if self.file_listener:
@@ -229,21 +183,19 @@
         """
         sc = self._sample_changer_factory()
         if sc:
-            if self.confirmation_dialog("Ready to Isolate Chamber"):
-                self._handle_console_message(("===== Isolate Chamber =====", "maroon"))
+            if self.confirmation_dialog('Ready to Isolate Chamber'):
+                self._handle_console_message(('===== Isolate Chamber =====', 'maroon'))
                 if not sc.isolate_chamber():
                     return
             else:
                 return
 
-            if self.confirmation_dialog("Ready to Evacuate Chamber"):
-                self._handle_console_message(("===== Evacuate Chamber =====", "maroon"))
+            if self.confirmation_dialog('Ready to Evacuate Chamber'):
+                self._handle_console_message(('===== Evacuate Chamber =====', 'maroon'))
                 err = sc.check_evacuation()
                 if err:
                     name = sc.chamber
-                    msg = "Are you sure you want to evacuate the {} chamber. {}".format(
-                        name, err
-                    )
+                    msg = 'Are you sure you want to evacuate the {} chamber. {}'.format(name, err)
                     if not self.confirmation_dialog(msg):
                         return
 
@@ -253,10 +205,8 @@
             else:
                 return
 
-            if self.confirmation_dialog("Ready to Finish Sample Change"):
-                self._handle_console_message(
-                    ("===== Finish Sample Change =====", "maroon")
-                )
+            if self.confirmation_dialog('Ready to Finish Sample Change'):
+                self._handle_console_message(('===== Finish Sample Change =====', 'maroon'))
                 sc.finish_chamber_change()
 
     def get_volume(self, node_name):
@@ -267,8 +217,8 @@
         return v
 
     def test_cryo_communication(self):
-        self.info("test cryo communication")
-        ret, err = True, ""
+        self.info('test cryo communication')
+        ret, err = True, ''
         if self.cryo_manager:
             if self.cryo_manager.simulation:
                 ret = globalv.communication_simulation
@@ -277,8 +227,8 @@
         return ret, err
 
     def test_gauge_communication(self):
-        self.info("test gauge communication")
-        ret, err = True, ""
+        self.info('test gauge communication')
+        ret, err = True, ''
         if self.gauge_manager:
             if self.gauge_manager.simulation:
                 ret = globalv.communication_simulation
@@ -287,14 +237,14 @@
         return ret, err
 
     def test_connection(self):
-        self.info("test connection")
+        self.info('test connection')
         return self.test_valve_communication()
 
     def test_valve_communication(self):
-        self.info("test valve communication")
-        ret, err = True, ""
+        self.info('test valve communication')
+        ret, err = True, ''
         if self.switch_manager:
-            if hasattr(self.switch_manager, "get_state_checksum"):
+            if hasattr(self.switch_manager, 'get_state_checksum'):
                 valves = self.switch_manager.switches
                 vkeys = sorted(valves.keys())
                 state = self.switch_manager.get_state_checksum(vkeys)
@@ -326,7 +276,7 @@
         self._set_logger_level(self.switch_manager)
 
     def reload_canvas(self):
-        self.debug("reload canvas")
+        self.debug('reload canvas')
         self.reload_scene_graph()
         if self.use_network:
             self.network.load(self.canvas_path)
@@ -345,7 +295,7 @@
         self.refresh_canvas()
 
     def reload_scene_graph(self):
-        self.info("reloading canvas scene")
+        self.info('reloading canvas scene')
         for c in self.canvases:
             self.canvas_editor.load(c.canvas2D, self.canvas_path)
             # c.load_canvas_file(c.config_name)
@@ -380,7 +330,7 @@
 
     def set_valve_owner(self, name, owner):
         """
-        set flag indicating if the valve is owned by a system
+            set flag indicating if the valve is owned by a system
         """
         if self.switch_manager is not None:
             self.switch_manager.set_valve_owner(name, owner)
@@ -401,10 +351,8 @@
                 self.switch_manager.unlock(name)
 
             description = self.switch_manager.get_switch_by_name(name).description
-            self.info(
-                "{} ({}) {}".format(name, description, "lock" if lock else "unlock"),
-                color="blue" if lock else "black",
-            )
+            self.info('{} ({}) {}'.format(name, description, 'lock' if lock else 'unlock'),
+                      color='blue' if lock else 'black')
             self.update_switch_lock_state(name, lock)
 
     def get_state_checksum(self, vkeys):
@@ -433,9 +381,7 @@
     def get_indicator_state(self, name=None, description=None):
         if self.switch_manager is not None:
             if description is not None and description.strip():
-                return self.switch_manager.get_indicator_state_by_description(
-                    description
-                )
+                return self.switch_manager.get_indicator_state_by_description(description)
             else:
                 return self.switch_manager.get_indicator_state_by_name(name)
 
@@ -449,9 +395,7 @@
         if self.switch_manager is not None:
             # only query valve states if not already doing a
             # hardware_update via _trigger_update
-            return self.switch_manager.get_states(
-                query=not self.use_hardware_update, version=1
-            )
+            return self.switch_manager.get_states(query=not self.use_hardware_update, version=1)
 
     def get_lock_word(self):
         if self.switch_manager is not None:
@@ -476,7 +420,7 @@
     def get_device_value(self, dev_name):
         dev = self.get_device(dev_name)
         if dev is None:
-            self.unique_warning("No device named {}".format(dev_name))
+            self.unique_warning('No device named {}'.format(dev_name))
         else:
             return dev.get()
 
@@ -493,20 +437,20 @@
         return self._lock_valve(name, False, **kw)
 
     def open_valve(self, name, **kw):
-        return self._open_close_valve(name, "open", **kw)
+        return self._open_close_valve(name, 'open', **kw)
 
     def close_valve(self, name, **kw):
-        return self._open_close_valve(name, "close", **kw)
+        return self._open_close_valve(name, 'close', **kw)
 
     def sample(self, name, **kw):
         def sample():
             valve = self.switch_manager.get_switch_by_name(name)
             if valve is not None:
-                self.info("start sample")
+                self.info('start sample')
                 self.open_valve(name, **kw)
                 time.sleep(valve.sample_period)
 
-                self.info("end sample")
+                self.info('end sample')
                 self.close_valve(name, **kw)
 
         t = Thread(target=sample)
@@ -520,9 +464,9 @@
                 n = valve.cycle_n
                 period = valve.cycle_period
 
-                self.info("start cycle n={} period={}".format(n, period))
+                self.info('start cycle n={} period={}'.format(n, period))
                 for i in range(n):
-                    self.info("valve cycling iteration ={}".format(i + 1))
+                    self.info('valve cycling iteration ={}'.format(i + 1))
                     self.open_valve(name, **kw)
                     time.sleep(period)
                     self.close_valve(name, **kw)
@@ -538,24 +482,17 @@
         if self.explanation:
             selected = None
             if obj:
-                selected = next(
-                    (
-                        i
-                        for i in self.explanation.explanable_items
-                        if obj.name == i.name
-                    ),
-                    None,
-                )
+                selected = next((i for i in self.explanation.explanable_items if obj.name == i.name), None)
 
             self.explanation.selected = selected
 
     def new_canvas(self, config=None):
-        c = ExtractionLineCanvas(manager=self, display_name="Extraction Line")
+        c = ExtractionLineCanvas(manager=self,
+                                 display_name='Extraction Line')
         c.load_canvas_file(canvas_config_path=config)
         self.canvases.append(c)
-        c.canvas2D.trait_set(
-            display_volume=self.display_volume, volume_key=self.volume_key
-        )
+        c.canvas2D.trait_set(display_volume=self.display_volume,
+                             volume_key=self.volume_key)
         if self.switch_manager:
             self.switch_manager.load_valve_states()
             self.switch_manager.load_valve_lock_states(force=True)
@@ -571,37 +508,37 @@
         return wd
 
     def set_experiment_type(self, v):
-        self.debug("setting experiment type={}".format(v))
+        self.debug('setting experiment type={}'.format(v))
         if self.cryo_manager:
             self.cryo_manager.species = v
 
     # =========== Cryo ==============================================================
     def set_cryo(self, v, v2=None, **kw):
-        self.debug("setting cryo to {}, {}".format(v, v2))
+        self.debug('setting cryo to {}, {}'.format(v, v2))
         if self.cryo_manager:
             return self.cryo_manager.set_setpoint(v, v2, **kw)
         else:
-            self.warning("cryo manager not available")
+            self.warning('cryo manager not available')
             return 0, 0
 
     def get_cryo_temp(self, iput):
-        self.debug("get cryo temp {}".format(iput))
+        self.debug('get cryo temp {}'.format(iput))
         if self.cryo_manager:
             return self.cryo_manager.read_input(iput)
         else:
-            self.warning("cryo manager not available")
+            self.warning('cryo manager not available')
             return 0
 
     # ===============================================================================
 
     # ============= Manometer =======================================================
     def get_manometer_pressure(self, idx=0):
-        self.debug("get manometer pressure")
+        self.debug('get manometer pressure')
         ret = 0
         if self.manometer_manager:
             ret = self.manometer_manager.get_pressure(idx)
         else:
-            self.warning("manometer manager not available")
+            self.warning('manometer manager not available')
         return ret
 
     # ===============================================================================
@@ -611,24 +548,22 @@
     # ===============================================================================
     def _load_additional_canvases(self):
         for ci in self.plugin_canvases:
-            c = ExtractionLineCanvas(
-                manager=self,
-                display_name=ci["display_name"],
-            )
-            c.load_canvas_file(ci["canvas_path"], ci["config_path"], ci["valve_path"])
+            c = ExtractionLineCanvas(manager=self,
+                                     display_name=ci['display_name'], )
+            c.load_canvas_file(ci['canvas_path'], ci['config_path'], ci['valve_path'])
             self.canvases.append(c)
 
     def _activate_hook(self):
 
-        self.monitor = SystemMonitor(manager=self, name="system_monitor")
+        self.monitor = SystemMonitor(manager=self, name='system_monitor')
         self.monitor.monitor()
 
         if self.gauge_manager:
-            self.info("start gauge scans")
+            self.info('start gauge scans')
             self.gauge_manager.start_scans()
 
         if self.heater_manager:
-            self.info("start heater scans")
+            self.info('start heater scans')
             self.heater_manager.start_scans()
 
         if self.switch_manager and self.use_hardware_update:
@@ -645,7 +580,7 @@
                     try:
                         rc = widget.update() or rc
                     except BaseException as e:
-                        self.critical("failed updating widget {}, {}".format(widget, e))
+                        self.critical('failed updating widget {}, {}'.format(widget, e))
             if rc:
                 self.refresh_canvas()
 
@@ -658,14 +593,13 @@
         pass
 
     def _log_spec_event(self, name, action):
-        sm = self.application.get_service(
-            "pychron.spectrometer.scan_manager.ScanManager"
-        )
+        sm = self.application.get_service('pychron.spectrometer.scan_manager.ScanManager')
         if sm:
-            color = 0x98FF98 if action == "open" else 0xFF9A9A
-            sm.add_spec_event_marker(
-                "{} ({})".format(name, action), mode="valve", extra=name, bgcolor=color
-            )
+            color = 0x98FF98 if action == 'open' else 0xFF9A9A
+            sm.add_spec_event_marker('{} ({})'.format(name, action),
+                                     mode='valve',
+                                     extra=name,
+                                     bgcolor=color)
 
     def _enable_valve(self, description, state):
         if self.switch_manager:
@@ -698,9 +632,7 @@
                 name = vm.get_name_by_description(description, name=name)
 
             if not name:
-                self.warning(
-                    "Invalid valve name={}, description={}".format(oname, description)
-                )
+                self.warning('Invalid valve name={}, description={}'.format(oname, description))
                 return False
 
             v = vm.get_switch_by_name(name)
@@ -713,9 +645,7 @@
             self.refresh_canvas()
             return True
 
-    def _open_close_valve(
-        self, name, action, description=None, address=None, mode="remote", **kw
-    ):
+    def _open_close_valve(self, name, action, description=None, address=None, mode='remote', **kw):
         vm = self.switch_manager
         if vm is not None:
             oname = name
@@ -727,22 +657,14 @@
 
             # check if specified valve is in the valves.xml file
             if not name:
-                self.warning(
-                    "Invalid valve name={}, description={}".format(oname, description)
-                )
+                self.warning('Invalid valve name={}, description={}'.format(oname, description))
                 return False, False
 
             result = self._change_switch_state(name, mode, action, **kw)
 
-<<<<<<< HEAD
-            self.debug("open_close_valve, mode={} result={}".format(mode, result))
-            if mode == "script":
-                invoke_in_main_thread(self.refresh_canvas)
-=======
             self.debug('open_close_valve, mode={} result={}'.format(mode, result))
             # if mode == 'script':
             #     invoke_in_main_thread(self.refresh_canvas)
->>>>>>> fe40aa7f
 
             if result:
                 if all(result):
@@ -751,12 +673,8 @@
                         description = valve.description
                         self._log_spec_event(name, action)
 
-                        self.info(
-                            "{:<6s} {} ({})".format(
-                                action.upper(), valve.name, description
-                            ),
-                            color="red" if action == "close" else "green",
-                        )
+                        self.info('{:<6s} {} ({})'.format(action.upper(), valve.name, description),
+                                  color='red' if action == 'close' else 'green')
 
                         vm.actuate_children(name, action, mode)
                         ld = self.link_valve_actuation_dict
@@ -765,41 +683,33 @@
                                 func = ld[name]
                                 func(name, action)
                             except KeyError:
-                                self.debug(
-                                    'name="{}" not in '
-                                    "link_valve_actuation_dict. keys={}".format(
-                                        name, ",".join(list(ld.keys()))
-                                    )
-                                )
+                                self.debug('name="{}" not in '
+                                           'link_valve_actuation_dict. keys={}'.format(name, ','.join(list(ld.keys()))))
 
             return result
 
     def _change_switch_state(self, name, mode, action, sender_address=None, **kw):
         result, change = False, False
         if self._check_ownership(name, sender_address):
-            func = getattr(self.switch_manager, "{}_by_name".format(action))
+            func = getattr(self.switch_manager, '{}_by_name'.format(action))
             ret = func(name, mode=mode, **kw)
-            self.debug(
-                "change switch state name={} action={} ret={}".format(name, action, ret)
-            )
+            self.debug('change switch state name={} action={} ret={}'.format(name, action, ret))
             if ret:
                 result, change = ret
                 if isinstance(result, bool):
                     if change:
-                        self.update_switch_state(
-                            name, True if action == "open" else False
-                        )
+                        self.update_switch_state(name, True if action == 'open' else False)
         return result, change
 
     def _check_ownership(self, name, requestor, force=False):
         """
-        check if this valve is owned by
-        another client
-
-        if this is not a client but you want it to
-        respect valve ownership
-        set check_master_owner=True
-
+            check if this valve is owned by
+            another client 
+            
+            if this is not a client but you want it to 
+            respect valve ownership 
+            set check_master_owner=True
+            
         """
         ret = True
 
@@ -807,7 +717,7 @@
             if requestor is None:
                 requestor = gethostbyname(gethostname())
 
-            self.debug("checking ownership. requestor={}".format(requestor))
+            self.debug('checking ownership. requestor={}'.format(requestor))
             try:
                 v = self.switch_manager.switches[name]
                 ret = not (v.owner and v.owner != requestor)
@@ -818,7 +728,7 @@
     def _set_pipette_counts(self, name, value):
         for c in self.canvases:
             scene = c.canvas2D.scene
-            obj = scene.get_item("vlabel_{}Pipette".format(name))
+            obj = scene.get_item('vlabel_{}Pipette'.format(name))
             if obj is not None:
                 obj.value = int(value)
                 c.refresh()
@@ -829,7 +739,7 @@
             sc = SampleChanger(manager=self)
 
         if sc.setup():
-            result = sc.edit_traits(view="chamber_select_view")
+            result = sc.edit_traits(view='chamber_select_view')
             if result:
                 if sc.chamber and sc.chamber != NULL_STR:
                     self.sample_changer = sc
@@ -840,20 +750,14 @@
         # if 'fusions' in manager:
         # package = 'pychron.managers.laser_managers.{}'.format(manager)
         # self.laser_manager_id = manager
-        if "rpc" in manager:
-            package = "pychron.rpc.manager"
+        if 'rpc' in manager:
+            package = 'pychron.rpc.manager'
         else:
-            package = "pychron.managers.{}".format(manager)
-
-        if manager in (
-            "switch_manager",
-            "gauge_manager",
-            "multiplexer_manager",
-            "cryo_manager",
-            "manometer_manager",
-            "heater_manager",
-        ):
-            if manager == "switch_manager":
+            package = 'pychron.managers.{}'.format(manager)
+
+        if manager in ('switch_manager', 'gauge_manager', 'multiplexer_manager',
+                       'cryo_manager', 'manometer_manager', 'heater_manager'):
+            if manager == 'switch_manager':
                 man = self._switch_manager_factory()
                 self.switch_manager = man
                 return man
@@ -867,24 +771,20 @@
         else:
             class_factory = self.get_manager_factory(package, klass, warn=False)
             if class_factory is None:
-                package = "pychron.extraction_line.{}".format(manager)
+                package = 'pychron.extraction_line.{}'.format(manager)
                 class_factory = self.get_manager_factory(package, klass)
             if class_factory:
                 m = class_factory(**params)
                 self.add_trait(manager, m)
                 return m
             else:
-                self.debug(
-                    "could not create manager {}, {},{},{}".format(
-                        klass, manager, params, kw
-                    )
-                )
+                self.debug('could not create manager {}, {},{},{}'.format(klass, manager, params, kw))
 
     def _set_logger_level(self, obj=None):
         level = LOG_LEVELS.get(self.logging_level, logging.DEBUG)
         if obj:
-            getattr(obj, "logger").setLevel(level)
-            if hasattr(obj, "set_logger_level_hook"):
+            getattr(obj, 'logger').setLevel(level)
+            if hasattr(obj, 'set_logger_level_hook'):
                 obj.set_logger_level_hook(level)
 
     # ===============================================================================
@@ -896,7 +796,7 @@
             if self.switch_manager:
                 self._set_logger_level(self.switch_manager)
 
-    @on_trait_change("use_hardware_update")
+    @on_trait_change('use_hardware_update')
     def _update_use_hardware_update(self):
         if self.use_hardware_update:
             do_after(1000, self._update)
@@ -905,7 +805,7 @@
     def _update_pipette_counts(self, obj, name, old, new):
         self._set_pipette_counts(obj.name, new)
 
-    @on_trait_change("use_network,network:inherit_state")
+    @on_trait_change('use_network,network:inherit_state')
     def _update_network(self):
         from pychron.canvas.canvas2D.scene.primitives.valves import Valve
 
@@ -924,7 +824,7 @@
                     net.set_valve_state(k, vi.state)
             self.reload_canvas()
 
-    @on_trait_change("display_volume,volume_key")
+    @on_trait_change('display_volume,volume_key')
     def _update_canvas_inspector(self, name, new):
         for c in self.canvases:
             c.canvas2D.trait_set(**{name: new})
@@ -940,7 +840,7 @@
                 # self.update_switch_state(refresh=i == n - 1, *ni)
 
     def _handle_lock_state(self, new):
-        self.debug("refresh_lock_state fired. {}".format(new))
+        self.debug('refresh_lock_state fired. {}'.format(new))
         self.update_switch_lock_state(*new)
 
     def _handle_owned_state(self, new):
@@ -969,26 +869,25 @@
     def _switch_manager_factory(self):
         klass = self._get_switch_manager_klass()
         vm = klass(application=self.application)
-        vm.on_trait_change(self._handle_state, "refresh_state")
-        vm.on_trait_change(self._handle_lock_state, "refresh_lock_state")
-        vm.on_trait_change(self._handle_owned_state, "refresh_owned_state")
-        vm.on_trait_change(self._handle_refresh_canvas, "refresh_canvas_needed")
-        vm.on_trait_change(self._handle_console_message, "console_message")
-        vm.on_trait_change(self._update_pipette_counts, "pipette_trackers:counts")
-        bind_preference(vm, "valves_path", "pychron.extraction_line.valves_path")
+        vm.on_trait_change(self._handle_state, 'refresh_state')
+        vm.on_trait_change(self._handle_lock_state, 'refresh_lock_state')
+        vm.on_trait_change(self._handle_owned_state, 'refresh_owned_state')
+        vm.on_trait_change(self._handle_refresh_canvas, 'refresh_canvas_needed')
+        vm.on_trait_change(self._handle_console_message, 'console_message')
+        vm.on_trait_change(self._update_pipette_counts, 'pipette_trackers:counts')
+        bind_preference(vm, 'valves_path', 'pychron.extraction_line.valves_path')
 
         return vm
 
     def _get_switch_manager_klass(self):
         from pychron.extraction_line.switch_manager import SwitchManager
-
         return SwitchManager
 
     def _explanation_default(self):
         e = ExtractionLineExplanation()
         if self.switch_manager is not None:
             e.load(self.switch_manager.switches)
-            self.switch_manager.on_trait_change(e.refresh, "refresh_explanation")
+            self.switch_manager.on_trait_change(e.refresh, 'refresh_explanation')
         return e
 
     def _canvas_default(self):
@@ -998,10 +897,10 @@
         return ExtractionLineGraph()
 
 
-if __name__ == "__main__":
+if __name__ == '__main__':
     elm = ExtractionLineManager()
     elm.bootstrap()
-    elm.canvas.style = "2D"
+    elm.canvas.style = '2D'
     elm.configure_traits()
 
 # =================== EOF ================================