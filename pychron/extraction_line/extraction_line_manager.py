# ===============================================================================
# Copyright 2011 Jake Ross
#
# Licensed under the Apache License, Version 2.0 (the "License");
# you may not use this file except in compliance with the License.
# You may obtain a copy of the License at
#
# http://www.apache.org/licenses/LICENSE-2.0
#
# Unless required by applicable law or agreed to in writing, software
# distributed under the License is distributed on an "AS IS" BASIS,
# WITHOUT WARRANTIES OR CONDITIONS OF ANY KIND, either express or implied.
# See the License for the specific language governing permissions and
# limitations under the License.
# ===============================================================================

# =============enthought library imports=======================
import time
from socket import gethostbyname, gethostname
from threading import Thread

from apptools.preferences.preference_binding import bind_preference
from pyface.timer.do_later import do_after
from traits.api import Instance, List, Any, Bool, on_trait_change, Str, Int, Dict, File, Float

from pychron.core.file_listener import FileListener
from pychron.envisage.consoleable import Consoleable
from pychron.extraction_line.explanation.extraction_line_explanation import ExtractionLineExplanation
from pychron.extraction_line.extraction_line_canvas import ExtractionLineCanvas
from pychron.extraction_line.graph.extraction_line_graph import ExtractionLineGraph
from pychron.extraction_line.sample_changer import SampleChanger
from pychron.globals import globalv
from pychron.managers.manager import Manager
from pychron.monitors.system_monitor import SystemMonitor
from pychron.pychron_constants import NULL_STR
from pychron.wait.wait_group import WaitGroup


class ExtractionLineManager(Manager, Consoleable):
    """
    Manager for interacting with the extraction line
    contains reference to valve manager, gauge manager and laser manager

    """
    canvas = Instance(ExtractionLineCanvas)
    canvases = List

    plugin_canvases = List

    explanation = Instance(ExtractionLineExplanation, ())
    monitor = Instance(SystemMonitor)

    switch_manager = Any
    gauge_manager = Any

    multiplexer_manager = Any
    network = Instance(ExtractionLineGraph)

    runscript = None
    learner = None

    mode = 'normal'

    _update_status_flag = None
    _monitoring_valve_status = False

    valve_state_frequency = Int
    valve_lock_frequency = Int

    check_master_owner = Bool
    use_network = Bool
    display_volume = Bool
    volume_key = Str

    sample_changer = Instance(SampleChanger)
    link_valve_actuation_dict = Dict

    canvas_path = File
    canvas_config_path = File
    valves_path = File

    use_hardware_update = Bool
    hardware_update_period = Float

    _active = False
    file_listener = None

    wait_group = Instance(WaitGroup, ())
    console_bgcolor = 'black'

    def set_extract_state(self, *args, **kw):
        pass

    def activate(self):
        self._load_additional_canvases()

        self._active = True

        # need to wait until now to load the ptrackers
        # this way our canvases are created
        self.reload_canvas()

        self._activate_hook()

    def deactivate(self):
        if self.gauge_manager:
            self.gauge_manager.stop_scans()

        if self.monitor:
            self.monitor.stop()
        self._active = False
        self._deactivate_hook()

    def bind_preferences(self):

        prefid = 'pychron.extraction_line'

        attrs = ('canvas_path', 'canvas_config_path', 'valves_path',
                 'use_hardware_update', 'hardware_update_period',
                 'check_master_owner', 'use_network')

        for attr in attrs:
            try:
                bind_preference(self, attr, '{}.{}'.format(prefid, attr))
            except BaseException, e:
                print 'fffffffff', attr, e
        # bind_preference(self, 'canvas_path', '{}.canvas_path'.format(prefid))
        # bind_preference(self, 'canvas_config_path', '{}.canvas_config_path'.format(prefid))
        # bind_preference(self, 'valves_path', '{}.valves_path'.format(prefid))

        # bind_preference(self, 'use_hardware_update', '{}.use_hardware_update'.format(prefid))
        # bind_preference(self, 'hardware_update_period', '{}.hardware_update_period'.format(prefid))
        # bind_preference(self, 'check_master_owner',
        # '{}.check_master_owner'.format(prefid))
        # bind_preference(self, 'use_network',
        # '{}.use_network'.format(prefid))

        bind_preference(self.network, 'inherit_state', '{}.inherit_state'.format(prefid))

        self.console_bind_preferences('{}.console'.format(prefid))

        if self.gauge_manager:
            bind_preference(self.gauge_manager, 'update_period', '{}.gauge_update_period'.format(prefid))
            bind_preference(self.gauge_manager, 'use_update', '{}.use_gauge_update'.format(prefid))

        if self.canvas:
            bind_preference(self.canvas.canvas2D, 'display_volume', '{}.display_volume'.format(prefid))
            bind_preference(self.canvas.canvas2D, 'volume_key', '{}.volume_key'.format(prefid))

    def link_valve_actuation(self, name, func, remove=False):
        if remove:
            try:
                del self.link_valve_actuation_dict[name]
            except KeyError:
                self.debug('could not remove "{}". not in dict {}'.format(name,
                                                                          ','.join(
                                                                              self.link_valve_actuation_dict.keys())))
        else:
            self.debug('adding name="{}", func="{}" to link_valve_actuation_dict'.format(name, func.func_name))
            self.link_valve_actuation_dict[name] = func

    def enable_auto_reload(self):
        self.file_listener = fm = FileListener(path=self.canvas_path,
                                               callback=self.reload_canvas)

    def disable_auto_reload(self):
        if self.file_listener:
            self.file_listener.stop()

    def do_sample_loading(self):
        """
        1. isolate chamber
        2.
        :return:
        """
        sc = self._sample_changer_factory()
        if sc:
            if self.confirmation_dialog('Ready to Isolate Chamber'):
                self._handle_console_message(('===== Isolate Chamber =====', 'maroon'))
                if not sc.isolate_chamber():
                    return
            else:
                return

            if self.confirmation_dialog('Ready to Evacuate Chamber'):
                self._handle_console_message(('===== Evacuate Chamber =====', 'maroon'))
                err = sc.check_evacuation()
                if err:
                    name = sc.chamber
                    msg = 'Are you sure you want to evacuate the {} chamber. {}'.format(name, err)
                    if not self.confirmation_dialog(msg):
                        return

                if not sc.evacuate_chamber():
                    return

            else:
                return

            if self.confirmation_dialog('Ready to Finish Sample Change'):
                self._handle_console_message(('===== Finish Sample Change =====', 'maroon'))
                sc.finish_chamber_change()

    def get_volume(self, node_name):
        v = 0
        if self.use_network:
            v = self.network.calculate_volumes(node_name)[0][1]

        return v

    def test_gauge_communication(self):
        self.info('test gauge communication')
        ret, err = True, ''
        if self.gauge_manager:
            if self.gauge_manager.simulation:
                ret = globalv.communication_simulation
            else:
                ret = self.gauge_manager.test_connection()
        return ret, err

    def test_connection(self):
        self.info('test connection')
        return self.test_valve_communication()

    def test_valve_communication(self):
        self.info('test valve communication')

        ret, err = True, ''
        if self.switch_manager:
            if self.switch_manager.simulation:
                ret = globalv.communication_simulation
            elif hasattr(self.switch_manager, 'get_state_checksum'):
                valves = self.switch_manager.switches
                vkeys = sorted(valves.keys())
                state = self.switch_manager.get_state_checksum(vkeys)
                ret = bool(state)
        return ret, err

    def setup_status_monitor(self):
        self.stop_status_monitor(id(self), block=True)
        self.start_status_monitor(id(self))
        self.refresh_states()

    def stop_status_monitor(self, *args, **kw):
        pass

    def start_status_monitor(self, *args, **kw):
        pass

    def refresh_states(self, *args, **kw):
        pass

    def refresh_canvas(self):
        for ci in self.canvases:
            ci.refresh()

    def finish_loading(self):
        if self.use_network:
            self.network.load(self.canvas_path)

    def reload_canvas(self, load_states=False):
        self.debug('reload canvas')
        self.reload_scene_graph()
        if self.use_network:
            self.network.load(self.canvas_path)

        sm = self.switch_manager
        if sm:
            sm.refresh_network()
            for p in sm.pipette_trackers:
                p.load()

            for p in sm.pipette_trackers:
                self._set_pipette_counts(p.name, p.counts)

        self._reload_canvas_hook()

        self.refresh_canvas()

    def reload_scene_graph(self):
        self.info('reloading canvas scene')
        for c in self.canvases:
            c.load_canvas_file(self.canvas_path, self.canvas_config_path, self.valves_path)
            # c.load_canvas_file(c.config_name)

            if self.switch_manager:
                for k, v in self.switch_manager.switches.iteritems():
                    vc = c.get_object(k)
                    if vc:
                        vc.soft_lock = v.software_lock
                        vc.state = v.state

    def update_switch_state(self, name, state, *args, **kw):
        # self.debug(
        #     'update switch state {} {} args={} kw={} ncanvase={}'.format(name, state, args, kw, len(self.canvases)))
        if self.use_network:
            self.network.set_valve_state(name, state)
            for c in self.canvases:
                self.network.set_canvas_states(c, name)

        for c in self.canvases:
            c.update_switch_state(name, state, *args)

    def update_switch_lock_state(self, *args, **kw):
        for c in self.canvases:
            c.update_switch_lock_state(*args, **kw)

    def update_switch_owned_state(self, *args, **kw):
        for c in self.canvases:
            c.update_switch_owned_state(*args, **kw)

    def set_valve_owner(self, name, owner):
        """
            set flag indicating if the valve is owned by a system
        """
        if self.switch_manager is not None:
            self.switch_manager.set_valve_owner(name, owner)

    def show_valve_properties(self, name):
        if self.switch_manager is not None:
            self.switch_manager.show_valve_properties(name)

    def get_software_lock(self, name, **kw):
        if self.switch_manager is not None:
            return self.switch_manager.get_software_lock(name, **kw)

    def set_software_lock(self, name, lock):
        if self.switch_manager is not None:
            if lock:
                self.switch_manager.lock(name)
            else:
                self.switch_manager.unlock(name)

            description = self.switch_manager.get_switch_by_name(name).description
            self.info('{} ({}) {}'.format(name, description, 'lock' if lock else 'unlock'),
                      color='blue' if lock else 'black')
            self.update_switch_lock_state(name, lock)

    def get_state_checksum(self, vkeys):
        if self.switch_manager is not None:
            return self.switch_manager.calculate_checksum(vkeys)

    def get_valve_owners(self):
        if self.switch_manager is not None:
            return self.switch_manager.get_owners()

    def get_valve_lock_states(self):
        if self.switch_manager is not None:
            return self.switch_manager.get_software_locks()

    def get_valve_state(self, name=None, description=None):
        if self.switch_manager is not None:
            if description is not None and description.strip():
                return self.switch_manager.get_state_by_description(description)
            else:
                return self.switch_manager.get_state_by_name(name)

    def get_indicator_state(self, name=None, description=None):
        if self.switch_manager is not None:
            if description is not None and description.strip():
                return self.switch_manager.get_indicator_state_by_description(description)
            else:
                return self.switch_manager.get_indicator_state_by_name(name)

    def get_valve_states(self):
        if self.switch_manager is not None:
            # only query valve states if not already doing a
            # hardware_update via _trigger_update
            return self.switch_manager.get_states(query=not self.use_hardware_update)

    def get_valve_by_name(self, name):
        if self.switch_manager is not None:
            return self.switch_manager.get_switch_by_name(name)

    def get_valve_names(self):
        names = []
        if self.switch_manager is not None:
            names = self.switch_manager.get_valve_names()
        return names

    def get_pressure(self, controller, name):
        if self.gauge_manager:
            return self.gauge_manager.get_pressure(controller, name)

    def get_device_value(self, dev_name):
        dev = self.get_device(dev_name)
        if dev is None:
            self.unique_warning('No device named {}'.format(dev_name))
        else:
            return dev.get()

    def disable_valve(self, description):
        self._enable_valve(description, False)

    def enable_valve(self, description):
        self._enable_valve(description, True)

    def lock_valve(self, name, **kw):
        return self._lock_valve(name, True, **kw)

    def unlock_valve(self, name, **kw):
        return self._lock_valve(name, False, **kw)

    def open_valve(self, name, **kw):
        return self._open_close_valve(name, 'open', **kw)

    def close_valve(self, name, **kw):
        return self._open_close_valve(name, 'close', **kw)

    def sample(self, name, **kw):
        def sample():
            valve = self.switch_manager.get_switch_by_name(name)
            if valve is not None:
                self.info('start sample')
                self.open_valve(name, **kw)
                time.sleep(valve.sample_period)

                self.info('end sample')
                self.close_valve(name, **kw)

        t = Thread(target=sample)
        t.start()

    def cycle(self, name, **kw):
        def cycle():

            valve = self.switch_manager.get_switch_by_name(name)
            if valve is not None:
                n = valve.cycle_n
                period = valve.cycle_period

                self.info('start cycle n={} period={}'.format(n, period))
                for i in range(n):
                    self.info('valve cycling iteration ={}'.format(i + 1))
                    self.open_valve(name, **kw)
                    time.sleep(period)
                    self.close_valve(name, **kw)
                    time.sleep(period)

        t = Thread(target=cycle)
        t.start()

    def get_script_state(self, key):
        return self.pyscript_editor.get_script_state(key)

    def set_selected_explanation_item(self, obj):
        if self.explanation:
            selected = None
            if obj:
                selected = next((i for i in self.explanation.explanable_items if obj.name == i.name), None)

            self.explanation.selected = selected

    def new_canvas(self, config=None):
        c = ExtractionLineCanvas(manager=self,
                                 display_name='Extraction Line')
        c.load_canvas_file(canvas_config_path=config)
        self.canvases.append(c)
        c.canvas2D.trait_set(display_volume=self.display_volume,
                             volume_key=self.volume_key)
        if self.switch_manager:
            self.switch_manager.load_valve_states()
            self.switch_manager.load_valve_lock_states(force=True)
            self.switch_manager.load_valve_owners()
            c.refresh()

        return c

    def get_wait_control(self):
        wd = self.wait_group.active_control
        if wd.is_active():
            wd = self.wait_group.add_control()
        return wd

    # ===============================================================================
    # private
    # ===============================================================================
    def _load_additional_canvases(self):
        for ci in self.plugin_canvases:
            c = ExtractionLineCanvas(manager=self,
                                     display_name=ci['display_name'], )
            c.load_canvas_file(ci['canvas_path'], ci['config_path'], ci['valve_path'])
            self.canvases.append(c)

    def _activate_hook(self):
        self.monitor = SystemMonitor(manager=self, name='system_monitor')
        self.monitor.monitor()

        if self.gauge_manager:
            self.info('start gauge scans')
            self.gauge_manager.start_scans()

        if self.switch_manager and self.use_hardware_update:
            def func():
                t = Thread(target=self._update)
                t.setDaemon(True)
                t.start()
            do_after(1000, func)

    def _update(self):
        p = self.hardware_update_period
        sm = self.switch_manager
        while 1:
            sm.load_hardware_states()
            self.refresh_canvas()
            time.sleep(p)

    #     self._trigger_update()
    #
    # def _trigger_update(self):
    #     if self.use_hardware_update and self.switch_manager:
    #         do_after(self.hardware_update_period * 1000, self._update_states)
    #
    # def _update_states(self):
<<<<<<< HEAD
    #     self.switch_manager.load_hardware_states()
=======
    #     self.switch_manager.load_indicator_states()
>>>>>>> 507c7832
    #     self._trigger_update()

    def _refresh_canvas(self):
        self.refresh_canvas()
        if self._active:
            do_after(200, self._refresh_canvas)

    def _deactivate_hook(self):
        pass

    def _reload_canvas_hook(self):
        pass

    def _log_spec_event(self, name, action):
        sm = self.application.get_service('pychron.spectrometer.scan_manager.ScanManager')
        if sm:
            color = 0x98FF98 if action == 'open' else 0xFF9A9A
            sm.add_spec_event_marker('{} ({})'.format(name, action),
                                     mode='valve',
                                     extra=name,
                                     bgcolor=color)

    def _enable_valve(self, description, state):
        if self.switch_manager:
            valve = self.switch_manager.get_valve_by_description(description)
            if valve is None:
                valve = self.switch_manager.get_switch_by_name(description)

            if valve is not None:
                if not state:
                    self.close_valve(valve.name)

                valve.enabled = state

    def _lock_valve(self, name, action, description=None, address=None, **kw):
        """

        :param name:
        :param action: bool True ==lock false ==unlock
        :param description:
        :param kw:
        :return:
        """
        vm = self.switch_manager
        if vm is not None:
            oname = name
            if address:
                name = vm.get_name_by_address(address)

            if description and description != '---':
                name = vm.get_name_by_description(description)

            if not name:
                self.warning('Invalid valve name={}, description={}'.format(oname, description))
                return False

            v = vm.get_switch_by_name(name)
            if action:
                v.lock()
            else:
                v.unlock()

            self.update_switch_lock_state(name, action)
            self.refresh_canvas()
            return True

    def _open_close_valve(self, name, action,
                          description=None, address=None, mode='remote', **kw):
        vm = self.switch_manager
        if vm is not None:
            oname = name
            if address:
                name = vm.get_name_by_address(address)

            if description and description != '---':
                name = vm.get_name_by_description(description)

            # check if specified valve is in the valves.xml file
            if not name:
                self.warning('Invalid valve name={}, description={}'.format(oname, description))
                return False, False

            result = self._change_switch_state(name, mode, action, **kw)

            if result:
                if all(result):
                    valve = vm.get_switch_by_name(name)

                    description = valve.description
                    self._log_spec_event(name, action)

                    self.info('{:<6s} {} ({})'.format(action.upper(), valve.name, description),
                              color='red' if action == 'close' else 'green')

                    vm.actuate_children(name, action, mode)
                    ld = self.link_valve_actuation_dict
                    if ld:
                        try:
                            func = ld[name]
                            func(name, action)
                        except KeyError:
                            self.debug('name="{}" not in '
                                       'link_valve_actuation_dict. keys={}'.format(name, ','.join(ld.keys())))

            return result

    def _change_switch_state(self, name, mode, action, sender_address=None, **kw):
        result, change = False, False
        if self._check_ownership(name, sender_address):
            func = getattr(self.switch_manager, '{}_by_name'.format(action))
            ret = func(name, mode=mode, **kw)
            self.debug('change switch state {}'.format(ret))
            if ret:
                result, change = ret
                if isinstance(result, bool):
                    if change:
                        self.update_switch_state(name, True if action == 'open' else False)
                        # self.refresh_canvas()
        return result, change

    def _check_ownership(self, name, requestor, force=False):
        """
            check if this valve is owned by
            another client 
            
            if this is not a client but you want it to 
            respect valve ownership 
            set check_master_owner=True
            
        """
        ret = True

        if force or self.check_master_owner:
            if requestor is None:
                requestor = gethostbyname(gethostname())

            self.debug('checking ownership. requestor={}'.format(requestor))
            try:
                v = self.switch_manager.switches[name]
                ret = not (v.owner and v.owner != requestor)
            except KeyError:
                pass
        return ret

    def _set_pipette_counts(self, name, value):
        for c in self.canvases:
            scene = c.canvas2D.scene
            obj = scene.get_item('vlabel_{}Pipette'.format(name))
            if obj is not None:
                obj.value = int(value)
                c.refresh()

    def _sample_changer_factory(self):
        sc = self.sample_changer
        if sc is None:
            sc = SampleChanger(manager=self)

        if sc.setup():
            result = sc.edit_traits(view='chamber_select_view')
            if result:
                if sc.chamber and sc.chamber != NULL_STR:
                    self.sample_changer = sc
                    return sc

    def _create_manager(self, klass, manager, params, **kw):
        # try a lazy load of the required module
        # if 'fusions' in manager:
        # package = 'pychron.managers.laser_managers.{}'.format(manager)
        # self.laser_manager_id = manager
        if 'rpc' in manager:
            package = 'pychron.rpc.manager'
        else:
            package = 'pychron.managers.{}'.format(manager)

        if manager in ('switch_manager', 'gauge_manager', 'multiplexer_manager'):
            if manager == 'switch_manager':
                man = self._switch_manager_factory()
                self.switch_manager = man
                return man
            else:
                return getattr(self, manager)
        else:
            class_factory = self.get_manager_factory(package, klass, warn=False)
            if class_factory is None:
                package = 'pychron.extraction_line.{}'.format(manager)
                class_factory = self.get_manager_factory(package, klass)

            if class_factory:
                m = class_factory(**params)
                self.add_trait(manager, m)

                return m
            else:
                self.debug('could not create manager {}, {},{},{}'.format(klass, manager, params, kw))

    # ===============================================================================
    # handlers
    # ===============================================================================
    @on_trait_change('use_hardware_update')
    def _update_use_hardware_update(self):
        if self.use_hardware_update:
            self._trigger_update()

    @on_trait_change('switch_manager:pipette_trackers:counts')
    def _update_pipette_counts(self, obj, name, old, new):
        self._set_pipette_counts(obj.name, new)

    @on_trait_change('use_network,network:inherit_state')
    def _update_network(self):
        from pychron.canvas.canvas2D.scene.primitives.valves import Valve

        if not self.use_network:
            for c in self.canvases:
                scene = c.canvas2D.scene
                for item in scene.get_items():
                    if not isinstance(item, Valve):
                        item.active_color = item.default_color
                    else:
                        item.active_color = item.oactive_color
        else:
            net = self.network
            if self.switch_manager:
                for k, vi in self.switch_manager.switches.iteritems():
                    net.set_valve_state(k, vi.state)
            self.reload_canvas()

    @on_trait_change('display_volume,volume_key')
    def _update_canvas_inspector(self, name, new):
        for c in self.canvases:
            c.canvas2D.trait_set(**{name: new})

    def _handle_state(self, new):
        # self.debug('handle state {}'.format(new))
        if isinstance(new, tuple):
            self.update_switch_state(*new)
        else:
            n = len(new)
            for i, ni in enumerate(new):
                self.update_switch_state(refresh=i == n - 1, *ni)

    def _handle_lock_state(self, new):
        self.debug('refresh_lock_state fired. {}'.format(new))
        self.update_switch_lock_state(*new)

    def _handle_owned_state(self, new):
        self.update_switch_owned_state(*new)

    def _handle_refresh_canvas(self, new):
        self.debug('refresh_canvas_needed fired')
        self.refresh_canvas()

    def _handle_console_message(self, new):
        color = None
        if isinstance(new, tuple):
            msg, color = new
        else:
            msg = new

        if color is None:
            color = self.console_default_color

        if self.console_display:
            self.console_display.add_text(msg, color=color)

    # ===============================================================================
    # defaults
    # ===============================================================================
    def _gauge_manager_default(self):
        from pychron.extraction_line.gauge_manager import GaugeManager

        return GaugeManager(application=self.application)

    def _switch_manager_factory(self):
        klass = self._get_switch_manager_klass()
        vm = klass(application=self.application)
        vm.on_trait_change(self._handle_state, 'refresh_state')
        vm.on_trait_change(self._handle_lock_state, 'refresh_lock_state')
        vm.on_trait_change(self._handle_owned_state, 'refresh_owned_state')
        vm.on_trait_change(self._handle_refresh_canvas, 'refresh_canvas_needed')
        vm.on_trait_change(self._handle_console_message, 'console_message')
        return vm

    def _get_switch_manager_klass(self):
        from pychron.extraction_line.switch_manager import SwitchManager
        return SwitchManager

    def _explanation_default(self):
        e = ExtractionLineExplanation()
        if self.switch_manager is not None:
            e.load(self.switch_manager.explanable_items)
            self.switch_manager.on_trait_change(e.load_item, 'explanable_items[]')

        return e

    def _canvas_default(self):
        return self.new_canvas()

    def _network_default(self):
        return ExtractionLineGraph()


if __name__ == '__main__':
    elm = ExtractionLineManager()
    elm.bootstrap()
    elm.canvas.style = '2D'
    elm.configure_traits()

# =================== EOF ================================<|MERGE_RESOLUTION|>--- conflicted
+++ resolved
@@ -512,11 +512,7 @@
     #         do_after(self.hardware_update_period * 1000, self._update_states)
     #
     # def _update_states(self):
-<<<<<<< HEAD
-    #     self.switch_manager.load_hardware_states()
-=======
     #     self.switch_manager.load_indicator_states()
->>>>>>> 507c7832
     #     self._trigger_update()
 
     def _refresh_canvas(self):
