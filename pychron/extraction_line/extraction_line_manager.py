# ===============================================================================
# Copyright 2011 Jake Ross
#
# Licensed under the Apache License, Version 2.0 (the "License");
# you may not use this file except in compliance with the License.
# You may obtain a copy of the License at
#
# http://www.apache.org/licenses/LICENSE-2.0
#
# Unless required by applicable law or agreed to in writing, software
# distributed under the License is distributed on an "AS IS" BASIS,
# WITHOUT WARRANTIES OR CONDITIONS OF ANY KIND, either express or implied.
# See the License for the specific language governing permissions and
# limitations under the License.
# ===============================================================================
import logging
import time
from socket import gethostbyname, gethostname
from threading import Thread

# =============enthought library imports=======================
from apptools.preferences.preference_binding import bind_preference
from pyface.timer.do_later import do_after
from traits.api import Instance, List, Any, Bool, on_trait_change, Str, Int, Dict, File, Float, Enum

from pychron.canvas.canvas_editor import CanvasEditor
from pychron.core.file_listener import FileListener
from pychron.core.ui.gui import invoke_in_main_thread
from pychron.core.wait.wait_group import WaitGroup
from pychron.envisage.consoleable import Consoleable
from pychron.extraction_line import LOG_LEVEL_NAMES, LOG_LEVELS
from pychron.extraction_line.explanation.extraction_line_explanation import ExtractionLineExplanation
from pychron.extraction_line.extraction_line_canvas import ExtractionLineCanvas
from pychron.extraction_line.graph.extraction_line_graph import ExtractionLineGraph
from pychron.extraction_line.sample_changer import SampleChanger
from pychron.globals import globalv
from pychron.hardware.core.i_core_device import ICoreDevice
from pychron.managers.manager import Manager
from pychron.monitors.system_monitor import SystemMonitor
from pychron.pychron_constants import NULL_STR


MANAGERS = {'manometer_manager': ('pychron.extraction_line.manometer_manager', 'ManometerManager'),
            'cryo_manager': ('pychron.extraction_line.cryo_manager', 'CryoManager'),
            'gauge_manager': ('pychron.extraction_line.gauge_manager', 'GaugeManager'),
            'heater_manager': ('pychron.extraction_line.heater_manager', 'HeaterManager')}


class ExtractionLineManager(Manager, Consoleable):
    """
    Manager for interacting with the extraction line
    contains reference to valve manager, gauge manager and laser manager

    """
    canvas = Instance(ExtractionLineCanvas)
    canvases = List

    plugin_canvases = List

    explanation = Instance(ExtractionLineExplanation, ())
    monitor = Instance(SystemMonitor)

    switch_manager = Any
    gauge_manager = Any
    cryo_manager = Any
    multiplexer_manager = Any
    manometer_manager = Any
<<<<<<< HEAD
    pump_manager = Any
=======
    heater_manager = Any
>>>>>>> a5d46c75

    network = Instance(ExtractionLineGraph)
    readback_items = List

    runscript = None
    learner = None

    mode = 'normal'

    valve_state_frequency = Int
    valve_lock_frequency = Int

    check_master_owner = Bool
    use_network = Bool
    display_volume = Bool
    volume_key = Str

    sample_changer = Instance(SampleChanger)
    link_valve_actuation_dict = Dict

    canvas_path = File
    canvas_config_path = File

    use_hardware_update = Bool
    hardware_update_period = Float

    file_listener = None

    wait_group = Instance(WaitGroup, ())
    console_bgcolor = 'black'

    _active = False
    _update_status_flag = None
    _monitoring_valve_status = False

    canvas_editor = Instance(CanvasEditor, ())
    logging_level = Enum(LOG_LEVEL_NAMES)

    def set_extract_state(self, *args, **kw):
        pass

    def activate(self):
        self._active = True
        self._load_additional_canvases()
        self._activate_hook()

        self.reload_canvas()
        devs = self.application.get_services(ICoreDevice)
        self.devices = devs

    def deactivate(self):
        if self.gauge_manager:
            self.gauge_manager.stop_scans()
        if self.heater_manager:
            self.heater_manager.stop_scans()

        if self.monitor:
            self.monitor.stop()
        self._active = False
        self._deactivate_hook()

    def bind_preferences(self):

        prefid = 'pychron.extraction_line'

        attrs = ('canvas_path', 'canvas_config_path',
                 'use_hardware_update', 'hardware_update_period',
                 'check_master_owner', 'use_network', 'logging_level')

        for attr in attrs:
            try:
                bind_preference(self, attr, '{}.{}'.format(prefid, attr))
            except BaseException as e:
                print('fffffffff', attr, e)

        bind_preference(self.network, 'inherit_state', '{}.inherit_state'.format(prefid))

        self.console_bind_preferences('{}.console'.format(prefid))

        if self.gauge_manager:
            bind_preference(self.gauge_manager, 'update_period', '{}.gauge_update_period'.format(prefid))
            bind_preference(self.gauge_manager, 'use_update', '{}.use_gauge_update'.format(prefid))

        if self.canvas:
            bind_preference(self.canvas.canvas2D, 'display_volume', '{}.display_volume'.format(prefid))
            bind_preference(self.canvas.canvas2D, 'volume_key', '{}.volume_key'.format(prefid))

    def link_valve_actuation(self, name, func, remove=False):
        if remove:
            try:
                del self.link_valve_actuation_dict[name]
            except KeyError:
                self.debug('could not remove "{}". not in dict {}'.format(name,
                                                                          ','.join(
                                                                              list(
                                                                                  self.link_valve_actuation_dict.keys()))))
        else:
            self.debug('adding name="{}", func="{}" to link_valve_actuation_dict'.format(name, func.__name__))
            self.link_valve_actuation_dict[name] = func

    def enable_auto_reload(self):
        self.file_listener = fm = FileListener(path=self.canvas_path,
                                               callback=self.reload_canvas)

    def disable_auto_reload(self):
        if self.file_listener:
            self.file_listener.stop()

    def do_sample_loading(self):
        """
        1. isolate chamber
        2.
        :return:
        """
        sc = self._sample_changer_factory()
        if sc:
            if self.confirmation_dialog('Ready to Isolate Chamber'):
                self._handle_console_message(('===== Isolate Chamber =====', 'maroon'))
                if not sc.isolate_chamber():
                    return
            else:
                return

            if self.confirmation_dialog('Ready to Evacuate Chamber'):
                self._handle_console_message(('===== Evacuate Chamber =====', 'maroon'))
                err = sc.check_evacuation()
                if err:
                    name = sc.chamber
                    msg = 'Are you sure you want to evacuate the {} chamber. {}'.format(name, err)
                    if not self.confirmation_dialog(msg):
                        return

                if not sc.evacuate_chamber():
                    return

            else:
                return

            if self.confirmation_dialog('Ready to Finish Sample Change'):
                self._handle_console_message(('===== Finish Sample Change =====', 'maroon'))
                sc.finish_chamber_change()

    def get_volume(self, node_name):
        v = 0
        if self.use_network:
            v = self.network.calculate_volumes(node_name)[0][1]

        return v

    def test_cryo_communication(self):
        self.info('test cryo communication')
        ret, err = True, ''
        if self.cryo_manager:
            if self.cryo_manager.simulation:
                ret = globalv.communication_simulation
            else:
                ret = self.cryo_manager.test_connection()
        return ret, err

    def test_gauge_communication(self):
        self.info('test gauge communication')
        ret, err = True, ''
        if self.gauge_manager:
            if self.gauge_manager.simulation:
                ret = globalv.communication_simulation
            else:
                ret = self.gauge_manager.test_connection()
        return ret, err

    def test_connection(self):
        self.info('test connection')
        return self.test_valve_communication()

    def test_valve_communication(self):
        self.info('test valve communication')
        print('asdf', self.switch_manager, hasattr(self.switch_manager, 'get_state_checksum'))
        ret, err = True, ''
        if self.switch_manager:
            if hasattr(self.switch_manager, 'get_state_checksum'):
                valves = self.switch_manager.switches
                vkeys = sorted(valves.keys())
                state = self.switch_manager.get_state_checksum(vkeys)
                ret = bool(state)
        return ret, err

    def setup_status_monitor(self):
        self.stop_status_monitor(id(self), block=True)
        self.start_status_monitor(id(self))
        self.refresh_states()

    def stop_status_monitor(self, *args, **kw):
        pass

    def start_status_monitor(self, *args, **kw):
        pass

    def refresh_states(self, *args, **kw):
        pass

    def refresh_canvas(self):
        # self.debug('refresh canvas')
        for ci in self.canvases:
            ci.refresh()

    def finish_loading(self):
        if self.use_network:
            self.network.load(self.canvas_path)
        self._set_logger_level(self.switch_manager)

    def reload_canvas(self):
        self.debug('reload canvas')
        self.reload_scene_graph()
        if self.use_network:
            self.network.load(self.canvas_path)

        sm = self.switch_manager
        if sm:
            sm.refresh_network()
            for p in sm.pipette_trackers:
                p.load()

            for p in sm.pipette_trackers:
                self._set_pipette_counts(p.name, p.counts)

        self._reload_canvas_hook()

        self.refresh_canvas()

    def reload_scene_graph(self):
        self.info('reloading canvas scene')
        for c in self.canvases:
            self.canvas_editor.load(c.canvas2D, self.canvas_path)
            # c.load_canvas_file(c.config_name)

            if self.switch_manager:
                c.load_canvas_file(self.canvas_path, self.canvas_config_path, self.switch_manager.valves_path)

                for k, v in self.switch_manager.switches.items():
                    vc = c.get_object(k)
                    if vc:
                        vc.soft_lock = v.software_lock
                        vc.state = v.state

    def update_switch_state(self, name, state, *args, **kw):
        # self.debug('update switch state {} {} args={} kw={}'.format(name, state, args, kw))

        if self.use_network:
            self.network.set_valve_state(name, state)
            for c in self.canvases:
                self.network.set_canvas_states(c, name)

        for c in self.canvases:
            c.update_switch_state(name, state, *args, **kw)

    def update_switch_lock_state(self, *args, **kw):
        for c in self.canvases:
            c.update_switch_lock_state(*args, **kw)

    def update_switch_owned_state(self, *args, **kw):
        for c in self.canvases:
            c.update_switch_owned_state(*args, **kw)

    def set_valve_owner(self, name, owner):
        """
            set flag indicating if the valve is owned by a system
        """
        if self.switch_manager is not None:
            self.switch_manager.set_valve_owner(name, owner)

    def show_valve_properties(self, name):
        if self.switch_manager is not None:
            self.switch_manager.show_valve_properties(name)

    def get_software_lock(self, name, **kw):
        if self.switch_manager is not None:
            return self.switch_manager.get_software_lock(name, **kw)

    def set_software_lock(self, name, lock):
        if self.switch_manager is not None:
            if lock:
                self.switch_manager.lock(name)
            else:
                self.switch_manager.unlock(name)

            description = self.switch_manager.get_switch_by_name(name).description
            self.info('{} ({}) {}'.format(name, description, 'lock' if lock else 'unlock'),
                      color='blue' if lock else 'black')
            self.update_switch_lock_state(name, lock)

    def get_state_checksum(self, vkeys):
        if self.switch_manager is not None:
            return self.switch_manager.calculate_checksum(vkeys)

    def get_valve_owners(self):
        if self.switch_manager is not None:
            return self.switch_manager.get_owners()

    def get_locked(self):
        if self.switch_manager is not None:
            return self.switch_manager.get_locked()

    def get_valve_lock_states(self):
        if self.switch_manager is not None:
            return self.switch_manager.get_software_locks()

    def get_valve_state(self, name=None, description=None):
        if self.switch_manager is not None:
            if description is not None and description.strip():
                return self.switch_manager.get_state_by_description(description)
            else:
                return self.switch_manager.get_state_by_name(name)

    def get_indicator_state(self, name=None, description=None):
        if self.switch_manager is not None:
            if description is not None and description.strip():
                return self.switch_manager.get_indicator_state_by_description(description)
            else:
                return self.switch_manager.get_indicator_state_by_name(name)

    def get_valve_states(self):
        if self.switch_manager is not None:
            # only query valve states if not already doing a
            # hardware_update via _trigger_update
            return self.switch_manager.get_states(query=not self.use_hardware_update)

    def get_state_word(self):
        if self.switch_manager is not None:
            # only query valve states if not already doing a
            # hardware_update via _trigger_update
            return self.switch_manager.get_states(query=not self.use_hardware_update, version=1)

    def get_lock_word(self):
        if self.switch_manager is not None:
            # only query valve states if not already doing a
            # hardware_update via _trigger_update
            return self.switch_manager.get_software_locks(version=1)

    def get_valve_by_name(self, name):
        if self.switch_manager is not None:
            return self.switch_manager.get_switch_by_name(name)

    def get_valve_names(self):
        names = []
        if self.switch_manager is not None:
            names = self.switch_manager.get_valve_names()
        return names

    def get_pressure(self, controller, name):
        if self.gauge_manager:
            return self.gauge_manager.get_pressure(controller, name)

    def get_device_value(self, dev_name):
        dev = self.get_device(dev_name)
        if dev is None:
            self.unique_warning('No device named {}'.format(dev_name))
        else:
            return dev.get()

    def disable_valve(self, description):
        self._enable_valve(description, False)

    def enable_valve(self, description):
        self._enable_valve(description, True)

    def lock_valve(self, name, **kw):
        return self._lock_valve(name, True, **kw)

    def unlock_valve(self, name, **kw):
        return self._lock_valve(name, False, **kw)

    def open_valve(self, name, **kw):
        return self._open_close_valve(name, 'open', **kw)

    def close_valve(self, name, **kw):
        return self._open_close_valve(name, 'close', **kw)

    def sample(self, name, **kw):
        def sample():
            valve = self.switch_manager.get_switch_by_name(name)
            if valve is not None:
                self.info('start sample')
                self.open_valve(name, **kw)
                time.sleep(valve.sample_period)

                self.info('end sample')
                self.close_valve(name, **kw)

        t = Thread(target=sample)
        t.start()

    def cycle(self, name, **kw):
        def cycle():

            valve = self.switch_manager.get_switch_by_name(name)
            if valve is not None:
                n = valve.cycle_n
                period = valve.cycle_period

                self.info('start cycle n={} period={}'.format(n, period))
                for i in range(n):
                    self.info('valve cycling iteration ={}'.format(i + 1))
                    self.open_valve(name, **kw)
                    time.sleep(period)
                    self.close_valve(name, **kw)
                    time.sleep(period)

        t = Thread(target=cycle)
        t.start()

    def get_script_state(self, key):
        return self.pyscript_editor.get_script_state(key)

    def set_selected_explanation_item(self, obj):
        if self.explanation:
            selected = None
            if obj:
                selected = next((i for i in self.explanation.explanable_items if obj.name == i.name), None)

            self.explanation.selected = selected

    def new_canvas(self, config=None):
        c = ExtractionLineCanvas(manager=self,
                                 display_name='Extraction Line')
        c.load_canvas_file(canvas_config_path=config)
        self.canvases.append(c)
        c.canvas2D.trait_set(display_volume=self.display_volume,
                             volume_key=self.volume_key)
        if self.switch_manager:
            self.switch_manager.load_valve_states()
            self.switch_manager.load_valve_lock_states(force=True)
            self.switch_manager.load_valve_owners()
            c.refresh()

        return c

    def get_wait_control(self):
        wd = self.wait_group.active_control
        if wd.is_active():
            wd = self.wait_group.add_control()
        return wd

    def set_experiment_type(self, v):
        self.debug('setting experiment type={}'.format(v))
        if self.cryo_manager:
            self.cryo_manager.species = v

    # =========== Cryo ==============================================================
    def set_cryo(self, v, v2=None, **kw):
        self.debug('setting cryo to {}, {}'.format(v, v2))
        if self.cryo_manager:
            return self.cryo_manager.set_setpoint(v, v2, **kw)
        else:
            self.warning('cryo manager not available')
            return 0, 0

    def get_cryo_temp(self, iput):
        self.debug('get cryo temp {}'.format(iput))
        if self.cryo_manager:
            return self.cryo_manager.read_input(iput)
        else:
            self.warning('cryo manager not available')
            return 0

    # ===============================================================================

    # ============= Manometer =======================================================
    def get_manometer_pressure(self, idx=0):
        self.debug('get manometer pressure')
        ret = 0
        if self.manometer_manager:
            ret = self.manometer_manager.get_pressure(idx)
        else:
            self.warning('manometer manager not available')
        return ret

    # ===============================================================================

    # ===============================================================================
    # private
    # ===============================================================================
    def _load_additional_canvases(self):
        for ci in self.plugin_canvases:
            c = ExtractionLineCanvas(manager=self,
                                     display_name=ci['display_name'], )
            c.load_canvas_file(ci['canvas_path'], ci['config_path'], ci['valve_path'])
            self.canvases.append(c)

    def _activate_hook(self):

        self.monitor = SystemMonitor(manager=self, name='system_monitor')
        self.monitor.monitor()

        if self.gauge_manager:
            self.info('start gauge scans')
            self.gauge_manager.start_scans()

        if self.heater_manager:
            self.info('start heater scans')
            self.heater_manager.start_scans()

        if self.switch_manager and self.use_hardware_update:
            do_after(1000, self._update)

    def _update(self):
        if self.use_hardware_update and self._active:
            self.switch_manager.load_hardware_states()
            self.switch_manager.load_valve_owners()
            do_after(self.hardware_update_period * 1000, self._update)

    def _deactivate_hook(self):
        pass

    def _reload_canvas_hook(self):
        pass

    def _log_spec_event(self, name, action):
        sm = self.application.get_service('pychron.spectrometer.scan_manager.ScanManager')
        if sm:
            color = 0x98FF98 if action == 'open' else 0xFF9A9A
            sm.add_spec_event_marker('{} ({})'.format(name, action),
                                     mode='valve',
                                     extra=name,
                                     bgcolor=color)

    def _enable_valve(self, description, state):
        if self.switch_manager:
            valve = self.switch_manager.get_valve_by_description(description)
            if valve is None:
                valve = self.switch_manager.get_switch_by_name(description)

            if valve is not None:
                if not state:
                    self.close_valve(valve.name)

                valve.enabled = state

    def _lock_valve(self, name, action, description=None, address=None, **kw):
        """

        :param name:
        :param action: bool True ==lock false ==unlock
        :param description:
        :param kw:
        :return:
        """
        vm = self.switch_manager
        if vm is not None:
            oname = name
            if address:
                name = vm.get_name_by_address(address)

            if description and description != NULL_STR:
                name = vm.get_name_by_description(description, name=name)

            if not name:
                self.warning('Invalid valve name={}, description={}'.format(oname, description))
                return False

            v = vm.get_switch_by_name(name)
            if action:
                v.lock()
            else:
                v.unlock()

            self.update_switch_lock_state(name, action)
            self.refresh_canvas()
            return True

    def _open_close_valve(self, name, action, description=None, address=None, mode='remote', **kw):
        vm = self.switch_manager
        if vm is not None:
            oname = name
            if address:
                name = vm.get_name_by_address(address)

            if description and description != NULL_STR:
                name = vm.get_name_by_description(description, name)

            # check if specified valve is in the valves.xml file
            if not name:
                self.warning('Invalid valve name={}, description={}'.format(oname, description))
                return False, False

            result = self._change_switch_state(name, mode, action, **kw)

            self.debug('open_close_valve, mode={} result={}'.format(mode, result))
            if mode == 'script':
                invoke_in_main_thread(self.refresh_canvas)

            if result:
                if all(result):
                    valve = vm.get_switch_by_name(name)

                    description = valve.description
                    self._log_spec_event(name, action)

                    self.info('{:<6s} {} ({})'.format(action.upper(), valve.name, description),
                              color='red' if action == 'close' else 'green')

                    vm.actuate_children(name, action, mode)
                    ld = self.link_valve_actuation_dict
                    if ld:
                        try:
                            func = ld[name]
                            func(name, action)
                        except KeyError:
                            self.debug('name="{}" not in '
                                       'link_valve_actuation_dict. keys={}'.format(name, ','.join(list(ld.keys()))))

            return result

    def _change_switch_state(self, name, mode, action, sender_address=None, **kw):
        result, change = False, False
        if self._check_ownership(name, sender_address):
            func = getattr(self.switch_manager, '{}_by_name'.format(action))
            ret = func(name, mode=mode, **kw)
            self.debug('change switch state name={} action={} ret={}'.format(name, action, ret))
            if ret:
                result, change = ret
                if isinstance(result, bool):
                    if change:
                        self.update_switch_state(name, True if action == 'open' else False)
        return result, change

    def _check_ownership(self, name, requestor, force=False):
        """
            check if this valve is owned by
            another client 
            
            if this is not a client but you want it to 
            respect valve ownership 
            set check_master_owner=True
            
        """
        ret = True

        if force or self.check_master_owner:
            if requestor is None:
                requestor = gethostbyname(gethostname())

            self.debug('checking ownership. requestor={}'.format(requestor))
            try:
                v = self.switch_manager.switches[name]
                ret = not (v.owner and v.owner != requestor)
            except KeyError:
                pass
        return ret

    def _set_pipette_counts(self, name, value):
        for c in self.canvases:
            scene = c.canvas2D.scene
            obj = scene.get_item('vlabel_{}Pipette'.format(name))
            if obj is not None:
                obj.value = int(value)
                c.refresh()

    def _sample_changer_factory(self):
        sc = self.sample_changer
        if sc is None:
            sc = SampleChanger(manager=self)

        if sc.setup():
            result = sc.edit_traits(view='chamber_select_view')
            if result:
                if sc.chamber and sc.chamber != NULL_STR:
                    self.sample_changer = sc
                    return sc

    def _create_manager(self, klass, manager, params, **kw):
        # try a lazy load of the required module
        # if 'fusions' in manager:
        # package = 'pychron.managers.laser_managers.{}'.format(manager)
        # self.laser_manager_id = manager
        if 'rpc' in manager:
            package = 'pychron.rpc.manager'
        else:
            package = 'pychron.managers.{}'.format(manager)

        if manager in ('switch_manager', 'gauge_manager', 'multiplexer_manager',
<<<<<<< HEAD
                       'cryo_manager', 'manometer_manager', 'pump_manager'):

            factory = getattr(self, '_{}_factory'.format(manager))
            man = factory()
            setattr(self, manager, man)
            return man
=======
                       'cryo_manager', 'manometer_manager', 'heater_manager'):
            if manager == 'switch_manager':
                man = self._switch_manager_factory()
                self.switch_manager = man
                return man
            else:
                package, klass = MANAGERS[manager]
                factory = self.get_manager_factory(package, klass)
                man = factory(application=self.application)
                setattr(self, manager, man)
                return man
                # return getattr(self, manag/er)
>>>>>>> a5d46c75
        else:
            class_factory = self.get_manager_factory(package, klass, warn=False)
            if class_factory is None:
                package = 'pychron.extraction_line.{}'.format(manager)
                class_factory = self.get_manager_factory(package, klass)
            if class_factory:
                m = class_factory(**params)
                self.add_trait(manager, m)
                return m
            else:
                self.debug('could not create manager {}, {},{},{}'.format(klass, manager, params, kw))

    def _set_logger_level(self, obj=None):
        level = LOG_LEVELS.get(self.logging_level, logging.DEBUG)
        if obj:
            getattr(obj, 'logger').setLevel(level)
            if hasattr(obj, 'set_logger_level_hook'):
                obj.set_logger_level_hook(level)

    # ===============================================================================
    # handlers
    # ===============================================================================
    def _logging_level_changed(self, new):
        if new:
            self._set_logger_level(self)
            if self.switch_manager:
                self._set_logger_level(self.switch_manager)

    @on_trait_change('use_hardware_update')
    def _update_use_hardware_update(self):
        if self.use_hardware_update:
            do_after(1000, self._update)

    # @on_trait_change('switch_manager:pipette_trackers:counts')
    def _update_pipette_counts(self, obj, name, old, new):
        self._set_pipette_counts(obj.name, new)

    @on_trait_change('use_network,network:inherit_state')
    def _update_network(self):
        from pychron.canvas.canvas2D.scene.primitives.valves import Valve

        if not self.use_network:
            for c in self.canvases:
                scene = c.canvas2D.scene
                for item in scene.get_items():
                    if not isinstance(item, Valve):
                        item.active_color = item.default_color
                    else:
                        item.active_color = item.oactive_color
        else:
            net = self.network
            if self.switch_manager:
                for k, vi in self.switch_manager.switches.items():
                    net.set_valve_state(k, vi.state)
            self.reload_canvas()

    @on_trait_change('display_volume,volume_key')
    def _update_canvas_inspector(self, name, new):
        for c in self.canvases:
            c.canvas2D.trait_set(**{name: new})

    def _handle_state(self, new):
        # self.debug('handle state {}'.format(new))
        if isinstance(new, tuple):
            self.update_switch_state(*new)
        else:
            # n = len(new)
            for i, ni in enumerate(new):
                self.update_switch_state(*ni)
                # self.update_switch_state(refresh=i == n - 1, *ni)

    def _handle_lock_state(self, new):
        self.debug('refresh_lock_state fired. {}'.format(new))
        self.update_switch_lock_state(*new)

    def _handle_owned_state(self, new):
        self.update_switch_owned_state(*new)

    def _handle_refresh_canvas(self, new):
        # self.debug('refresh_canvas_needed fired')
        self.refresh_canvas()

    def _handle_console_message(self, new):
        color = None
        if isinstance(new, tuple):
            msg, color = new
        else:
            msg = new

        if color is None:
            color = self.console_default_color

        if self.console_display:
            self.console_display.add_text(msg, color=color)

    # ===============================================================================
    # factories
    # ===============================================================================
<<<<<<< HEAD
    def _pump_manager_factory(self):
        from pychron.extraction_line.pump_manager import PumpManager
        return PumpManager(application=self.application)

    def _manometer_manager_factory(self):
        from pychron.extraction_line.manometer_manager import ManometerManager
        return ManometerManager(application=self.application)
    
    def _cryo_manager_factory(self):
        from pychron.extraction_line.cryo_manager import CryoManager
        return CryoManager(application=self.application)

    def _gauge_manager_factory(self):
        from pychron.extraction_line.gauge_manager import GaugeManager
        return GaugeManager(application=self.application)
=======
    # def _manometer_manager_default(self):
    #     from pychron.extraction_line.manometer_manager import ManometerManager
    #     return ManometerManager(application=self.application)
    #
    # def _cryo_manager_default(self):
    #     from pychron.extraction_line.cryo_manager import CryoManager
    #     return CryoManager(application=self.application)
    #
    # def _gauge_manager_default(self):
    #     from pychron.extraction_line.gauge_manager import GaugeManager
    #     return GaugeManager(application=self.application)
>>>>>>> a5d46c75

    def _switch_manager_factory(self):
        klass = self._get_switch_manager_klass()
        vm = klass(application=self.application)
        vm.on_trait_change(self._handle_state, 'refresh_state')
        vm.on_trait_change(self._handle_lock_state, 'refresh_lock_state')
        vm.on_trait_change(self._handle_owned_state, 'refresh_owned_state')
        vm.on_trait_change(self._handle_refresh_canvas, 'refresh_canvas_needed')
        vm.on_trait_change(self._handle_console_message, 'console_message')
        vm.on_trait_change(self._update_pipette_counts, 'pipette_trackers:counts')
        bind_preference(vm, 'valves_path', 'pychron.extraction_line.valves_path')

        return vm

    def _get_switch_manager_klass(self):
        from pychron.extraction_line.switch_manager import SwitchManager
        return SwitchManager

    def _explanation_default(self):
        e = ExtractionLineExplanation()
        if self.switch_manager is not None:
            e.load(self.switch_manager.switches)
            self.switch_manager.on_trait_change(e.refresh, 'refresh_explanation')
        return e

    def _canvas_default(self):
        return self.new_canvas()

    def _network_default(self):
        return ExtractionLineGraph()


if __name__ == '__main__':
    elm = ExtractionLineManager()
    elm.bootstrap()
    elm.canvas.style = '2D'
    elm.configure_traits()

# =================== EOF ================================<|MERGE_RESOLUTION|>--- conflicted
+++ resolved
@@ -65,11 +65,8 @@
     cryo_manager = Any
     multiplexer_manager = Any
     manometer_manager = Any
-<<<<<<< HEAD
     pump_manager = Any
-=======
     heater_manager = Any
->>>>>>> a5d46c75
 
     network = Instance(ExtractionLineGraph)
     readback_items = List
@@ -749,14 +746,6 @@
             package = 'pychron.managers.{}'.format(manager)
 
         if manager in ('switch_manager', 'gauge_manager', 'multiplexer_manager',
-<<<<<<< HEAD
-                       'cryo_manager', 'manometer_manager', 'pump_manager'):
-
-            factory = getattr(self, '_{}_factory'.format(manager))
-            man = factory()
-            setattr(self, manager, man)
-            return man
-=======
                        'cryo_manager', 'manometer_manager', 'heater_manager'):
             if manager == 'switch_manager':
                 man = self._switch_manager_factory()
@@ -769,7 +758,6 @@
                 setattr(self, manager, man)
                 return man
                 # return getattr(self, manag/er)
->>>>>>> a5d46c75
         else:
             class_factory = self.get_manager_factory(package, klass, warn=False)
             if class_factory is None:
@@ -868,36 +856,6 @@
     # ===============================================================================
     # factories
     # ===============================================================================
-<<<<<<< HEAD
-    def _pump_manager_factory(self):
-        from pychron.extraction_line.pump_manager import PumpManager
-        return PumpManager(application=self.application)
-
-    def _manometer_manager_factory(self):
-        from pychron.extraction_line.manometer_manager import ManometerManager
-        return ManometerManager(application=self.application)
-    
-    def _cryo_manager_factory(self):
-        from pychron.extraction_line.cryo_manager import CryoManager
-        return CryoManager(application=self.application)
-
-    def _gauge_manager_factory(self):
-        from pychron.extraction_line.gauge_manager import GaugeManager
-        return GaugeManager(application=self.application)
-=======
-    # def _manometer_manager_default(self):
-    #     from pychron.extraction_line.manometer_manager import ManometerManager
-    #     return ManometerManager(application=self.application)
-    #
-    # def _cryo_manager_default(self):
-    #     from pychron.extraction_line.cryo_manager import CryoManager
-    #     return CryoManager(application=self.application)
-    #
-    # def _gauge_manager_default(self):
-    #     from pychron.extraction_line.gauge_manager import GaugeManager
-    #     return GaugeManager(application=self.application)
->>>>>>> a5d46c75
-
     def _switch_manager_factory(self):
         klass = self._get_switch_manager_klass()
         vm = klass(application=self.application)
