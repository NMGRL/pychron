--- conflicted
+++ resolved
@@ -180,37 +180,17 @@
     def load_valve_lock_states(self, refresh=True):
         elm = self.extraction_line_manager
         word = self.get_lock_word()
-        # self.debug('valve lock word= {}'.format(word))
         changed = False
         if word is not None:
-<<<<<<< HEAD
-
-            for k in self.valves:
-                try:
-=======
             for k in self.valves:
                 if word.has_key(k):
->>>>>>> 2d258cfb
                     v = self.get_valve_by_name(k)
                     s = word[k]
-                except KeyError:
-                    continue
-
-                if v.software_lock != s:
-                    changed = True
-
-                    v.software_lock = s
-                    elm.update_valve_lock_state(k, s)
-
-            # for k in self.valves.keys():
-            #     if word.has_key(k):
-            #         v = self.get_valve_by_name(k)
-            #         s = word[k]
-            #         if v.software_lock != s:
-            #             changed = True
-            #
-            #             v.software_lock = s
-            #             elm.update_valve_lock_state(k, s)
+                    if v.software_lock != s:
+                        changed = True
+    
+                        v.software_lock = s
+                        elm.update_valve_lock_state(k, s)
 
         if refresh and changed:
             elm.refresh_canvas()
