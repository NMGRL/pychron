# ===============================================================================
# Copyright 2011 Jake Ross
#
# Licensed under the Apache License, Version 2.0 (the "License");
# you may not use this file except in compliance with the License.
# You may obtain a copy of the License at
#
# http://www.apache.org/licenses/LICENSE-2.0
#
# Unless required by applicable law or agreed to in writing, software
# distributed under the License is distributed on an "AS IS" BASIS,
# WITHOUT WARRANTIES OR CONDITIONS OF ANY KIND, either express or implied.
# See the License for the specific language governing permissions and
# limitations under the License.
# ===============================================================================

# =============enthought library imports=======================
from traits.api import Any, Dict, List, Bool, Event
# =============standard library imports ========================
from pickle import PickleError
from itertools import groupby
from socket import gethostname, gethostbyname
import os
import pickle
import time
# =============local library imports  ==========================
from pychron.core.helpers.filetools import to_bool
from pychron.globals import globalv
from pychron.hardware.core.i_core_device import ICoreDevice
from pychron.hardware.switch import Switch
from pychron.managers.manager import Manager
from pychron.extraction_line.explanation.explanable_item import ExplanableValve
from pychron.hardware.valve import HardwareValve
from pychron.paths import paths
from pychron.pychron_constants import ALPHAS
from pychron.extraction_line.pipettes.tracking import PipetteTracker
from valve_parser import ValveParser


class ValveGroup(object):
    owner = None
    valves = None


class ValveManager(Manager):
    """
    Manager to interface with the UHV and HV pneumatic valves

    """

    valves = Dict
    explanable_items = List
    extraction_line_manager = Any
    pipette_trackers = List(PipetteTracker)

    actuators = List

    query_valve_state = Bool(True)

    use_explanation = True

    refresh_state = Event
    refresh_lock_state = Event
    refresh_canvas_needed = Event
    refresh_owned_state = Event
    console_message = Event
    mode = None

    _prev_keys = None

    def actuate_children(self, name, action, mode):
        """
            actuate all switches that have ``name`` defined as their parent
        """
        for v in self.valves.values():
            if v.parent == name:
                self.debug('actuating child, {}, {}'.format(v.display_name, action))
                if v.parent_inverted:
                    func = self.open_by_name if action == 'close' else self.close_by_name
                else:
                    func = self.open_by_name if action == 'open' else self.close_by_name

                func(v.display_name, mode)

    def show_valve_properties(self, name):
        v = self.get_valve_by_name(name)
        if v is not None:
            v.edit_traits()

    def kill(self):
        super(ValveManager, self).kill()
        self._save_soft_lock_states()

    def create_device(self, name, *args, **kw):
        """
        """
        dev = super(ValveManager, self).create_device(name, *args, **kw)
        if 'actuator' in name or 'controller' in name:
            if dev is not None:
                self.actuators.append(dev)

            return dev

    def finish_loading(self, update=False):
        """
        """
        if self.actuators:
            for a in self.actuators:
                self.info('setting actuator {}'.format(a.name))
                self.info('comm. device = {} '.format(a.com_device_name))

        # open config file
        setup_file = os.path.join(paths.extraction_line_dir, 'valves.xml')
        self._load_valves_from_file(setup_file)

        if globalv.load_valve_states:
            self._load_states()
        if globalv.load_soft_locks:
            self._load_soft_lock_states()

    def set_child_state(self, name, state):
        self.debug('set states for children of {}. state={}'.format(name, state))
        # elm = self.extraction_line_manager
        for k, v in self.valves.iteritems():
            if v.parent == name:
                v.set_state(state)
                self.refresh_state = (k, state)
                # elm.update_valve_state(k, state)

    def load_valve_states(self, refresh=True, force_network_change=False):
        # elm = self.extraction_line_manager
        word = self.get_state_word()
        changed = False

        if word is not None:
            for k, v in self.valves.iteritems():
                try:
                    s = word[k]
                    if s != v.state or force_network_change:
                        changed = True
                        v.set_state(s)
                        self.refresh_state = (k, s)
                        # elm.update_valve_state(k, s)
                        self.set_child_state(k, s)

                except KeyError:
                    pass

        elif force_network_change:
            changed = True
            for k, v in self.valves.iteritems():
                self.refresh_state = (k, v.state)
                # elm.update_valve_state(k, v.state)

        if refresh and changed:
            self.refresh_canvas_needed = True
            # elm.refresh_canvas()

    def load_valve_lock_states(self, refresh=True):
        # elm = self.extraction_line_manager
        word = self.get_lock_word()
<<<<<<< HEAD
=======

>>>>>>> 64a6f745
        changed = False
        if word is not None:
            for k in self.valves:
                if k in word:
                    v = self.get_valve_by_name(k)
                    s = word[k]
                    if v.software_lock != s:
                        changed = True
    
                        v.software_lock = s
                        self.refresh_lock_state = (k, s)
                        # elm.update_valve_lock_state(k, s)

        if refresh and changed:
            self.refresh_canvas_needed = True
            # elm.refresh_canvas()

    def load_valve_owners(self, refresh=True):
        """
            needs to return all valves
            not just ones that are owned
        """
        # elm = self.extraction_line_manager
        owners = self.get_owners_word()
        if not owners:
            return

        changed = False
        ip = gethostbyname(gethostname())
        for owner, valves in owners:
            if owner != ip:
                for k in valves:
                    v = self.get_valve_by_name(k)
                    if v is not None:
                        if v.owner != owner:
                            v.owner = owner
                            self.refresh_owned_state = (k, owner)
                            # elm.update_valve_owned_state(k, owner)
                            changed = True

        if refresh and changed:
            self.refresh_canvas_needed = True
            # elm.refresh_canvas()

    def get_state_word(self):
        if self.actuators:
            actuator = self.actuators[0]
            word = actuator.get_state_word()
            d = self._parse_word(word)

            self.debug('Get State Word: {}'.format(word))
            self.debug('Parsed State Word: {}'.format(d))

            return d

    def get_lock_word(self):
        if self.actuators:
            actuator = self.actuators[0]
            word = actuator.get_lock_word()
            d = self._parse_word(word)

            self.debug('Get Lock Word: {}'.format(word))
            self.debug('Parsed Lock Word: {}'.format(d))

            return d

    def get_valve_names(self):
        return self.valves.keys()

    def get_owners_word(self):
        """
         eg.
                1. 129.128.12.141-A,B,C:D,E,F
                2. A,B,C,D,E,F
                3. 129.128.12.141-A,B,C:129.138.12.150-D,E:F
                    A,B,C owned by 141,
                    D,E owned by 150
                    F free
        """
        if self.actuators:
            rs = []
            actuator = self.actuators[0]
            word = actuator.get_owners_word()
            if word:
                groups = word.split(':')
                if len(groups) > 1:
                    for gi in groups:
                        if '-' in gi:
                            owner, vs = gi.split('-')
                        else:
                            owner, vs = '', gi

                        rs.append((owner, vs.split(',')))

                else:
                    rs = [('', groups[0].split(',')), ]
            return rs

    def get_owners(self):
        """
            eg.
                1. 129.128.12.141-A,B,C:D,E,F
                   A,B,C owned by 141
                   D,E,F free
                2. A,B,C,D,E,F
                   All free
                3. 129.128.12.141-A,B,C:129.138.12.150-D,E:F
                    A,B,C owned by 141,
                    D,E owned by 150
                    F free
        """
        # self.valves['C'].owner = '129.138.12.135'
        # self.valves['X'].owner = '129.138.12.135'

        vs = [(v.name.split('-')[1], v.owner) for v in self.valves.itervalues()]
        key = lambda x: x[1]
        vs = sorted(vs, key=key)

        owners = []
        for owner, valves in groupby(vs, key=key):
            valves, _ = zip(*valves)
            v = ','.join(valves)
            if owner:
                t = '{}-{}'.format(owner, v)
            else:
                t = v
            owners.append(t)

        return ':'.join(owners)

    def get_software_locks(self):
        return ','.join(['{}{}'.format(k, int(v.software_lock))
                         for k, v in self.valves.iteritems()])

    def get_states(self, timeout=1):
        """
            get as many valves states before time expires
            remember last set of valves returned.

            if last set of valves less than total return
            states for the remainder valves

        """
        st = time.time()
        states = []
        keys = []
        prev_keys = []
        clear_prev_keys = False
        if self._prev_keys:
            clear_prev_keys = True
            prev_keys = self._prev_keys

        for k, v in self.valves.iteritems():
            '''
                querying a lot of valves can add up hence timeout.
                
                most valves are not queried by default which also helps shorten
                execution time for get_states. 
                
            '''
            if k in prev_keys:
                continue

            keys.append(k)
            state = '{}{}'.format(k, int(self._get_state_by(v)))
            states.append(state)
            if time.time() - st > timeout:
                break
        else:
            # if loop completes before timeout dont save keys
            clear_prev_keys = True

        if clear_prev_keys:
            keys = None

        self._prev_keys = keys
        return ','.join(states)

    def get_valve_by_address(self, a):
        """
        """
        return self._get_valve_by(a, 'address')

    def get_valve_by_description(self, a):
        """
        """
        return self._get_valve_by(a, 'description')

    def get_valve_by_name(self, n):
        """
        """
        if n in self.valves:
            return self.valves[n]

    def get_name_by_address(self, k):
        """
        """
        v = self.get_valve_by_address(k)
        if v is not None:
            return v.name

    def get_name_by_description(self, d):
        v = self.get_valve_by_description(d)
        if v is not None:
            return v.name.split('-')[-1]

    def get_evalve_by_name(self, n):
        """
        """
        return next((item for item in self.explanable_items if item.name == n), None)

    def get_state_by_name(self, n):
        """
        """
        v = self.get_valve_by_name(n)
        state = None
        if v is not None:
            state = self._get_state_by(v)

        return state

    def get_state_by_description(self, n):
        """
        """
        v = self.get_valve_by_description(n)
        state = None
        if v is not None:
            state = self._get_state_by(v)

        return state

    def get_actuator_by_name(self, name):
        act = None
        if self.actuators:
            act = next((a for a in self.actuators
                        if a.name == name), None)
        if not act:
            if self.application:
                act = self.application.get_service_by_name(ICoreDevice, name)

        return act

    def get_software_lock(self, name, description=None, **kw):
        if description:
            v = self.get_valve_by_description(description)
        else:
            v = self.get_valve_by_name(name)

        if v is not None:
            return v.software_lock

    def _check_soft_interlocks(self, name):
        """
        """
        cv = self.get_valve_by_name(name)
        self.debug('check software interlocks {}'.format(name))
        if cv is not None:
            interlocks = cv.interlocks
            valves = self.valves
            for interlock in interlocks:
                if interlock in valves:
                    v = valves[interlock]
                    if v.state:
                        self.debug('interlocked {}'.format(interlock))
                        return v

    def open_by_name(self, name, mode='normal'):
        """
        """
        return self._open_(name, mode)

    def close_by_name(self, name, mode='normal'):
        """
        """
        return self._close_(name, mode)

    def sample(self, name, period):
        v = self.get_valve_by_name(name)
        if v and not v.state:
            self.info('start sample')
            self.open_by_name(name)

            time.sleep(period)

            self.info('end sample')
            self.close_by_name(name)

    def lock(self, name, save=True):
        """
        """
        v = self.get_valve_by_name(name)
        if v is not None:
            v.lock()
            if save:
                self._save_soft_lock_states()

    def unlock(self, name, save=True):
        """
        """
        v = self.get_valve_by_name(name)
        if v is not None:
            v.unlock()
            if save:
                self._save_soft_lock_states()

    def set_valve_owner(self, name, owner):
        v = self.get_valve_by_name(name)
        if v is not None:
            v.owner = owner

    def validate(self, v):
        """
        return false if v's interlock valve(s) is(are) open
        else return true
        """

        return next((False for vi in v.interlocks if self.get_valve_by_name(vi).state), True)

    # private
    def _get_state_by(self, v):
        """
        """
        state = None
        if self.query_valve_state and v.query_state:
            state = v.get_hardware_state()

        if state is None:
            state = v.state
        else:
            v.state = state

        return state

    def _get_valve_by(self, a, attr):
        return next((valve for valve in self.valves.itervalues() \
                     if getattr(valve, attr) == a), None)

    def _parse_word(self, word):
        if word is not None:
            try:
                d = dict()
                if ',' in word:
                    packets = word.split(',')
                    n, nn = len(packets), len(self.valves)
                    if n < nn:
                        self.warning('Valve word length is too short. All valve states will not be updated!'
                                     ' Word:{}, Num Valves: {}'.format(n, nn))

                    for packet in packets:
                        key = packet[:-1]
                        state = packet[-1:].strip()
                        d[key] = bool(int(state))

                else:
                    for i in xrange(0, len(word), 2):
                        packet = word[i:i + 2]
                        try:
                            key, state = packet[0], packet[1]
                            d[key] = bool(int(state))
                        except IndexError:
                            return d
                            # if key.upper() in ALPHAS:
                            # if state in ('0', '1'):
                return d
            except ValueError:
                pass

    def _load_states(self):
        self.load_valve_states(refresh=False)

        # # elm = self.extraction_line_manager
        # for k, v in self.valves.iteritems():
        # s = v.get_hardware_state()
        #     self.refresh_state = (k, s, False)
        #     # elm.update_valve_state(k, s, refresh=False)
        #     # time.sleep(0.025)

    def _load_soft_lock_states(self):
        if self.mode == 'client':
            self.load_valve_lock_states()

            # for k, v in self.valves.iteritems():
            # s = v.get_lock_state()
            #     func = self.lock if s else self.unlock
            #     func(k, save=False)
            #     time.sleep(0.025)

        else:
            p = os.path.join(paths.hidden_dir, '{}_soft_lock_state'.format(self.name))
            if os.path.isfile(p):
                self.info('loading soft lock state from {}'.format(p))

                with open(p, 'rb') as f:
                    try:
                        sls = pickle.load(f)
                    except PickleError:
                        pass

                    for v in self.valves:

                        if v in sls and sls[v]:
                            self.lock(v, save=False)
                        else:
                            self.unlock(v, save=False)

    def _save_soft_lock_states(self):
        if self.mode != 'client':
            p = os.path.join(paths.hidden_dir, '{}_soft_lock_state'.format(self.name))
            self.info('saving soft lock state to {}'.format(p))
            with open(p, 'wb') as f:
                obj = dict([(k, v.software_lock) for k, v in self.valves.iteritems()])

                pickle.dump(obj, f)
        else:
            self.debug('Client Mode. Not saving lock states')

    def _open_(self, name, mode):
        """
        """
        action = 'set_open'
        # check software interlocks and return None if True
        interlocked_valve = self._check_soft_interlocks(name)
        if interlocked_valve:
            msg = 'Software Interlock. {} is OPEN!. Will not open {}'.format(interlocked_valve.name, name)
            self.console_message = (msg, 'red')
            self.warning(msg)
            return

        r, c = self._actuate_(name, action, mode)
        if r and c:
            for pip in self.pipette_trackers:
                '''
                    a single valve can increment at most one pipette
                '''
                if pip.check_shot(name):
                    break

        return r, c

    def _close_(self, name, mode):
        """
        """
        action = 'set_closed'
        # if self._check_soft_interlocks(name):
        # self.warning('Software Interlock')
        #     return
        return self._actuate_(name, action, mode)

    def _actuate_(self, name, action, mode, address=None):
        """
        """
        changed = False
        if address is None:
            v = self.get_valve_by_name(name)
            vid = name
        else:
            v = self.get_valve_by_address(address)
            vid = address

        result = None
        if v is not None:
            if not v.enabled:
                msg = '{} {} not enabled'.format(v.name, v.description)
                self.console_message = (msg, 'red')
                self.warning_dialog(msg)
            else:
                act = getattr(v, action)

                result, changed = act(mode='{}-{}'.format(self.mode, mode))

        else:
            msg = 'Valve {} not available'.format(vid)
            self.console_message = msg, 'red'
            self.warning(msg)
            # result = 'Valve %s not available' % id

        return result, changed

    def _load_valves_from_file(self, path):
        """
        """
        self.info('loading valve definitions file  {}'.format(path))

        def factory(v):
            name, hv = self._switch_factory(v)
            if self.use_explanation:
                self._load_explanation_valve(hv)
            self.valves[name] = hv
            return hv

        parser = ValveParser()
        if not parser.load(path):
            self.warning_dialog('No valves.xml file located in "{}"'.format(os.path.dirname(path)))
        else:
            for g in parser.get_groups():
                for v in parser.get_valves(group=g):
                    factory(v)

            for v in parser.get_valves():
                factory(v)

            for s in parser.get_switches():
                name, sw = self._switch_factory(s, klass=Switch)
                self.valves[name] = sw

            ps = []
            for p in parser.get_pipettes():
                pip = self._pipette_factory(p)
                if pip:
                    ps.append(pip)

            self.pipette_trackers = ps

    def _pipette_factory(self, p):
        inner = p.find('inner')
        outer = p.find('outer')
        if inner is not None and outer is not None:
            innerk = inner.text.strip()
            outerk = outer.text.strip()
            if innerk in self.valves \
                    and outerk in self.valves:
                return PipetteTracker(
                    name=p.text.strip(),
                    inner=innerk,
                    outer=outerk)

    def _switch_factory(self, v_elem, klass=HardwareValve):
        name = v_elem.text.strip()
        address = v_elem.find('address')
        act_elem = v_elem.find('actuator')
        description = v_elem.find('description')

        interlocks = [i.text.strip() for i in v_elem.findall('interlock')]
        if description is not None:
            description = description.text.strip()

        actname = act_elem.text.strip() if act_elem is not None else 'valve_controller'
        actuator = self.get_actuator_by_name(actname)
        if actuator is None:
            if not globalv.ignore_initialization_warnings:
                self.warning_dialog(
                    'No actuator for {}. Valve will not operate. Check setupfiles/extractionline/valves.xml'.format(
                        name))

        qs = True
        vqs = v_elem.get('query_state')
        if vqs:
            qs = vqs == 'true'

        parent = v_elem.find('parent')

        parent_name = ''
        parent_inverted = False
        if parent is not None:
            parent_name = parent.text.strip()
            inverted = parent.find('inverted')
            if inverted is not None:
                parent_inverted = to_bool(inverted.text.strip())

        check_actuation_enabled = True
        cae = v_elem.find('check_actuation_enabled')
        if cae is not None:
            check_actuation_enabled = to_bool(cae.text.strip())

        check_actuation_delay = 0
        cad = v_elem.find('check_actuation_delay')
        if cad is not None:
            check_actuation_delay = float(cad.text.strip())

        hv = klass(name,
                   address=address.text.strip() if address is not None else '',
                   parent=parent_name,
                   parent_inverted=parent_inverted,
                   check_actuation_enabled=check_actuation_enabled,
                   check_actuation_delay=check_actuation_delay,
                   actuator=actuator,
                   description=description,
                   query_state=qs,
                   interlocks=interlocks)
        return name, hv

    def _load_explanation_valve(self, v):
        name = v.name.split('-')[1]
        ev = ExplanableValve(name=name,
                             address=v.address,
                             description=v.description)

        v.evalve = ev
        self.explanable_items.append(ev)

    def _get_simulation(self):
        return any([act.simulation for act in self.actuators])

        #
        # if __name__ == '__main__':
        # from pychron.loggable import Loggable
        # from threading import Timer, Thread, Event
        # from Queue import Queue
        # import random
        # class Foo(Loggable):
        # def get_state_by_name(self, m):
        #             b = random.randint(1, 5) / 50.0
        #             r = 0.1 + b
        #             #        r = 3
        #             self.info('sleep {}'.format(r))
        #             time.sleep(r)
        #             return True
        #
        #         def _get_states(self, times_up_event, sq):
        #             #        self.states = []
        #             for k in ['A', 'B', 'Ca', 'Dn', 'Es', 'F', 'G', 'H', 'I']:
        #                 if times_up_event.isSet():
        #                     break
        #
        #                 sq.put(k)
        #                 #            self.info('geting state for {}'.format(k))
        #                 s = self.get_state_by_name(k)
        #                 #            self.info('got {} for {}'.format(s, k))
        #                 if times_up_event.isSet():
        #                     break
        #                 sq.put('1' if s else '0')
        #
        #                 # return ''.join(states)
        #
        #         def get_states(self):
        #             """
        #                 with this method you need to ensure the communicators timeout
        #                 is sufficiently low. the communicator will block until a response
        #                 or a timeout. the times up event only breaks between state queries.
        #
        #             """
        #             states_queue = Queue()
        #             times_up_event = Event()
        #             t = Timer(1, lambda: times_up_event.set())
        #             t.start()
        #             #        states = self._get_states(times_up_event)
        #             #        return states
        #             t = Thread(target=self._get_states, args=(times_up_event, states_queue))
        #             t.start()
        #             t.join(timeout=1.1)
        #             s = ''
        #
        #             n = states_queue.qsize()
        #             if n % 2 != 0:
        #                 c = n / 2 * 2
        #             else:
        #                 c = n
        #
        #             i = 0
        #             while not states_queue.empty() and i < c:
        #                 s += states_queue.get_nowait()
        #                 i += 1
        #
        #                 #        n = len(s)
        #                 #        if n % 2 != 0:
        #                 #            sn = s[:n / 2 * 2]
        #                 #        else:
        #                 #            sn = s
        #                 #        s = ''.join(self.states)
        #             self.info('states = {}'.format(s))
        #             return s
        #
        #             #    v = ValveManager()
        #             #    p = os.path.join(paths.extraction_line_dir, 'valves.xml')
        #             #    v._load_valves_from_file(p)
        #
        #     from pychron.core.helpers.logger_setup import logging_setup
        #
        #     logging_setup('foo')
        #     f = Foo()
        #     for i in range(10):
        #         r = f.get_states()
        #         time.sleep(2)
        #         # print r, len(r)

        # ==================== EOF ==================================

        # ===============================================================================
        # deprecated
        # ===============================================================================
        # def claim_section(self, section, addr=None, name=None):

# try:
# vg = self.valve_groups[section]
# except KeyError:
# return True
#
#         if addr is None:
#             addr = self._get_system_address(name)
#
#         vg.owner = addr
#
#     def release_section(self, section):
#         try:
#             vg = self.valve_groups[section]
#         except KeyError:
#             return True
#
#         vg.owner = None
#     def get_system(self, addr):
#         return next((k for k, v in self.systems.iteritems() if v == addr), None)
#     def check_group_ownership(self, name, claimer):
#         grp = None
#         for g in self.valve_groups.itervalues():
#             for vi in g.valves:
#                 if vi.is_name(name):
#                     grp = g
#                     break
#         r = False
#         if grp is not None:
#             r = grp.owner == claimer
#
# #        print name, claimer,grp, r
#         return r

# def get_owners_word(self):
#         """
#          eg.
#                 1. 129.128.12.141-A,B,C:D,E,F
#                 2. A,B,C,D,E,F
#                 3. 129.128.12.141-A,B,C:129.138.12.150-D,E:F
#                     A,B,C owned by 141,
#                     D,E owned by 150
#                     F free
#         """
#         if self.actuators:
#             rs = []
#             actuator = self.actuators[0]
#             word = actuator.get_owners_word()
#             if word:
#                 groups = word.split(':')
#                 if len(groups) > 1:
#                     for gi in groups:
#                         if '-' in gi:
#                             owner, vs = gi.split('-')
#                         else:
#                             owner, vs = '', gi
#
#                         rs.append((owner, vs.split(',')))
#
#                 else:
#                     rs = [('', groups[0].split(',')), ]
#             return rs

#     def _get_system_address(self, name):
#         return next((h for k, h in self.systems.iteritems() if k == name), None)
#
#     def _load_system_dict(self):
# #        config = self.configparser_factory()
#
#         from pychron.core.helpers.parsers.initialization_parser import InitializationParser
# #        ip = InitializationParser(os.path.join(setup_dir, 'initialization.xml'))
#         ip = InitializationParser()
#
#         self.systems = dict()
#         for name, host in ip.get_systems():
#             self.systems[name] = host

#        config.read(os.path.join(setup_dir, 'system_locks.cfg'))
#
#        for sect in config.sections():
#            name = config.get(sect, 'name')
#            host = config.get(sect, 'host')
# #            names.append(name)
#            self.systems[name] = host
#
#     def _load_sections_from_file(self, path):
#         '''
#         '''
#         self.sections = []
#         config = self.get_configuration(path=path)
#         if config is not None:
#             for s in config.sections():
#                 section = Section()
#                 comps = config.get(s, 'components')
#                 for c in comps.split(','):
#                     section.add_component(c)
#
#                 for option in config.options(s):
#                     if 'test' in option:
#                         test = config.get(s, option)
#                         tkey, prec, teststr = test.split(',')
#                         t = (int(prec), teststr)
#                         section.add_test(tkey, t)
#
#                 self.sections.append(section)

#    def _get_states(self, times_up_event, sq):
#
#        def _gstate(ki):
#            sq.put(ki)
#            s = self.get_state_by_name(ki)
#            sq.put('1' if s else '0')
#
#        dv = []
#        for k, v in self.valves.iteritems():
# #        for k, _ in self.valves.items():
#            if v.query_state:
#                dv.append(k)
#                continue
#
#            if times_up_event.isSet():
#                break
#
#            _gstate(k)
#
#        if times_up_event.isSet():
#            return
#
#        for k in dv:
#            if times_up_event.isSet():
#                break
#            _gstate(k)
#    def get_states2(self, timeout=1):
#        '''
#            use event and timer to allow for partial responses
#            the timer t will set the event in timeout seconds
#
#            after the timer is started _get_states is called
#            _get_states loops thru the valves querying their state
#
#            each iteration the times_up_event is checked to see it
#            has fired if it has the the loop breaks and returns the
#            states word
#
#            to prevent the communicator from blocking longer then the times up event
#            the _gs_thread is joined and timeouts out after 1.01s
#        '''
#
#        states_queue = Queue()
#        times_up_event = Event()
#        t = Timer(1, lambda: times_up_event.set())
#        t.start()
#        try:
#
#            _gs_thread = Thread(name='valves.get_states',
#                                target=self._get_states, args=(times_up_event, states_queue))
#            _gs_thread.start()
#            _gs_thread.join(timeout=1.01)
#        except (Exception,), e:
#            pass
#
#        # ensure word has even number of elements
#        s = ''
#        i = 0
#        n = states_queue.qsize()
#        if n % 2 != 0:
#            c = n / 2 * 2
#        else:
#            c = n
#
#        while not states_queue.empty() and i < c:
#            s += states_queue.get_nowait()
#            i += 1
#
#        return s
# def _load_valves_from_filetxt(self, path):
#        '''
#
#        '''
#        c = parse_setupfile(path)
#
#        self.sector_inlet_valve = c[0][0]
#        self.quad_inlet_valve = c[0][1]
#
#        actid = 6
#        curgrp = None
#        self.valve_groups = dict()
#
#        for a in c[1:]:
#            act = 'valve_controller'
#            if len(a) == actid + 1:
#                act = a[actid]
#
#            name = a[0]
#            actuator = self.get_actuator_by_name(act)
#            warn_no_act = True
#            if warn_no_act:
#                if actuator is None:
#                    self.warning_dialog('No actuator for {}. Valve will not operate. Check setupfiles/extractionline/valves.txt'.format(name))
#            print a
#            v = HardwareValve(name,
#                     address=a[1],
#                     actuator=self.get_actuator_by_name(act),
#                     interlocks=a[2].split(','),
#                     query_valve_state=a[4] in ['True', 'true']
# #                     group=a[4]
#                     )
#            try:
#                if a[5] and a[5] != curgrp:
#                    curgrp = a[5]
#                    if curgrp in self.valve_groups:
#                        self.valve_groups[curgrp].valves.append(v)
#                    else:
#                        vg = ValveGroup()
#                        vg.valves = [v]
#                        self.valve_groups[curgrp] = vg
#                else:
#                    self.valve_groups[curgrp].valves.append(v)
#
#            except IndexError:
#
#                #there is no group specified
#                pass
#
#            s = v.get_hardware_state()
#
#            #update the extraction line managers canvas
# #            self.extraction_line_manager.canvas.update_valve_state(v.name[-1], s)
#            self.extraction_line_manager.update_valve_state(v.name[-1], s)
#            args = dict(name=a[0],
#                        address=a[1],
#                        description=a[3],
#                        canvas=self.extraction_line_manager.canvas,
#
#                        )
#            ev = ExplanableValve(**args)
#            ev.state = s if s is not None else False
#
#            self.valves[name] = v
#            self.explanable_items.append(ev)

#        for k,g in self.valve_groups.iteritems():
#
#            for v in g.valves:
#                print k,v.name<|MERGE_RESOLUTION|>--- conflicted
+++ resolved
@@ -159,10 +159,7 @@
     def load_valve_lock_states(self, refresh=True):
         # elm = self.extraction_line_manager
         word = self.get_lock_word()
-<<<<<<< HEAD
-=======
-
->>>>>>> 64a6f745
+
         changed = False
         if word is not None:
             for k in self.valves:
