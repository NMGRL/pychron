# ===============================================================================
# Copyright 2011 Jake Ross
#
# Licensed under the Apache License, Version 2.0 (the "License");
# you may not use this file except in compliance with the License.
# You may obtain a copy of the License at
#
# http://www.apache.org/licenses/LICENSE-2.0
#
# Unless required by applicable law or agreed to in writing, software
# distributed under the License is distributed on an "AS IS" BASIS,
# WITHOUT WARRANTIES OR CONDITIONS OF ANY KIND, either express or implied.
# See the License for the specific language governing permissions and
# limitations under the License.
# ===============================================================================

# =============enthought library imports=======================
import binascii

from traits.api import Any, Dict, List, Bool, Event

# =============standard library imports ========================
from pickle import PickleError
from itertools import groupby
import os
import pickle
import time
# =============local library imports  ==========================
from pychron.core.helpers.strtools import to_bool
from pychron.globals import globalv
from pychron.hardware.core.checksum_helper import computeCRC
from pychron.hardware.core.i_core_device import ICoreDevice
from pychron.hardware.switch import Switch
from pychron.managers.manager import Manager
from pychron.extraction_line.explanation.explanable_item import ExplanableValve
from pychron.hardware.valve import HardwareValve
from pychron.paths import paths
from pychron.extraction_line.pipettes.tracking import PipetteTracker
from valve_parser import ValveParser


def add_checksum(func):
    def wrapper(*args, **kw):
        d = func(*args, **kw)
        return '{}{}'.format(d, computeCRC(d))

    return wrapper


class ValveGroup(object):
    owner = None
    valves = None


class ValveManager(Manager):
    """
    Manager to interface with the UHV and HV pneumatic valves

    """

    valves = Dict
    explanable_items = List
    extraction_line_manager = Any
    pipette_trackers = List(PipetteTracker)

    actuators = List

    query_valve_state = Bool(True)

    use_explanation = True

    refresh_state = Event
    refresh_lock_state = Event
    refresh_canvas_needed = Event
    refresh_owned_state = Event
    console_message = Event
    mode = None

    _prev_keys = None

    def actuate_children(self, name, action, mode):
        """
            actuate all switches that have ``name`` defined as their parent
        """
        for v in self.valves.values():
            if v.parent == name:
                self.debug('actuating child, {}, {}'.format(v.display_name, action))
                if v.parent_inverted:
                    func = self.open_by_name if action == 'close' else self.close_by_name
                else:
                    func = self.open_by_name if action == 'open' else self.close_by_name

                func(v.display_name, mode)

    def show_valve_properties(self, name):
        v = self.get_valve_by_name(name)
        if v is not None:
            v.edit_traits()

    def kill(self):
        super(ValveManager, self).kill()
        self._save_soft_lock_states()

    def create_device(self, name, *args, **kw):
        """
        """
        dev = super(ValveManager, self).create_device(name, *args, **kw)
        if 'actuator' in name or 'controller' in name:
            if dev is not None:
                self.actuators.append(dev)

            return dev

    def finish_loading(self, update=False):
        """
        """
        if self.actuators:
            for a in self.actuators:
                self.info('setting actuator {}'.format(a.name))
                self.info('comm. device = {} '.format(a.com_device_name))

        # open config file
        setup_file = os.path.join(paths.extraction_line_dir, 'valves.xml')
        self._load_valves_from_file(setup_file)

        if globalv.load_valve_states:
            self._load_states()
        if globalv.load_soft_locks:
            self._load_soft_lock_states()

    def set_child_state(self, name, state):
        self.debug('set states for children of {}. state={}'.format(name, state))
        # elm = self.extraction_line_manager
        for k, v in self.valves.iteritems():
            if v.parent == name:
                v.set_state(state)
                self.refresh_state = (k, state)
                # elm.update_valve_state(k, state)

    def calculate_checksum(self, vkeys):
        vs = self.valves
        return binascii.crc32(''.join((vs[k].state_str() for k in vkeys)))

<<<<<<< HEAD
    def get_state_checksum(self, vkeys):
        if self.actuators:
            actuator = self.actuators[0]
            word = actuator.get_state_checksum(vkeys)
            self.debug('Get Checksum: {}'.format(word))
            return word

    def load_valve_states(self, refresh=True, force_network_change=False):
        # elm = self.extraction_line_manager
        word = self.get_state_word()
        changed = False

        if word is not None:
            for k, v in self.valves.iteritems():
                try:
                    s = word[k]
                    if s != v.state or force_network_change:
                        changed = True
                        v.set_state(s)
                        self.refresh_state = (k, s)
                        # elm.update_valve_state(k, s)
                        self.set_child_state(k, s)

                except KeyError:
                    pass

        elif force_network_change:
            changed = True
            for k, v in self.valves.iteritems():
                self.refresh_state = (k, v.state)
                # elm.update_valve_state(k, v.state)

        if refresh and changed:
            self.refresh_canvas_needed = True
            # elm.refresh_canvas()

    def load_valve_lock_states(self, refresh=True):
        # elm = self.extraction_line_manager
        word = self.get_lock_word()

        changed = False
        if word is not None:
            for k in self.valves:
                if k in word:
                    v = self.get_valve_by_name(k)
                    s = word[k]
                    if v.software_lock != s:
                        changed = True
    
                        v.software_lock = s
                        self.refresh_lock_state = (k, s)
                        # elm.update_valve_lock_state(k, s)

        if refresh and changed:
            self.refresh_canvas_needed = True
            # elm.refresh_canvas()

    def load_valve_owners(self, refresh=True):
        """
            needs to return all valves
            not just ones that are owned
        """
        # elm = self.extraction_line_manager
        owners = self.get_owners_word()
        if not owners:
            return

        changed = False
        ip = gethostbyname(gethostname())
        for owner, valves in owners:
            if owner != ip:
                for k in valves:
                    v = self.get_valve_by_name(k)
                    if v is not None:
                        if v.owner != owner:
                            v.owner = owner
                            self.refresh_owned_state = (k, owner)
                            # elm.update_valve_owned_state(k, owner)
                            changed = True

        if refresh and changed:
            self.refresh_canvas_needed = True
            # elm.refresh_canvas()

    def get_state_word(self):
        d = {}
        if self.actuators:
            actuator = self.actuators[0]
            try:
                word = actuator.get_state_word()

                d = self._parse_word(word)

                self.debug('Get State Word: {}'.format(word))
                self.debug('Parsed State Word: {}'.format(d))
            except:
                pass

        return d

    def get_lock_word(self):
        d = {}
        if self.actuators:
            actuator = self.actuators[0]
            word = actuator.get_lock_word()
            if self._validate_checksum(word):
                d = self._parse_word(word)

                self.debug('Get Lock Word: {}'.format(word))
                self.debug('Parsed Lock Word: {}'.format(d))

        return d

=======
>>>>>>> f8aaa386
    def get_valve_names(self):
        return self.valves.keys()

    @add_checksum
    def get_owners(self):
        """
            eg.
                1. 129.128.12.141-A,B,C:D,E,F
                   A,B,C owned by 141
                   D,E,F free
                2. A,B,C,D,E,F
                   All free
                3. 129.128.12.141-A,B,C:129.138.12.150-D,E:F
                    A,B,C owned by 141,
                    D,E owned by 150
                    F free
        """
        # self.valves['C'].owner = '129.138.12.135'
        # self.valves['X'].owner = '129.138.12.135'

        vs = [(v.name.split('-')[1], v.owner) for v in self.valves.itervalues()]
        key = lambda x: x[1]
        vs = sorted(vs, key=key)

        owners = []
        for owner, valves in groupby(vs, key=key):
            valves, _ = zip(*valves)
            v = ','.join(valves)
            if owner:
                t = '{}-{}'.format(owner, v)
            else:
                t = v
            owners.append(t)

        return ':'.join(owners)

    @add_checksum
    def get_software_locks(self):
        return ','.join(['{}{}'.format(k, int(v.software_lock))
                         for k, v in self.valves.iteritems()])

    @add_checksum
    def get_states(self, timeout=0.25):
        """
            get as many valves states before time expires
            remember last set of valves returned.

            if last set of valves less than total return
            states for the remainder valves

        """
        st = time.time()
        states = []
        keys = []
        prev_keys = []
        clear_prev_keys = False
        if self._prev_keys:
            clear_prev_keys = True
            prev_keys = self._prev_keys

        for k, v in self.valves.iteritems():
            '''
                querying a lot of valves can add up hence timeout.
                
                most valves are not queried by default which also helps shorten
                execution time for get_states. 
                
            '''
            if k in prev_keys:
                continue

            keys.append(k)
            state = '{}{}'.format(k, int(self._get_state_by(v)))
            states.append(state)
            if time.time() - st > timeout:
                self.debug('get states timeout')
                break
        else:
            # if loop completes before timeout dont save keys
            clear_prev_keys = True

        if clear_prev_keys:
            keys = None

        self._prev_keys = keys
        return ','.join(states)

    def get_valve_by_address(self, a):
        """
        """
        return self._get_valve_by(a, 'address')

    def get_valve_by_description(self, a):
        """
        """
        return self._get_valve_by(a, 'description')

    def get_valve_by_name(self, n):
        """
        """
        if n in self.valves:
            return self.valves[n]

    def get_name_by_address(self, k):
        """
        """
        v = self.get_valve_by_address(k)
        if v is not None:
            return v.name

    def get_name_by_description(self, d):
        v = self.get_valve_by_description(d)
        if v is not None:
            return v.name.split('-')[-1]

    def get_evalve_by_name(self, n):
        """
        """
        return next((item for item in self.explanable_items if item.name == n), None)

    def get_state_by_name(self, n):
        """
        """
        v = self.get_valve_by_name(n)
        state = None
        if v is not None:
            state = self._get_state_by(v)

        return state

    def get_state_by_description(self, n):
        """
        """
        v = self.get_valve_by_description(n)
        state = None
        if v is not None:
            state = self._get_state_by(v)

        return state

    def get_actuator_by_name(self, name):
        act = None
        if self.actuators:
            act = next((a for a in self.actuators
                        if a.name == name), None)
        if not act:
            if self.application:
                act = self.application.get_service_by_name(ICoreDevice, name)

        return act

    def get_software_lock(self, name, description=None, **kw):
        if description:
            v = self.get_valve_by_description(description)
        else:
            v = self.get_valve_by_name(name)

        if v is not None:
            return v.software_lock

    def _check_soft_interlocks(self, name):
        """
        """
        cv = self.get_valve_by_name(name)
        self.debug('check software interlocks {}'.format(name))
        if cv is not None:
            interlocks = cv.interlocks
            valves = self.valves
            for interlock in interlocks:
                if interlock in valves:
                    v = valves[interlock]
                    if v.state:
                        self.debug('interlocked {}'.format(interlock))
                        return v

    def open_by_name(self, name, mode='normal'):
        """
        """
        return self._open_(name, mode)

    def close_by_name(self, name, mode='normal'):
        """
        """
        return self._close_(name, mode)

    def sample(self, name, period):
        v = self.get_valve_by_name(name)
        if v and not v.state:
            self.info('start sample')
            self.open_by_name(name)

            time.sleep(period)

            self.info('end sample')
            self.close_by_name(name)

    def lock(self, name, save=True):
        """
        """
        v = self.get_valve_by_name(name)
        if v is not None:
            v.lock()
            if save:
                self._save_soft_lock_states()

    def unlock(self, name, save=True):
        """
        """
        v = self.get_valve_by_name(name)
        if v is not None:
            v.unlock()
            if save:
                self._save_soft_lock_states()

    def set_valve_owner(self, name, owner):
        v = self.get_valve_by_name(name)
        if v is not None:
            v.owner = owner

    def validate(self, v):
        """
        return false if v's interlock valve(s) is(are) open
        else return true
        """

        return next((False for vi in v.interlocks if self.get_valve_by_name(vi).state), True)

    # private
    def _get_state_by(self, v):
        """
        """
        state = None
        if self.query_valve_state and v.query_state:
            state = v.get_hardware_state()

        if state is None:
            state = v.state
        else:
            v.state = state

        return state

    def _get_valve_by(self, a, attr):
        return next((valve for valve in self.valves.itervalues() \
                     if getattr(valve, attr) == a), None)

    def _validate_checksum(self, word):
        # return True
        if word is not None:
            checksum = word[-4:]
            data = word[:-4]
            self.debug('{} {}'.format(data, checksum))
            expected = computeCRC(data)
            if expected != checksum:
                self.warning('The checksum is not correct for this message. Expected: {}, Actual: {}'.format(expected,
                                                                                                             checksum))
            else:
                return True

    def _parse_word(self, word):
        d = {}
        if word is not None:
            try:
                if ',' in word:
                    packets = word.split(',')
                    n, nn = len(packets), len(self.valves)
                    if n < nn:
                        self.warning('Valve word length is too short. All valve states will not be updated!'
                                     ' Word:{}, Num Valves: {}'.format(n, nn))

                    for packet in packets:
                        key = packet[:-1]
                        state = packet[-1:].strip()
                        d[key] = bool(int(state))

                else:
                    for i in xrange(0, len(word), 2):
                        packet = word[i:i + 2]
                        try:
                            key, state = packet[0], packet[1]
                            d[key] = bool(int(state))
                        except IndexError:
                            return d
                            # if key.upper() in ALPHAS:
                            # if state in ('0', '1'):
            except ValueError:
                pass

        return d

    def _load_states(self):
        for k, v in self.valves.iteritems():
            s = v.get_hardware_state()
            self.refresh_state = (k, s, False)

    def _load_soft_lock_states(self):
        p = os.path.join(paths.hidden_dir, '{}_soft_lock_state'.format(self.name))
        if os.path.isfile(p):
            self.info('loading soft lock state from {}'.format(p))

            with open(p, 'rb') as f:
                try:
                    sls = pickle.load(f)
                except PickleError:
                    pass

                for v in self.valves:

                    if v in sls and sls[v]:
                        self.lock(v, save=False)
                    else:
                        self.unlock(v, save=False)

    def _save_soft_lock_states(self):
        p = os.path.join(paths.hidden_dir, '{}_soft_lock_state'.format(self.name))
        self.info('saving soft lock state to {}'.format(p))
        with open(p, 'wb') as f:
            obj = dict([(k, v.software_lock) for k, v in self.valves.iteritems()])

            pickle.dump(obj, f)

    def _open_(self, name, mode):
        """
        """
        action = 'set_open'
        # check software interlocks and return None if True
        interlocked_valve = self._check_soft_interlocks(name)
        if interlocked_valve:
            msg = 'Software Interlock. {} is OPEN!. Will not open {}'.format(interlocked_valve.name, name)
            self.console_message = (msg, 'red')
            self.warning(msg)
            return

        r, c = self._actuate_(name, action, mode)
        if r and c:
            for pip in self.pipette_trackers:
                '''
                    a single valve can increment at most one pipette
                '''
                if pip.check_shot(name):
                    break

        return r, c

    def _close_(self, name, mode):
        """
        """
        action = 'set_closed'
        # if self._check_soft_interlocks(name):
        # self.warning('Software Interlock')
        # return
        return self._actuate_(name, action, mode)

    def _actuate_(self, name, action, mode, address=None):
        """
        """
        changed = False
        if address is None:
            v = self.get_valve_by_name(name)
            vid = name
        else:
            v = self.get_valve_by_address(address)
            vid = address

        result = None
        if v is not None:
            if not v.enabled:
                msg = '{} {} not enabled'.format(v.name, v.description)
                self.console_message = (msg, 'red')
                self.warning_dialog(msg)
            else:
                act = getattr(v, action)
                result, changed = act(mode='{}-{}'.format(self.mode, mode))

        else:
            msg = 'Valve {} not available'.format(vid)
            self.console_message = msg, 'red'
            self.warning(msg)
            # result = 'Valve %s not available' % id

        return result, changed

    def _load_valves_from_file(self, path):
        """
        """
        self.info('loading valve definitions file  {}'.format(path))

        def factory(v):
            name, hv = self._switch_factory(v)
            if self.use_explanation:
                self._load_explanation_valve(hv)
            self.valves[name] = hv
            return hv

        parser = ValveParser()
        if not parser.load(path):
            self.warning_dialog('No valves.xml file located in "{}"'.format(os.path.dirname(path)))
        else:
            for g in parser.get_groups():
                for v in parser.get_valves(group=g):
                    factory(v)

            for v in parser.get_valves():
                factory(v)

            for s in parser.get_switches():
                name, sw = self._switch_factory(s, klass=Switch)
                self.valves[name] = sw

            ps = []
            for p in parser.get_pipettes():
                pip = self._pipette_factory(p)
                if pip:
                    ps.append(pip)

            self.pipette_trackers = ps

    def _pipette_factory(self, p):
        inner = p.find('inner')
        outer = p.find('outer')
        if inner is not None and outer is not None:
            innerk = inner.text.strip()
            outerk = outer.text.strip()
            if innerk in self.valves \
                    and outerk in self.valves:
                return PipetteTracker(
                    name=p.text.strip(),
                    inner=innerk,
                    outer=outerk)

    def _switch_factory(self, v_elem, klass=None):
        if klass is None:
            klass = HardwareValve

        name = v_elem.text.strip()
        address = v_elem.find('address')
        act_elem = v_elem.find('actuator')
        description = v_elem.find('description')

        interlocks = [i.text.strip() for i in v_elem.findall('interlock')]
        if description is not None:
            description = description.text.strip()

        actname = act_elem.text.strip() if act_elem is not None else 'valve_controller'
        actuator = self.get_actuator_by_name(actname)
        if actuator is None:
            if not globalv.ignore_initialization_warnings:
                self.warning_dialog(
                    'No actuator for {}. Valve will not operate. Check setupfiles/extractionline/valves.xml'.format(
                        name))

        qs = True
        vqs = v_elem.get('query_state')
        if vqs:
            qs = vqs == 'true'

        parent = v_elem.find('parent')

        parent_name = ''
        parent_inverted = False
        if parent is not None:
            parent_name = parent.text.strip()
            inverted = parent.find('inverted')
            if inverted is not None:
                parent_inverted = to_bool(inverted.text.strip())

        check_actuation_enabled = True
        cae = v_elem.find('check_actuation_enabled')
        if cae is not None:
            check_actuation_enabled = to_bool(cae.text.strip())

        check_actuation_delay = 0
        cad = v_elem.find('check_actuation_delay')
        if cad is not None:
            check_actuation_delay = float(cad.text.strip())

        st = v_elem.find('settling_time')
        if st is not None:
            st = float(st.txt.strip())

        hv = klass(name,
                   address=address.text.strip() if address is not None else '',
                   parent=parent_name,
                   parent_inverted=parent_inverted,
                   check_actuation_enabled=check_actuation_enabled,
                   check_actuation_delay=check_actuation_delay,
                   actuator=actuator,
                   description=description,
                   query_state=qs,
                   interlocks=interlocks,
                   settling_time=st or 0)
        return name, hv

    def _load_explanation_valve(self, v):
        name = v.name.split('-')[1]
        ev = ExplanableValve(name=name,
                             address=v.address,
                             description=v.description)

        v.evalve = ev
        self.explanable_items.append(ev)

    def _get_simulation(self):
        return any([act.simulation for act in self.actuators])

        #
        # if __name__ == '__main__':
        # from pychron.loggable import Loggable
        # from threading import Timer, Thread, Event
        # from Queue import Queue
        # import random
        # class Foo(Loggable):
        # def get_state_by_name(self, m):
        # b = random.randint(1, 5) / 50.0
        # r = 0.1 + b
        # #        r = 3
        # self.info('sleep {}'.format(r))
        #             time.sleep(r)
        #             return True
        #
        #         def _get_states(self, times_up_event, sq):
        #             #        self.states = []
        #             for k in ['A', 'B', 'Ca', 'Dn', 'Es', 'F', 'G', 'H', 'I']:
        #                 if times_up_event.isSet():
        #                     break
        #
        #                 sq.put(k)
        #                 #            self.info('geting state for {}'.format(k))
        #                 s = self.get_state_by_name(k)
        #                 #            self.info('got {} for {}'.format(s, k))
        #                 if times_up_event.isSet():
        #                     break
        #                 sq.put('1' if s else '0')
        #
        #                 # return ''.join(states)
        #
        #         def get_states(self):
        #             """
        #                 with this method you need to ensure the communicators timeout
        #                 is sufficiently low. the communicator will block until a response
        #                 or a timeout. the times up event only breaks between state queries.
        #
        #             """
        #             states_queue = Queue()
        #             times_up_event = Event()
        #             t = Timer(1, lambda: times_up_event.set())
        #             t.start()
        #             #        states = self._get_states(times_up_event)
        #             #        return states
        #             t = Thread(target=self._get_states, args=(times_up_event, states_queue))
        #             t.start()
        #             t.join(timeout=1.1)
        #             s = ''
        #
        #             n = states_queue.qsize()
        #             if n % 2 != 0:
        #                 c = n / 2 * 2
        #             else:
        #                 c = n
        #
        #             i = 0
        #             while not states_queue.empty() and i < c:
        #                 s += states_queue.get_nowait()
        #                 i += 1
        #
        #                 #        n = len(s)
        #                 #        if n % 2 != 0:
        #                 #            sn = s[:n / 2 * 2]
        #                 #        else:
        #                 #            sn = s
        #                 #        s = ''.join(self.states)
        #             self.info('states = {}'.format(s))
        #             return s
        #
        #             #    v = ValveManager()
        #             #    p = os.path.join(paths.extraction_line_dir, 'valves.xml')
        #             #    v._load_valves_from_file(p)
        #
        #     from pychron.core.helpers.logger_setup import logging_setup
        #
        #     logging_setup('foo')
        #     f = Foo()
        #     for i in range(10):
        #         r = f.get_states()
        #         time.sleep(2)
        #         # print r, len(r)

        # ==================== EOF ==================================

        # ===============================================================================
        # deprecated
        # ===============================================================================
        # def claim_section(self, section, addr=None, name=None):

# try:
# vg = self.valve_groups[section]
# except KeyError:
# return True
#
# if addr is None:
# addr = self._get_system_address(name)
#
# vg.owner = addr
#
# def release_section(self, section):
#         try:
#             vg = self.valve_groups[section]
#         except KeyError:
#             return True
#
#         vg.owner = None
#     def get_system(self, addr):
#         return next((k for k, v in self.systems.iteritems() if v == addr), None)
#     def check_group_ownership(self, name, claimer):
#         grp = None
#         for g in self.valve_groups.itervalues():
#             for vi in g.valves:
#                 if vi.is_name(name):
#                     grp = g
#                     break
#         r = False
#         if grp is not None:
#             r = grp.owner == claimer
#
# #        print name, claimer,grp, r
#         return r

# def get_owners_word(self):
#         """
#          eg.
#                 1. 129.128.12.141-A,B,C:D,E,F
#                 2. A,B,C,D,E,F
#                 3. 129.128.12.141-A,B,C:129.138.12.150-D,E:F
#                     A,B,C owned by 141,
#                     D,E owned by 150
#                     F free
#         """
#         if self.actuators:
#             rs = []
#             actuator = self.actuators[0]
#             word = actuator.get_owners_word()
#             if word:
#                 groups = word.split(':')
#                 if len(groups) > 1:
#                     for gi in groups:
#                         if '-' in gi:
#                             owner, vs = gi.split('-')
#                         else:
#                             owner, vs = '', gi
#
#                         rs.append((owner, vs.split(',')))
#
#                 else:
#                     rs = [('', groups[0].split(',')), ]
#             return rs

#     def _get_system_address(self, name):
#         return next((h for k, h in self.systems.iteritems() if k == name), None)
#
#     def _load_system_dict(self):
# #        config = self.configparser_factory()
#
#         from pychron.core.helpers.parsers.initialization_parser import InitializationParser
# #        ip = InitializationParser(os.path.join(setup_dir, 'initialization.xml'))
#         ip = InitializationParser()
#
#         self.systems = dict()
#         for name, host in ip.get_systems():
#             self.systems[name] = host

#        config.read(os.path.join(setup_dir, 'system_locks.cfg'))
#
#        for sect in config.sections():
#            name = config.get(sect, 'name')
#            host = config.get(sect, 'host')
# #            names.append(name)
#            self.systems[name] = host
#
#     def _load_sections_from_file(self, path):
#         '''
#         '''
#         self.sections = []
#         config = self.get_configuration(path=path)
#         if config is not None:
#             for s in config.sections():
#                 section = Section()
#                 comps = config.get(s, 'components')
#                 for c in comps.split(','):
#                     section.add_component(c)
#
#                 for option in config.options(s):
#                     if 'test' in option:
#                         test = config.get(s, option)
#                         tkey, prec, teststr = test.split(',')
#                         t = (int(prec), teststr)
#                         section.add_test(tkey, t)
#
#                 self.sections.append(section)

#    def _get_states(self, times_up_event, sq):
#
#        def _gstate(ki):
#            sq.put(ki)
#            s = self.get_state_by_name(ki)
#            sq.put('1' if s else '0')
#
#        dv = []
#        for k, v in self.valves.iteritems():
# #        for k, _ in self.valves.items():
#            if v.query_state:
#                dv.append(k)
#                continue
#
#            if times_up_event.isSet():
#                break
#
#            _gstate(k)
#
#        if times_up_event.isSet():
#            return
#
#        for k in dv:
#            if times_up_event.isSet():
#                break
#            _gstate(k)
#    def get_states2(self, timeout=1):
#        '''
#            use event and timer to allow for partial responses
#            the timer t will set the event in timeout seconds
#
#            after the timer is started _get_states is called
#            _get_states loops thru the valves querying their state
#
#            each iteration the times_up_event is checked to see it
#            has fired if it has the the loop breaks and returns the
#            states word
#
#            to prevent the communicator from blocking longer then the times up event
#            the _gs_thread is joined and timeouts out after 1.01s
#        '''
#
#        states_queue = Queue()
#        times_up_event = Event()
#        t = Timer(1, lambda: times_up_event.set())
#        t.start()
#        try:
#
#            _gs_thread = Thread(name='valves.get_states',
#                                target=self._get_states, args=(times_up_event, states_queue))
#            _gs_thread.start()
#            _gs_thread.join(timeout=1.01)
#        except (Exception,), e:
#            pass
#
#        # ensure word has even number of elements
#        s = ''
#        i = 0
#        n = states_queue.qsize()
#        if n % 2 != 0:
#            c = n / 2 * 2
#        else:
#            c = n
#
#        while not states_queue.empty() and i < c:
#            s += states_queue.get_nowait()
#            i += 1
#
#        return s
# def _load_valves_from_filetxt(self, path):
#        '''
#
#        '''
#        c = parse_setupfile(path)
#
#        self.sector_inlet_valve = c[0][0]
#        self.quad_inlet_valve = c[0][1]
#
#        actid = 6
#        curgrp = None
#        self.valve_groups = dict()
#
#        for a in c[1:]:
#            act = 'valve_controller'
#            if len(a) == actid + 1:
#                act = a[actid]
#
#            name = a[0]
#            actuator = self.get_actuator_by_name(act)
#            warn_no_act = True
#            if warn_no_act:
#                if actuator is None:
#                    self.warning_dialog('No actuator for {}. Valve will not operate. Check setupfiles/extractionline/valves.txt'.format(name))
#            print a
#            v = HardwareValve(name,
#                     address=a[1],
#                     actuator=self.get_actuator_by_name(act),
#                     interlocks=a[2].split(','),
#                     query_valve_state=a[4] in ['True', 'true']
# #                     group=a[4]
#                     )
#            try:
#                if a[5] and a[5] != curgrp:
#                    curgrp = a[5]
#                    if curgrp in self.valve_groups:
#                        self.valve_groups[curgrp].valves.append(v)
#                    else:
#                        vg = ValveGroup()
#                        vg.valves = [v]
#                        self.valve_groups[curgrp] = vg
#                else:
#                    self.valve_groups[curgrp].valves.append(v)
#
#            except IndexError:
#
#                #there is no group specified
#                pass
#
#            s = v.get_hardware_state()
#
#            #update the extraction line managers canvas
# #            self.extraction_line_manager.canvas.update_valve_state(v.name[-1], s)
#            self.extraction_line_manager.update_valve_state(v.name[-1], s)
#            args = dict(name=a[0],
#                        address=a[1],
#                        description=a[3],
#                        canvas=self.extraction_line_manager.canvas,
#
#                        )
#            ev = ExplanableValve(**args)
#            ev.state = s if s is not None else False
#
#            self.valves[name] = v
#            self.explanable_items.append(ev)

#        for k,g in self.valve_groups.iteritems():
#
#            for v in g.valves:
#                print k,v.name<|MERGE_RESOLUTION|>--- conflicted
+++ resolved
@@ -141,122 +141,6 @@
         vs = self.valves
         return binascii.crc32(''.join((vs[k].state_str() for k in vkeys)))
 
-<<<<<<< HEAD
-    def get_state_checksum(self, vkeys):
-        if self.actuators:
-            actuator = self.actuators[0]
-            word = actuator.get_state_checksum(vkeys)
-            self.debug('Get Checksum: {}'.format(word))
-            return word
-
-    def load_valve_states(self, refresh=True, force_network_change=False):
-        # elm = self.extraction_line_manager
-        word = self.get_state_word()
-        changed = False
-
-        if word is not None:
-            for k, v in self.valves.iteritems():
-                try:
-                    s = word[k]
-                    if s != v.state or force_network_change:
-                        changed = True
-                        v.set_state(s)
-                        self.refresh_state = (k, s)
-                        # elm.update_valve_state(k, s)
-                        self.set_child_state(k, s)
-
-                except KeyError:
-                    pass
-
-        elif force_network_change:
-            changed = True
-            for k, v in self.valves.iteritems():
-                self.refresh_state = (k, v.state)
-                # elm.update_valve_state(k, v.state)
-
-        if refresh and changed:
-            self.refresh_canvas_needed = True
-            # elm.refresh_canvas()
-
-    def load_valve_lock_states(self, refresh=True):
-        # elm = self.extraction_line_manager
-        word = self.get_lock_word()
-
-        changed = False
-        if word is not None:
-            for k in self.valves:
-                if k in word:
-                    v = self.get_valve_by_name(k)
-                    s = word[k]
-                    if v.software_lock != s:
-                        changed = True
-    
-                        v.software_lock = s
-                        self.refresh_lock_state = (k, s)
-                        # elm.update_valve_lock_state(k, s)
-
-        if refresh and changed:
-            self.refresh_canvas_needed = True
-            # elm.refresh_canvas()
-
-    def load_valve_owners(self, refresh=True):
-        """
-            needs to return all valves
-            not just ones that are owned
-        """
-        # elm = self.extraction_line_manager
-        owners = self.get_owners_word()
-        if not owners:
-            return
-
-        changed = False
-        ip = gethostbyname(gethostname())
-        for owner, valves in owners:
-            if owner != ip:
-                for k in valves:
-                    v = self.get_valve_by_name(k)
-                    if v is not None:
-                        if v.owner != owner:
-                            v.owner = owner
-                            self.refresh_owned_state = (k, owner)
-                            # elm.update_valve_owned_state(k, owner)
-                            changed = True
-
-        if refresh and changed:
-            self.refresh_canvas_needed = True
-            # elm.refresh_canvas()
-
-    def get_state_word(self):
-        d = {}
-        if self.actuators:
-            actuator = self.actuators[0]
-            try:
-                word = actuator.get_state_word()
-
-                d = self._parse_word(word)
-
-                self.debug('Get State Word: {}'.format(word))
-                self.debug('Parsed State Word: {}'.format(d))
-            except:
-                pass
-
-        return d
-
-    def get_lock_word(self):
-        d = {}
-        if self.actuators:
-            actuator = self.actuators[0]
-            word = actuator.get_lock_word()
-            if self._validate_checksum(word):
-                d = self._parse_word(word)
-
-                self.debug('Get Lock Word: {}'.format(word))
-                self.debug('Parsed Lock Word: {}'.format(d))
-
-        return d
-
-=======
->>>>>>> f8aaa386
     def get_valve_names(self):
         return self.valves.keys()
 
