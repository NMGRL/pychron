#===============================================================================
# Copyright 2011 Jake Ross
#
# Licensed under the Apache License, Version 2.0 (the "License");
# you may not use this file except in compliance with the License.
# You may obtain a copy of the License at
#
#   http://www.apache.org/licenses/LICENSE-2.0
#
# Unless required by applicable law or agreed to in writing, software
# distributed under the License is distributed on an "AS IS" BASIS,
# WITHOUT WARRANTIES OR CONDITIONS OF ANY KIND, either express or implied.
# See the License for the specific language governing permissions and
# limitations under the License.
#===============================================================================

#=============enthought library imports=======================
from traits.api import Any, Dict, List, Bool
#=============standard library imports ========================
import os
import pickle
from pickle import PickleError
from Queue import Queue
from threading import Timer, Thread, Event
import time
import random
from itertools import groupby
from socket import gethostname, gethostbyname
#=============local library imports  ==========================
from pychron.globals import globalv
from pychron.hardware.core.i_core_device import ICoreDevice
from pychron.hardware.switch import Switch
from pychron.managers.manager import Manager
from pychron.extraction_line.explanation.explanable_item import ExplanableValve
from pychron.hardware.valve import HardwareValve
from pychron.paths import paths
from pychron.loggable import Loggable
from pychron.pychron_constants import ALPHAS
from pychron.extraction_line.pipettes.tracking import PipetteTracker
from valve_parser import ValveParser


class ValveGroup(object):
    owner = None
    valves = None


class ValveManager(Manager):
    """
    Manager to interface with the UHV and HV pneumatic valves
<<<<<<< HEAD
    
=======

>>>>>>> 9ae08541
    """
    valves = Dict
    explanable_items = List
    extraction_line_manager = Any
    sampletime = 0.1
    # actuator = Any
    actuators = List
    canvas3D = Any
    sections = List

    sample_gas_type = None  # valid values None,sample,air
    sector_inlet_valve = None
    quad_inlet_valve = None

    query_valve_state = Bool(True)

    use_explanation = True

    _prev_keys = None

    pipette_trackers = List(PipetteTracker)

    def actuate_children(self, name, action, mode):
        """
            actuate all switches that have ``name`` defined as their parent
        """
        func = self.open_by_name if action == 'open' else self.close_by_name
        for v in self.valves.values():
            if v.parent == name:
                self.debug('actuating child, {}'.format(v.display_name))
                func(v.display_name, mode)

    def show_valve_properties(self, name):
        v = self.get_valve_by_name(name)
        if v is not None:
            v.edit_traits()

    def kill(self):
        super(ValveManager, self).kill()
        self._save_soft_lock_states()

    def create_device(self, name, *args, **kw):
        """
        """
        dev = super(ValveManager, self).create_device(name, *args, **kw)
        if 'actuator' in name or 'controller' in name:
            if dev is not None:
                self.actuators.append(dev)
                #        if name in ['valve_actuator', 'valve_controller']:
            #            self.actuator = dev
            return dev

    def load_valves_from_file(self, name):
        setup_file = os.path.join(paths.extraction_line_dir, name)
        self._load_valves_from_file(setup_file)

    def finish_loading(self, update=False):
        """
        """
        if self.actuators:
            for a in self.actuators:
                self.info('setting actuator {}'.format(a.name))

                self.info('comm. device = {} '.format(a._cdevice.__class__.__name__))

        # open config file
        # setup_file = os.path.join(paths.extraction_line_dir, 'valves.xml')
        # self._load_valves_from_file(setup_file)
        self.load_valves_from_file('valves.xml')

        if globalv.load_valve_states:
            self._load_states()
        if globalv.load_soft_locks:
            self._load_soft_lock_states()

            # load the pipette trackers
            #         for p in self.pipette_trackers:
            #             p.load()

            #         self._load_system_dict()
            # self.info('loading section definitions file')
            # open config file
            # setup_file = os.path.join(paths.extraction_line_dir, 'section_definitions.cfg')
            # self._load_sections_from_file(setup_file)

    def _save_soft_lock_states(self):

        p = os.path.join(paths.hidden_dir, '{}_soft_lock_state'.format(self.name))
        self.info('saving soft lock state to {}'.format(p))
        with open(p, 'wb') as f:
            obj = dict([(k, v.software_lock) for k, v in self.valves.iteritems()])

            pickle.dump(obj, f)

    def load_valve_states(self, refresh=True, force_network_change=False):
        elm = self.extraction_line_manager
        word = self.get_state_word()
        changed = False
        # self.debug('valve state word= {}'.format(word))
        if word is not None:
            for k, v in self.valves.iteritems():
                if word.has_key(k):
                    s = word[k]
                    if s != v.state or force_network_change:
                        changed = True

                        v.set_state(s)
                        elm.update_valve_state(k, s)
        elif force_network_change:
            changed = True
            for k, v in self.valves.iteritems():
                elm.update_valve_state(k, v.state)

        if refresh and changed:
            elm.refresh_canvas()

    def load_valve_lock_states(self, refresh=True):
        elm = self.extraction_line_manager
        word = self.get_lock_word()
        # self.debug('valve lock word= {}'.format(word))
        changed = False
        if word is not None:
            for k in self.valves.keys():
                if word.has_key(k):
                    v = self.get_valve_by_name(k)
                    s = word[k]
                    if v.software_lock != s:
                        changed = True

                        v.software_lock = s
                        elm.update_valve_lock_state(k, s)

        if refresh and changed:
            elm.refresh_canvas()

    def load_valve_owners(self, refresh=True):
        elm = self.extraction_line_manager

        """
            needs to return all valves
            not just ones that are owned
        """
        owners = self.get_owners_word()
        if not owners:
            #self.debug('didnt not parse owners word')
            return
            #         print owners
        changed = False
        ip = gethostbyname(gethostname())
        for owner, valves in owners:
            if owner != ip:
                for k in valves:
                    v = self.get_valve_by_name(k)
                    if v is not None:
                        if v.owner != owner:
                            v.owner = owner
                            elm.update_valve_owned_state(k, owner)
                            changed = True

        if refresh and changed:
            elm.refresh_canvas()

    def get_owners_word(self):
        """
         eg.
                1. 129.128.12.141-A,B,C:D,E,F
                2. A,B,C,D,E,F
                3. 129.128.12.141-A,B,C:129.138.12.150-D,E:F
                    A,B,C owned by 141,
                    D,E owned by 150
                    F free
        """
        if self.actuators:
            rs = []
            actuator = self.actuators[0]
            word = actuator.get_owners_word()
            if word:
                groups = word.split(':')
                if len(groups) > 1:
                    for gi in groups:
                        if '-' in gi:
                            owner, vs = gi.split('-')
                        else:
                            owner, vs = '', gi

                        rs.append((owner, vs.split(',')))

                else:
                    rs = [('', groups[0].split(',')), ]
            return rs

    def get_state_word(self):
        if self.actuators:
            actuator = self.actuators[0]
            word = actuator.get_state_word()
            return self._parse_word(word)

    def get_lock_word(self):
        if self.actuators:
            actuator = self.actuators[0]
            word = actuator.get_lock_word()
            return self._parse_word(word)

    def _parse_word(self, word):
        if word is not None:
            try:
                d = dict()
                if ',' in word:
                    for packet in word.split(','):
                        key = packet[:-1]
                        state = packet[-1:].strip()
                        if key[0] in ALPHAS \
                                and state in ('0', '1'):
                            d[key] = bool(int(state))
                else:
                    for i in xrange(0, len(word), 2):
                        packet = word[i:i + 2]
                        try:
                            key, state = packet[0], packet[1]
                        except IndexError:
                            return d

                        if key.upper() in ALPHAS:
                            if state in ('0', '1'):
                                d[key] = bool(int(state))

                                #                    d = dict([(word[i:i + 2][0], bool(int(word[i:i + 2][1]))) for i in xrange(0, len(word), 2)])
                return d
            except ValueError:
                pass

    def _load_states(self):
        elm = self.extraction_line_manager
        for k, v in self.valves.iteritems():
            s = v.get_hardware_state()
            elm.update_valve_state(k, s, refresh=False)
            #             time.sleep(0.025)

    def _load_soft_lock_states(self):
        if self.extraction_line_manager.mode == 'client':
            for k, v in self.valves.iteritems():
                s = v.get_lock_state()
                func = self.lock if s else self.unlock
                func(k, save=False)
                #                 time.sleep(0.025)

        else:
            p = os.path.join(paths.hidden_dir, '{}_soft_lock_state'.format(self.name))
            if os.path.isfile(p):
                self.info('loading soft lock state from {}'.format(p))

                with open(p, 'rb') as f:
                    try:
                        sls = pickle.load(f)
                    except PickleError:
                        pass

                    for v in self.valves:

                        if v in sls and sls[v]:
                            self.lock(v, save=False)
                        else:
                            self.unlock(v, save=False)

    def get_owners(self):
        """
            eg.
                1. 129.128.12.141-A,B,C:D,E,F
                2. A,B,C,D,E,F
                3. 129.128.12.141-A,B,C:129.138.12.150-D,E:F
                    A,B,C owned by 141,
                    D,E owned by 150
                    F free
        """
        self.valves['C'].owner = '129.138.12.135'
        self.valves['X'].owner = '129.138.12.135'

        vs = [(v.name.split('-')[1], v.owner) for v in self.valves.itervalues()]
        key = lambda x: x[1]
        vs = sorted(vs, key=key)

        owners = []
        for owner, valves in groupby(vs, key=key):
            valves, _ = zip(*valves)
            v = ','.join(valves)
            if owner:
                t = '{}-{}'.format(owner, v)
            else:
                t = v
            owners.append(t)

        return ':'.join(owners)

    def get_software_locks(self):
        return ','.join(['{}{}'.format(k, int(v.software_lock))
                         for k, v in self.valves.iteritems()])

    def get_states(self, timeout=1):
        """
            get as many valves states before time expires
            remember last set of valves returned.

            if last set of valves less than total return
            states for the remainder valves
<<<<<<< HEAD
            
=======

>>>>>>> 9ae08541
        """
        st = time.time()
        states = []
        keys = []
        prev_keys = []
        clear_prev_keys = False
        if self._prev_keys:
            clear_prev_keys = True
            prev_keys = self._prev_keys

        for k, v in self.valves.iteritems():
            """
                querying a lot of valves can add up hence timeout.
                
                most valves are not queried by default which also helps shorten
                execution time for get_states. 
                
            """
            if k in prev_keys:
                continue

            keys.append(k)
            state = '{}{}'.format(k, int(self._get_state_by(v)))
            states.append(state)
            if time.time() - st > timeout:
                break
        else:
            # if loop completes before timeout dont save keys
            clear_prev_keys = True

        if clear_prev_keys:
            keys = None

        self._prev_keys = keys
        return ','.join(states)

    def get_valve_by_address(self, a):
        """
        """
        return self._get_valve_by(a, 'address')

    def get_valve_by_description(self, a):
        """
        """
        return self._get_valve_by(a, 'description')

    def _get_valve_by(self, a, attr):
        return next((valve for valve in self.valves.itervalues() \
                     if getattr(valve, attr) == a), None)

    def get_valve_by_name(self, n):
<<<<<<< HEAD
        """    
=======
        """
>>>>>>> 9ae08541
        """
        if n in self.valves:
            return self.valves[n]

    def get_name_by_address(self, k):
        """
        """
        v = self.get_valve_by_address(k)
        if v is not None:
            return v.name

    def get_name_by_description(self, d):
        v = self.get_valve_by_description(d)
        if v is not None:
            return v.name.split('-')[-1]


    def get_evalve_by_name(self, n):
<<<<<<< HEAD
        """  
=======
        """
>>>>>>> 9ae08541
        """
        return next((item for item in self.explanable_items if item.name == n), None)

    def get_state_by_name(self, n):
        """
        """
        v = self.get_valve_by_name(n)
        state = None
        if v is not None:
            state = self._get_state_by(v)

        return state

    def get_state_by_description(self, n):
        """
        """
        v = self.get_valve_by_description(n)
        state = None
        if v is not None:
            state = self._get_state_by(v)

        return state

    def _get_state_by(self, v):
        """
        """
        state = None
        if self.query_valve_state and v.query_state:
            state = v.get_hardware_state()  # actuator.get_channel_state(v)

        if state is None:
            state = v.state
        else:
            v.state = state

        return state

    def get_actuator_by_name(self, name):
        if self.actuators:
            act = next((a for a in self.actuators
                        if a.name == name), None)
        if not act:
            if self.application:
                act = self.application.get_service_by_name(ICoreDevice, name)

        return act

    def get_software_lock(self, name, description=None, **kw):
        if description:
            v = self.get_valve_by_description(description)
        else:
            v = self.get_valve_by_name(name)

        if v is not None:
            return v.software_lock

    def check_soft_interlocks(self, name):
<<<<<<< HEAD
        """ 
        """

=======
        """
        """
>>>>>>> 9ae08541
        cv = self.get_valve_by_name(name)
        self.debug('check software interlocks {} {}'.format(name, cv))
        if cv is not None:
            interlocks = cv.interlocks
            valves = self.valves
            for interlock in interlocks:
                if interlock in valves:
                    if valves[interlock].state:
                        self.debug('interlocked {}'.format(interlock))
                        return True

    def open_by_name(self, name, mode='normal'):
        """
        """
        return self._open_(name, mode)

    def close_by_name(self, name, mode='normal'):
        """
        """
        return self._close_(name, mode)

    def sample(self, name, period):
        v = self.get_valve_by_name(name)
        if v and not v.state:
            self.info('start sample')
            self.open_by_name(name)

            time.sleep(period)

            self.info('end sample')
            self.close_by_name(name)

    def lock(self, name, save=True):
        """
        """
        v = self.get_valve_by_name(name)
        if v is not None:
            #            ev = self.get_evalve_by_name(name)
            #            if ev is not None:
            #                ev.soft_lock = True

            v.lock()
            if save:
                self._save_soft_lock_states()

    def unlock(self, name, save=True):
        """
        """
        v = self.get_valve_by_name(name)
        if v is not None:
            #            ev = self.get_evalve_by_name(name)
            #            if ev is not None:
            #                ev.soft_lock = False

            v.unlock()
            if save:
                self._save_soft_lock_states()

    def set_valve_owner(self, name, owner):
        v = self.get_valve_by_name(name)
        if v is not None:
            v.owner = owner

    def validate(self, v):
        """
        return false if v's interlock valve(s) is(are) open
        else return true
        """

        return next((False for vi in v.interlocks if self.get_valve_by_name(vi).state), True)

    def _open_(self, name, mode):
        """
        """
        action = 'set_open'
        # check software interlocks and return None if True
        if self.check_soft_interlocks(name):
            self.warning('Software Interlock')
            return

        r, c = self._actuate_(name, action, mode)
        if r and c:
            for pip in self.pipette_trackers:
                """
                    a single valve can increment at most one pipette
                """
                if pip.check_shot(name):
                    break

        return r, c

    def _close_(self, name, mode):
        """
        """
        action = 'set_closed'
        if self.check_soft_interlocks(name):
            self.warning('Software Interlock')
            return

        return self._actuate_(name, action, mode)

    def _actuate_(self, name, action, mode, address=None):
        """
        """
        changed = False
        if address is None:
            v = self.get_valve_by_name(name)
            vid = name
        else:
            v = self.get_valve_by_address(address)
            vid = address

        result = None
        if v is not None:
            if not v.enabled:
                self.warning_dialog('{} {} not enabled'.format(v.name, v.description))
            else:
                act = getattr(v, action)

                result, changed = act(mode='{}-{}'.format(self.extraction_line_manager.mode, mode))

        else:
            self.warning('Valve {} not available'.format(vid))
            # result = 'Valve %s not available' % id

        return result, changed

    def _load_valves_from_file(self, path):
        """
        """
        self.info('loading valve definitions file  {}'.format(path))

        def factory(v):
            name, hv = self._switch_factory(v)
            if self.use_explanation:
                self._load_explanation_valve(hv)
            self.valves[name] = hv
            return hv

        parser = ValveParser(path)
        for g in parser.get_groups():
            for v in parser.get_valves(group=g):
                factory(v)

        for v in parser.get_valves():
            factory(v)

        for s in parser.get_switches():
            name, sw = self._switch_factory(s, klass=Switch)
            print 'loading wisthasdf', name, sw
            self.valves[name] = sw

        ps = []
        for p in parser.get_pipettes():
            pip = self._pipette_factory(p)
            if pip:
                ps.append(pip)

        self.pipette_trackers = ps

    def _pipette_factory(self, p):
        inner = p.find('inner')
        outer = p.find('outer')
        if inner is not None and outer is not None:
            innerk = inner.text.strip()
            outerk = outer.text.strip()
            if innerk in self.valves \
                    and outerk in self.valves:
                return PipetteTracker(
                    name=p.text.strip(),
                    inner=innerk,
                    outer=outerk)

    def _switch_factory(self, v_elem, klass=HardwareValve):
        name = v_elem.text.strip()
        address = v_elem.find('address')
        act_elem = v_elem.find('actuator')
        description = v_elem.find('description')
        parent = v_elem.find('parent')
        interlocks = [i.text.strip() for i in v_elem.findall('interlock')]
        if description is not None:
            description = description.text.strip()

        actname = act_elem.text.strip() if act_elem is not None else 'valve_controller'
        actuator = self.get_actuator_by_name(actname)

        if actuator is None:
            if not globalv.ignore_initialization_warnings:
                self.warning_dialog(
                    'No actuator for {}. Valve will not operate. Check setupfiles/extractionline/valves.xml'.format(
                        name))

        qs = True
        vqs = v_elem.get('query_state')
        if vqs:
            qs = vqs == 'true'

        hv = klass(name,
                   address=address.text.strip() if address is not None else '',
                   parent=parent.text.strip() if parent is not None else '',
                   actuator=actuator,
                   description=description,
                   query_state=qs,
                   interlocks=interlocks)
        return name, hv

    def _load_explanation_valve(self, v):
        #        s = v.get_hardware_state()
        # update the extraction line managers canvas
        #            self.extraction_line_manager.canvas.update_valve_state(v.name[-1], s)
        name = v.name.split('-')[1]
        #        self.extraction_line_manager.update_valve_state(name, s)
        #        args = dict(
        #                    )
        ev = ExplanableValve(name=name,
                             address=v.address,
                             description=v.description,
                             #                    canvas=self.extraction_line_manager.canvas,
        )
        #        ev.state = s if s is not None else False
        #        ev=weakref.ref(ev)()
        v.evalve = ev
        #        v.evalve = weakref.ref(ev)()
        self.explanable_items.append(ev)

        #===============================================================================
        # deprecated
        #===============================================================================
        #     def claim_section(self, section, addr=None, name=None):

#         try:
#             vg = self.valve_groups[section]
#         except KeyError:
#             return True
#
#         if addr is None:
#             addr = self._get_system_address(name)
#
#         vg.owner = addr
#
#     def release_section(self, section):
#         try:
#             vg = self.valve_groups[section]
#         except KeyError:
#             return True
#
#         vg.owner = None
#     def get_system(self, addr):
#         return next((k for k, v in self.systems.iteritems() if v == addr), None)
#     def check_group_ownership(self, name, claimer):
#         grp = None
#         for g in self.valve_groups.itervalues():
#             for vi in g.valves:
#                 if vi.is_name(name):
#                     grp = g
#                     break
#         r = False
#         if grp is not None:
#             r = grp.owner == claimer
#
# #        print name, claimer,grp, r
#         return r




if __name__ == '__main__':

    class Foo(Loggable):
        def get_state_by_name(self, m):
            b = random.randint(1, 5) / 50.0
            r = 0.1 + b
            #        r = 3
            self.info('sleep {}'.format(r))
            time.sleep(r)
            return True

        def _get_states(self, times_up_event, sq):
            #        self.states = []
            for k in ['A', 'B', 'Ca', 'Dn', 'Es', 'F', 'G', 'H', 'I']:
                if times_up_event.isSet():
                    break

                sq.put(k)
                #            self.info('geting state for {}'.format(k))
                s = self.get_state_by_name(k)
                #            self.info('got {} for {}'.format(s, k))
                if times_up_event.isSet():
                    break
                sq.put('1' if s else '0')

                # return ''.join(states)

        def get_states(self):
            """
                with this method you need to ensure the communicators timeout
                is sufficiently low. the communicator will block until a response
                or a timeout. the times up event only breaks between state queries.
            
            """
            states_queue = Queue()
            times_up_event = Event()
            t = Timer(1, lambda: times_up_event.set())
            t.start()
            #        states = self._get_states(times_up_event)
            #        return states
            t = Thread(target=self._get_states, args=(times_up_event, states_queue))
            t.start()
            t.join(timeout=1.1)
            s = ''

            n = states_queue.qsize()
            if n % 2 != 0:
                c = n / 2 * 2
            else:
                c = n

            i = 0
            while not states_queue.empty() and i < c:
                s += states_queue.get_nowait()
                i += 1

                #        n = len(s)
                #        if n % 2 != 0:
                #            sn = s[:n / 2 * 2]
                #        else:
                #            sn = s
                #        s = ''.join(self.states)
            self.info('states = {}'.format(s))
            return s

            #    v = ValveManager()
            #    p = os.path.join(paths.extraction_line_dir, 'valves.xml')
            #    v._load_valves_from_file(p)

    from pychron.core.helpers.logger_setup import logging_setup

    logging_setup('foo')
    f = Foo()
    for i in range(10):
        r = f.get_states()
        time.sleep(2)
        # print r, len(r)

#==================== EOF ==================================
#     def _get_system_address(self, name):
#         return next((h for k, h in self.systems.iteritems() if k == name), None)
#
#     def _load_system_dict(self):
# #        config = self.configparser_factory()
#
#         from pychron.core.helpers.parsers.initialization_parser import InitializationParser
# #        ip = InitializationParser(os.path.join(setup_dir, 'initialization.xml'))
#         ip = InitializationParser()
#
#         self.systems = dict()
#         for name, host in ip.get_systems():
#             self.systems[name] = host

#        config.read(os.path.join(setup_dir, 'system_locks.cfg'))
#
#        for sect in config.sections():
#            name = config.get(sect, 'name')
#            host = config.get(sect, 'host')
# #            names.append(name)
#            self.systems[name] = host
#
#     def _load_sections_from_file(self, path):
#         """
#         """
#         self.sections = []
#         config = self.get_configuration(path=path)
#         if config is not None:
#             for s in config.sections():
#                 section = Section()
#                 comps = config.get(s, 'components')
#                 for c in comps.split(','):
#                     section.add_component(c)
#
#                 for option in config.options(s):
#                     if 'test' in option:
#                         test = config.get(s, option)
#                         tkey, prec, teststr = test.split(',')
#                         t = (int(prec), teststr)
#                         section.add_test(tkey, t)
#
#                 self.sections.append(section)

#    def _get_states(self, times_up_event, sq):
#
#        def _gstate(ki):
#            sq.put(ki)
#            s = self.get_state_by_name(ki)
#            sq.put('1' if s else '0')
#
#        dv = []
#        for k, v in self.valves.iteritems():
# #        for k, _ in self.valves.items():
#            if v.query_state:
#                dv.append(k)
#                continue
#
#            if times_up_event.isSet():
#                break
#
#            _gstate(k)
#
#        if times_up_event.isSet():
#            return
#
#        for k in dv:
#            if times_up_event.isSet():
#                break
#            _gstate(k)
#    def get_states2(self, timeout=1):
#        """
#            use event and timer to allow for partial responses
#            the timer t will set the event in timeout seconds
#
#            after the timer is started _get_states is called
#            _get_states loops thru the valves querying their state
#
#            each iteration the times_up_event is checked to see it
#            has fired if it has the the loop breaks and returns the
#            states word
#
#            to prevent the communicator from blocking longer then the times up event
#            the _gs_thread is joined and timeouts out after 1.01s
#        """
#
#        states_queue = Queue()
#        times_up_event = Event()
#        t = Timer(1, lambda: times_up_event.set())
#        t.start()
#        try:
#
#            _gs_thread = Thread(name='valves.get_states',
#                                target=self._get_states, args=(times_up_event, states_queue))
#            _gs_thread.start()
#            _gs_thread.join(timeout=1.01)
#        except (Exception,), e:
#            pass
#
#        # ensure word has even number of elements
#        s = ''
#        i = 0
#        n = states_queue.qsize()
#        if n % 2 != 0:
#            c = n / 2 * 2
#        else:
#            c = n
#
#        while not states_queue.empty() and i < c:
#            s += states_queue.get_nowait()
#            i += 1
#
#        return s
# def _load_valves_from_filetxt(self, path):
#        """
#
#        """
#        c = parse_setupfile(path)
#
#        self.sector_inlet_valve = c[0][0]
#        self.quad_inlet_valve = c[0][1]
#
#        actid = 6
#        curgrp = None
#        self.valve_groups = dict()
#
#        for a in c[1:]:
#            act = 'valve_controller'
#            if len(a) == actid + 1:
#                act = a[actid]
#
#            name = a[0]
#            actuator = self.get_actuator_by_name(act)
#            warn_no_act = True
#            if warn_no_act:
#                if actuator is None:
#                    self.warning_dialog('No actuator for {}. Valve will not operate. Check setupfiles/extractionline/valves.txt'.format(name))
#            print a
#            v = HardwareValve(name,
#                     address=a[1],
#                     actuator=self.get_actuator_by_name(act),
#                     interlocks=a[2].split(','),
#                     query_valve_state=a[4] in ['True', 'true']
# #                     group=a[4]
#                     )
#            try:
#                if a[5] and a[5] != curgrp:
#                    curgrp = a[5]
#                    if curgrp in self.valve_groups:
#                        self.valve_groups[curgrp].valves.append(v)
#                    else:
#                        vg = ValveGroup()
#                        vg.valves = [v]
#                        self.valve_groups[curgrp] = vg
#                else:
#                    self.valve_groups[curgrp].valves.append(v)
#
#            except IndexError:
#
#                #there is no group specified
#                pass
#
#            s = v.get_hardware_state()
#
#            #update the extraction line managers canvas
# #            self.extraction_line_manager.canvas.update_valve_state(v.name[-1], s)
#            self.extraction_line_manager.update_valve_state(v.name[-1], s)
#            args = dict(name=a[0],
#                        address=a[1],
#                        description=a[3],
#                        canvas=self.extraction_line_manager.canvas,
#
#                        )
#            ev = ExplanableValve(**args)
#            ev.state = s if s is not None else False
#
#            self.valves[name] = v
#            self.explanable_items.append(ev)

#        for k,g in self.valve_groups.iteritems():
#
#            for v in g.valves:
#                print k,v.name<|MERGE_RESOLUTION|>--- conflicted
+++ resolved
@@ -48,11 +48,7 @@
 class ValveManager(Manager):
     """
     Manager to interface with the UHV and HV pneumatic valves
-<<<<<<< HEAD
-    
-=======
-
->>>>>>> 9ae08541
+
     """
     valves = Dict
     explanable_items = List
@@ -105,10 +101,6 @@
             #            self.actuator = dev
             return dev
 
-    def load_valves_from_file(self, name):
-        setup_file = os.path.join(paths.extraction_line_dir, name)
-        self._load_valves_from_file(setup_file)
-
     def finish_loading(self, update=False):
         """
         """
@@ -119,9 +111,8 @@
                 self.info('comm. device = {} '.format(a._cdevice.__class__.__name__))
 
         # open config file
-        # setup_file = os.path.join(paths.extraction_line_dir, 'valves.xml')
-        # self._load_valves_from_file(setup_file)
-        self.load_valves_from_file('valves.xml')
+        setup_file = os.path.join(paths.extraction_line_dir, 'valves.xml')
+        self._load_valves_from_file(setup_file)
 
         if globalv.load_valve_states:
             self._load_states()
@@ -191,10 +182,10 @@
     def load_valve_owners(self, refresh=True):
         elm = self.extraction_line_manager
 
-        """
+        '''
             needs to return all valves
             not just ones that are owned
-        """
+        '''
         owners = self.get_owners_word()
         if not owners:
             #self.debug('didnt not parse owners word')
@@ -357,11 +348,7 @@
 
             if last set of valves less than total return
             states for the remainder valves
-<<<<<<< HEAD
-            
-=======
-
->>>>>>> 9ae08541
+
         """
         st = time.time()
         states = []
@@ -373,13 +360,13 @@
             prev_keys = self._prev_keys
 
         for k, v in self.valves.iteritems():
-            """
+            '''
                 querying a lot of valves can add up hence timeout.
                 
                 most valves are not queried by default which also helps shorten
                 execution time for get_states. 
                 
-            """
+            '''
             if k in prev_keys:
                 continue
 
@@ -413,11 +400,7 @@
                      if getattr(valve, attr) == a), None)
 
     def get_valve_by_name(self, n):
-<<<<<<< HEAD
-        """    
-=======
-        """
->>>>>>> 9ae08541
+        """
         """
         if n in self.valves:
             return self.valves[n]
@@ -436,11 +419,7 @@
 
 
     def get_evalve_by_name(self, n):
-<<<<<<< HEAD
-        """  
-=======
-        """
->>>>>>> 9ae08541
+        """
         """
         return next((item for item in self.explanable_items if item.name == n), None)
 
@@ -498,14 +477,8 @@
             return v.software_lock
 
     def check_soft_interlocks(self, name):
-<<<<<<< HEAD
-        """ 
-        """
-
-=======
-        """
-        """
->>>>>>> 9ae08541
+        """
+        """
         cv = self.get_valve_by_name(name)
         self.debug('check software interlocks {} {}'.format(name, cv))
         if cv is not None:
@@ -589,9 +562,9 @@
         r, c = self._actuate_(name, action, mode)
         if r and c:
             for pip in self.pipette_trackers:
-                """
+                '''
                     a single valve can increment at most one pipette
-                """
+                '''
                 if pip.check_shot(name):
                     break
 
@@ -691,7 +664,6 @@
 
         actname = act_elem.text.strip() if act_elem is not None else 'valve_controller'
         actuator = self.get_actuator_by_name(actname)
-
         if actuator is None:
             if not globalv.ignore_initialization_warnings:
                 self.warning_dialog(
@@ -800,12 +772,12 @@
                 # return ''.join(states)
 
         def get_states(self):
-            """
+            '''
                 with this method you need to ensure the communicators timeout
                 is sufficiently low. the communicator will block until a response
                 or a timeout. the times up event only breaks between state queries.
             
-            """
+            '''
             states_queue = Queue()
             times_up_event = Event()
             t = Timer(1, lambda: times_up_event.set())
@@ -874,8 +846,8 @@
 #            self.systems[name] = host
 #
 #     def _load_sections_from_file(self, path):
-#         """
-#         """
+#         '''
+#         '''
 #         self.sections = []
 #         config = self.get_configuration(path=path)
 #         if config is not None:
@@ -921,7 +893,7 @@
 #                break
 #            _gstate(k)
 #    def get_states2(self, timeout=1):
-#        """
+#        '''
 #            use event and timer to allow for partial responses
 #            the timer t will set the event in timeout seconds
 #
@@ -934,7 +906,7 @@
 #
 #            to prevent the communicator from blocking longer then the times up event
 #            the _gs_thread is joined and timeouts out after 1.01s
-#        """
+#        '''
 #
 #        states_queue = Queue()
 #        times_up_event = Event()
@@ -964,9 +936,9 @@
 #
 #        return s
 # def _load_valves_from_filetxt(self, path):
-#        """
-#
-#        """
+#        '''
+#
+#        '''
 #        c = parse_setupfile(path)
 #
 #        self.sector_inlet_valve = c[0][0]
