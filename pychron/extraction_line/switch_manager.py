--- conflicted
+++ resolved
@@ -15,11 +15,6 @@
 # ===============================================================================
 
 # =============enthought library imports=======================
-<<<<<<< HEAD
-from __future__ import absolute_import
-
-=======
->>>>>>> cc5590a0
 import binascii
 import os
 import pickle
@@ -193,13 +188,8 @@
         vs = [(v.name.split('-')[1], v.owner) for v in self.switches.values()]
 
         owners = []
-<<<<<<< HEAD
         for owner, valves in groupby_key(vs, itemgetter(1)):
             valves, _ = list(zip(*valves))
-=======
-        for owner, valves in groupby(vs, key=key):
-            valves, _ = zip(*valves)
->>>>>>> cc5590a0
             v = ','.join(valves)
             if owner:
                 t = '{}-{}'.format(owner, v)
