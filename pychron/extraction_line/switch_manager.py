--- conflicted
+++ resolved
@@ -529,12 +529,6 @@
             if v.query_state:
                 ostate = v.state
                 s = v.get_hardware_indicator_state(verbose=False)
-<<<<<<< HEAD
-                states.append((k, s))
-
-        if states:
-            self.refresh_state = states
-=======
                 states.append((k, s, False))
                 # self.refresh_state = (k, s, False)
                 if ostate != s:
@@ -544,7 +538,6 @@
             self.refresh_state = states
             if update:
                 self.refresh_canvas_needed = True
->>>>>>> af5c01e4
 
     def load_indicator_states(self):
         self.debug('load indicator states')
