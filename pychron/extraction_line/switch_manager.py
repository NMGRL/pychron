# ===============================================================================
# Copyright 2011 Jake Ross
#
# Licensed under the Apache License, Version 2.0 (the "License");
# you may not use this file except in compliance with the License.
# You may obtain a copy of the License at
#
# http://www.apache.org/licenses/LICENSE-2.0
#
# Unless required by applicable law or agreed to in writing, software
# distributed under the License is distributed on an "AS IS" BASIS,
# WITHOUT WARRANTIES OR CONDITIONS OF ANY KIND, either express or implied.
# See the License for the specific language governing permissions and
# limitations under the License.
# ===============================================================================

# =============enthought library imports=======================
import binascii
import os
import pickle
import time
from operator import itemgetter
from pickle import PickleError

from six.moves import range
from six.moves import zip
from traits.api import Any, Dict, List, Bool, Event, Str

from pychron.core.helpers.filetools import add_extension
from pychron.core.helpers.iterfuncs import groupby_key
from pychron.core.helpers.strtools import to_bool
from pychron.extraction_line.explanation.explanable_item import ExplanableValve
from pychron.extraction_line.pipettes.tracking import PipetteTracker
from pychron.globals import globalv
from pychron.hardware.core.checksum_helper import computeCRC
from pychron.hardware.core.i_core_device import ICoreDevice
from pychron.hardware.switch import Switch, ManualSwitch
from pychron.hardware.valve import HardwareValve
from pychron.managers.manager import Manager
from pychron.paths import paths
from pychron.pychron_constants import NULL_STR
from .switch_parser import SwitchParser


def add_checksum(func):
    def wrapper(*args, **kw):
        d = func(*args, **kw)
        return '{}{}'.format(d, computeCRC(d))

    return wrapper


class ValveGroup(object):
    owner = None
    valves = None


class SwitchManager(Manager):
    """
    Manager to interface with the UHV and HV pneumatic valves

    """

    switches = Dict
    explanable_items = List
    extraction_line_manager = Any
    pipette_trackers = List(PipetteTracker)

    actuators = List

    query_valve_state = Bool(True)

    use_explanation = True

    refresh_state = Event
    refresh_lock_state = Event
    refresh_canvas_needed = Event
    refresh_owned_state = Event
    console_message = Event
    mode = None

    setup_name = Str('valves')

    _prev_keys = None

    def actuate_children(self, name, action, mode):
        """
            actuate all switches that have ``name`` defined as their parent
        """
        for v in self.switches.values():
            if v.parent == name:
                self.debug('actuating child, {}, {}'.format(v.display_name, action))
                if v.parent_inverted:
                    func = self.open_by_name if action == 'close' else self.close_by_name
                else:
                    func = self.open_by_name if action == 'open' else self.close_by_name

                func(v.display_name, mode)

    def show_valve_properties(self, name):
        v = self.get_switch_by_name(name)
        if v is not None:
            v.edit_traits()

    def kill(self):
        super(SwitchManager, self).kill()
        self._save_states()

    def create_device(self, name, *args, **kw):
        """
        """

        dev = super(SwitchManager, self).create_device(name, *args, **kw)
        dev.configuration_dir_name = self.configuration_dir_name

        if 'actuator' in name or 'controller' in name:
            if dev is not None:
                self.actuators.append(dev)

            return dev

    def finish_loading(self, update=False):
        """
        """
        if self.actuators:
            for a in self.actuators:
                self.info('setting actuator {}'.format(a.name))
                self.info('comm. device = {} '.format(a.com_device_name))

        # open config file
        setup_file = os.path.join(paths.extraction_line_dir, add_extension(self.setup_name, '.xml'))
        self._load_valves_from_file(setup_file)

        if globalv.load_valve_states:
            self._load_states()

        if globalv.load_soft_locks:
            self._load_soft_lock_states()

        if globalv.load_manual_states:
            self._load_manual_states()

    def set_child_state(self, name, state):
        self.debug('set states for children of {}. state={}'.format(name, state))
        # elm = self.extraction_line_manager
        for k, v in self.switches.items():
            if v.parent == name:
                v.set_state(state)
                self.refresh_state = (k, state)
                # elm.update_valve_state(k, state)

    def calculate_checksum(self, vkeys):
        vs = self.switches

        val = b''.join((vs[k].state_str().encode('utf-8') for k in vkeys if k in vs))
        return binascii.crc32(val)

    def get_valve_names(self):
        return list(self.switches.keys())

    def refresh_network(self):
        self.debug('refresh network')
        for k, v in self.switches.items():
            self.refresh_state = (k, v.state, False)

        self.refresh_canvas_needed = True

    def get_indicator_state(self, name):
        v = self.get_switch_by_name(name)
        if v is not None:
            return v.get_hardware_indicator_state()

    @add_checksum
    def get_owners(self):
        """
            eg.
                1. 129.128.12.141-A,B,C:D,E,F
                   A,B,C owned by 141
                   D,E,F free
                2. A,B,C,D,E,F
                   All free
                3. 129.128.12.141-A,B,C:129.138.12.150-D,E:F
                    A,B,C owned by 141,
                    D,E owned by 150
                    F free
        """

        vs = [(v.name.split('-')[1], v.owner) for v in self.switches.values()]

        owners = []
        for owner, valves in groupby_key(vs, itemgetter(1)):
            valves, _ = list(zip(*valves))
            v = ','.join(valves)
            if owner:
                t = '{}-{}'.format(owner, v)
            else:
                t = v
            owners.append(t)

        return ':'.join(owners)

    def get_locked(self):
        return [v.name for v in self.switches.values() if v.software_lock and not v.ignore_lock_warning]

    @add_checksum
    def get_software_locks(self):
        return ','.join(['{}{}'.format(k, int(v.software_lock)) for k, v in self.switches.items()])

    @add_checksum
    def get_states(self, query=False, timeout=0.25):
        """
            get as many valves states before time expires
            remember last set of valves returned.

            if last set of valves less than total return
            states for the remainder valves

        """
        st = time.time()
        states = []
        keys = []
        prev_keys = []
        clear_prev_keys = False
        if self._prev_keys:
            clear_prev_keys = True
            prev_keys = self._prev_keys

        for k, v in self.switches.items():
            '''
                querying a lot of valves can add up hence timeout.
                
                most valves are not queried by default which also helps shorten
                execution time for get_states. 
                
            '''
            if k in prev_keys:
                continue

            keys.append(k)

            states.append('{}{}'.format(k, int(v.state if v.state is not None else 0)))
            if time.time() - st > timeout:
                self.debug('get states timeout. timeout={}'.format(timeout))
                break
        else:
            # if loop completes before timeout dont save keys
            clear_prev_keys = True

        if clear_prev_keys:
            keys = None
        self._prev_keys = keys
        return ','.join(states)

    def get_valve_by_address(self, a):
        """
        """
        return self._get_valve_by(a, 'address')

    def get_valve_by_description(self, a, name=None):
        """
        """
        if name and name != NULL_STR:
            v = self._get_valve_by((a, name), ('description', 'display_name'))
        else:
            v = self._get_valve_by(a, 'description')
        return v

    def get_switch_by_name(self, n):
        """
        """
        if n in self.switches:
            return self.switches[n]
        elif globalv.valve_debug:
            self.debug('Invalid switch name {}'.format(n))
            self.debug(','.join(list(self.switches.keys())))

    def get_name_by_address(self, k):
        """
        """
        v = self.get_valve_by_address(k)
        if v is not None:
            return v.name

    def get_name_by_description(self, d, name=None):
        v = self.get_valve_by_description(d, name=name)
        if v is not None:
            valve_name = v.name.split('-')[-1]
            return valve_name

    def get_evalve_by_name(self, n):
        """
        """
        return next((item for item in self.explanable_items if item.name == n), None)

    def get_indicator_state_by_name(self, n, force=False):
        v = self.get_switch_by_name(n)
        state = None
        if v is not None:
            state = self._get_indicator_state_by(v, force=force)

        return state

    def get_indicator_state_by_description(self, n):
        """
        """
        v = self.get_valve_by_description(n)
        state = None
        if v is not None:
            state = self._get_indicator_state_by(v)

        return state

    def get_state_by_name(self, n, force=False):
        """
        """
        v = self.get_switch_by_name(n)
        state = None
        if v is not None:
            state = self._get_state_by(v, force=force)

        return state

    def get_state_by_description(self, n):
        """
        """
        v = self.get_valve_by_description(n)
        state = None
        if v is not None:
            state = self._get_state_by(v)

        return state

    def get_actuator_by_name(self, name):
        act = None
        if self.actuators:
            act = next((a for a in self.actuators
                        if a.name == name), None)
        if not act:
            if self.application:
                act = self.application.get_service_by_name(ICoreDevice, name)

        return act

    def get_software_lock(self, name, description=None, **kw):
        if description:
            v = self.get_valve_by_description(description)
        else:
            v = self.get_switch_by_name(name)

        if v is not None:
            return v.software_lock
        else:
            self.critical('failed to located valve name="{}", description="{}"'.format(name, description))

    def open_switch(self, *args, **kw):
        return self.open_by_name(*args, **kw)

    def close_switch(self, *args, **kw):
        return self.close_by_name(*args, **kw)

    def open_by_name(self, name, mode='normal', force=False):
        """
        """
        return self._open_(name, mode, force=force)

    def close_by_name(self, name, mode='normal', force=False):
        """
        """
        return self._close_(name, mode, force=force)

    def sample(self, name, period):
        v = self.get_switch_by_name(name)
        if v and not v.state:
            self.info('start sample')
            self.open_by_name(name)

            time.sleep(period)

            self.info('end sample')
            self.close_by_name(name)

    def lock(self, name, save=True):
        """
        """
        v = self.get_switch_by_name(name)
        if v is not None:
            v.lock()
            if save:
                self._save_soft_lock_states()
        else:
            self.warning('**************** Unable to lock {}'.format(name))

    def unlock(self, name, save=True):
        """
        """
        v = self.get_switch_by_name(name)
        if v is not None:
            v.unlock()
            if save:
                self._save_soft_lock_states()
        else:
            self.warning('*************** Unable to unlock {}'.format(name))

    def set_valve_owner(self, name, owner):
        v = self.get_switch_by_name(name)
        if v is not None:
            v.owner = owner

    def validate(self, v):
        """
        return false if v's interlock valve(s) is(are) open
        else return true
        """

        return next((False for vi in v.interlocks if self.get_switch_by_name(vi).state), True)

    def load_valve_states(self):
        self.load_indicator_states()

    def load_valve_lock_states(self, *args, **kw):
        self._load_soft_lock_states()

    def load_valve_owners(self):
        pass

    def load_hardware_states(self, force=False, indicator=True, verbose=False):
        self.debug('load hardware states')
        update = False
        states = []
        for k, v in self.switches.items():
            if v.query_state or force:
                ostate = v.state

                if indicator:
                    func = v.get_hardware_indicator_state
                else:
                    func = v.get_hardware_state

                s = func(verbose=verbose)

                if not isinstance(s, bool):
                    s = None

                states.append((k, s, False))
                if ostate != s:
                    update = update or ostate != s

        if states:
            self.refresh_state = states
            if update:
                self.refresh_canvas_needed = True

    def load_indicator_states(self):
        self.debug('load indicator states')
        self.load_hardware_states()

    # private
    def _save_states(self):
        self._save_soft_lock_states()
        self._save_manual_states()

    def _check_positive_interlocks(self, name):
        interlocks = []
        cv = self.get_switch_by_name(name)
        if cv is not None:
            switches = self.switches
            pinterlocks = cv.positive_interlocks
            for pp in pinterlocks:
                if pp in switches:
                    v = switches[pp]
                    if not v.state:
                        interlocks.append(pp)
        return interlocks

    def _check_soft_interlocks(self, name):
        """
        """
        cv = self.get_switch_by_name(name)
        self.debug('check software interlocks {}'.format(name))
        if cv is not None:
            interlocks = cv.interlocks
            self.debug('interlocks {}'.format(interlocks))
            switches = self.switches
            for interlock in interlocks:

                if interlock in switches:
                    v = switches[interlock]
                    if v.state:
                        self.debug('interlocked {}'.format(interlock))
                        return v

    def _get_indicator_state_by(self, v, force=False):
        state = None
        if (self.query_valve_state and v.query_state) or force:
            state = v.get_hardware_indicator_state(verbose=False)
            if not v.actuator or v.actuator.simulation:
                state = None

        if state is None:
            state = v.state

        return state

    def _get_state_by(self, v, force=False):
        """
        """
        state = None
        if (self.query_valve_state and v.query_state) or force:
            state = v.get_hardware_state(verbose=False)
            if not v.actuator or v.actuator.simulation:
                state = None

        if state is None:
            state = v.state
        else:
            v.state = state

        return state

    def _get_valve_by(self, a, attr):
        if isinstance(a, tuple):
            for vi in self.switches.values():
                if all((getattr(vi, attri) == ai for ai, attri in zip(a, attr))):
                    return vi
        else:
            return next((valve for valve in self.switches.values() if getattr(valve, attr) == a), None)

    def _validate_checksum(self, word):
        if word is not None:
            checksum = word[-4:]
            data = word[:-4]
            # self.debug('{} {}'.format(data, checksum))
            expected = computeCRC(data)
            if expected != checksum:
                self.warning('The checksum is not correct for this message. Expected: {}, Actual: {}'.format(expected,
                                                                                                             checksum))
            else:
                return True

    def _parse_word(self, word):
        d = {}
        if word is not None:
            try:
                if ',' in word:
                    packets = word.split(',')
                    n, nn = len(packets), len(self.switches)
                    if n < nn:
                        self.warning('Valve word length is too short. All valve states will not be updated!'
                                     ' Word:{}, Num Valves: {}'.format(n, nn))

                    for packet in packets:
                        key = packet[:-1]
                        state = packet[-1:].strip()
                        d[key] = bool(int(state))

                else:
                    for i in range(0, len(word), 2):
                        packet = word[i:i + 2]
                        try:
                            key, state = packet[0], packet[1]
                            d[key] = bool(int(state))
                        except IndexError:
                            return d
            except ValueError as v:
                self.critical('switch_manager._parse_word exception. {}'.format(v))
        return d

<<<<<<< HEAD
    def load_valve_states(self):
        self.load_indicator_states()

    def load_valve_lock_states(self, *args, **kw):
        self._load_soft_lock_states()

    def load_valve_owners(self):
        pass

    def load_hardware_states(self):
        self.debug('load hardware states')
        # update = False
        states = []
        for k, v in self.switches.iteritems():
            if v.query_state:
                s = v.get_hardware_indicator_state(verbose=False)
                states.append((k, s))

        if states:
            self.refresh_state = states

    def load_indicator_states(self):
        self.debug('load indicator states')
        self.load_hardware_states()

=======
>>>>>>> 5a377f12
    def _load_states(self):
        self.debug('$$$$$$$$$$$$$$$$$$$$$ Load states')
        self.load_hardware_states(force=True)

    def _load_manual_states(self):
        p = os.path.join(paths.hidden_dir, '{}_manual_states'.format(self.name))
        if os.path.isfile(p):
            self.info('loading manual states from {}'.format(p))

            with open(p, 'rb') as f:
                try:
                    ms = pickle.load(f)
                except PickleError:
                    return

                for k, s in self.switches.items():
                    if k in ms:
                        s.state = ms[k]

    def _load_soft_lock_states(self):
        p = os.path.join(paths.hidden_dir, '{}_soft_lock_state'.format(self.name))
        if os.path.isfile(p):
            self.info('loading soft lock states from {}'.format(p))

            with open(p, 'rb') as f:
                try:
                    sls = pickle.load(f)
                except PickleError:
                    return

                for v in self.switches:

                    if v in sls and sls[v]:
                        self.lock(v, save=False)
                    else:
                        self.unlock(v, save=False)

    def _save_manual_states(self):
        p = os.path.join(paths.hidden_dir, '{}_manual_states'.format(self.name))
        self.info('saving manual states to {}'.format(p))
        with open(p, 'wb') as f:
            obj = {k: v.state for k, v in self.switches.items() if isinstance(v, ManualSwitch)}
            pickle.dump(obj, f)

    def _save_soft_lock_states(self):
        p = os.path.join(paths.hidden_dir, '{}_soft_lock_state'.format(self.name))
        self.info('saving soft lock states to {}'.format(p))
        with open(p, 'wb') as f:
            obj = {k: v.software_lock for k, v in self.switches.items()}
            # obj = dict([(k, v.software_lock) for k, v in self.switches.iteritems()])

            pickle.dump(obj, f)

    def _open_(self, name, mode, force):
        """
        """
        action = 'set_open'
        # check software interlocks and return None if True
        interlocked_valve = self._check_soft_interlocks(name)
        if interlocked_valve:
            msg = 'Software Interlock. {} is OPEN!. Will not open {}'.format(interlocked_valve.name, name)
            self.console_message = (msg, 'red')
            self.warning(msg)
            return False, False

        positive_interlocks = self._check_positive_interlocks(name)
        if positive_interlocks:
            msg = 'Positive Interlocks not all enabled. {} not opened'.format(','.join(positive_interlocks))
            self.console_message = (msg, 'red')
            self.warning(msg)
            return False, False

        r, c = self._actuate_(name, action, mode, force=force)
        if r and c:
            for pip in self.pipette_trackers:
                '''
                    a single valve can increment at most one pipette
                '''
                if pip.check_shot(name):
                    break

        return r, c

    def _close_(self, name, mode, force):
        action = 'set_closed'
        interlocked_valve = self._check_soft_interlocks(name)
        if interlocked_valve:
            s = self.get_switch_by_name(name)
            ret = False

            iname = interlocked_valve.name
            if s and not s.state:
                self.warning('Software Interlock. {} is OPEN. But {} is already closed'.format(iname, name))
                ret = True
            else:
                msg = 'Software Interlock. {} is OPEN!. Will not close {}'.format(iname, name)
                self.console_message = (msg, 'red')
                self.warning(msg)

            return ret, False

        return self._actuate_(name, action, mode, force=force)

    def _actuate_(self, name, action, mode, address=None, force=None):
        changed = False
        if address is None:
            v = self.get_switch_by_name(name)
            vid = name
        else:
            v = self.get_valve_by_address(address)
            vid = address

        result = None
        if v is not None:
            if not v.enabled:
                msg = '{} {} not enabled'.format(v.name, v.description)
                self.console_message = (msg, 'red')
                self.warning_dialog(msg)
            else:
                act = getattr(v, action)
                result, changed = act(mode='{}-{}'.format(self.mode, mode), force=force)
                if isinstance(v, ManualSwitch):
                    self._save_manual_states()
        else:
            msg = 'Valve {} not available'.format(vid)
            self.console_message = msg, 'red'
            self.warning(msg)

        return result, changed

    def _load_valves_from_file(self, path):
        self.info('loading valve definitions file  {}'.format(path))

        def factory(v):
            name, hv = self._switch_factory(v)
            if self.use_explanation:
                self._load_explanation_valve(hv)
            self.switches[name] = hv
            return hv

        parser = SwitchParser()
        if not parser.load(path):
            self.warning_dialog('No valves.xml file located in "{}"'.format(os.path.dirname(path)))
        else:
            for g in parser.get_groups():
                for v in parser.get_valves(group=g):
                    factory(v)

            for v in parser.get_valves():
                factory(v)

            for s in parser.get_switches():
                name, sw = self._switch_factory(s, klass=Switch)
                self.switches[name] = sw

            for mv in parser.get_manual_valves():
                name, sw = self._switch_factory(mv, klass=ManualSwitch)
                self.switches[name] = sw

            ps = []
            for p in parser.get_pipettes():
                pip = self._pipette_factory(p)
                if pip:
                    ps.append(pip)

            self.pipette_trackers = ps

    def _pipette_factory(self, p):
        inner = p.find('inner')
        outer = p.find('outer')
        if inner is not None and outer is not None:
            innerk = inner.text.strip()
            outerk = outer.text.strip()
            if innerk in self.switches \
                    and outerk in self.switches:
                return PipetteTracker(
                    name=p.text.strip(),
                    inner=innerk,
                    outer=outerk)

    def _switch_factory(self, v_elem, klass=None):
        if klass is None:
            klass = HardwareValve

        name = v_elem.text.strip()
        address = v_elem.find('address')
        act_elem = v_elem.find('actuator')
        description = v_elem.find('description')

        positive_interlocks = [i.text.strip() for i in v_elem.findall('positive_interlock')]
        interlocks = [i.text.strip() for i in v_elem.findall('interlock')]
        if description is not None:
            description = description.text.strip()
        else:
            description = ''

        actname = act_elem.text.strip() if act_elem is not None else 'switch_controller'
        actuator = self.get_actuator_by_name(actname)
        if actuator is None:
            if not globalv.ignore_initialization_warnings:
                self.warning_dialog(
                    'No actuator for {}. Valve will not operate. Check setupfiles/extractionline/valves.xml'.format(
                        name))

        qs = True
        vqs = v_elem.get('query_state')
        if vqs:
            qs = vqs == 'true'

        parent = v_elem.find('parent')

        parent_name = ''
        parent_inverted = False
        if parent is not None:
            parent_name = parent.text.strip()
            inverted = parent.find('inverted')
            if inverted is not None:
                parent_inverted = to_bool(inverted.text.strip())

        check_actuation_enabled = True
        cae = v_elem.find('check_actuation_enabled')
        if cae is not None:
            check_actuation_enabled = to_bool(cae.text.strip())

        ignore_lock_warning = False
        ilw = v_elem.find('ignore_lock_warning')
        if ilw is not None:
            ignore_lock_warning = to_bool(ilw.text.strip())

        check_actuation_delay = 0
        cad = v_elem.find('check_actuation_delay')
        if cad is not None:
            check_actuation_delay = float(cad.text.strip())

        st = v_elem.find('settling_time')
        if st is not None:
            st = float(st.txt.strip())

        hv = klass(name,
                   address=address.text.strip() if address is not None else '',
                   parent=parent_name,
                   parent_inverted=parent_inverted,
                   check_actuation_enabled=check_actuation_enabled,
                   check_actuation_delay=check_actuation_delay,
                   actuator=actuator,
                   description=description,
                   query_state=qs,
                   ignore_lock_warning=ignore_lock_warning,
                   positive_interlocks=positive_interlocks,
                   interlocks=interlocks,
                   settling_time=st or 0)
        return name, hv

    def _load_explanation_valve(self, v):
        name = v.name.split('-')[1]
        ev = ExplanableValve(name=name,
                             address=v.address,
                             description=v.description)

        v.evalve = ev
        self.explanable_items.append(ev)

    def _get_simulation(self):
        return any([act.simulation for act in self.actuators])

# ==================== EOF ==================================<|MERGE_RESOLUTION|>--- conflicted
+++ resolved
@@ -565,34 +565,6 @@
                 self.critical('switch_manager._parse_word exception. {}'.format(v))
         return d
 
-<<<<<<< HEAD
-    def load_valve_states(self):
-        self.load_indicator_states()
-
-    def load_valve_lock_states(self, *args, **kw):
-        self._load_soft_lock_states()
-
-    def load_valve_owners(self):
-        pass
-
-    def load_hardware_states(self):
-        self.debug('load hardware states')
-        # update = False
-        states = []
-        for k, v in self.switches.iteritems():
-            if v.query_state:
-                s = v.get_hardware_indicator_state(verbose=False)
-                states.append((k, s))
-
-        if states:
-            self.refresh_state = states
-
-    def load_indicator_states(self):
-        self.debug('load indicator states')
-        self.load_hardware_states()
-
-=======
->>>>>>> 5a377f12
     def _load_states(self):
         self.debug('$$$$$$$$$$$$$$$$$$$$$ Load states')
         self.load_hardware_states(force=True)
