# ===============================================================================
# Copyright 2011 Jake Ross
#
# Licensed under the Apache License, Version 2.0 (the "License");
# you may not use this file except in compliance with the License.
# You may obtain a copy of the License at
#
# http://www.apache.org/licenses/LICENSE-2.0
#
# Unless required by applicable law or agreed to in writing, software
# distributed under the License is distributed on an "AS IS" BASIS,
# WITHOUT WARRANTIES OR CONDITIONS OF ANY KIND, either express or implied.
# See the License for the specific language governing permissions and
# limitations under the License.
# ===============================================================================

# =============enthought library imports=======================
import binascii
import os
import pickle
import time
from itertools import groupby
from pickle import PickleError

from traits.api import Any, Dict, List, Bool, Event, Str

from pychron.core.helpers.filetools import add_extension
from pychron.core.helpers.strtools import to_bool
from pychron.extraction_line.explanation.explanable_item import ExplanableValve
from pychron.extraction_line.pipettes.tracking import PipetteTracker
from pychron.globals import globalv
from pychron.hardware.core.checksum_helper import computeCRC
from pychron.hardware.core.i_core_device import ICoreDevice
from pychron.hardware.switch import Switch, ManualSwitch
from pychron.hardware.valve import HardwareValve
from pychron.managers.manager import Manager
from pychron.paths import paths
from switch_parser import SwitchParser


def add_checksum(func):
    def wrapper(*args, **kw):
        d = func(*args, **kw)
        return '{}{}'.format(d, computeCRC(d))

    return wrapper


class ValveGroup(object):
    owner = None
    valves = None


class SwitchManager(Manager):
    """
    Manager to interface with the UHV and HV pneumatic valves

    """

    switches = Dict
    explanable_items = List
    extraction_line_manager = Any
    pipette_trackers = List(PipetteTracker)

    actuators = List

    query_valve_state = Bool(True)

    use_explanation = True

    refresh_state = Event
    refresh_lock_state = Event
    refresh_canvas_needed = Event
    refresh_owned_state = Event
    console_message = Event
    mode = None

    setup_name = Str('valves')

    _prev_keys = None

    def actuate_children(self, name, action, mode):
        """
            actuate all switches that have ``name`` defined as their parent
        """
        for v in self.switches.values():
            if v.parent == name:
                self.debug('actuating child, {}, {}'.format(v.display_name, action))
                if v.parent_inverted:
                    func = self.open_by_name if action == 'close' else self.close_by_name
                else:
                    func = self.open_by_name if action == 'open' else self.close_by_name

                func(v.display_name, mode)

    def show_valve_properties(self, name):
        v = self.get_switch_by_name(name)
        if v is not None:
            v.edit_traits()

    def kill(self):
        super(SwitchManager, self).kill()
        self._save_states()

    def create_device(self, name, *args, **kw):
        """
        """

        dev = super(SwitchManager, self).create_device(name, *args, **kw)
        dev.configuration_dir_name = self.configuration_dir_name

        if 'actuator' in name or 'controller' in name:
            if dev is not None:
                self.actuators.append(dev)

            return dev

    def finish_loading(self, update=False):
        """
        """
        if self.actuators:
            for a in self.actuators:
                self.info('setting actuator {}'.format(a.name))
                self.info('comm. device = {} '.format(a.com_device_name))

        # open config file
        setup_file = os.path.join(paths.extraction_line_dir, add_extension(self.setup_name, '.xml'))
        self._load_valves_from_file(setup_file)

        if globalv.load_valve_states:
            self._load_states()

        if globalv.load_soft_locks:
            self._load_soft_lock_states()

        if globalv.load_manual_states:
            self._load_manual_states()

    def set_child_state(self, name, state):
        self.debug('set states for children of {}. state={}'.format(name, state))
        # elm = self.extraction_line_manager
        for k, v in self.switches.iteritems():
            if v.parent == name:
                v.set_state(state)
                self.refresh_state = (k, state)
                # elm.update_valve_state(k, state)

    def calculate_checksum(self, vkeys):
        vs = self.switches
        return binascii.crc32(''.join((vs[k].state_str() for k in vkeys)))

    def get_valve_names(self):
        return self.switches.keys()

    def refresh_network(self):
        self.debug('refresh network')
        for k, v in self.switches.iteritems():
            self.refresh_state = (k, v.state, False)

        self.refresh_canvas_needed = True

    def get_indicator_state(self, name):
        v = self.get_switch_by_name(name)
        if v is not None:
            return v.get_hardware_indicator_state()

    @add_checksum
    def get_owners(self):
        """
            eg.
                1. 129.128.12.141-A,B,C:D,E,F
                   A,B,C owned by 141
                   D,E,F free
                2. A,B,C,D,E,F
                   All free
                3. 129.128.12.141-A,B,C:129.138.12.150-D,E:F
                    A,B,C owned by 141,
                    D,E owned by 150
                    F free
        """
        # self.valves['C'].owner = '129.138.12.135'
        # self.valves['X'].owner = '129.138.12.135'

        vs = [(v.name.split('-')[1], v.owner) for v in self.switches.itervalues()]
        key = lambda x: x[1]
        vs = sorted(vs, key=key)

        owners = []
        for owner, valves in groupby(vs, key=key):
            valves, _ = zip(*valves)
            v = ','.join(valves)
            if owner:
                t = '{}-{}'.format(owner, v)
            else:
                t = v
            owners.append(t)

        return ':'.join(owners)

    @add_checksum
    def get_software_locks(self):
        return ','.join(['{}{}'.format(k, int(v.software_lock))
                         for k, v in self.switches.iteritems()])

    @add_checksum
    def get_states(self, query=False, timeout=0.25):
        """
            get as many valves states before time expires
            remember last set of valves returned.

            if last set of valves less than total return
            states for the remainder valves

        """
        st = time.time()
        states = []
        keys = []
        prev_keys = []
        clear_prev_keys = False
        if self._prev_keys:
            clear_prev_keys = True
            prev_keys = self._prev_keys

        for k, v in self.switches.iteritems():
            '''
                querying a lot of valves can add up hence timeout.
                
                most valves are not queried by default which also helps shorten
                execution time for get_states. 
                
            '''
            if k in prev_keys:
                continue

            keys.append(k)
<<<<<<< HEAD
            #             state = '{}{}'.format(k, int(self._get_state_by(v)))
            state = '{}{}'.format(k, int(v.state))
            states.append(state)
=======

            states.append(int(v.state))
>>>>>>> 507c7832
            if time.time() - st > timeout:
                self.debug('get states timeout. timeout={}'.format(timeout))
                break
        else:
            # if loop completes before timeout dont save keys
            clear_prev_keys = True

        if clear_prev_keys:
            keys = None
        self._prev_keys = keys
        return ','.join(states)

    def get_valve_by_address(self, a):
        """
        """
        return self._get_valve_by(a, 'address')

    def get_valve_by_description(self, a):
        """
        """
        return self._get_valve_by(a, 'description')

    def get_switch_by_name(self, n):
        """
        """
        if n in self.switches:
            return self.switches[n]
        elif globalv.valve_debug:
            self.debug('Invalid switch name {}'.format(n))
            self.debug(','.join(self.switches.keys()))

    def get_name_by_address(self, k):
        """
        """
        v = self.get_valve_by_address(k)
        if v is not None:
            return v.name

    def get_name_by_description(self, d):
        v = self.get_valve_by_description(d)
        if v is not None:
            return v.name.split('-')[-1]

    def get_evalve_by_name(self, n):
        """
        """
        return next((item for item in self.explanable_items if item.name == n), None)

    def get_indicator_state_by_name(self, n, force=False):
        v = self.get_switch_by_name(n)
        state = None
        if v is not None:
            state = self._get_indicator_state_by(v, force=force)

        return state

    def get_indicator_state_by_description(self, n):
        """
        """
        v = self.get_valve_by_description(n)
        state = None
        if v is not None:
            state = self._get_indicator_state_by(v)

        return state

    def get_state_by_name(self, n, force=False):
        """
        """
        v = self.get_switch_by_name(n)
        state = None
        if v is not None:
            state = self._get_state_by(v, force=force)

        return state

    def get_state_by_description(self, n):
        """
        """
        v = self.get_valve_by_description(n)
        state = None
        if v is not None:
            state = self._get_state_by(v)

        return state

    def get_actuator_by_name(self, name):
        act = None
        if self.actuators:
            act = next((a for a in self.actuators
                        if a.name == name), None)
        if not act:
            if self.application:
                act = self.application.get_service_by_name(ICoreDevice, name)

        return act

    def get_software_lock(self, name, description=None, **kw):
        if description:
            v = self.get_valve_by_description(description)
        else:
            v = self.get_switch_by_name(name)

        if v is not None:
            return v.software_lock
        else:
            self.critical('failed to located valve name="{}", description="{}"'.formnat(name, description))

    def open_switch(self, *args, **kw):
        return self.open_by_name(*args, **kw)

    def close_switch(self, *args, **kw):
        return self.close_by_name(*args, **kw)

    def open_by_name(self, name, mode='normal', force=False):
        """
        """
        return self._open_(name, mode, force=force)

    def close_by_name(self, name, mode='normal', force=False):
        """
        """
        return self._close_(name, mode, force=force)

    def sample(self, name, period):
        v = self.get_switch_by_name(name)
        if v and not v.state:
            self.info('start sample')
            self.open_by_name(name)

            time.sleep(period)

            self.info('end sample')
            self.close_by_name(name)

    def lock(self, name, save=True):
        """
        """
        v = self.get_switch_by_name(name)
        if v is not None:
            v.lock()
            if save:
                self._save_soft_lock_states()
        else:
            self.warning('**************** Unable to lock {}'.format(name))

    def unlock(self, name, save=True):
        """
        """
        v = self.get_switch_by_name(name)
        if v is not None:
            v.unlock()
            if save:
                self._save_soft_lock_states()
        else:
            self.warning('*************** Unable to unlock {}'.format(name))

    def set_valve_owner(self, name, owner):
        v = self.get_switch_by_name(name)
        if v is not None:
            v.owner = owner

    def validate(self, v):
        """
        return false if v's interlock valve(s) is(are) open
        else return true
        """

        return next((False for vi in v.interlocks if self.get_switch_by_name(vi).state), True)

    # private
    def _save_states(self):
        self._save_soft_lock_states()
        self._save_manual_states()

    def _check_positive_interlocks(self, name):
        interlocks = []
        cv = self.get_switch_by_name(name)
        if cv is not None:
            switches = self.switches
            pinterlocks = cv.positive_interlocks
            for pp in pinterlocks:
                if pp in switches:
                    v = switches[pp]
                    if not v.state:
                        interlocks.append(pp)
        return interlocks

    def _check_soft_interlocks(self, name):
        """
        """
        cv = self.get_switch_by_name(name)
        self.debug('check software interlocks {}'.format(name))
        if cv is not None:
            interlocks = cv.interlocks
            self.debug('interlocks {}'.format(interlocks))
            switches = self.switches
            for interlock in interlocks:

                if interlock in switches:
                    v = switches[interlock]
                    if v.state:
                        self.debug('interlocked {}'.format(interlock))
                        return v

    def _get_indicator_state_by(self, v, force=False):
        state = None
        if (self.query_valve_state and v.query_state) or force:
            state = v.get_hardware_indicator_state(verbose=False)
            if not v.actuator or v.actuator.simulation:
                state = None

        if state is None:
            state = v.state

        return state

    def _get_state_by(self, v, force=False):
        """
        """
        state = None
        if (self.query_valve_state and v.query_state) or force:
            state = v.get_hardware_state(verbose=False)
            if not v.actuator or v.actuator.simulation:
                state = None

        if state is None:
            state = v.state
        else:
            v.state = state

        return state

    def _get_valve_by(self, a, attr):
        return next((valve for valve in self.switches.itervalues() if getattr(valve, attr) == a), None)

    def _validate_checksum(self, word):
        if word is not None:
            checksum = word[-4:]
            data = word[:-4]
            # self.debug('{} {}'.format(data, checksum))
            expected = computeCRC(data)
            if expected != checksum:
                self.warning('The checksum is not correct for this message. Expected: {}, Actual: {}'.format(expected,
                                                                                                             checksum))
            else:
                return True

    def _parse_word(self, word):
        d = {}
        if word is not None:
            try:
                if ',' in word:
                    packets = word.split(',')
                    n, nn = len(packets), len(self.switches)
                    if n < nn:
                        self.warning('Valve word length is too short. All valve states will not be updated!'
                                     ' Word:{}, Num Valves: {}'.format(n, nn))

                    for packet in packets:
                        key = packet[:-1]
                        state = packet[-1:].strip()
                        d[key] = bool(int(state))

                else:
                    for i in xrange(0, len(word), 2):
                        packet = word[i:i + 2]
                        try:
                            key, state = packet[0], packet[1]
                            d[key] = bool(int(state))
                        except IndexError:
                            return d
            except ValueError:
                pass

        return d

    def load_valve_states(self):
        self.load_indicator_states(force=True)

    def load_valve_lock_states(self, *args, **kw):
        self._load_soft_lock_states()

    def load_valve_owners(self):
        pass

    def load_hardware_states(self):
        self.debug('load hardware states')
        # update = False
        states = []
        for k, v in self.switches.iteritems():
            if v.query_state:
                # ostate = v.state
                s = v.get_hardware_indicator_state(verbose=False)
                states.append((k, s))
<<<<<<< HEAD
                # self.refresh_state = (k, s, False)
                # if ostate != s:
                # update = update or ostate != s

        if states:
            self.refresh_state = states
            # if update:
            # self.refresh_canvas_needed = True
=======

        if states:
            self.refresh_state = states
>>>>>>> 507c7832

    def load_indicator_states(self):
        self.debug('load indicator states')
        self.load_hardware_states()

    def _load_states(self):
        self.debug('$$$$$$$$$$$$$$$$$$$$$ Load states')
        update = False
        for k, v in self.switches.iteritems():
            ostate = v.state
            s = v.get_hardware_state()
            self.debug('hardware state {},{},{}'.format(k, v, s))
            if v.state != s:
                update = update or ostate != s
            self.refresh_state = (k, s, False)

        if update:
            self.refresh_canvas_needed = True

    def _load_manual_states(self):
        p = os.path.join(paths.hidden_dir, '{}_manual_states'.format(self.name))
        if os.path.isfile(p):
            self.info('loading manual states from {}'.format(p))

            with open(p, 'rb') as f:
                try:
                    ms = pickle.load(f)
                except PickleError:
                    return

                for k, s in self.switches.iteritems():
                    if k in ms:
                        s.state = ms[k]

    def _load_soft_lock_states(self):
        p = os.path.join(paths.hidden_dir, '{}_soft_lock_state'.format(self.name))
        if os.path.isfile(p):
            self.info('loading soft lock states from {}'.format(p))

            with open(p, 'rb') as f:
                try:
                    sls = pickle.load(f)
                except PickleError:
                    return

                for v in self.switches:

                    if v in sls and sls[v]:
                        self.lock(v, save=False)
                    else:
                        self.unlock(v, save=False)

    def _save_manual_states(self):
        p = os.path.join(paths.hidden_dir, '{}_manual_states'.format(self.name))
        self.info('saving manual states to {}'.format(p))
        with open(p, 'wb') as f:
            obj = {k: v.state for k, v in self.switches.iteritems() if isinstance(v, ManualSwitch)}
            pickle.dump(obj, f)

    def _save_soft_lock_states(self):
        p = os.path.join(paths.hidden_dir, '{}_soft_lock_state'.format(self.name))
        self.info('saving soft lock states to {}'.format(p))
        with open(p, 'wb') as f:
            obj = {k: v.software_lock for k, v in self.switches.iteritems()}
            # obj = dict([(k, v.software_lock) for k, v in self.switches.iteritems()])

            pickle.dump(obj, f)

    def _open_(self, name, mode, force):
        """
        """
        action = 'set_open'
        # check software interlocks and return None if True
        interlocked_valve = self._check_soft_interlocks(name)
        if interlocked_valve:
            msg = 'Software Interlock. {} is OPEN!. Will not open {}'.format(interlocked_valve.name, name)
            self.console_message = (msg, 'red')
            self.warning(msg)
            return False, False

        positive_interlocks = self._check_positive_interlocks(name)
        if positive_interlocks:
            msg = 'Positive Interlocks not all enabled. {} not opened'.format(','.join(positive_interlocks))
            self.console_message = (msg, 'red')
            self.warning(msg)
            return False, False

        r, c = self._actuate_(name, action, mode, force=force)
        if r and c:
            for pip in self.pipette_trackers:
                '''
                    a single valve can increment at most one pipette
                '''
                if pip.check_shot(name):
                    break

        return r, c

    def _close_(self, name, mode, force):
        action = 'set_closed'
        interlocked_valve = self._check_soft_interlocks(name)
        if interlocked_valve:
            msg = 'Software Interlock. {} is OPEN!. Will not close {}'.format(interlocked_valve.name, name)
            self.console_message = (msg, 'red')
            self.warning(msg)
            return False, False

        return self._actuate_(name, action, mode, force=force)

    def _actuate_(self, name, action, mode, address=None, force=None):
        changed = False
        if address is None:
            v = self.get_switch_by_name(name)
            vid = name
        else:
            v = self.get_valve_by_address(address)
            vid = address

        result = None
        if v is not None:
            if not v.enabled:
                msg = '{} {} not enabled'.format(v.name, v.description)
                self.console_message = (msg, 'red')
                self.warning_dialog(msg)
            else:
                act = getattr(v, action)
                result, changed = act(mode='{}-{}'.format(self.mode, mode), force=force)
                if isinstance(v, ManualSwitch):
                    self._save_manual_states()
        else:
            msg = 'Valve {} not available'.format(vid)
            self.console_message = msg, 'red'
            self.warning(msg)

        return result, changed

    def _load_valves_from_file(self, path):
        self.info('loading valve definitions file  {}'.format(path))

        def factory(v):
            name, hv = self._switch_factory(v)
            if self.use_explanation:
                self._load_explanation_valve(hv)
            self.switches[name] = hv
            return hv

        parser = SwitchParser()
        if not parser.load(path):
            self.warning_dialog('No valves.xml file located in "{}"'.format(os.path.dirname(path)))
        else:
            for g in parser.get_groups():
                for v in parser.get_valves(group=g):
                    factory(v)

            for v in parser.get_valves():
                factory(v)

            for s in parser.get_switches():
                name, sw = self._switch_factory(s, klass=Switch)
                self.switches[name] = sw

            for mv in parser.get_manual_valves():
                name, sw = self._switch_factory(mv, klass=ManualSwitch)
                self.switches[name] = sw

            ps = []
            for p in parser.get_pipettes():
                pip = self._pipette_factory(p)
                if pip:
                    ps.append(pip)

            self.pipette_trackers = ps

    def _pipette_factory(self, p):
        inner = p.find('inner')
        outer = p.find('outer')
        if inner is not None and outer is not None:
            innerk = inner.text.strip()
            outerk = outer.text.strip()
            if innerk in self.switches \
                    and outerk in self.switches:
                return PipetteTracker(
                    name=p.text.strip(),
                    inner=innerk,
                    outer=outerk)

    def _switch_factory(self, v_elem, klass=None):
        if klass is None:
            klass = HardwareValve

        name = v_elem.text.strip()
        address = v_elem.find('address')
        act_elem = v_elem.find('actuator')
        description = v_elem.find('description')

        positive_interlocks = [i.text.strip() for i in v_elem.findall('positive_interlock')]
        interlocks = [i.text.strip() for i in v_elem.findall('interlock')]
        if description is not None:
            description = description.text.strip()
        else:
            description = ''

        actname = act_elem.text.strip() if act_elem is not None else 'switch_controller'
        actuator = self.get_actuator_by_name(actname)
        if actuator is None:
            if not globalv.ignore_initialization_warnings:
                self.warning_dialog(
                    'No actuator for {}. Valve will not operate. Check setupfiles/extractionline/valves.xml'.format(
                        name))

        qs = True
        vqs = v_elem.get('query_state')
        if vqs:
            qs = vqs == 'true'

        parent = v_elem.find('parent')

        parent_name = ''
        parent_inverted = False
        if parent is not None:
            parent_name = parent.text.strip()
            inverted = parent.find('inverted')
            if inverted is not None:
                parent_inverted = to_bool(inverted.text.strip())

        check_actuation_enabled = True
        cae = v_elem.find('check_actuation_enabled')
        if cae is not None:
            check_actuation_enabled = to_bool(cae.text.strip())

        check_actuation_delay = 0
        cad = v_elem.find('check_actuation_delay')
        if cad is not None:
            check_actuation_delay = float(cad.text.strip())

        st = v_elem.find('settling_time')
        if st is not None:
            st = float(st.txt.strip())

        hv = klass(name,
                   address=address.text.strip() if address is not None else '',
                   parent=parent_name,
                   parent_inverted=parent_inverted,
                   check_actuation_enabled=check_actuation_enabled,
                   check_actuation_delay=check_actuation_delay,
                   actuator=actuator,
                   description=description,
                   query_state=qs,
                   positive_interlocks=positive_interlocks,
                   interlocks=interlocks,
                   settling_time=st or 0)
        return name, hv

    def _load_explanation_valve(self, v):
        name = v.name.split('-')[1]
        ev = ExplanableValve(name=name,
                             address=v.address,
                             description=v.description)

        v.evalve = ev
        self.explanable_items.append(ev)

    def _get_simulation(self):
        return any([act.simulation for act in self.actuators])

# ==================== EOF ==================================<|MERGE_RESOLUTION|>--- conflicted
+++ resolved
@@ -233,14 +233,8 @@
                 continue
 
             keys.append(k)
-<<<<<<< HEAD
-            #             state = '{}{}'.format(k, int(self._get_state_by(v)))
-            state = '{}{}'.format(k, int(v.state))
-            states.append(state)
-=======
 
             states.append(int(v.state))
->>>>>>> 507c7832
             if time.time() - st > timeout:
                 self.debug('get states timeout. timeout={}'.format(timeout))
                 break
@@ -536,20 +530,9 @@
                 # ostate = v.state
                 s = v.get_hardware_indicator_state(verbose=False)
                 states.append((k, s))
-<<<<<<< HEAD
-                # self.refresh_state = (k, s, False)
-                # if ostate != s:
-                # update = update or ostate != s
 
         if states:
             self.refresh_state = states
-            # if update:
-            # self.refresh_canvas_needed = True
-=======
-
-        if states:
-            self.refresh_state = states
->>>>>>> 507c7832
 
     def load_indicator_states(self):
         self.debug('load indicator states')
