# ===============================================================================
# Copyright 2015 Jake Ross
#
# Licensed under the Apache License, Version 2.0 (the "License");
# you may not use this file except in compliance with the License.
# You may obtain a copy of the License at
#
# http://www.apache.org/licenses/LICENSE-2.0
#
# Unless required by applicable law or agreed to in writing, software
# distributed under the License is distributed on an "AS IS" BASIS,
# WITHOUT WARRANTIES OR CONDITIONS OF ANY KIND, either express or implied.
# See the License for the specific language governing permissions and
# limitations under the License.
# ===============================================================================

# ============= enthought library imports =======================
from traits.api import Str, Property, cached_property, Instance, Event
# ============= standard library imports ========================
# ============= local library imports  ==========================
from pychron.loggable import Loggable


class DVCIrradiationable(Loggable):
    dvc = Instance('pychron.dvc.dvc.DVC')

    level = Str
    levels = Property(depends_on='irradiation, updated')
    irradiation = Str
    irradiations = Property(depends_on='updated')

    updated = Event
    _suppress_auto_select_irradiation = False

    def verify_database_connection(self, inform=True):
        # return self.dvc.initialize(inform)
        self.debug('Verify database connection')

        ret = self.dvc.initialize(inform)
        if ret:
            # trigger reload of irradiations, and levels
            self.updated = True
        return ret

    def load(self):
        pass

    def setup(self):
        pass

    @cached_property
    def _get_irradiations(self):
<<<<<<< HEAD
        if self.dvc.connect():
            with self.dvc.db.session_ctx():
                irs = self.dvc.db.get_irradiations()
                names = [i.name for i in irs]
                if names:
                    self.irradiation = names[0]
                return names

    @cached_property
    def _get_levels(self):
        if self.dvc.connect():
            with self.dvc.db.session_ctx():
                irrad = self.dvc.db.get_irradiation(self.irradiation)
                if irrad:
                    names = [li.name for li in irrad.levels]
=======
        names = []
        if self.dvc.connected:
            with self.dvc.db.session_ctx():
                irs = self.dvc.db.get_irradiations()
                if irs:
                    names = [i.name for i in irs]
                    if not self._suppress_auto_select_irradiation:
                        self.irradiation = names[0]
        return names

    @cached_property
    def _get_levels(self):
        if self.dvc.connected:
            with self.dvc.db.session_ctx():
                irrad = self.dvc.db.get_irradiation(self.irradiation)
                if irrad:
                    names = sorted([li.name for li in irrad.levels])
>>>>>>> 1049d48b
                    if names:
                        self.level = names[0]
                    return names
                else:
                    return []
<<<<<<< HEAD

# ============= EOF =============================================

=======
        else:
            return []
>>>>>>> 1049d48b

# ============= EOF =============================================<|MERGE_RESOLUTION|>--- conflicted
+++ resolved
@@ -50,7 +50,6 @@
 
     @cached_property
     def _get_irradiations(self):
-<<<<<<< HEAD
         if self.dvc.connect():
             with self.dvc.db.session_ctx():
                 irs = self.dvc.db.get_irradiations()
@@ -66,37 +65,10 @@
                 irrad = self.dvc.db.get_irradiation(self.irradiation)
                 if irrad:
                     names = [li.name for li in irrad.levels]
-=======
-        names = []
-        if self.dvc.connected:
-            with self.dvc.db.session_ctx():
-                irs = self.dvc.db.get_irradiations()
-                if irs:
-                    names = [i.name for i in irs]
-                    if not self._suppress_auto_select_irradiation:
-                        self.irradiation = names[0]
-        return names
-
-    @cached_property
-    def _get_levels(self):
-        if self.dvc.connected:
-            with self.dvc.db.session_ctx():
-                irrad = self.dvc.db.get_irradiation(self.irradiation)
-                if irrad:
-                    names = sorted([li.name for li in irrad.levels])
->>>>>>> 1049d48b
                     if names:
                         self.level = names[0]
                     return names
                 else:
                     return []
-<<<<<<< HEAD
-
-# ============= EOF =============================================
-
-=======
-        else:
-            return []
->>>>>>> 1049d48b
 
 # ============= EOF =============================================