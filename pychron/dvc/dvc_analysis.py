--- conflicted
+++ resolved
@@ -16,34 +16,20 @@
 
 # ============= enthought library imports =======================
 # ============= standard library imports ========================
-<<<<<<< HEAD
 import datetime
 import os
+
 import time
 from operator import attrgetter, itemgetter
-=======
-from __future__ import absolute_import
-
-import datetime
-import os
->>>>>>> a8895b30
-
-import six
-import time
-from six.moves import map
-from six.moves import zip
+
 from uncertainties import ufloat, std_dev, nominal_value
 
 from pychron.core.helpers.binpack import unpack, format_blob
 from pychron.core.helpers.datetime_tools import make_timef
 from pychron.core.helpers.filetools import add_extension
 from pychron.core.helpers.iterfuncs import partition
-<<<<<<< HEAD
 from pychron.core.helpers.strtools import to_csv_str
 from pychron.dvc import dvc_dump, dvc_load, analysis_path, make_ref_list, get_spec_sha, get_masses, repository_path
-=======
-from pychron.dvc import dvc_dump, dvc_load, make_ref_list, get_spec_sha, get_masses, analysis_path2
->>>>>>> a8895b30
 from pychron.experiment.utilities.environmentals import set_environmentals
 from pychron.experiment.utilities.identifier import make_aliquot_step, make_step
 from pychron.processing.analyses.analysis import Analysis, EXTRACTION_ATTRS, META_ATTRS
@@ -88,7 +74,7 @@
     # def __init__(self, uuid, repository_identifier, *args, **kw):
         super(DVCAnalysis, self).__init__(*args, **kw)
         self.record_id = record_id
-        path = analysis_path2((uuid, record_id), repository_identifier)
+        path = analysis_path((uuid, record_id), repository_identifier)
         self.repository_identifier = repository_identifier
         self.rundate = datetime.datetime.now()
 
