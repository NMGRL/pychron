--- conflicted
+++ resolved
@@ -92,19 +92,15 @@
         if load_mapping:
             self._load_arar_mapping()
 
-<<<<<<< HEAD
     def new_spec(self, **kw):
         pspec = PersistenceSpec(**kw)
         rspec = AutomatedRunSpec()
         pspec.run_spec = rspec
         return pspec
 
-    def per_spec_save(self, pr, repository_identifier=None, commit=False, commit_tag=None, push=True):
-=======
     def per_spec_save(
         self, pr, repository_identifier=None, commit=False, commit_tag=None, push=True
     ):
->>>>>>> 513b5023
         self.per_spec = pr
 
         if repository_identifier:
@@ -619,18 +615,14 @@
                 (d for d in per_spec.active_detectors if d.name == iso.detector), None
             )
 
-<<<<<<< HEAD
-            isod = {'detector': iso.detector, 'name': iso.name,
-                    'units': detector.units if detector else '',
-                    'serial_id': detector.serial_id if detector else '00000'}
-=======
+
             isod = {
                 "detector": iso.detector,
                 "name": iso.name,
-                "units": detector.units,
+                "units": detector.units if detector else '',
                 "serial_id": detector.serial_id if detector else "00000",
             }
->>>>>>> 513b5023
+
 
             if clf is not None:
                 klass, prob = clf.predict_isotope(iso)
