# ===============================================================================
# Copyright 2015 Jake Ross
#
# Licensed under the Apache License, Version 2.0 (the "License");
# you may not use this file except in compliance with the License.
# You may obtain a copy of the License at
#
# http://www.apache.org/licenses/LICENSE-2.0
#
# Unless required by applicable law or agreed to in writing, software
# distributed under the License is distributed on an "AS IS" BASIS,
# WITHOUT WARRANTIES OR CONDITIONS OF ANY KIND, either express or implied.
# See the License for the specific language governing permissions and
# limitations under the License.
# ===============================================================================

# ============= enthought library imports =======================
from traits.api import Instance, Bool
# ============= standard library imports ========================
import base64
import hashlib
import os
import struct
from datetime import datetime
from uncertainties import std_dev, nominal_value
# ============= local library imports  ==========================
from pychron.dvc import jdump
from pychron.dvc.dvc_analysis import META_ATTRS, EXTRACTION_ATTRS, analysis_path, PATH_MODIFIERS
from pychron.experiment.automated_run.persistence import BasePersister
from pychron.experiment.classifier.isotope_classifier import IsotopeClassifier
from pychron.git_archive.repo_manager import GitRepoManager
from pychron.paths import paths
from pychron.pychron_constants import DVC_PROTOCOL


def format_experiment_identifier(project):
    return project.replace('/', '_').replace('\\', '_')


class DVCPersister(BasePersister):
    experiment_repo = Instance(GitRepoManager)
    dvc = Instance(DVC_PROTOCOL)
<<<<<<< HEAD
    stage_files = Bool(True)
=======
    isotope_classifier = Instance(IsotopeClassifier, ())
>>>>>>> 0037c059

    def per_spec_save(self, pr, experiment_id=None, commit=False, msg_prefix=None):
        self.per_spec = pr

        if experiment_id:
            self.initialize(experiment_id, False)

        self.pre_extraction_save()
        self.pre_measurement_save()
        self.post_extraction_save('', '', None)
        self.post_measurement_save(commit=commit, msg_prefix=msg_prefix)

    def initialize(self, experiment, pull=True):
        """
        setup git repos.

        repositories are guaranteed to exist. The automated run factory clones the required projects
        on demand.

        :return:
        """
        self.debug('^^^^^^^^^^^^^ Initialize DVCPersister {} pull={}'.format(experiment, pull))

        self.dvc.initialize()

        experiment = format_experiment_identifier(experiment)
        self.experiment_repo = repo = GitRepoManager()

        root = os.path.join(paths.experiment_dataset_dir, experiment)
        repo.open_repo(root)

        remote = 'origin'
        if repo.has_remote(remote) and pull:
            self.info('pulling changes from experiment repo: {}'.format(experiment))
            self.experiment_repo.pull(remote=remote)

    def pre_extraction_save(self):
        pass

    def post_extraction_save(self, rblob, oblob, snapshots):
        p = self._make_path(modifier='extraction')
        obj = {'request': rblob,
               'response': oblob}

        for e in EXTRACTION_ATTRS:
            v = getattr(self.per_spec.run_spec, e)
            obj[e] = v

        ps = []
        for i, pp in enumerate(self.per_spec.positions):
            pos, x, y, z = None, None, None, None
            if isinstance(pp, tuple):
                if len(pp) == 2:
                    x, y = pp
                elif len(pp) == 3:
                    x, y, z = pp

            else:
                pos = pp
                try:
                    ep = self.per_spec.extraction_positions[i]
                    x = ep[0]
                    y = ep[1]
                    if len(ep) == 3:
                        z = ep[2]
                except IndexError:
                    self.debug('no extraction position for {}'.format(pp))
            pd = {'x': x, 'y': y, 'z': z, 'position': pos, 'is_degas': self.per_spec.run_spec.identifier == 'dg'}
            ps.append(pd)

        obj['positions'] = ps
        hexsha = self.dvc.get_meta_head()
        obj['commit'] = str(hexsha)

        jdump(obj, p)

    def pre_measurement_save(self):
        pass

    def _save_peak_center(self, pc):
        self.info('DVC saving peakcenter')
        p = self._make_path(modifier='peakcenter')
        if pc:
            xx, yy = pc.graph.get_data(), pc.graph.get_data(axis=1)
            if pc.result:
                xs, ys, _mx, _my = pc.result
        else:
            xx, yy = [], []
            xs, ys = (0, 0, 0), (0, 0, 0)
        fmt = '>ff'
        obj = {'low_dac': xs[0],
               'center_dac': xs[1],
               'high_dac': xs[2],
               'low_signal': ys[0],
               'center_signal': ys[1],
               'high_signal': ys[2],
               'fmt': fmt,
               'data': base64.b64encode(''.join([struct.pack(fmt, *di) for di in zip(xx, yy)]))}
        jdump(obj, p)

    def post_measurement_save(self, commit=True, msg_prefix='Collection'):
        """
        save
            - analysis.json
            - analysis.monitor.json

        check if unique spectrometer.json
        commit changes
        push changes
        :return:
        """
        # save spectrometer
        spec_sha = self._get_spectrometer_sha()
        spec_path = os.path.join(self.experiment_repo.path, '{}.json'.format(spec_sha))
        if not os.path.isfile(spec_path):
            self._save_spectrometer_file(spec_path)

        self.dvc.meta_repo.save_gains(self.per_spec.run_spec.mass_spectrometer,
                                      self.per_spec.gains)

        # save analysis
        t = datetime.now()
        self._save_analysis(timestamp=t, spec_sha=spec_sha)

        self._save_analysis_db(t)

        # save monitor
        self._save_monitor()

        # save peak center
        self._save_peak_center(self.per_spec.peak_center)

        # stage files
        if self.stage_files:
            paths = [spec_path, ] + [self._make_path(modifier=m) for m in PATH_MODIFIERS]

            for p in paths:
                if os.path.isfile(p):
                    self.experiment_repo.add(p, commit=False, msg_prefix=msg_prefix)
                else:
                    self.debug('not at valid file {}'.format(p))

            if commit:
                self.experiment_repo.smart_pull(accept_their=True)

                # commit files
                self.experiment_repo.commit('added analysis {}'.format(self.per_spec.run_spec.runid))

                # update meta
                self.dvc.meta_pull(accept_our=True)

                self.dvc.meta_commit('repo updated for analysis {}'.format(self.per_spec.run_spec.runid))

                # push commit
                self.dvc.meta_push()

    # private
    def _save_analysis_db(self, timestamp):
        rs = self.per_spec.run_spec
        d = {k: getattr(rs, k) for k in ('uuid', 'analysis_type', 'aliquot',
                                         'increment', 'mass_spectrometer',
                                         'extract_device', 'weight', 'comment',
                                         'cleanup', 'duration', 'extract_value', 'extract_units')}

        if not self.per_spec.timestamp:
            d['timestamp'] = timestamp
        else:
            d['timestamp'] = self.per_spec.timestamp

        # save script names
        d['measurementName'] = self.per_spec.measurement_name
        d['extractionName'] = self.per_spec.extraction_name

        db = self.dvc.db
        with db.session_ctx():
            an = db.add_analysis(**d)

            # all associations are handled by the ExperimentExecutor._retroactive_experiment_identifiers

            # # special associations are handled by the ExperimentExecutor._retroactive_experiment_identifiers
            # if not is_special(rs.runid):
            if self.per_spec.use_experiment_association:
                db.add_experiment_association(rs.experiment_identifier, an)

            pos = db.get_identifier(rs.identifier)
            an.irradiation_position = pos
            t = self.per_spec.tag
            if t:
                dbtag = db.get_tag(t)
                if not dbtag:
                    dbtag = db.add_tag(name=t)

            db.flush()
<<<<<<< HEAD

            change = db.add_analysis_change(tag=t)
            an.change = change
            # an.change.tag_item = dbtag
            # self._save_measured_positions()
=======
            an.change.tag_item = dbtag

            self._save_measured_positions()
>>>>>>> 0037c059

    def _save_measured_positions(self):
        dvc = self.dvc

        load_name = self.per_spec.load_name
        for i, pp in enumerate(self.per_spec.positions):
            if isinstance(pp, tuple):
                if len(pp) > 1:
                    if len(pp) == 3:
                        dvc.add_measured_position('', load_name, x=pp[0], y=pp[1], z=pp[2])
                    else:
                        dvc.add_measured_position('', load_name, x=pp[0], y=pp[1])
                else:
                    dvc.add_measured_position(pp[0], load_name)

            else:
                dbpos = dvc.add_measured_position(pp, load_name)
                try:
                    ep = self.per_spec.extraction_positions[i]
                    dbpos.x = ep[0]
                    dbpos.y = ep[1]
                    if len(ep) == 3:
                        dbpos.z = ep[2]
                except IndexError:
                    self.debug('no extraction position for {}'.format(pp))

    def _make_analysis_dict(self, keys=None):
        rs = self.per_spec.run_spec
        if keys is None:
            keys = META_ATTRS

        d = {k: getattr(rs, k) for k in keys}
        return d

    def _save_analysis(self, timestamp, **kw):

        isos = {}
        dets = {}
        signals = []
        baselines = []
        sniffs = []
        blanks = {}
        intercepts = {}
        cbaselines = {}
        icfactors = {}

        clf = self.isotope_classifier
        endianness = '>'
        for iso in self.per_spec.arar_age.isotopes.values():

            sblob = base64.b64encode(iso.pack(endianness, as_hex=False))
            snblob = base64.b64encode(iso.sniff.pack(endianness, as_hex=False))
            signals.append({'isotope': iso.name, 'detector': iso.detector, 'blob': sblob})
            sniffs.append({'isotope': iso.name, 'detector': iso.detector, 'blob': snblob})

            klass, prob = clf.predict_isotope(iso)
            isos[iso.name] = {'detector': iso.detector,
                              'classification': klass,
                              'classification_probability': prob}

            if iso.detector not in dets:
                bblob = base64.b64encode(iso.baseline.pack(endianness, as_hex=False))
                baselines.append({'detector': iso.detector, 'blob': bblob})
                dets[iso.detector] = {'deflection': self.per_spec.defl_dict.get(iso.detector),
                                      'gain': self.per_spec.gains.get(iso.detector)}

                icfactors[iso.detector] = {'value': float(nominal_value(iso.ic_factor)),
                                           'error': float(std_dev(iso.ic_factor)),
                                           'fit': 'default',
                                           'references': []}
                cbaselines[iso.detector] = {'fit': iso.baseline.fit,
                                            'value': float(iso.baseline.value),
                                            'error': float(iso.baseline.error)}

            intercepts[iso.name] = {'fit': iso.fit,
                                    'value': iso.value, 'error': iso.error}
            blanks[iso.name] = {'fit': 'previous',
                                'references': [{'runid': self.per_spec.previous_blank_runid,
                                                'exclude': False}],
                                'value': float(iso.blank.value),
                                'error': float(iso.blank.error)}

        obj = self._make_analysis_dict()

        from pychron.experiment import __version__ as eversion
        from pychron.dvc import __version__ as dversion

        if not self.per_spec.timestamp:
            obj['timestamp'] = timestamp.isoformat()
        else:
            obj['timestamp'] = self.per_spec.timestamp.isoformat()

        obj['collection_version'] = '{}:{}'.format(eversion, dversion)
        obj['detectors'] = dets
        obj['isotopes'] = isos
        obj.update(**kw)

        # save the scripts
        ms = self.per_spec.run_spec.mass_spectrometer
        for si in ('measurement', 'extraction'):
            name = getattr(self.per_spec, '{}_name'.format(si))
            blob = getattr(self.per_spec, '{}_blob'.format(si))
<<<<<<< HEAD
            self.dvc.meta_repo.update_script(ms, name, blob)
=======

            self.dvc.meta_repo.update_script(ms, blob)
            obj[si] = name
>>>>>>> 0037c059

        # save experiment
        self.dvc.update_experiment_queue(ms, self.per_spec.experiment_queue_name,
                                         self.per_spec.experiment_queue_blob)

        hexsha = str(self.dvc.get_meta_head())
        obj['commit'] = hexsha

        # dump runid.json
        p = self._make_path()
        jdump(obj, p)

        p = self._make_path(modifier='intercepts')
        jdump(intercepts, p)

        # dump runid.blank.json
        p = self._make_path(modifier='blanks')
        jdump(blanks, p)

        p = self._make_path(modifier='baselines')
        jdump(cbaselines, p)

        p = self._make_path(modifier='icfactors')
        jdump(icfactors, p)

        # dump runid.data.json
        p = self._make_path(modifier='.data')
        data = {'commit': hexsha,
                'encoding': 'base64',
                'format': '{}ff'.format(endianness),
                'signals': signals, 'baselines': baselines, 'sniffs': sniffs}
        jdump(data, p)

    def _make_path(self, modifier=None, extension='.json'):
        runid = self.per_spec.run_spec.runid
        experiment_id = self.per_spec.run_spec.experiment_identifier
        return analysis_path(runid, experiment_id, modifier, extension, mode='w')

    def _get_spectrometer_sha(self):
        """
        return a sha-1 hash.

        generate using spec_dict, defl_dict, and gains
        spec_dict: source parameters, cdd operating voltage
        defl_dict: detector deflections
        gains: detector gains

        make hash using
        for key,value in dictionary:
            sha1.update(key)
            sha1.update(value)

        to ensure consistence, dictionaries are sorted by key
        for key,value in sorted(dictionary)
        :return:
        """
        sha = hashlib.sha1()
        for d in (self.per_spec.spec_dict, self.per_spec.defl_dict, self.per_spec.gains):
            for k, v in sorted(d.items()):
                sha.update(k)
                sha.update(str(v))

        return sha.hexdigest()

    def _save_monitor(self):
        if self.per_spec.monitor:
            p = self._make_path(modifier='monitor')
            checks = []
            for ci in self.per_spec.monitor.checks:
                data = ''.join([struct.pack('>ff', x, y) for x, y in ci.data])
                params = dict(name=ci.name,
                              parameter=ci.parameter, criterion=ci.criterion,
                              comparator=ci.comparator, tripped=ci.tripped,
                              data=data)
                checks.append(params)

            jdump(checks, p)

    def _save_spectrometer_file(self, path):
        obj = dict(spectrometer=dict(self.per_spec.spec_dict),
                   gains=dict(self.per_spec.gains),
                   deflections=dict(self.per_spec.defl_dict))
        hexsha = self.dvc.get_meta_head()
        obj['commit'] = str(hexsha)

        jdump(obj, path)

# ============= EOF =============================================<|MERGE_RESOLUTION|>--- conflicted
+++ resolved
@@ -40,11 +40,8 @@
 class DVCPersister(BasePersister):
     experiment_repo = Instance(GitRepoManager)
     dvc = Instance(DVC_PROTOCOL)
-<<<<<<< HEAD
+    isotope_classifier = Instance(IsotopeClassifier, ())
     stage_files = Bool(True)
-=======
-    isotope_classifier = Instance(IsotopeClassifier, ())
->>>>>>> 0037c059
 
     def per_spec_save(self, pr, experiment_id=None, commit=False, msg_prefix=None):
         self.per_spec = pr
@@ -238,17 +235,13 @@
                     dbtag = db.add_tag(name=t)
 
             db.flush()
-<<<<<<< HEAD
 
             change = db.add_analysis_change(tag=t)
             an.change = change
             # an.change.tag_item = dbtag
             # self._save_measured_positions()
-=======
-            an.change.tag_item = dbtag
 
             self._save_measured_positions()
->>>>>>> 0037c059
 
     def _save_measured_positions(self):
         dvc = self.dvc
@@ -351,13 +344,8 @@
         for si in ('measurement', 'extraction'):
             name = getattr(self.per_spec, '{}_name'.format(si))
             blob = getattr(self.per_spec, '{}_blob'.format(si))
-<<<<<<< HEAD
             self.dvc.meta_repo.update_script(ms, name, blob)
-=======
-
-            self.dvc.meta_repo.update_script(ms, blob)
             obj[si] = name
->>>>>>> 0037c059
 
         # save experiment
         self.dvc.update_experiment_queue(ms, self.per_spec.experiment_queue_name,
