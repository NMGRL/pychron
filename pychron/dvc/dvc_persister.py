# ===============================================================================
# Copyright 2015 Jake Ross
#
# Licensed under the Apache License, Version 2.0 (the "License");
# you may not use this file except in compliance with the License.
# You may obtain a copy of the License at
#
# http://www.apache.org/licenses/LICENSE-2.0
#
# Unless required by applicable law or agreed to in writing, software
# distributed under the License is distributed on an "AS IS" BASIS,
# WITHOUT WARRANTIES OR CONDITIONS OF ANY KIND, either express or implied.
# See the License for the specific language governing permissions and
# limitations under the License.
# ===============================================================================

import hashlib
import os
import shutil
from datetime import datetime

from apptools.preferences.preference_binding import bind_preference
from git.exc import GitCommandError

# ============= enthought library imports =======================
from sqlalchemy.exc import OperationalError, DatabaseError
from traits.api import Instance, Bool, Str
from uncertainties import std_dev, nominal_value
from yaml import YAMLError

from pychron.core.helpers.binpack import encode_blob, pack
from pychron.core.helpers.datetime_tools import get_datetime
from pychron.core.yaml import yload
from pychron.dvc import (
    dvc_dump,
    analysis_path,
    repository_path,
    NPATH_MODIFIERS,
    INTERCEPTS,
    BLANKS,
    BASELINES,
    ICFACTORS,
)
from pychron.experiment.automated_run.persistence import BasePersister
from pychron.experiment.automated_run.persistence_spec import PersistenceSpec
from pychron.experiment.automated_run.spec import AutomatedRunSpec
from pychron.git_archive.repo_manager import GitRepoManager
from pychron.paths import paths
from pychron.pychron_constants import (
    DVC_PROTOCOL,
    NULL_STR,
    ARGON_KEYS,
    ARAR_MAPPING,
    EXTRACTION_ATTRS,
    META_ATTRS,
    NULL_EXTRACT_DEVICES,
    POSTCLEANUP,
    PRECLEANUP,
    CLEANUP,
    EXTRACT_UNITS,
    EXTRACT_VALUE,
    DURATION,
    WEIGHT,
    CRYO_TEMP,
)


def format_repository_identifier(project):
    return project.replace("/", "_").replace("\\", "_").replace(" ", "_")


def spectrometer_sha(settings, src, defl, gains):
    sha = hashlib.sha1()
    for d in (settings, src, defl, gains):
        for k, v in sorted(d.items()):
            sha.update(k.encode("utf-8"))
            sha.update(str(v).encode("utf-8"))

    return sha.hexdigest()


class DVCPersister(BasePersister):
    active_repository = Instance(GitRepoManager)
    dvc = Instance(DVC_PROTOCOL)
    use_isotope_classifier = Bool(False)
    use_uuid_path_name = Bool(True)
    # isotope_classifier = Instance(IsotopeClassifier, ())
    stage_files = Bool(True)
    default_principal_investigator = Str
    _positions = None
    use_data_collection_branch = Bool(False)

    save_log_enabled = Bool(False)
    arar_mapping = None

    def __init__(self, bind=True, load_mapping=True, *args, **kw):
        super(DVCPersister, self).__init__(*args, **kw)
        if bind:
            bind_preference(
                self, "use_uuid_path_name", "pychron.experiment.use_uuid_path_name"
            )

            bind_preference(
                self,
                "use_data_collection_branch",
                "pychron.experiment.use_data_collection_branch",
            )

        if load_mapping:
            self._load_arar_mapping()

    def new_spec(self, **kw):
        pspec = PersistenceSpec(**kw)
        rspec = AutomatedRunSpec()
        pspec.run_spec = rspec
        return pspec

    def per_spec_save(
        self, pr, repository_identifier=None, commit=False, commit_tag=None, push=True
    ):
        self.per_spec = pr

        if repository_identifier:
            self.initialize(repository_identifier, False)

        self.pre_extraction_save()
        self.pre_measurement_save()
        self.post_extraction_save()
        self.post_measurement_save(commit=commit, commit_tag=commit_tag, push=push)

    def push(self):
        # push changes
        self.dvc.push_repository(self.active_repository)
        # push commit
        self.dvc.meta_push()

    def initialize(self, repository, pull=True):
        """
        setup git repos.

        repositories are guaranteed to exist. The automated run factory clones the required projects
        on demand.

        :return:
        """
        self.debug(
            "^^^^^^^^^^^^^ Initialize DVCPersister {} pull={}".format(repository, pull)
        )

        self.dvc.initialize()

        repository = format_repository_identifier(repository)
        self.active_repository = repo = GitRepoManager()

        root = repository_path(repository)
        repo.open_repo(root)

        remote = "origin"
        if repo.has_remote(remote) and pull:
            self.info("pulling changes from repo: {}".format(repository))
            try:
                repo.pull(
                    remote=remote,
                    use_progress=False,
                    use_auto_pull=self.dvc.use_auto_pull,
                )
            except GitCommandError:
                self.warning("failed pulling changes")
                self.debug_exception()

    def pre_extraction_save(self):
        pass

    def post_extraction_save(self):
        self.info("================= post extraction save started =================")
        per_spec = self.per_spec
        rblob = per_spec.response_blob  # time vs measured response
        oblob = per_spec.output_blob  # time vs %output
        sblob = per_spec.setpoint_blob  # time vs requested
        cblob = per_spec.cryo_response_blob  # time vs measured response

        gp = per_spec.grain_polygons

        obj = {}
        for key, blob in (
            ("measured_response", rblob),
            ("requested_output", oblob),
            ("setpoint_stream", sblob),
            ("cryo_response", cblob),
        ):
            if blob is not None:
                blob = encode_blob(blob)
            obj[key] = blob

        if gp:
            gp = [encode_blob(g) for g in gp]

        obj = {
            "snapshots": per_spec.snapshots,
            "videos": per_spec.videos,
            "grain_polygons": gp,
            "extraction_context": per_spec.extraction_context,
        }

        pid = per_spec.pid
        if pid:
            obj["pid"] = pid

        for e in EXTRACTION_ATTRS:
            v = getattr(per_spec.run_spec, e)
            obj[e] = v

        if not per_spec.positions:
            ps = [dict()]
        else:
            ps = []
            for i, pp in enumerate(per_spec.positions):
                pos, x, y, z = None, None, None, None
                if isinstance(pp, tuple):
                    if len(pp) == 2:
                        x, y = pp
                    elif len(pp) == 3:
                        x, y, z = pp
                else:
                    pos = pp
                    try:
                        ep = per_spec.extraction_positions[i]
                        x = ep[0]
                        y = ep[1]
                        if len(ep) == 3:
                            z = ep[2]
                    except IndexError:
                        self.debug("no extraction position for {}".format(pp))
                    except TypeError:
                        self.debug("invalid extraction position")

                try:
                    pos = int(pos)
                except BaseException:
                    pos = None

                pd = {
                    "x": x,
                    "y": y,
                    "z": z,
                    "position": pos,
                    "is_degas": per_spec.run_spec.identifier == "dg",
                }
                ps.append(pd)

        obj["positions"] = ps

        self._positions = ps

        hexsha = self.dvc.get_meta_head()
        obj["commit"] = str(hexsha)
        obj["pipette_counts"] = self.per_spec.pipette_counts
        obj["timestamp"] = datetime.now().isoformat()
        path = self._make_path(modifier="extraction")
        dvc_dump(obj, path)
        self.info("================= post extraction save finished =================")

    def pre_measurement_save(self):
        pass

    def post_measurement_save(
        self,
        commit=True,
        commit_tag="COLLECTION",
        push=True,
        exception_queue=None,
        complete_event=None,
    ):
        """
        save
            - analysis.json
            - analysis.monitor.json

        check if unique spectrometer.json
        commit changes
        push changes


        :return:
        """
        self.info("================= post measurement save started =================")

        ar = self.active_repository

        # save spectrometer
        spec_sha = self._get_spectrometer_sha()
        spec_path = os.path.join(ar.path, "{}.json".format(spec_sha))
        if not os.path.isfile(spec_path):
            self._save_spectrometer_file(spec_path)

        # self.dvc.meta_repo.save_gains(self.per_spec.run_spec.mass_spectrometer,
        #                               self.per_spec.gains)

        # save analysis

        if not self.per_spec.timestamp:
            timestamp = datetime.now()
        else:
            timestamp = self.per_spec.timestamp

        # check repository identifier before saving
        # will modify repository to NoRepo if repository_identifier does not exist
        self._check_repository_identifier()

        self._save_analysis(timestamp)
        dvc = self.dvc
        with dvc.session_ctx():
            try:
                self._save_analysis_db(timestamp)
            except DatabaseError as e:
                self.debug_exception()
                self.warning(e)
                if exception_queue:
                    exception_queue.put(("Fatal", "DatabaseError. see log"))

        # save monitor
        self._save_monitor()

        # save peak center
        self._save_peak_center(self.per_spec.peak_center)

        # stage files

        if self.stage_files:
            if commit:
<<<<<<< HEAD
                ar.create_branch("data_collection", inform=False, push=True)
                ar.checkout_branch("data_collection", inform=False, load_history=False)
                ar.smart_pull(branch="data_collection", accept_our=True)
=======
                if self.use_data_collection_branch:
                    ar.create_branch("data_collection", inform=False, push=True)
                    try:
                        ar.checkout_branch(
                            "data_collection", inform=False, load_history=False
                        )
                    except GitCommandError:
                        ar.reset()
                        ar.checkout_branch(
                            "data_collection", inform=False, load_history=False
                        )

                    ar.smart_pull(branch="data_collection", accept_our=True)
>>>>>>> 73f20392

                paths = [
                    spec_path,
                ] + [self._make_path(modifier=m) for m in NPATH_MODIFIERS]

                for p in paths:
                    if os.path.isfile(p):
                        ar.add(p, commit=False)
                    else:
                        self.debug("not at valid file {}".format(p))

                # commit files
                ar.commit("<{}>".format(commit_tag))

                # commit default data reduction
                add = False
                p = self._make_path(INTERCEPTS)
                if os.path.isfile(p):
                    ar.add(p, commit=False)
                    add = True

                p = self._make_path(BASELINES)
                if os.path.isfile(p):
                    ar.add(p, commit=False)
                    add = True

                if add:
                    ar.commit("<ISOEVO> default collection fits")

                for pp, tag, msg in (
                    (
                        "blanks",
                        "BLANKS",
                        "preceding {}".format(self.per_spec.previous_blank_runid),
                    ),
                    ("icfactors", "ICFactor", "default"),
                ):
                    p = self._make_path(pp)
                    if os.path.isfile(p):
                        ar.add(p, commit=False)
                        ar.commit("<{}> {}".format(tag, msg))
                try:
                    if push:
                        # push changes
                        dvc.push_repository(ar)
                except GitCommandError as e:
                    self.debug_exception()
                    self.warning(e)
                    if exception_queue:
                        exception_queue.put(
                            (
                                "NonFatal",
                                "NON FATAL\n\n"
                                "DVC/Git upload of analysis not successful."
                                "Do you want to CANCEL the experiment?\n",
                            )
                        )

                # update meta
                dvc.meta_pull(accept_our=True)

                dvc.meta_commit(
                    "repo updated for analysis {}".format(self.per_spec.run_spec.runid)
                )

                try:
                    if push:
                        # push commit
                        dvc.meta_push()
                except GitCommandError as e:
                    self.debug_exception()
                    self.warning(e)
                    if exception_queue:
                        exception_queue.put(
                            (
                                "NonFatal",
                                "NON FATAL\n\n"
                                "DVC/Git upload of analysis not successful."
                                "Do you want to CANCEL the experiment?\n",
                            )
                        )

        self.info("================= post measurement save finished =================")
        if complete_event:
            self.debug("clear save flag")
            complete_event.clear()

    def save_run_log_file(self, path):
        if self.save_enabled and self.save_log_enabled:
            self.debug("saving run log file")

            npath = self._make_path("logs", ".log")
            shutil.copyfile(path, npath)
            ar = self.active_repository
            ar.smart_pull(accept_our=True)
            ar.add(npath, commit=False)
            ar.commit("<COLLECTION> log")
            self.dvc.push_repository(ar)

    # private
    def _load_arar_mapping(self):
        """
        Isotope: IsotopeKey

        example arar_mapping.yaml

        {
            Ar40: 'Ar40',
            Ar39: 'Ar39',
            Ar38: 'Ar38',
            Ar37: 'Ar37',
            Ar36: 'Ar36L1'
        }

        :return:
        """
        p = os.path.join(paths.setup_dir, "arar_mapping.yaml")
        if os.path.isfile(p):
            self.debug("loading arar mapping from {}".format(p))

            # with open(p, 'r') as rfile:
            try:
                obj = yload(p)
            except YAMLError:
                obj = {}

            for k in ARGON_KEYS:
                if k not in obj:
                    self.warning(
                        "Invalid arar_mapping.yaml file. required keys={}".format(
                            ARGON_KEYS
                        )
                    )
                    return

            self.arar_mapping = obj

    def _check_repository_identifier(self):
        repo_id = self.per_spec.run_spec.repository_identifier
        db = self.dvc.db
        repo = db.get_repository(repo_id)
        if repo is None:
            self.warning('No repository named ="{}" changing to NoRepo'.format(repo_id))
            self.per_spec.run_spec.repository_identifier = "NoRepo"
            repo = db.get_repository("NoRepo")
            if repo is None:
                db.add_repository("NoRepo", self.default_principal_investigator)

    def _save_analysis_db(self, timestamp):
        ps = self.per_spec
        rs = ps.run_spec
        d = {
            k: getattr(rs, k)
            for k in (
                "uuid",
                "analysis_type",
                "aliquot",
                "increment",
                "mass_spectrometer",
                WEIGHT,
                CLEANUP,
                PRECLEANUP,
                POSTCLEANUP,
                CRYO_TEMP,
                DURATION,
                EXTRACT_VALUE,
                EXTRACT_UNITS,
            )
        }
        d["comment"] = rs.comment[:200] if rs.comment else ""

        ed = rs.extract_device
        if ed in NULL_EXTRACT_DEVICES:
            d["extract_device"] = "No Extract Device"
        else:
            d["extract_device"] = ed

        d["timestamp"] = timestamp

        # save script names
        d["measurementName"] = ps.measurement_name
        d["extractionName"] = ps.extraction_name

        d["experiment_type"] = self.per_spec.experiment_type

        db = self.dvc.db
        an = db.add_analysis(**d)
        if an is None:
            self.warning("Failed adding analysis to database. See full log for error")
            return

        # save currents
        self._save_currents(an)

        # for iso in ps.isotope_group.isotopes.values():
        #     self.add_current(iso)
        # db.add_analysis_result(an, iso)

        # save media
        if ps.snapshots:
            for p in ps.snapshots:
                db.add_media(p, an)

        if ps.videos:
            for p in ps.videos:
                db.add_media(p, an)

        if self._positions:
            if rs.load_name and rs.load_name != NULL_STR:
                load_name = rs.load_name
                load_holder = rs.load_holder

                db.add_load(load_name, load_holder, rs.username)
                db.flush()
                db.commit()

                for position in self._positions:
                    self.debug("adding measured position {}".format(position))
                    if not db.add_measured_position(an, load=load_name, **position):
                        self.warning(
                            "failed adding position {}, load={}".format(
                                position, load_name
                            )
                        )

        # all associations are handled by the ExperimentExecutor._retroactive_experiment_identifiers
        # *** _retroactive_experiment_identifiers is currently disabled ***

        if ps.use_repository_association:
            db.add_repository_association(rs.repository_identifier, an)

        self.debug('get identifier "{}"'.format(rs.identifier))
        pos = db.get_identifier(rs.identifier)
        self.debug("setting analysis irradiation position={}".format(pos))
        if pos is None:
            an.simple_identifier = int(rs.identifier)
        else:
            an.irradiation_position = pos

        t = ps.tag

        db.flush()

        change = db.add_analysis_change(tag=t)
        an.change = change

        db.commit()
        return True

    def _save_currents(self, dban):
        dvc = self.dvc
        if dvc.update_currents_enabled:
            ps = self.per_spec
            db = dvc.db

            for key, iso in ps.isotope_group.isotopes.items():
                param = db.add_parameter("{}_intercept".format(key))
                db.add_current(dban, iso.value, iso.error, param, iso.units)

                param = db.add_parameter("{}_blank".format(key), iso.blank.units)
                db.add_current(
                    dban, iso.blank.value, iso.blank.error, param, iso.blank.units
                )

                param = db.add_parameter("{}_bs_corrected".format(key))
                v = iso.get_baseline_corrected_value()
                db.add_current(dban, nominal_value(v), std_dev(v), param, iso.units)

                param = db.add_parameter("{}_ic_corrected".format(key))
                v = iso.get_ic_corrected_value()
                db.add_current(dban, nominal_value(v), std_dev(v), param, iso.units)

                param = db.add_parameter(key)
                v = iso.get_non_detector_corrected_value()
                db.add_current(dban, nominal_value(v), std_dev(v), param, iso.units)

                param = db.add_parameter(iso.baseline.name)
                db.add_current(
                    dban,
                    iso.baseline.value,
                    iso.baseline.error,
                    param,
                    iso.baseline.units,
                )

                param = db.add_parameter("{}_n".format(iso.baseline.name))
                db.add_current(dban, iso.baseline.n, None, param, "int")

                param = db.add_parameter("{}_n".format(iso.name))
                db.add_current(dban, iso.n, None, param, "int")

    def _save_analysis(self, timestamp):
        isos = {}
        dets = {}
        signals = []
        baselines = []
        sniffs = []
        blanks = {}
        intercepts = {}
        cbaselines = {}
        icfactors = {}

        endianness = ">"
        per_spec = self.per_spec

        source = {"emission": per_spec.emission, "trap": per_spec.trap}

        clf = None
        if self.use_isotope_classifier:
            clf = self.application.get_service(
                "pychron.classifier.isotope_classifier.IsotopeClassifier"
            )

        for key, iso in per_spec.isotope_group.items():
            sblob = encode_blob(iso.pack(endianness, as_hex=False))
            snblob = encode_blob(iso.sniff.pack(endianness, as_hex=False))

            for ss, blob in ((signals, sblob), (sniffs, snblob)):
                d = {"isotope": iso.name, "detector": iso.detector, "blob": blob}
                ss.append(d)

            detector = next(
                (d for d in per_spec.active_detectors if d.name == iso.detector), None
            )

            isod = {
                "detector": iso.detector,
                "name": iso.name,
                "units": detector.units if detector else "",
                "serial_id": detector.serial_id if detector else "00000",
            }

            if clf is not None:
                klass, prob = clf.predict_isotope(iso)
                isod.update(classification=klass, classification_probability=prob)

            isos[key] = isod

            if iso.detector not in dets:
                bblob = encode_blob(iso.baseline.pack(endianness, as_hex=False))
                baselines.append({"detector": iso.detector, "blob": bblob})
                dets[iso.detector] = {
                    "deflection": per_spec.defl_dict.get(iso.detector),
                    "gain": per_spec.gains.get(iso.detector),
                }

                icfactors[iso.detector] = {
                    "value": float(nominal_value(iso.ic_factor or 1)),
                    "error": float(std_dev(iso.ic_factor or 0)),
                    "fit": "default",
                    "references": [],
                }
                cbaselines[iso.detector] = {
                    "fit": iso.baseline.fit,
                    "error_type": iso.baseline.error_type,
                    "filter_outliers_dict": iso.baseline.filter_outliers_dict,
                    "value": float(iso.baseline.value),
                    "error": float(iso.baseline.error),
                }

            intercepts[key] = {
                "fit": iso.fit,
                "error_type": iso.error_type,
                "filter_outliers_dict": iso.filter_outliers_dict,
                "value": float(iso.value),
                "error": float(iso.error),
            }

            blanks[key] = {
                "fit": "previous",
                "error_type": "",
                "references": [
                    {"record_id": per_spec.previous_blank_runid, "exclude": False}
                ],
                "value": float(iso.blank.value),
                "error": float(iso.blank.error),
            }

        obj = self._make_analysis_dict()

        from pychron.version import __version__ as pversion
        from pychron.experiment import __version__ as eversion
        from pychron.dvc import __version__ as dversion

        obj["timestamp"] = timestamp.isoformat()
        if per_spec.time_zero:
            obj["time_zero_timestamp"] = get_datetime(per_spec.time_zero).isoformat()

        obj["collection_version"] = "{}:{}".format(eversion, dversion)
        obj["acquisition_software"] = "pychron {}".format(pversion)
        obj["data_reduction_software"] = "pychron {}".format(pversion)

        obj["environmental"] = {
            "lab_temperatures": per_spec.lab_temperatures,
            "lab_humiditys": per_spec.lab_humiditys,
            "lab_pneumatics": per_spec.lab_pneumatics,
        }

        obj["laboratory"] = per_spec.laboratory
        obj["instrument_name"] = per_spec.instrument_name
        obj["analyst_name"] = per_spec.run_spec.username
        obj["whiff_result"] = per_spec.whiff_result
        obj["detectors"] = dets
        obj["isotopes"] = isos
        obj["spec_sha"] = self._get_spectrometer_sha()
        obj["intensity_scalar"] = per_spec.intensity_scalar
        obj["source"] = source
        # save the conditionals
        obj["conditionals"] = (
            [c.to_dict() for c in per_spec.conditionals]
            if per_spec.conditionals
            else None
        )
        obj["tripped_conditional"] = (
            per_spec.tripped_conditional.result_dict()
            if per_spec.tripped_conditional
            else None
        )

        # save the scripts
        ms = per_spec.run_spec.mass_spectrometer
        for si in (
            "measurement",
            "extraction",
            "post_measurement",
            "post_equilibration",
            "hops",
        ):
            name = getattr(per_spec, "{}_name".format(si))
            blob = getattr(per_spec, "{}_blob".format(si))
            if name:
                self.dvc.meta_repo.update_script(ms, name, blob)
            obj[si] = name

        # save keys for the arar isotopes
        akeys = self.arar_mapping
        if akeys is None:
            akeys = ARAR_MAPPING

        obj["arar_mapping"] = akeys

        # save experiment
        self.debug("---------------- Experiment Queue saving disabled")
        # self.dvc.update_experiment_queue(ms, self.per_spec.experiment_queue_name,
        #                                  self.per_spec.experiment_queue_blob)

        self._save_macrochron(obj)

        hexsha = str(self.dvc.get_meta_head())
        obj["meta_commit"] = hexsha
        dchexsha = str(self.dvc.get_version())
        obj["data_collection_commit"] = dchexsha
        # dump runid.json
        p = self._make_path()
        dvc_dump(obj, p)

        p = self._make_path(modifier=INTERCEPTS)
        dvc_dump(intercepts, p)

        # dump runid.blank.json
        p = self._make_path(modifier=BLANKS)
        dvc_dump(blanks, p)

        p = self._make_path(modifier=BASELINES)
        dvc_dump(cbaselines, p)

        p = self._make_path(modifier=ICFACTORS)
        dvc_dump(icfactors, p)

        # dump runid.data.json
        p = self._make_path(modifier=".data")
        data = {
            "data_collection_commit": dchexsha,
            "encoding": "base64",
            "format": "{}ff".format(endianness),
            "signals": signals,
            "baselines": baselines,
            "sniffs": sniffs,
        }
        dvc_dump(data, p)

    def _save_macrochron(self, obj):
        pass

    def _save_monitor(self):
        if self.per_spec.monitor:
            p = self._make_path(modifier="monitor")
            checks = []
            for ci in self.per_spec.monitor.checks:
                data = encode_blob(pack(">ff", ci.data))
                params = dict(
                    name=ci.name,
                    parameter=ci.parameter,
                    criterion=ci.criterion,
                    comparator=ci.comparator,
                    tripped=ci.tripped,
                    data=data,
                )
                checks.append(params)

            dvc_dump(checks, p)

    def _save_spectrometer_file(self, path):
        obj = dict(
            spectrometer=dict(self.per_spec.spec_dict),
            gains=dict(self.per_spec.gains),
            deflections=dict(self.per_spec.defl_dict),
            settings=self.per_spec.settings,
        )
        # hexsha = self.dvc.get_meta_head()
        # obj['commit'] = str(hexsha)

        dvc_dump(obj, path)

    def _save_peak_center(self, pc):
        self.info("DVC saving peakcenter")
        p = self._make_path(modifier="peakcenter")

        if pc:
            fmt = ">ff"
            obj = {
                "reference_detector": pc.reference_detector.name,
                "reference_isotope": pc.reference_isotope,
                "fmt": fmt,
                "interpolation": pc.interpolation_kind if pc.use_interpolation else "",
            }

            results = pc.get_results()
            if results:
                for result in results:
                    points = encode_blob(pack(fmt, result.points))

                    obj[result.detector] = {
                        "low_dac": result.low_dac,
                        "center_dac": result.center_dac,
                        "high_dac": result.high_dac,
                        "low_signal": result.low_signal,
                        "center_signal": result.center_signal,
                        "high_signal": result.high_signal,
                        "resolution": result.resolution,
                        "low_resolving_power": result.low_resolving_power,
                        "high_resolving_power": result.high_resolving_power,
                        "points": points,
                    }

            dvc_dump(obj, p)

    def _make_path(self, modifier=None, extension=".json"):
        runid = self.per_spec.run_spec.runid
        uuid = self.per_spec.run_spec.uuid
        repository_identifier = self.per_spec.run_spec.repository_identifier

        if self.use_uuid_path_name:
            name = uuid, uuid
        else:
            name = runid, runid

        return analysis_path(
            name, repository_identifier, modifier, extension, mode="w", force_sublen=2
        )

    def _make_analysis_dict(self, keys=None):
        if keys is None:
            keys = META_ATTRS

        def get(ki):
            obj = self.per_spec
            if not hasattr(obj, ki):
                obj = self.per_spec.run_spec
            try:
                return getattr(obj, ki)
            except AttributeError as e:
                self.warning("Attribute error: attr={}, error={}".format(ki, e))

        d = {k: get(k) for k in keys}
        return d

    def _get_spectrometer_sha(self):
        """
        return a sha-1 hash.

        generate using spec_dict, defl_dict, and gains
        spec_dict: source parameters, cdd operating voltage
        defl_dict: detector deflections
        gains: detector gains

        make hash using
        for key,value in dictionary:
            sha1.update(key)
            sha1.update(value)

        to ensure consistence, dictionaries are sorted by key
        for key,value in sorted(dictionary)
        :return:
        """
        return spectrometer_sha(
            self.per_spec.settings,
            self.per_spec.spec_dict,
            self.per_spec.defl_dict,
            self.per_spec.gains,
        )

        # ============= EOF =============================================
        #         self._save_measured_positions()
        #
        #
        # def _save_measured_positions(self):
        #     dvc = self.dvc
        #
        #     load_name = self.per_spec.load_name
        #     for i, pp in enumerate(self.per_spec.positions):
        #         if isinstance(pp, tuple):
        #             if len(pp) > 1:
        #                 if len(pp) == 3:
        #                     dvc.add_measured_position('', load_name, x=pp[0], y=pp[1], z=pp[2])
        #                 else:
        #                     dvc.add_measured_position('', load_name, x=pp[0], y=pp[1])
        #             else:
        #                 dvc.add_measured_position(pp[0], load_name)
        #
        #         else:
        #             dbpos = dvc.add_measured_position(pp, load_name)
        #             try:
        #                 ep = self.per_spec.extraction_positions[i]
        #                 dbpos.x = ep[0]
        #                 dbpos.y = ep[1]
        #                 if len(ep) == 3:
        #                     dbpos.z = ep[2]
        #             except IndexError:
        #                 self.debug('no extraction position for {}'.format(pp))<|MERGE_RESOLUTION|>--- conflicted
+++ resolved
@@ -328,11 +328,6 @@
 
         if self.stage_files:
             if commit:
-<<<<<<< HEAD
-                ar.create_branch("data_collection", inform=False, push=True)
-                ar.checkout_branch("data_collection", inform=False, load_history=False)
-                ar.smart_pull(branch="data_collection", accept_our=True)
-=======
                 if self.use_data_collection_branch:
                     ar.create_branch("data_collection", inform=False, push=True)
                     try:
@@ -346,7 +341,6 @@
                         )
 
                     ar.smart_pull(branch="data_collection", accept_our=True)
->>>>>>> 73f20392
 
                 paths = [
                     spec_path,
