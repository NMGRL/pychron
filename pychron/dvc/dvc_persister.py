# ===============================================================================
# Copyright 2015 Jake Ross
#
# Licensed under the Apache License, Version 2.0 (the "License");
# you may not use this file except in compliance with the License.
# You may obtain a copy of the License at
#
# http://www.apache.org/licenses/LICENSE-2.0
#
# Unless required by applicable law or agreed to in writing, software
# distributed under the License is distributed on an "AS IS" BASIS,
# WITHOUT WARRANTIES OR CONDITIONS OF ANY KIND, either express or implied.
# See the License for the specific language governing permissions and
# limitations under the License.
# ===============================================================================

# ============= enthought library imports =======================
from traits.api import Instance, Bool
# ============= standard library imports ========================
import base64
import hashlib
import os
import struct
from datetime import datetime
from uncertainties import std_dev, nominal_value
# ============= local library imports  ==========================
from pychron.dvc import dvc_dump
from pychron.dvc.dvc_analysis import META_ATTRS, EXTRACTION_ATTRS, analysis_path, PATH_MODIFIERS
from pychron.experiment.automated_run.persistence import BasePersister
from pychron.experiment.classifier.isotope_classifier import IsotopeClassifier
from pychron.git_archive.repo_manager import GitRepoManager
from pychron.paths import paths
from pychron.pychron_constants import DVC_PROTOCOL, LINE_STR, NULL_STR


def format_repository_identifier(project):
    return project.replace('/', '_').replace('\\', '_')


def spectrometer_sha(src, defl, gains):
    sha = hashlib.sha1()
    for d in (src, defl, gains):
        for k, v in sorted(d.items()):
            sha.update(k)
            sha.update(str(v))

    return sha.hexdigest()


class DVCPersister(BasePersister):
    active_repository = Instance(GitRepoManager)
    dvc = Instance(DVC_PROTOCOL)
    use_isotope_classifier = Bool(False)
    isotope_classifier = Instance(IsotopeClassifier, ())
    stage_files = Bool(True)

    def per_spec_save(self, pr, repository_identifier=None, commit=False, msg_prefix=None):
        self.per_spec = pr

        if repository_identifier:
            self.initialize(repository_identifier, False)

        self.pre_extraction_save()
        self.pre_measurement_save()
        self.post_extraction_save('', '', None)
        self.post_measurement_save(commit=commit, msg_prefix=msg_prefix)

    def initialize(self, repository, pull=True):
        """
        setup git repos.

        repositories are guaranteed to exist. The automated run factory clones the required projects
        on demand.

        :return:
        """
        self.debug('^^^^^^^^^^^^^ Initialize DVCPersister {} pull={}'.format(repository, pull))

        self.dvc.initialize()

        repository = format_repository_identifier(repository)
        self.active_repository = repo = GitRepoManager()

        root = os.path.join(paths.repository_dataset_dir, repository)
        repo.open_repo(root)

        remote = 'origin'
        if repo.has_remote(remote) and pull:
            self.info('pulling changes from repo: {}'.format(repository))
            self.active_repository.pull(remote=remote, use_progress=False)

    def pre_extraction_save(self):
        pass

    def post_extraction_save(self, rblob, oblob, snapshots):
        p = self._make_path(modifier='extraction')

        if rblob:
            rblob = base64.b64encode(rblob[0])
        if oblob:
            oblob = base64.b64encode(oblob[0])

        obj = {'request': rblob,
               'response': oblob}

        for e in EXTRACTION_ATTRS:
            v = getattr(self.per_spec.run_spec, e)
            obj[e] = v

        ps = []
        for i, pp in enumerate(self.per_spec.positions):
            pos, x, y, z = None, None, None, None
            if isinstance(pp, tuple):
                if len(pp) == 2:
                    x, y = pp
                elif len(pp) == 3:
                    x, y, z = pp

            else:
                pos = pp
                try:
                    ep = self.per_spec.extraction_positions[i]
                    x = ep[0]
                    y = ep[1]
                    if len(ep) == 3:
                        z = ep[2]
                except IndexError:
                    self.debug('no extraction position for {}'.format(pp))
            pd = {'x': x, 'y': y, 'z': z, 'position': pos, 'is_degas': self.per_spec.run_spec.identifier == 'dg'}
            ps.append(pd)

        obj['positions'] = ps
        hexsha = self.dvc.get_meta_head()
        obj['commit'] = str(hexsha)

        dvc_dump(obj, p)

    def pre_measurement_save(self):
        pass

    def post_measurement_save(self, commit=True, msg_prefix='Collection'):
        """
        save
            - analysis.json
            - analysis.monitor.json

        check if unique spectrometer.json
        commit changes
        push changes
        :return:
        """
        self.debug('================= post measurement started')
        # save spectrometer
        spec_sha = self._get_spectrometer_sha()
        spec_path = os.path.join(self.active_repository.path, '{}.json'.format(spec_sha))
        if not os.path.isfile(spec_path):
            self._save_spectrometer_file(spec_path)

        # self.dvc.meta_repo.save_gains(self.per_spec.run_spec.mass_spectrometer,
        #                               self.per_spec.gains)

        # save analysis

        if not self.per_spec.timestamp:
            timestamp = datetime.now()
        else:
            timestamp = self.per_spec.timestamp

        self._save_analysis(timestamp)

        self._save_analysis_db(timestamp)

        # save monitor
        self._save_monitor()

        # save peak center
        self._save_peak_center(self.per_spec.peak_center)

        # stage files
        if self.stage_files:
            paths = [spec_path, ] + [self._make_path(modifier=m) for m in PATH_MODIFIERS]

            for p in paths:
                if os.path.isfile(p):
                    self.active_repository.add(p, commit=False, msg_prefix=msg_prefix)
                else:
                    self.debug('not at valid file {}'.format(p))

            if commit:
                self.active_repository.smart_pull(accept_their=True)

                # commit files
                self.active_repository.commit('<COLLECTION>')
                self.active_repository.push()
                # update meta
                self.dvc.meta_pull(accept_our=True)

                self.dvc.meta_commit('repo updated for analysis {}'.format(self.per_spec.run_spec.runid))

                # push commit
                self.dvc.meta_push()

        self.debug('================= post measurement finished')

    # private
    def _save_analysis_db(self, timestamp):
        rs = self.per_spec.run_spec
        d = {k: getattr(rs, k) for k in ('uuid', 'analysis_type', 'aliquot',
                                         'increment', 'mass_spectrometer', 'weight', 'comment',
                                         'cleanup', 'duration', 'extract_value', 'extract_units')}

        ed = self.per_spec.run_spec.extract_device
        if ed in (None, '', NULL_STR, LINE_STR, 'Extract Device'):
            d['extract_device'] = 'No Extract Device'
        d['timestamp'] = timestamp

        # save script names
        d['measurementName'] = self.per_spec.measurement_name
        d['extractionName'] = self.per_spec.extraction_name

        db = self.dvc.db
        with db.session_ctx():
            an = db.add_analysis(**d)

            # all associations are handled by the ExperimentExecutor._retroactive_experiment_identifiers

            # # special associations are handled by the ExperimentExecutor._retroactive_experiment_identifiers
            # if not is_special(rs.runid):
            if self.per_spec.use_repository_association:
                db.add_repository_association(rs.repository_identifier, an)

            pos = db.get_identifier(rs.identifier)
            an.irradiation_position = pos
            t = self.per_spec.tag

            db.flush()

            change = db.add_analysis_change(tag=t)
            an.change = change

            change = db.add_analysis_change(tag=t)
            an.change = change
            # an.change.tag_item = dbtag
            # self._save_measured_positions()

    def _save_measured_positions(self):
        dvc = self.dvc

        load_name = self.per_spec.load_name
        for i, pp in enumerate(self.per_spec.positions):
            if isinstance(pp, tuple):
                if len(pp) > 1:
                    if len(pp) == 3:
                        dvc.add_measured_position('', load_name, x=pp[0], y=pp[1], z=pp[2])
                    else:
                        dvc.add_measured_position('', load_name, x=pp[0], y=pp[1])
                else:
                    dvc.add_measured_position(pp[0], load_name)

            else:
                dbpos = dvc.add_measured_position(pp, load_name)
                try:
                    ep = self.per_spec.extraction_positions[i]
                    dbpos.x = ep[0]
                    dbpos.y = ep[1]
                    if len(ep) == 3:
                        dbpos.z = ep[2]
                except IndexError:
                    self.debug('no extraction position for {}'.format(pp))

    def _save_analysis(self, timestamp):

        isos = {}
        dets = {}
        signals = []
        baselines = []
        sniffs = []
        blanks = {}
        intercepts = {}
        cbaselines = {}
        icfactors = {}

        if self.use_isotope_classifier:
            clf = self.isotope_classifier

        endianness = '>'
        for iso in self.per_spec.isotope_group.isotopes.values():

            sblob = base64.b64encode(iso.pack(endianness, as_hex=False))
            snblob = base64.b64encode(iso.sniff.pack(endianness, as_hex=False))
            signals.append({'isotope': iso.name, 'detector': iso.detector, 'blob': sblob})
            sniffs.append({'isotope': iso.name, 'detector': iso.detector, 'blob': snblob})

            isod = {'detector': iso.detector}
            if self.use_isotope_classifier:
                klass, prob = clf.predict_isotope(iso)
                isod.update(classification=klass,
                            classification_probability=prob)

            isos[iso.name] = isod
            if iso.detector not in dets:
                bblob = base64.b64encode(iso.baseline.pack(endianness, as_hex=False))
                baselines.append({'detector': iso.detector, 'blob': bblob})
                dets[iso.detector] = {'deflection': self.per_spec.defl_dict.get(iso.detector),
                                      'gain': self.per_spec.gains.get(iso.detector)}

                icfactors[iso.detector] = {'value': float(nominal_value(iso.ic_factor)),
                                           'error': float(std_dev(iso.ic_factor)),
                                           'fit': 'default',
                                           'references': []}
                cbaselines[iso.detector] = {'fit': iso.baseline.fit,
                                            'value': float(nominal_value(iso.baseline.uvalue)),
                                            'error': float(std_dev(iso.baseline.uvalue))}

            intercepts[iso.name] = {'fit': iso.fit,
                                    'value': float(nominal_value(iso.uvalue)),
                                    'error': float(std_dev(iso.uvalue))}
            blanks[iso.name] = {'fit': 'previous',
                                'references': [{'runid': self.per_spec.previous_blank_runid,
                                                'exclude': False}],
                                'value': float(nominal_value(iso.blank.uvalue)),
                                'error': float(std_dev(iso.blank.uvalue))}

        obj = self._make_analysis_dict()

        from pychron.experiment import __version__ as eversion
        from pychron.dvc import __version__ as dversion

        obj['timestamp'] = timestamp.isoformat()
        obj['collection_version'] = '{}:{}'.format(eversion, dversion)
        obj['detectors'] = dets
        obj['isotopes'] = isos
        obj['spec_sha'] = self._get_spectrometer_sha()
        obj['intensity_scalar'] = self.per_spec.intensity_scalar

        # save the conditionals
        obj['conditionals'] = [c.to_dict() for c in self.per_spec.conditionals]
        obj['tripped_conditional'] = self.per_spec.tripped_conditional.result_dict() if \
            self.per_spec.tripped_conditional else None

        # save the scripts
        ms = self.per_spec.run_spec.mass_spectrometer
        for si in ('measurement', 'extraction'):
            name = getattr(self.per_spec, '{}_name'.format(si))
            blob = getattr(self.per_spec, '{}_blob'.format(si))
            self.dvc.meta_repo.update_script(ms, name, blob)
            obj[si] = name

        # save experiment
        self.dvc.update_experiment_queue(ms, self.per_spec.experiment_queue_name,
                                         self.per_spec.experiment_queue_blob)

        hexsha = str(self.dvc.get_meta_head())
        obj['commit'] = hexsha

        # dump runid.json
        p = self._make_path()
        dvc_dump(obj, p)

        p = self._make_path(modifier='intercepts')
        dvc_dump(intercepts, p)

        # dump runid.blank.json
        p = self._make_path(modifier='blanks')
        dvc_dump(blanks, p)

        p = self._make_path(modifier='baselines')
        dvc_dump(cbaselines, p)

        p = self._make_path(modifier='icfactors')
        dvc_dump(icfactors, p)

        # dump runid.data.json
        p = self._make_path(modifier='.data')
        data = {'commit': hexsha,
                'encoding': 'base64',
                'format': '{}ff'.format(endianness),
                'signals': signals, 'baselines': baselines, 'sniffs': sniffs}
        dvc_dump(data, p)

    def _save_monitor(self):
        if self.per_spec.monitor:
            p = self._make_path(modifier='monitor')
            checks = []
            for ci in self.per_spec.monitor.checks:
                data = ''.join([struct.pack('>ff', x, y) for x, y in ci.data])
                params = dict(name=ci.name,
                              parameter=ci.parameter, criterion=ci.criterion,
                              comparator=ci.comparator, tripped=ci.tripped,
                              data=data)
                checks.append(params)

            dvc_dump(checks, p)

    def _save_spectrometer_file(self, path):
        obj = dict(spectrometer=dict(self.per_spec.spec_dict),
                   gains=dict(self.per_spec.gains),
                   deflections=dict(self.per_spec.defl_dict))
        # hexsha = self.dvc.get_meta_head()
        # obj['commit'] = str(hexsha)

        dvc_dump(obj, path)

    def _save_peak_center(self, pc):
        self.info('DVC saving peakcenter')
        p = self._make_path(modifier='peakcenter')

        obj = {}
        if pc:
<<<<<<< HEAD
            obj['reference_detector'] = pc.reference_detector
            obj['reference_isotope'] = pc.reference_isotope
            if pc.result:
                xs, ys, _mx, _my = pc.result
                obj.update({'low_dac': xs[0],
                            'center_dac': xs[1],
                            'high_dac': xs[2],
                            'low_signal': ys[0],
                            'center_signal': ys[1],
                            'high_signal': ys[2]})

            data = pc.get_data()
            if data:
                fmt = '>ff'
                obj['fmt'] = fmt
                for det, pts in data:
                    obj[det] = base64.b64encode(''.join([struct.pack(fmt, *di) for di in pts]))
=======
            obj['reference_detector'] = pc.reference_detector.name
            obj['reference_isotope'] = pc.reference_isotope
            fmt = '>ff'
            obj['fmt'] = fmt
            results = pc.get_results()
            if results:
                for result in results:
                    obj[result.detector] = {'low_dac': result.low_dac,
                                            'center_dac': result.center_dac,
                                            'high_dac': result.high_dac,
                                            'low_signal': result.low_signal,
                                            'center_signal': result.center_signal,
                                            'high_signal': result.high_signal,
                                            'points': base64.b64encode(''.join([struct.pack(fmt, *di)
                                                                                for di in result.points]))}

            # if pc.result:
            #     xs, ys, _mx, _my = pc.result
            #     obj.update({'low_dac': xs[0],
            #                 'center_dac': xs[1],
            #                 'high_dac': xs[2],
            #                 'low_signal': ys[0],
            #                 'center_signal': ys[1],
            #                 'high_signal': ys[2]})
            #
            # data = pc.get_data()
            # if data:
            #     fmt = '>ff'
            #     obj['fmt'] = fmt
            #     for det, pts in data:
            #         obj[det] = base64.b64encode(''.join([struct.pack(fmt, *di) for di in pts]))
>>>>>>> 2151c87d

        dvc_dump(obj, p)

    def _make_path(self, modifier=None, extension='.json'):
        runid = self.per_spec.run_spec.runid
        repository_identifier = self.per_spec.run_spec.repository_identifier
        return analysis_path(runid, repository_identifier, modifier, extension, mode='w')

    def _make_analysis_dict(self, keys=None):
        rs = self.per_spec.run_spec
        if keys is None:
            keys = META_ATTRS

        d = {k: getattr(rs, k) for k in keys}
        return d

    def _get_spectrometer_sha(self):
        """
        return a sha-1 hash.

        generate using spec_dict, defl_dict, and gains
        spec_dict: source parameters, cdd operating voltage
        defl_dict: detector deflections
        gains: detector gains

        make hash using
        for key,value in dictionary:
            sha1.update(key)
            sha1.update(value)

        to ensure consistence, dictionaries are sorted by key
        for key,value in sorted(dictionary)
        :return:
        """
        return spectrometer_sha(self.per_spec.spec_dict, self.per_spec.defl_dict, self.per_spec.gains)

# ============= EOF =============================================<|MERGE_RESOLUTION|>--- conflicted
+++ resolved
@@ -407,25 +407,6 @@
 
         obj = {}
         if pc:
-<<<<<<< HEAD
-            obj['reference_detector'] = pc.reference_detector
-            obj['reference_isotope'] = pc.reference_isotope
-            if pc.result:
-                xs, ys, _mx, _my = pc.result
-                obj.update({'low_dac': xs[0],
-                            'center_dac': xs[1],
-                            'high_dac': xs[2],
-                            'low_signal': ys[0],
-                            'center_signal': ys[1],
-                            'high_signal': ys[2]})
-
-            data = pc.get_data()
-            if data:
-                fmt = '>ff'
-                obj['fmt'] = fmt
-                for det, pts in data:
-                    obj[det] = base64.b64encode(''.join([struct.pack(fmt, *di) for di in pts]))
-=======
             obj['reference_detector'] = pc.reference_detector.name
             obj['reference_isotope'] = pc.reference_isotope
             fmt = '>ff'
@@ -457,7 +438,6 @@
             #     obj['fmt'] = fmt
             #     for det, pts in data:
             #         obj[det] = base64.b64encode(''.join([struct.pack(fmt, *di) for di in pts]))
->>>>>>> 2151c87d
 
         dvc_dump(obj, p)
 
