--- conflicted
+++ resolved
@@ -607,17 +607,9 @@
                 (d for d in per_spec.active_detectors if d.name == iso.detector), None
             )
 
-<<<<<<< HEAD
             isod = {'detector': iso.detector, 'name': iso.name,
                     'units': detector.units,
                     'serial_id': detector.serial_id if detector else '00000'}
-=======
-            isod = {
-                "detector": iso.detector,
-                "name": iso.name,
-                "serial_id": detector.serial_id if detector else "00000",
-            }
->>>>>>> 2d070084
 
             if clf is not None:
                 klass, prob = clf.predict_isotope(iso)
