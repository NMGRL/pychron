# ===============================================================================
# Copyright 2015 Jake Ross
#
# Licensed under the Apache License, Version 2.0 (the "License");
# you may not use this file except in compliance with the License.
# You may obtain a copy of the License at
#
# http://www.apache.org/licenses/LICENSE-2.0
#
# Unless required by applicable law or agreed to in writing, software
# distributed under the License is distributed on an "AS IS" BASIS,
# WITHOUT WARRANTIES OR CONDITIONS OF ANY KIND, either express or implied.
# See the License for the specific language governing permissions and
# limitations under the License.
# ===============================================================================

# ============= enthought library imports =======================
from traits.api import Instance, Bool
# ============= standard library imports ========================
import base64
import hashlib
import os
import struct
from datetime import datetime
from uncertainties import std_dev, nominal_value
# ============= local library imports  ==========================
from pychron.dvc import dvc_dump
from pychron.dvc.dvc_analysis import META_ATTRS, EXTRACTION_ATTRS, analysis_path, PATH_MODIFIERS
from pychron.experiment.automated_run.persistence import BasePersister
from pychron.experiment.classifier.isotope_classifier import IsotopeClassifier
from pychron.git_archive.repo_manager import GitRepoManager
from pychron.paths import paths
from pychron.pychron_constants import DVC_PROTOCOL


def format_repository_identifier(project):
    return project.replace('/', '_').replace('\\', '_')


def spectrometer_sha(src, defl, gains):
    sha = hashlib.sha1()
    for d in (src, defl, gains):
        for k, v in sorted(d.items()):
            sha.update(k)
            sha.update(str(v))

    return sha.hexdigest()


class DVCPersister(BasePersister):
    active_repository = Instance(GitRepoManager)
    dvc = Instance(DVC_PROTOCOL)
    use_isotope_classifier = Bool(False)
    isotope_classifier = Instance(IsotopeClassifier, ())
    stage_files = Bool(True)

    def per_spec_save(self, pr, repository_identifier=None, commit=False, msg_prefix=None):
        self.per_spec = pr

        if repository_identifier:
            self.initialize(repository_identifier, False)

        self.pre_extraction_save()
        self.pre_measurement_save()
        self.post_extraction_save('', '', None)
        self.post_measurement_save(commit=commit, msg_prefix=msg_prefix)

    def initialize(self, repository, pull=True):
        """
        setup git repos.

        repositories are guaranteed to exist. The automated run factory clones the required projects
        on demand.

        :return:
        """
        self.debug('^^^^^^^^^^^^^ Initialize DVCPersister {} pull={}'.format(repository, pull))

        self.dvc.initialize()

        repository = format_repository_identifier(repository)
        self.active_repository = repo = GitRepoManager()

        root = os.path.join(paths.repository_dataset_dir, repository)
        repo.open_repo(root)

        remote = 'origin'
        if repo.has_remote(remote) and pull:
<<<<<<< HEAD
            self.info('pulling changes from experiment repo: {}'.format(experiment))
            self.experiment_repo.pull(remote=remote, use_progress=False)
=======
            self.info('pulling changes from repo: {}'.format(repository))
            self.active_repository.pull(remote=remote)
>>>>>>> 1049d48b

    def pre_extraction_save(self):
        pass

    def post_extraction_save(self, rblob, oblob, snapshots):
        p = self._make_path(modifier='extraction')

        if rblob:
            rblob = base64.b64encode(rblob[0])
        if oblob:
            oblob = base64.b64encode(oblob[0])

        obj = {'request': rblob,
               'response': oblob}

        for e in EXTRACTION_ATTRS:
            v = getattr(self.per_spec.run_spec, e)
            obj[e] = v

        ps = []
        for i, pp in enumerate(self.per_spec.positions):
            pos, x, y, z = None, None, None, None
            if isinstance(pp, tuple):
                if len(pp) == 2:
                    x, y = pp
                elif len(pp) == 3:
                    x, y, z = pp

            else:
                pos = pp
                try:
                    ep = self.per_spec.extraction_positions[i]
                    x = ep[0]
                    y = ep[1]
                    if len(ep) == 3:
                        z = ep[2]
                except IndexError:
                    self.debug('no extraction position for {}'.format(pp))
            pd = {'x': x, 'y': y, 'z': z, 'position': pos, 'is_degas': self.per_spec.run_spec.identifier == 'dg'}
            ps.append(pd)

        obj['positions'] = ps
        hexsha = self.dvc.get_meta_head()
        obj['commit'] = str(hexsha)

        dvc_dump(obj, p)

    def pre_measurement_save(self):
        pass

    def _save_peak_center(self, pc):
        self.info('DVC saving peakcenter')
        p = self._make_path(modifier='peakcenter')
<<<<<<< HEAD
        obj = {}
        if pc:
            obj['reference_detector'] = pc.reference_detector
            obj['reference_isotope'] = pc.reference_isotope
            if pc.result:
                xs, ys, _mx, _my = pc.result
                obj.update({'low_dac': xs[0],
                            'center_dac': xs[1],
                            'high_dac': xs[2],
                            'low_signal': ys[0],
                            'center_signal': ys[1],
                            'high_signal': ys[2]})

            data = pc.get_data()
            if data:
                fmt = '>ff'
                obj['fmt'] = fmt
                for det, pts in data:
                    obj[det] = base64.b64encode(''.join([struct.pack(fmt, *di) for di in pts]))

        jdump(obj, p)
=======
        if pc:
            xx, yy = pc.graph.get_data(), pc.graph.get_data(axis=1)
            if pc.result:
                xs, ys, _mx, _my = pc.result
        else:
            xx, yy = [], []
            xs, ys = (0, 0, 0), (0, 0, 0)
        fmt = '>ff'
        obj = {'low_dac': xs[0],
               'center_dac': xs[1],
               'high_dac': xs[2],
               'low_signal': ys[0],
               'center_signal': ys[1],
               'high_signal': ys[2],
               'fmt': fmt,
               'data': base64.b64encode(''.join([struct.pack(fmt, *di) for di in zip(xx, yy)]))}
        dvc_dump(obj, p)
>>>>>>> 1049d48b

    def post_measurement_save(self, commit=True, msg_prefix='Collection'):
        """
        save
            - analysis.json
            - analysis.monitor.json

        check if unique spectrometer.json
        commit changes
        push changes
        :return:
        """
        self.debug('================= post measurement started')
        # save spectrometer
        spec_sha = self._get_spectrometer_sha()
        spec_path = os.path.join(self.active_repository.path, '{}.json'.format(spec_sha))
        if not os.path.isfile(spec_path):
            self._save_spectrometer_file(spec_path)

        # self.dvc.meta_repo.save_gains(self.per_spec.run_spec.mass_spectrometer,
        #                               self.per_spec.gains)

        # save analysis
        t = datetime.now()
        self._save_analysis(timestamp=t, spec_sha=spec_sha)

        self._save_analysis_db(t)

        # save monitor
        self._save_monitor()

        # save peak center
        self._save_peak_center(self.per_spec.peak_center)

        # stage files
        if self.stage_files:
            paths = [spec_path, ] + [self._make_path(modifier=m) for m in PATH_MODIFIERS]

            for p in paths:
                if os.path.isfile(p):
                    self.active_repository.add(p, commit=False, msg_prefix=msg_prefix)
                else:
                    self.debug('not at valid file {}'.format(p))

            if commit:
                self.active_repository.smart_pull(accept_their=True)

                # commit files
                self.active_repository.commit('added analysis {}'.format(self.per_spec.run_spec.runid))

                # update meta
                self.dvc.meta_pull(accept_our=True)

                self.dvc.meta_commit('repo updated for analysis {}'.format(self.per_spec.run_spec.runid))

                # push commit
                self.dvc.meta_push()

        self.debug('================= post measurement finished')

    # private
    def _save_analysis_db(self, timestamp):
        rs = self.per_spec.run_spec
        d = {k: getattr(rs, k) for k in ('uuid', 'analysis_type', 'aliquot',
                                         'increment', 'mass_spectrometer',
                                         'extract_device', 'weight', 'comment',
                                         'cleanup', 'duration', 'extract_value', 'extract_units')}

        if not self.per_spec.timestamp:
            d['timestamp'] = timestamp
        else:
            d['timestamp'] = self.per_spec.timestamp

        # save script names
        d['measurementName'] = self.per_spec.measurement_name
        d['extractionName'] = self.per_spec.extraction_name

        db = self.dvc.db
        with db.session_ctx():
            an = db.add_analysis(**d)

            # all associations are handled by the ExperimentExecutor._retroactive_experiment_identifiers

            # # special associations are handled by the ExperimentExecutor._retroactive_experiment_identifiers
            # if not is_special(rs.runid):
<<<<<<< HEAD
            if self.per_spec.use_experiment_association:
                self.dvc.add_experiment_association(rs.experiment_identifier, rs)
=======
            if self.per_spec.use_repository_association:
                db.add_repository_association(rs.repository_identifier, an)
>>>>>>> 1049d48b

            pos = db.get_identifier(rs.identifier)
            an.irradiation_position = pos
            t = self.per_spec.tag
<<<<<<< HEAD
            if t:
                dbtag = db.get_tag(t)
                if not dbtag:
                    dbtag = db.add_tag(name=t)
=======
>>>>>>> 1049d48b

            db.flush()

            change = db.add_analysis_change(tag=t)
            an.change = change

            change = db.add_analysis_change(tag=t)
            an.change = change
            # an.change.tag_item = dbtag
            # self._save_measured_positions()

    def _save_measured_positions(self):
        dvc = self.dvc

        load_name = self.per_spec.load_name
        for i, pp in enumerate(self.per_spec.positions):
            if isinstance(pp, tuple):
                if len(pp) > 1:
                    if len(pp) == 3:
                        dvc.add_measured_position('', load_name, x=pp[0], y=pp[1], z=pp[2])
                    else:
                        dvc.add_measured_position('', load_name, x=pp[0], y=pp[1])
                else:
                    dvc.add_measured_position(pp[0], load_name)

            else:
                dbpos = dvc.add_measured_position(pp, load_name)
                try:
                    ep = self.per_spec.extraction_positions[i]
                    dbpos.x = ep[0]
                    dbpos.y = ep[1]
                    if len(ep) == 3:
                        dbpos.z = ep[2]
                except IndexError:
                    self.debug('no extraction position for {}'.format(pp))

    def _make_analysis_dict(self, keys=None):
        rs = self.per_spec.run_spec
        if keys is None:
            keys = META_ATTRS

        d = {k: getattr(rs, k) for k in keys}
        return d

    def _save_analysis(self, timestamp, **kw):

        isos = {}
        dets = {}
        signals = []
        baselines = []
        sniffs = []
        blanks = {}
        intercepts = {}
        cbaselines = {}
        icfactors = {}

        if self.use_isotope_classifier:
            clf = self.isotope_classifier

        endianness = '>'
        for iso in self.per_spec.isotope_group.isotopes.values():

            sblob = base64.b64encode(iso.pack(endianness, as_hex=False))
            snblob = base64.b64encode(iso.sniff.pack(endianness, as_hex=False))
            signals.append({'isotope': iso.name, 'detector': iso.detector, 'blob': sblob})
            sniffs.append({'isotope': iso.name, 'detector': iso.detector, 'blob': snblob})

            isod = {'detector': iso.detector}
            if self.use_isotope_classifier:
                klass, prob = clf.predict_isotope(iso)
                isod.update(classification=klass,
                            classification_probability=prob)

            isos[iso.name] = isod
            if iso.detector not in dets:
                bblob = base64.b64encode(iso.baseline.pack(endianness, as_hex=False))
                baselines.append({'detector': iso.detector, 'blob': bblob})
                dets[iso.detector] = {'deflection': self.per_spec.defl_dict.get(iso.detector),
                                      'gain': self.per_spec.gains.get(iso.detector)}

                icfactors[iso.detector] = {'value': float(nominal_value(iso.ic_factor)),
                                           'error': float(std_dev(iso.ic_factor)),
                                           'fit': 'default',
                                           'references': []}
                cbaselines[iso.detector] = {'fit': iso.baseline.fit,
                                            'value': float(nominal_value(iso.baseline.uvalue)),
                                            'error': float(std_dev(iso.baseline.uvalue))}

            intercepts[iso.name] = {'fit': iso.fit,
                                    'value': float(nominal_value(iso.uvalue)),
                                    'error': float(std_dev(iso.uvalue))}
            blanks[iso.name] = {'fit': 'previous',
                                'references': [{'runid': self.per_spec.previous_blank_runid,
                                                'exclude': False}],
                                'value': float(nominal_value(iso.blank.uvalue)),
                                'error': float(std_dev(iso.blank.uvalue))}

        obj = self._make_analysis_dict()

        from pychron.experiment import __version__ as eversion
        from pychron.dvc import __version__ as dversion

        if not self.per_spec.timestamp:
            obj['timestamp'] = timestamp.isoformat()
        else:
            obj['timestamp'] = self.per_spec.timestamp.isoformat()

        obj['collection_version'] = '{}:{}'.format(eversion, dversion)
        obj['detectors'] = dets
        obj['isotopes'] = isos
        obj.update(**kw)

        # save the scripts
        ms = self.per_spec.run_spec.mass_spectrometer
        for si in ('measurement', 'extraction'):
            name = getattr(self.per_spec, '{}_name'.format(si))
            blob = getattr(self.per_spec, '{}_blob'.format(si))
            self.dvc.meta_repo.update_script(ms, name, blob)
<<<<<<< HEAD
=======
            obj[si] = name
>>>>>>> 1049d48b

        # save experiment
        self.dvc.update_experiment_queue(ms, self.per_spec.experiment_queue_name,
                                         self.per_spec.experiment_queue_blob)

        hexsha = str(self.dvc.get_meta_head())
        obj['commit'] = hexsha

        # dump runid.json
        p = self._make_path()
        dvc_dump(obj, p)

        p = self._make_path(modifier='intercepts')
        dvc_dump(intercepts, p)

        # dump runid.blank.json
        p = self._make_path(modifier='blanks')
        dvc_dump(blanks, p)

        p = self._make_path(modifier='baselines')
        dvc_dump(cbaselines, p)

        p = self._make_path(modifier='icfactors')
        dvc_dump(icfactors, p)

        # dump runid.data.json
        p = self._make_path(modifier='.data')
        data = {'commit': hexsha,
                'encoding': 'base64',
                'format': '{}ff'.format(endianness),
                'signals': signals, 'baselines': baselines, 'sniffs': sniffs}
        dvc_dump(data, p)

    def _make_path(self, modifier=None, extension='.json'):
        runid = self.per_spec.run_spec.runid
        repository_identifier = self.per_spec.run_spec.repository_identifier
        return analysis_path(runid, repository_identifier, modifier, extension, mode='w')

    def _get_spectrometer_sha(self):
        """
        return a sha-1 hash.

        generate using spec_dict, defl_dict, and gains
        spec_dict: source parameters, cdd operating voltage
        defl_dict: detector deflections
        gains: detector gains

        make hash using
        for key,value in dictionary:
            sha1.update(key)
            sha1.update(value)

        to ensure consistence, dictionaries are sorted by key
        for key,value in sorted(dictionary)
        :return:
        """
        return spectrometer_sha(self.per_spec.spec_dict, self.per_spec.defl_dict, self.per_spec.gains)

    def _save_monitor(self):
        if self.per_spec.monitor:
            p = self._make_path(modifier='monitor')
            checks = []
            for ci in self.per_spec.monitor.checks:
                data = ''.join([struct.pack('>ff', x, y) for x, y in ci.data])
                params = dict(name=ci.name,
                              parameter=ci.parameter, criterion=ci.criterion,
                              comparator=ci.comparator, tripped=ci.tripped,
                              data=data)
                checks.append(params)

            dvc_dump(checks, p)

    def _save_spectrometer_file(self, path):
        obj = dict(spectrometer=dict(self.per_spec.spec_dict),
                   gains=dict(self.per_spec.gains),
                   deflections=dict(self.per_spec.defl_dict))
        # hexsha = self.dvc.get_meta_head()
        # obj['commit'] = str(hexsha)

        dvc_dump(obj, path)

# ============= EOF =============================================<|MERGE_RESOLUTION|>--- conflicted
+++ resolved
@@ -86,13 +86,8 @@
 
         remote = 'origin'
         if repo.has_remote(remote) and pull:
-<<<<<<< HEAD
-            self.info('pulling changes from experiment repo: {}'.format(experiment))
-            self.experiment_repo.pull(remote=remote, use_progress=False)
-=======
             self.info('pulling changes from repo: {}'.format(repository))
             self.active_repository.pull(remote=remote)
->>>>>>> 1049d48b
 
     def pre_extraction_save(self):
         pass
@@ -146,7 +141,7 @@
     def _save_peak_center(self, pc):
         self.info('DVC saving peakcenter')
         p = self._make_path(modifier='peakcenter')
-<<<<<<< HEAD
+
         obj = {}
         if pc:
             obj['reference_detector'] = pc.reference_detector
@@ -167,26 +162,7 @@
                 for det, pts in data:
                     obj[det] = base64.b64encode(''.join([struct.pack(fmt, *di) for di in pts]))
 
-        jdump(obj, p)
-=======
-        if pc:
-            xx, yy = pc.graph.get_data(), pc.graph.get_data(axis=1)
-            if pc.result:
-                xs, ys, _mx, _my = pc.result
-        else:
-            xx, yy = [], []
-            xs, ys = (0, 0, 0), (0, 0, 0)
-        fmt = '>ff'
-        obj = {'low_dac': xs[0],
-               'center_dac': xs[1],
-               'high_dac': xs[2],
-               'low_signal': ys[0],
-               'center_signal': ys[1],
-               'high_signal': ys[2],
-               'fmt': fmt,
-               'data': base64.b64encode(''.join([struct.pack(fmt, *di) for di in zip(xx, yy)]))}
-        dvc_dump(obj, p)
->>>>>>> 1049d48b
+        dvcdump(obj, p)
 
     def post_measurement_save(self, commit=True, msg_prefix='Collection'):
         """
@@ -272,24 +248,12 @@
 
             # # special associations are handled by the ExperimentExecutor._retroactive_experiment_identifiers
             # if not is_special(rs.runid):
-<<<<<<< HEAD
-            if self.per_spec.use_experiment_association:
-                self.dvc.add_experiment_association(rs.experiment_identifier, rs)
-=======
             if self.per_spec.use_repository_association:
                 db.add_repository_association(rs.repository_identifier, an)
->>>>>>> 1049d48b
 
             pos = db.get_identifier(rs.identifier)
             an.irradiation_position = pos
             t = self.per_spec.tag
-<<<<<<< HEAD
-            if t:
-                dbtag = db.get_tag(t)
-                if not dbtag:
-                    dbtag = db.add_tag(name=t)
-=======
->>>>>>> 1049d48b
 
             db.flush()
 
@@ -408,10 +372,7 @@
             name = getattr(self.per_spec, '{}_name'.format(si))
             blob = getattr(self.per_spec, '{}_blob'.format(si))
             self.dvc.meta_repo.update_script(ms, name, blob)
-<<<<<<< HEAD
-=======
             obj[si] = name
->>>>>>> 1049d48b
 
         # save experiment
         self.dvc.update_experiment_queue(ms, self.per_spec.experiment_queue_name,
