# ===============================================================================
# Copyright 2015 Jake Ross
#
# Licensed under the Apache License, Version 2.0 (the "License");
# you may not use this file except in compliance with the License.
# You may obtain a copy of the License at
#
# http://www.apache.org/licenses/LICENSE-2.0
#
# Unless required by applicable law or agreed to in writing, software
# distributed under the License is distributed on an "AS IS" BASIS,
# WITHOUT WARRANTIES OR CONDITIONS OF ANY KIND, either express or implied.
# See the License for the specific language governing permissions and
# limitations under the License.
# ===============================================================================

import os
import shutil
import time
from datetime import datetime
from itertools import groupby
from operator import itemgetter

# ============= enthought library imports =======================
from apptools.preferences.preference_binding import bind_preference
from git import Repo, GitCommandError, NoSuchPathError, Actor
from traits.api import Instance, Str, Set, List, provides, Bool, Int
from uncertainties import ufloat, std_dev, nominal_value

from pychron import json
from pychron.core.helpers.filetools import (
    remove_extension,
    list_subdirectories,
    list_directory,
    add_extension,
)
from pychron.core.helpers.iterfuncs import groupby_key, groupby_repo
from pychron.core.i_datastore import IDatastore
from pychron.core.progress import progress_loader, progress_iterator, open_progress
from pychron.dvc import (
    dvc_dump,
    dvc_load,
    analysis_path,
    repository_path,
    AnalysisNotAnvailableError,
    PATH_MODIFIERS,
    USE_GIT_TAGGING,
)
from pychron.dvc.cache import DVCCache
from pychron.dvc.defaults import TRIGA, HOLDER_24_SPOKES, LASER221, LASER65
from pychron.dvc.dvc_analysis import DVCAnalysis
from pychron.dvc.dvc_database import DVCDatabase
from pychron.dvc.func import (
    find_interpreted_age_path,
    GitSessionCTX,
    push_repositories,
    make_interpreted_age_dict,
)
from pychron.dvc.meta_repo import MetaRepo, get_frozen_flux, get_frozen_productions
from pychron.dvc.tasks.dvc_preferences import DVCConnectionItem
from pychron.dvc.util import Tag, DVCInterpretedAge
from pychron.envisage.browser.record_views import InterpretedAgeRecordView
from pychron.experiment.utilities.runid import make_increment
from pychron.git.hosts import IGitHost
from pychron.git.hosts.local import LocalGitHostService
from pychron.git_archive.author_view import GitCommitAuthorView
from pychron.git_archive.repo_manager import (
    GitRepoManager,
    format_date,
    get_repository_branch,
)
from pychron.git_archive.views import StatusView
from pychron.globals import globalv
from pychron.loggable import Loggable
from pychron.paths import paths, r_mkdir
from pychron.processing.interpreted_age import InterpretedAge
from pychron.pychron_constants import (
    RATIO_KEYS,
    INTERFERENCE_KEYS,
    STARTUP_MESSAGE_POSITION,
    DATE_FORMAT,
)
from pychron.user.user import User

HOST_WARNING_MESSAGE = "GitLab or GitHub or LocalGit plugin is required"


@provides(IDatastore)
class DVC(Loggable):
    """
    main interface to DVC backend. Delegates responsibility to DVCDatabase and MetaRepo
    """

    db = Instance("pychron.dvc.dvc_database.DVCDatabase")
    meta_repo = Instance("pychron.dvc.meta_repo.MetaRepo")

    meta_repo_name = Str
    meta_repo_dirname = Str
    organization = Str
    default_team = Str

    current_repository = Instance(GitRepoManager)
    auto_add = True
    use_auto_pull = Bool(True)
    use_auto_push = Bool(False)
    use_default_commit_author = Bool(False)

    pulled_repositories = Set
    selected_repositories = List

    data_sources = List
    data_source = Instance(DVCConnectionItem)
    favorites = List

    update_currents_enabled = Bool
    use_cocktail_irradiation = Str
    use_cache = Bool
    max_cache_size = Int
    irradiation_prefix = Str

    _cache = None
    _uuid_runid_cache = None
    _pull_cache = None
    _author = None

    def __init__(self, bind=True, *args, **kw):
        super(DVC, self).__init__(*args, **kw)
        self._uuid_runid_cache = {}
        self._pull_cache = {}
        if bind:
            self._bind_preferences()

    def initialize(self, inform=False):
        self.debug("Initialize DVC")

        if not self.meta_repo_name:
            self.warning_dialog(
                "Need to specify Meta Repository name in Preferences",
                position=STARTUP_MESSAGE_POSITION,
            )
            return
        try:
            self.open_meta_repo()
        except BaseException as e:
            self.warning("Error opening meta repo {}".format(e))
            return

        # update meta repo.
        self.meta_pull()

        if self.db.connect():
            return True

    def fix_identifier(
        self,
        src_uuid,
        src_id,
        dest_id,
        repo_identifier,
        dest_identifier,
        dest_aliquot,
        dest_step,
    ):
        self.info("converting {} to {}".format(src_id, dest_id))
        err = self.db.map_runid(src_id, dest_id)

        if err:
            self.warning_dialog(err)
            return []

        # fix git files
        root = paths.repository_dataset_dir

        # get via uuid  if it exists then no need to make a new dest
        sp = analysis_path(src_uuid, repo_identifier, root=root)
        dp = None
        temps = []
        if sp is None:
            sp = analysis_path(src_id, repo_identifier, root=root)
            dp = analysis_path(
                dest_id, repo_identifier, root=root, mode="w", is_temp=True
            )
            temps = [dp]

        if not sp or not os.path.isfile(sp):
            self.info("not a file. {}".format(sp))
            return

        jd = dvc_load(sp)
        jd["identifier"] = dest_identifier

        dbip = self.db.get_identifier(dest_identifier)

        jd["irradiation"] = dbip.level.irradiation.name
        jd["irradiation_level"] = dbip.level.name
        jd["irradiation_position"] = dbip.position

        if dest_aliquot:
            jd["aliquot"] = dest_aliquot
        if dest_step:
            jd["increment"] = make_increment(dest_step)

        self.debug("{}>>{}".format(sp, dp))

        if dp is None:
            dvc_dump(jd, sp)
        else:
            dvc_dump(jd, dp)
            os.remove(sp)

            for modifier in (
                "baselines",
                "blanks",
                "extraction",
                "intercepts",
                "icfactors",
                "peakcenter",
                ".data",
            ):
                sp = analysis_path(
                    src_id, repo_identifier, modifier=modifier, root=root
                )

                dp = analysis_path(
                    dest_id,
                    repo_identifier,
                    modifier=modifier,
                    root=root,
                    mode="w",
                    is_temp=True,
                )

                if sp and os.path.isfile(sp):
                    self.debug("{}>>{}".format(sp, dp))
                    shutil.move(sp, dp)
                    temps.append(dp)

        return temps

    def generate_currents(self):
        if not self.update_currents_enabled:
            self.information_dialog(
                'You must enable "Current Values" in Preferences/DVC'
            )
            return

        if not self.confirmation_dialog(
            "Are you sure you want to generate current values for the entire database? "
            "This could take a while!"
        ):
            return

        self.info("Generate currents started")
        # group by repository
        db = self.db
        db.create_session()
        ocoa = db.commit_on_add
        db.commit_on_add = False

        def chunks(l, n):
            for i in range(0, len(l), n):
                yield l[i : i + n]

        def func(ai, prog, i, n):
            if prog:
                if not i % 10:
                    prog.change_message(
                        "Updating Currents {} {}/{}".format(ai.record_id, i, n)
                    )
                else:
                    prog.increment()

            ai.load_raw_data()
            dban = db.get_analysis_uuid(ai.uuid)
            if ai.analysis_type in ("unknown", "cocktail"):
                try:
                    self._update_current_age(ai, dban=dban, force=True)
                except BaseException as e:
                    self.warning(
                        "Failed making current age for {}: {}".format(ai.record_id, e)
                    )

            if not ai.analysis_type.lower().startswith("blank"):
                try:
                    self._update_current_blanks(
                        ai, dban=dban, force=True, update_age=False, commit=False
                    )
                except BaseException as e:
                    self.warning(
                        "Failed making current blanks for {}: {}".format(
                            ai.record_id, e
                        )
                    )
            try:
                self._update_current(
                    ai, dban=dban, force=True, update_age=False, commit=False
                )
            except BaseException as e:
                self.warning(
                    "Failed making intensities for {}: {}".format(ai.record_id, e)
                )

            # if not i % 100:
            #     db.commit()
            #     db.flush()

        with db.session_ctx():
            for repo in db.get_repositories():
                if repo.name in (
                    "JIRSandbox",
                    "REEFenite",
                    "Henry01184",
                    "FractionatedRes",
                    "PowerZPattern",
                ):
                    continue
                self.debug("Updating currents for {}".format(repo.name))
                try:
                    st = time.time()
                    tans = db.get_repository_analysis_count(repo.name)

                    ans = db.get_analyses_no_current(repo.name)
                    self.debug(
                        "Total repo analyses={}, filtered={}".format(tans, len(ans))
                    )

                    if not ans:
                        continue

                    # if not self.confirmation_dialog('Updated currents for {}'.format(repo.name)):
                    #     if self.confirmation_dialog('Stop update'):
                    #         break
                    #     else:
                    #         continue

                    for chunk in chunks(ans, 200):
                        chunk = self.make_analyses(chunk)
                        if chunk:
                            progress_iterator(chunk, func)
                        db.commit()
                        db.flush()

                    self.info(
                        "Elapsed time {}: n={}, "
                        "{:0.2f} min".format(repo.name, len(ans), (time.time() - st))
                        / 60.0
                    )
                    db.commit()
                    db.flush()
                except BaseException as e:
                    self.warning(
                        "Failed making analyses for {}: {}".format(repo.name, e)
                    )

        db.commit_on_add = ocoa
        db.close_session()
        self.info("Generate currents finished")

    def convert_uuid_runids(self, uuids):
        with self.db.session_ctx():
            ans = self.db.get_analyses_uuid(uuids)
            return [an.record_id for an in ans]

        # if uuid in self._uuid_runid_cache:
        #     r = self._uuid_runid_cache[uuid]
        # else:
        #     with self.db.session_ctx():
        #         an = self.db.get_analysis_uuid(uuid)
        #         r = an.record_id
        #         self._uuid_runid_cache[uuid] = r
        # return r

    def find_associated_identifiers(self, samples):
        from pychron.dvc.associated_identifiers import AssociatedIdentifiersView

        av = AssociatedIdentifiersView()
        for s in samples:
            dbids = self.db.get_irradiation_position_by_sample(
                s.name, s.material, s.grainsize, s.principal_investigator, s.project
            )
            av.add_items(dbids)

        av.edit_traits(kind="modal")

    def open_meta_repo(self):
        mrepo = self.meta_repo
        if self.meta_repo_name:
            name = self.meta_repo_name
            if self.meta_repo_dirname:
                name = self.meta_repo_dirname

            root = os.path.join(paths.dvc_dir, name)
            self.debug("open meta repo {}".format(root))
            if os.path.isdir(os.path.join(root, ".git")):
                self.debug("Opening Meta Repo")
                mrepo.open_repo(root)
            else:
                url = self.make_url(self.meta_repo_name)
<<<<<<< HEAD
                if url is not None:
                    if url:
                        self.debug('cloning meta repo url={}'.format(url))
                        path = os.path.join(paths.dvc_dir, name)
                        self.meta_repo.clone(url, path)
=======
                if url:
                    self.debug("cloning meta repo url={}".format(url))
                    path = os.path.join(paths.dvc_dir, name)
                    self.meta_repo.clone(url, path)
>>>>>>> 2d070084
                else:
                    self.debug(
                        "no url returned for MetaData repository. You need to clone your MetaData repository "
                        "manually"
                    )
                    return False

            return True

    def synchronize(self, pull=True):
        """
        pull meta_repo changes

        :return:
        """
        if pull:
            self.meta_repo.pull()
        else:
            self.meta_repo.push()

    def load_analysis_backend(self, ln, isotope_group):
        db = self.db
        with db.session_ctx():
            ip = db.get_identifier(ln)
            if ip is not None:
                dblevel = ip.level
                irrad = dblevel.irradiation.name
                level = dblevel.name
                pos = ip.position

                fd = self.meta_repo.get_flux(irrad, level, pos)
                _, prod = self.meta_repo.get_production(irrad, level, allow_null=True)
                cs = self.meta_repo.get_chronology(irrad, allow_null=True)

                x = datetime.now()
                now = time.mktime(x.timetuple())
                if fd["lambda_k"]:
                    isotope_group.arar_constants.lambda_k = fd["lambda_k"]

                try:
                    pr = prod.to_dict(RATIO_KEYS)
                except BaseException as e:
                    self.debug("invalid production. error={}".format(e))
                    pr = {}

                try:
                    ic = prod.to_dict(INTERFERENCE_KEYS)
                except BaseException as e:
                    self.debug("invalid production. error={}".format(e))
                    ic = {}

                isotope_group.trait_set(
                    j=fd["j"],
                    # lambda_k=lambda_k,
                    production_ratios=pr,
                    interference_corrections=ic,
                    chron_segments=cs.get_chron_segments(x),
                    irradiation_time=cs.irradiation_time,
                    timestamp=now,
                )
        return True

    def analyses_db_sync(self, ln, ais, reponame):
        self.info("sync db with analyses")
        return self._sync_info(ln, ais, reponame)

    def repository_db_sync(self, reponame, dry_run=False):
        self.info("sync db with repo={} dry_run={}".format(reponame, dry_run))
        repo = self._get_repository(reponame, as_current=False)
        db = self.db
        repo.pull()
        ps = []
        with db.session_ctx():
            ans = db.get_repository_analyses(reponame)
            groups = [(g[0], list(g[1])) for g in groupby_key(ans, "identifier")]
            progress = open_progress(len(groups))

            for ln, ais in groups:
                progress.change_message("Syncing identifier: {}".format(ln))
                pss = self._sync_info(ln, ais, reponame, dry_run)
                ps.extend(pss)

            progress.close()

        if ps and not dry_run:
            # repo.pull()
            repo.add_paths(ps)
            repo.commit(
                "<SYNC> Synced repository with database {}".format(
                    self.db.public_datasource_url
                )
            )
            repo.push()
        self.info("finished db-repo sync for {}".format(reponame))

    def _sync_info(self, ln, ais, reponame, dry_run=False):
        db = self.db
        ip = db.get_identifier(ln)
        dblevel = ip.level
        irrad = dblevel.irradiation.name
        level = dblevel.name
        pos = ip.position
        ps = []

        for ai in ais:
            p = analysis_path(ai, reponame)
            if p and os.path.isfile(p):
                try:
                    obj = dvc_load(p)
                except ValueError:
                    self.warning("Skipping {}. invalid file".format(p))
                    continue
            else:
                self.warning("Skipping {}. no file".format(ai.record_id))
                continue

            sample = ip.sample.name
            project = ip.sample.project.name
            material = ip.sample.material.name
            changed = False
            for attr, v in (
                ("sample", sample),
                ("project", project),
                ("material", material),
                ("irradiation", irrad),
                ("irradiation_level", level),
                ("irradiation_position", pos),
            ):
                ov = obj.get(attr)
                if ov != v:
                    self.info("{:<20s} repo={} db={}".format(attr, ov, v))
                    obj[attr] = v
                    changed = True

            if changed:
                self.debug("{}".format(p))
                ps.append(p)
                if not dry_run:
                    dvc_dump(obj, p)
        return ps

    def repository_transfer(self, ans, dest):

        destrepo = self._get_repository(dest, as_current=False)
        for src, ais in groupby_repo(ans):
            repo = self._get_repository(src, as_current=False)
            for ai in ais:
                ops, nps = self._transfer_analysis_to(dest, src, ai.runid)
                repo.add_paths(ops)
                destrepo.add_paths(nps)

                # update database
                dbai = self.db.get_analysis_uuid(ai.uuid)
                for ri in dbai.repository_associations:
                    if ri.repository == src:
                        ri.repository = dest

            # commit src changes
            repo.commit("Transferred analyses to {}".format(dest))
            dest.commit("Transferred analyses from {}".format(src))

    def get_flux(self, irrad, level, pos):
        fd = self.meta_repo.get_flux(irrad, level, pos)
        return fd["j"]

    def freeze_flux(self, ans):
        self.info("freeze flux")

        def ai_gen():
            for irrad, ais in groupby_key(ans, "irradiation"):
                for level, ais in groupby_key(ais, "level"):
                    p = self.get_level_path(irrad, level)
                    obj = dvc_load(p)
                    if isinstance(obj, list):
                        positions = obj
                    else:
                        positions = obj["positions"]

                    for repo, ais in groupby_repo(ais):
                        yield repo, irrad, level, {
                            ai.irradiation_position: positions[ai.irradiation_position]
                            for ai in ais
                        }

        added = []

        def func(x, prog, i, n):
            repo, irrad, level, d = x
            if prog:
                prog.change_message(
                    "Freezing Flux {}{} Repository={}".format(irrad, level, repo)
                )

            root = repository_path(repo, "flux", irrad)
            r_mkdir(root)

            p = os.path.join(root, level)
            if os.path.isfile(p):
                dd = dvc_load(p)
                dd.update(d)

            dvc_dump(d, p)
            added.append((repo, p))

        progress_loader(ai_gen(), func, threshold=1)

        self._commit_freeze(added, "<FLUX_FREEZE>")

    def freeze_production_ratios(self, ans):
        self.info("freeze production ratios")

        def ai_gen():
            for irrad, ais in groupby_key(ans, "irradiation"):
                for level, ais in groupby_key(ais, "level"):
                    pr = self.meta_repo.get_production(irrad, level)
                    for ai in ais:
                        yield pr, ai

        added = []

        def func(x, prog, i, n):
            pr, ai = x
            if prog:
                prog.change_message("Freezing Production {}".format(ai.runid))

            p = analysis_path(ai, ai.repository_identifier, "productions", mode="w")
            pr.dump(path=p)
            added.append((ai.repository_identifier, p))

        progress_loader(ai_gen(), func, threshold=1)
        self._commit_freeze(added, "<PR_FREEZE>")

    def manual_edit(self, runid, repository_identifier, values, errors, modifier):
        self.debug(
            "manual edit {} {} {}".format(runid, repository_identifier, modifier)
        )
        self.debug("values {}".format(values))
        self.debug("errors {}".format(errors))
        path = analysis_path(runid, repository_identifier, modifier=modifier)
        obj = dvc_load(path)

        for k, v in values.items():
            o = obj[k]
            o["manual_value"] = v
            o["use_manual_value"] = True
        for k, v in errors.items():
            o = obj[k]
            o["manual_error"] = v
            o["use_manual_error"] = True

        dvc_dump(obj, path)
        return path

    def revert_manual_edits(self, analysis, repository_identifier):
        ps = []
        for mod in ("intercepts", "blanks", "baselines", "icfactors"):
            path = analysis_path(analysis, repository_identifier, modifier=mod)
            with open(path, "r") as rfile:
                obj = json.load(rfile)
                for item in obj.values():
                    if isinstance(item, dict):
                        item["use_manual_value"] = False
                        item["use_manual_error"] = False
            ps.append(path)
            dvc_dump(obj, path)

        msg = "<MANUAL> reverted to non manually edited"
        self.commit_manual_edits(repository_identifier, ps, msg)

    def commit_manual_edits(self, repository_identifier, ps, msg):
        if self.repository_add_paths(repository_identifier, ps):
            self.repository_commit(repository_identifier, msg)

    def status_view(self, repo):
        repo = self._get_repository(repo, as_current=False)
        v = StatusView(status=repo.status())
        v.edit_traits()

    def add_bookmark(self, repo, name, message=None, hexsha=None):
        if not message:
            message = "No message provided"
        repo = self._get_repository(repo, as_current=False)
        repo.add_tag(name, message, hexsha)

    def update_analysis_paths(self, items, msg, author=None):
        """
        items is a list of (analysis, path) tuples
        :param items:
        :param msg:
        :return:
        """
        mod_repositories = []

        def key(x):
            return x[0].repository_identifier

        author = self.get_author(author)
        for expid, ais in groupby(sorted(items, key=key), key=key):
            ps = [p for _, p in ais]
            if self.repository_add_paths(expid, ps):
                self.repository_commit(expid, msg, author)
                mod_repositories.append(expid)

        return mod_repositories

    def update_analyses(self, ans, modifiers, msg, author=None):

        author = self.get_author(author)

        if not isinstance(modifiers, (list, tuple)):
            modifiers = (modifiers,)

        mod_repositories = []
        for expid, ais in groupby_repo(ans):
            ps = [
                analysis_path(x, x.repository_identifier, modifier=modifier)
                for x in ais
                for modifier in modifiers
            ]
            if self.repository_add_paths(expid, ps):
                if self.repository_commit(expid, msg, author):
                    mod_repositories.append(expid)
                else:
                    self.warning_dialog(
                        "There is an issue with your repository. {}. Please fix it before "
                        "trying to save any changes".format(expid)
                    )
        return mod_repositories

    def update_tag(self, an, add=True, **kw):
        tag = Tag.from_analysis(an, **kw)
        tag.dump()

        expid = an.repository_identifier
        if add:
            return self.repository_add_paths(expid, tag.path)
        else:
            return tag.path

    def delete_existing_icfactors(self, ai, dets):
        # remove all icfactors not in dets
        if dets:
            self.info("Delete existing icfactors for {}".format(ai))
            ai.delete_icfactors(dets)
            if self._cache:
                self._cache.remove(ai.uiid)

            self._update_current_age(ai)

    def save_icfactors(
        self, ai, dets, fits, refs, use_source_correction, standard_ratios
    ):
        if use_source_correction:
            ai.dump_source_correction_icfactors(refs)
        else:
            if fits and dets:
                self.info("Saving icfactors for {}".format(ai))
                ai.dump_icfactors(
                    dets, fits, refs, reviewed=True, standard_ratios=standard_ratios
                )

        if self._cache:
            self._cache.remove(ai.uiid)
        self._update_current_age(ai)

    def save_blanks(self, ai, keys, refs):
        if keys:
            self.info("Saving blanks for {}".format(ai))
            ai.dump_blanks(keys, refs, reviewed=True)
            if self._cache:
                self._cache.remove(ai.uiid)

            self._update_current_blanks(ai, keys)

    def save_defined_equilibration(self, ai, keys):
        if keys:
            self.info("Saving equilibration for {}".format(ai))
            if self._cache:
                self._cache.remove(ai.uiid)

            self._update_current(ai, keys)
            return ai.dump_equilibration(keys, reviewed=True)

    def save_fits(self, ai, keys):
        if keys:
            self.info("Saving fits for {}".format(ai))
            ai.dump_fits(keys, reviewed=True)
            if self._cache:
                self._cache.remove(ai.uiid)

            self._update_current(ai, keys)

    def save_flux(self, identifier, j, e):
        """
        user manually edit flux via the automated run factory
        :param identifier:
        :param j:
        :param e:
        :return:
        """
        self.meta_pull()

        with self.session_ctx(use_parent_session=False):
            irp = self.get_identifier(identifier)
            if irp:
                level = irp.level
                irradiation = level.irradiation
                self._save_j(
                    irradiation.name,
                    level.name,
                    irp.position,
                    identifier,
                    j,
                    e,
                    0,
                    0,
                    0,
                    None,
                    None,
                    None,
                    False,
                )

                self.meta_commit("User manual edited flux")
        self.meta_push()

    # def save_flux_position(self, flux_position, options, decay_constants, add=False, save_predicted=True):
    #     """
    #     save flux called from FluxPersistNode
    #
    #     :param flux_position:
    #     :param options:
    #     :param decay_constants:
    #     :param add:
    #     :return:
    #     """
    #
    #     irradiation = flux_position.irradiation
    #     level = flux_position.level
    #     pos = flux_position.hole_id
    #     identifier = flux_position.identifier
    #     j = flux_position.j
    #     e = flux_position.jerr
    #     mj = flux_position.mean_j
    #     me = flux_position.mean_jerr
    #     analyses = flux_position.analyses
    #     position_jerr = flux_position.position_jerr
    #
    #     # self._save_j(irradiation, level, pos, identifier, j, e, mj, me, position_jerr, decay_constants, analyses,
    #     #              options, add, save_predicted)
    #     self.info('Saving j for {}{}:{} {}, j={} +/-{}'.format(irradiation, level,
    #                                                            pos, identifier, j, e))
    #
    #     self.meta_repo.update_flux(irradiation, level, pos, identifier, j, e, mj, me,
    #                                decay=decay_constants,
    #                                analyses=analyses,
    #                                options=options, add=add,
    #                                position_jerr=position_jerr,
    #                                save_predicted=save_predicted)

    # if self.update_currents_enabled:
    #     ans, _ = self.db.get_labnumber_analyses([identifier])
    #     for ai in self.make_analyses(ans):
    #         self._update_current_age(ai)

    def save_csv_dataset(self, name, repository, lines, local_path=False):

        if local_path:
            p = add_extension(local_path, ".csv")
        else:
            repo = self.get_repository(repository)
            root = os.path.join(repo.path, "csv")
            p = os.path.join(root, add_extension(name, ".csv"))

            if repo.smart_pull(quiet=False):
                if not os.path.isdir(root):
                    os.mkdir(root)
            else:
                self.warning_dialog(
                    'Failed to update repository. Not saving CSV file "{}"'.format(p)
                )
                return

        self.debug("writing dataset to {}".format(p))
        exists = os.path.isfile(p)
        with open(p, "w") as wfile:
            wfile.writelines(lines)

        if not local_path:
            if repo.add_paths(p):
                repo.commit(
                    '<CSV> {} dataset "{}"'.format(
                        "Modified" if exists else "Added", name
                    )
                )

        return p

    def save_cosmogenic_correction(self, ai):
        ai.dump_cosmogenic()

    def remove_irradiation_position(self, irradiation, level, hole):
        db = self.db

        dbpos = db.get_irradiation_position(irradiation, level, hole)
        if dbpos:
            db.delete(dbpos)

        self.meta_repo.remove_irradiation_position(irradiation, level, hole)

    def find_interpreted_ages(self, identifiers, repositories):
        self.debug("find interpreted ages {}, {}".format(identifiers, repositories))
        ias = [
            InterpretedAgeRecordView(idn, path, dvc_load(path))
            for idn in identifiers
            for path in find_interpreted_age_path(idn, repositories)
        ]

        return ias

    def find_flux_monitors(self, irradiation, levels, sample, make_records=True):
        db = self.db
        with db.session_ctx():
            ans = db.get_flux_monitor_analyses(irradiation, levels, sample)
            for a in ans:
                a.bind()

            if make_records:
                ans = self.make_analyses(ans)
            return ans

    def find_references_by_load(self, load, atypes, make_records=True, **kw):
        records = self.db.find_references_by_load(load, atypes, **kw)
        if records:

            for r in records:
                r.bind()

            if make_records:
                records = self.make_analyses(records)
            return records

    def find_references(
        self, times, atypes, hours, exclude=None, make_records=True, **kw
    ):
        records = self.db.find_references(times, atypes, hours, exclude=exclude, **kw)

        if records:
            for r in records:
                r.bind()

            if make_records:
                records = self.make_analyses(records)
            return records

    def make_interpreted_ages(self, ias):
        self.debug("making interpreted ages {}".format(ias))
        if not isinstance(ias, (tuple, list)):
            ias = (ias,)

        def func(x, prog, i, n):
            if prog:
                prog.change_message("Making Interpreted age {}".format(x.name))

            obj = dvc_load(x.path)
            print("asdfasdf", x.path, obj)
            ia = DVCInterpretedAge()
            ia.repository_identifier = os.path.basename(
                os.path.dirname(os.path.dirname(os.path.dirname(x.path)))
            )
            ia.from_json(obj)

            try:
                ta = analysis_path(ia, ia.repository_identifier, modifier="tags")
                if ta is not None:
                    ia.load_tag(dvc_load(ta))
            except AnalysisNotAnvailableError:
                pass

            return ia

        return progress_loader(ias, func, step=25)

    def get_adjacent_analysis(self, uuid, ts, spectrometer, previous=True):
        an = self.db.get_adjacent_analysis(uuid, ts, spectrometer, previous)
        if an:
            return self.make_analysis(an)

    def get_analysis(self, uuid):
        an = self.db.get_analysis_uuid(uuid)
        if an:
            return self.make_analysis(an)

    def make_analysis(self, record, *args, **kw):
        a = self.make_analyses((record,), *args, **kw)
        if a:
            return a[0]

    def make_analyses(
        self,
        records,
        calculate_f_only=False,
        reload=False,
        quick=False,
        use_progress=True,
        pull_frequency=None,
    ):
        if not records:
            return []

        globalv.active_analyses = records

        # load repositories
        st = time.time()

        if self.use_cache:
            cached_records = []
            nrecords = []
            cache = self._cache

            # get items from the cache
            for ri in records:
                r = cache.get(ri.uuid)
                if r is not None:
                    cached_records.append(r)
                else:
                    nrecords.append(ri)

            records = nrecords

        def func(xi, prog, i, n):
            if prog:
                prog.change_message("Syncing repository= {}".format(xi))
            try:
                self.sync_repo(xi, use_progress=False, pull_frequency=pull_frequency)
            except BaseException:
                pass

        bad_records = [r for r in records if r.repository_identifier is None]
        if bad_records:
            self.warning_dialog(
                "Missing Repository Associations. Contact an expert!"
                'Cannot load analyses "{}"'.format(
                    ",".join([r.record_id for r in bad_records])
                )
            )
            records = [r for r in records if r.repository_identifier is not None]

        if not records:
            if self.use_cache:
                cache.clean()
                return cached_records
            else:
                return []

        exps = {r.repository_identifier for r in records}

        if use_progress:
            progress_iterator(exps, func, threshold=1)
        else:
            for ei in exps:
                self.sync_repo(ei, use_progress=False)
        try:
            branches = {ei: get_repository_branch(repository_path(ei)) for ei in exps}
        except NoSuchPathError:
            return []

        flux_histories = {}
        fluxes = {}
        productions = {}
        chronos = {}
        sens = {}
        frozen_fluxes = {}
        frozen_productions = {}
        sample_prep = {}
        meta_repo = self.meta_repo
        use_cocktail_irradiation = self.use_cocktail_irradiation
        if not quick:
            for exp in exps:
                ps = get_frozen_productions(exp)
                frozen_productions.update(ps)

            for r in records:
                # get sample notes

                # dbsam = r.irradiation_position.sample
                # sample_id = dbsam.id
                # if sample_id not in sample_prep:
                #     sample_prep[sample_id] = ','.join([p.comment or '' for p in dbsam.preps])

                irrad = r.irradiation
                if irrad != "NoIrradiation":
                    if irrad not in frozen_fluxes:
                        frozen_fluxes[irrad] = get_frozen_flux(
                            r.repository_identifier, r.irradiation
                        )

                    level = r.irradiation_level
                    if irrad in fluxes:
                        flux_levels = fluxes[irrad]
                        prod_levels = productions[irrad]
                    else:
                        flux_levels = {}
                        prod_levels = {}

                    if level not in flux_levels:
                        flux_levels[level] = meta_repo.get_flux_positions(irrad, level)
                        prod_levels[level] = meta_repo.get_production(irrad, level)

                    if irrad not in chronos:
                        chronos[irrad] = meta_repo.get_chronology(irrad)

                    if irrad not in fluxes:
                        fluxes[irrad] = flux_levels
                        productions[irrad] = prod_levels

                    key = "{}{}".format(irrad, level)
                    if key not in flux_histories:
                        c = meta_repo.get_flux_history(irrad, level, max_count=1)
                        v = None
                        if c:
                            c = c[0]
                            v = "{} ({})".format(c.date.strftime(DATE_FORMAT), c.author)
                        flux_histories[key] = v

                if (
                    use_cocktail_irradiation
                    and r.analysis_type == "cocktail"
                    and "cocktail" not in chronos
                ):
                    cirr = meta_repo.get_cocktail_irradiation()
                    chronos["cocktail"] = cirr.get("chronology")
                    fluxes["cocktail"] = cirr.get("flux")

            sens = meta_repo.get_sensitivities()

        def func(*args):
            try:
                return self._make_record(
                    branches=branches,
                    chronos=chronos,
                    productions=productions,
                    fluxes=fluxes,
                    calculate_f_only=calculate_f_only,
                    sens=sens,
                    frozen_fluxes=frozen_fluxes,
                    frozen_productions=frozen_productions,
                    flux_histories=flux_histories,
                    sample_prep=sample_prep,
                    quick=quick,
                    reload=reload,
                    *args
                )
            except BaseException:
                record = args[0]
                self.warning(
                    "make analysis exception: repo={}, record_id={}".format(
                        record.repository_identifier, record.record_id
                    )
                )
                self.debug_exception()

        if use_progress:
            ret = progress_loader(records, func, threshold=1, step=25)
        else:
            ret = [func(r, None, 0, 0) for r in records]

        et = time.time() - st

        n = len(ret)
        if n:
            self.debug(
                "Make analysis time, total: {}, n: {}, average: {}".format(
                    et, n, et / float(n)
                )
            )

        nn = len(records)
        if len(records) != n:
            if not self.confirmation_dialog(
                "Failed making {} of {} analyses. "
                "Are you sure you want to continue?".format(nn - n, nn)
            ):
                return

        if self.use_cache:
            cache.clean()
            ret = cached_records + ret

        return ret

    # repositories
    def find_changes(self, names, remote, branch):
        gs = self.application.get_services(IGitHost)
        for gi in gs:
            gi.new_session()

        def func(item, prog, i, n):
            name = item.name
            if prog:
                prog.change_message("Examining: {}({}/{})".format(name, i, n))
            self.debug("examining {}".format(name))

            r = Repo(repository_path(name))
            if branch in [b.name for b in r.branches]:
                try:
                    lc = r.commit(branch).hexsha
                except BaseException as e:
                    self.warning("skipping {}. {}".format(name, e))
                    return

                for gi in gs:
                    outdated, sha = gi.up_to_date(self.organization, name, lc, branch)
                    if outdated:
                        try:
                            fsha = r.commit("FETCH_HEAD").hexsha
                        except BaseException:
                            fsha = None

                        try:
                            if fsha != sha:
                                self.debug("fetching {}".format(name))
                                r.git.fetch()

                            item.dirty = True
                            item.update(fetch=False)
                        except GitCommandError as e:
                            self.warning("error examining {}. {}".format(name, e))
                    else:
                        item.update(fetch=False)

        progress_loader(names, func, threshold=1)
        for gi in gs:
            gi.close_session()

    def repository_add_paths(self, repository_identifier, paths):
        repo = self._get_repository(repository_identifier)
        return repo.add_paths(paths)

    def get_author(self, author=None):
        if not self.use_default_commit_author:
            if author is None or not self._author:
                db = self.db
                with db.session_ctx():
                    authors = [User(r) for r in db.get_users()]

                    g = GitCommitAuthorView(authors=authors)

                    info = g.edit_traits()
                    if info.result:
                        author = Actor(g.author, g.email)
                        if not self.db.get_user(g.author):
                            self.db.add_user(g.author, email=g.email)

                        if g.remember_choice:
                            self._author = author
        return author

    def repository_commit(self, repository, msg, author=None):
        self.debug("Repository commit: {} msg: {}".format(repository, msg))
        repo = self._get_repository(repository)
        author = self.get_author(author)
        return repo.commit(msg, author=author)

    def remote_repositories(self):
        rs = []
        gs = self.application.get_services(IGitHost)
        if gs:
            for gi in gs:
                ri = gi.get_repos(self.organization)
                rs.extend(ri)
        else:
            self.warning_dialog(HOST_WARNING_MESSAGE)
        return rs

    def remote_repository_names(self):
        rs = []
        gs = self.application.get_services(IGitHost)
        if gs:
            for gi in gs:
                self.debug("load repositories from {}".format(self.organization))
                ri = gi.get_repository_names(self.organization)
                rs.extend(ri)
        else:
            self.warning_dialog(HOST_WARNING_MESSAGE)
        return rs

    def check_githost_connection(self):
        git_service = self.application.get_service(IGitHost)
        return git_service.test_connection(self.organization)

    def make_url(self, name, **kw):
        git_service = self.application.get_service(IGitHost)
        return git_service.make_url(name, self.organization, **kw)

    def git_session_ctx(self, repository_identifier, message):
        return GitSessionCTX(self, repository_identifier, message)

    def clear_pull_cache(self):
        self._pull_cache = {}

    def sync_repo(self, name, use_progress=True, pull_frequency=None):
        """
        pull or clone an repo

        """
        root = repository_path(name)
        exists = os.path.isdir(os.path.join(root, ".git"))
        self.debug(
            "sync repository {}. exists={} pull_frequency={}".format(
                name, exists, pull_frequency
            )
        )

        if exists:
            if pull_frequency:
                now = datetime.now()
                last_pull = self._pull_cache.get(name)
                self._pull_cache[name] = now
                args = (
                    last_pull,
                    (datetime.now() - last_pull).seconds,
                    (datetime.now() - last_pull).seconds < pull_frequency,
                )

                self.debug(" ".join([str(a) for a in args]))

                if last_pull and (datetime.now() - last_pull).seconds < pull_frequency:
                    return True

            repo = self._get_repository(name)
            repo.pull(use_progress=use_progress, use_auto_pull=self.use_auto_pull)
            return True
        else:
            self.debug("getting repository from remote")

            service = self.application.get_service(IGitHost)
            if not service:
                return True
            else:
                if service.clone_from(name, root, self.organization):
                    return True
                # names = self.remote_repository_names()
                # if name in names:
                #     service.clone_from(name, root, self.organization)
                #     return True
                else:
                    if isinstance(service, LocalGitHostService):
                        service.create_empty_repo(name)
                        return True
                    else:

                        self.warning_dialog(
                            "name={} not in available repos "
                            "from service={}, organization={}".format(
                                name, service.remote_url, self.organization
                            )
                        )
                        names = self.remote_repository_names()
                        for ni in names:
                            self.debug("available repo== {}".format(ni))

    def rollback_repository(self, expid):
        repo = self._get_repository(expid)

        cpaths = repo.get_local_changes()
        # cover changed paths to a list of analyses

        # select paths to revert
        rpaths = (".",)
        repo.cmd("checkout", "--", " ".join(rpaths))
        for p in rpaths:
            self.debug("revert changes for {}".format(p))

        head = repo.get_head(hexsha=False)
        msg = (
            "Changes to {} reverted to Commit: {}\n"
            "Date: {}\n"
            "Message: {}".format(
                expid, head.hexsha[:10], format_date(head.committed_date), head.message
            )
        )
        self.information_dialog(msg)

    def pull_repository(self, repo):
        repo = self._get_repository(repo)
        self.debug("pull repository {}".format(repo))
        for gi in self.application.get_services(IGitHost):
            self.debug(
                "pull to remote={}, url={}".format(
                    gi.default_remote_name, gi.remote_url
                )
            )
            repo.smart_pull(remote=gi.default_remote_name)

    def push_repository(self, repo, **kw):
        repo = self._get_repository(repo)
        self.debug("push repository {}".format(repo))
        for gi in self.application.get_services(IGitHost):
            self.debug(
                "pushing to remote={}, url={}".format(
                    gi.default_remote_name, gi.remote_url
                )
            )
            repo.push(remote=gi.default_remote_name, **kw)

    def push_repositories(self, changes):
        if self.use_auto_push or self.confirmation_dialog(
            "Would you like to push (share) your changes?"
        ):
            for gi in self.application.get_services(IGitHost):
                push_repositories(changes, gi, quiet=False)

    def delete_local_commits(self, repo, **kw):
        r = self._get_repository(repo)
        r.delete_local_commits(**kw)

    # IDatastore
    def get_greatest_aliquot(self, identifier):
        return self.db.get_greatest_aliquot(identifier)

    def get_greatest_step(self, identifier, aliquot):
        return self.db.get_greatest_step(identifier, aliquot)

    def is_connected(self):
        return self.db.connected

    def connect(self, *args, **kw):
        return self.db.connect(*args, **kw)

    # meta repo
    def update_flux(self, *args, **kw):
        self.meta_repo.update_flux(*args, **kw)

    def set_identifier(self, irradiation, level, position, identifier):

        dbpos = self.db.get_irradiation_position(irradiation, level, position)
        if dbpos:
            dbpos.identifier = identifier
            self.db.commit()

        self.meta_repo.set_identifier(irradiation, level, position, identifier)

    def add_production_to_irradiation(self, irrad, reactor, params, msg=None):
        self.meta_repo.add_production_to_irradiation(irrad, reactor, params)

        if msg is None:
            msg = "updated default production. {}".format(reactor)

        self.meta_commit(msg)

    def update_chronology(self, name, doses):
        self.meta_repo.update_chronology(name, doses)
        self.meta_commit("updated chronology for {}".format(name))

    def meta_pull(self, **kw):
        return self.meta_repo.smart_pull(**kw)

    def meta_push(self):
        self.meta_repo.push()

    def meta_add_all(self):
        self.meta_repo.add_unstaged(paths.meta_root, add_all=True)

    def meta_commit(self, msg):
        changes = self.meta_repo.has_staged()
        if changes:
            self.debug("meta repo has changes: {}".format(changes))
            self.meta_repo.report_local_changes()
            self.meta_repo.commit(msg)
            self.meta_repo.clear_cache = True
        else:
            self.debug("no changes to meta repo")

    def add_production(self, irrad, name, prod):
        self.meta_repo.add_production_to_irradiation(irrad, name, prod)

    def get_production(self, irrad, name):
        return self.meta_repo.get_production(irrad, name)

    # get
    def get_csv_datasets(self, repo):
        repo = self.get_repository(repo)
        return list_directory(
            os.path.join(repo.path, "csv"), extension=".csv", remove_extension=True
        )

    def get_local_repositories(self):
        return list_subdirectories(paths.repository_dataset_dir)

    def get_repository(self, exp):
        return self._get_repository(exp)

    def get_meta_head(self):
        return self.meta_repo.get_head()

    def get_irradiation_geometry(self, irrad, level):
        dblevel = self.db.get_irradiation_level(irrad, level)

        return (
            self.meta_repo.get_irradiation_holder_holes(dblevel.holder),
            dblevel.holder,
        )

    def get_irradiation_names(self):
        irrads = self.db.get_irradiations()
        return [i.name for i in irrads]

    def get_irradiations(self, *args, **kw):
        sort_name_key = self.irradiation_prefix
        return self.db.get_irradiations(sort_name_key=sort_name_key, *args, **kw)

    # add
    def add_interpreted_ages(self, rid, iass):
        ps = []
        ialabels = []
        for ia in iass:
            d = make_interpreted_age_dict(ia)
            rid, p = self._add_interpreted_age(ia, d)
            ps.append(p)
            ialabels.append("{} {} {}".format(ia.name, ia.identifier, ia.sample))

        if self.repository_add_paths(rid, ps):

            sparrow = self.application.get_service(
                "pychron.sparrow.sparrow_client.SparrowClient"
            )
            if sparrow and self.confirmation_dialog("Add to Sparrow?"):
                if sparrow.login():
                    for p in ps:
                        sparrow.insert_ia(p)

                    self.information_dialog("IA files successfully added")
                else:
                    self.warning("Connection failed. Cannot add IAs to Sparrow")

            self.repository_commit(
                rid, "<IA> added interpreted ages {}".format(",".join(ialabels))
            )
            return True

    def add_interpreted_age(self, ia):
        d = make_interpreted_age_dict(ia)
        rid, p = self._add_interpreted_age(ia, d)
        if self.repository_add_paths(rid, p):
            self.repository_commit(
                rid,
                "<IA> added interpreted age "
                "{} identifier={} sample={}".format(ia.name, ia.identifier, ia.sample),
            )

    def add_repository_association(self, expid, runspec):
        db = self.db
        dban = db.get_analysis_uuid(runspec.uuid)
        if dban:
            for e in dban.repository_associations:
                if e.repository == expid:
                    break
            else:
                db.add_repository_association(expid, dban)

            src_expid = runspec.repository_identifier
            if src_expid != expid:
                repo = self._get_repository(expid)

                for m in PATH_MODIFIERS:
                    src = analysis_path(runspec, src_expid, modifier=m)
                    dest = analysis_path(runspec, expid, modifier=m, mode="w")

                    shutil.copyfile(src, dest)
                    repo.add(dest, commit=False)
                repo.commit("added repository association")
        else:
            self.warning(
                "{} not in the database {}".format(runspec.runid, self.db.name)
            )

    def add_material(self, name, grainsize=None):
        db = self.db
        mat = db.get_material(name, grainsize)
        if not mat:
            mat = db.add_material(name, grainsize)

        return mat

    def add_project(self, name, principal_investigator=None, **kw):
        added = False
        db = self.db
        if not db.get_project(name, principal_investigator):
            added = True
            db.add_project(name, principal_investigator, **kw)
        return added

    def add_sample(self, name, project, pi, material, grainsize=None, note=None, **kw):
        db = self.db
        sam = db.get_sample(name, project, pi, material, grainsize)
        if not sam:
            sam = db.add_sample(name, project, pi, material, grainsize, note=note, **kw)
        return sam

    def add_principal_investigator(self, name, **kw):
        added = False
        db = self.db
        if not db.get_principal_investigator(name):
            db.add_principal_investigator(name, **kw)
            added = True
        return added

    def add_irradiation_position(self, irrad, level, pos, identifier=None, **kw):
        db = self.db
        added = False
        if not db.get_irradiation_position(irrad, level, pos):
            db.add_irradiation_position(irrad, level, pos, identifier, **kw)
            self.meta_repo.add_position(irrad, level, pos)
            added = True
        return added

    def add_irradiation_level(self, name, irradiation, holder, production_name, **kw):
        added = False
        dblevel = self.get_irradiation_level(irradiation, name)
        if dblevel is None:
            added = True
            self.db.add_irradiation_level(
                name, irradiation, holder, production_name, **kw
            )

        self.meta_repo.add_level(irradiation, name)
        self.meta_repo.update_level_production(irradiation, name, production_name)
        return added

    def clone_repository(self, identifier, url=None):
        root = repository_path(identifier)
        if not os.path.isdir(root):
            self.debug("cloning {}".format(root))
            if not url:
                url = self.make_url(identifier)
            Repo.clone_from(url, root)
        else:
            self.debug("{} already exists".format(identifier))

    def check_remote_repository_exists(self, name):
        gs = self.application.get_services(IGitHost)
        if gs:
            for gi in gs:
                if gi.remote_exists(self.organization, name):
                    return True
        else:
            self.warning_dialog(HOST_WARNING_MESSAGE)

    def add_readme(self, identifier):
        self.debug("adding readme to repository identifier={}".format(identifier))
        root = repository_path(identifier)
        if os.path.isdir(root):
            p = os.path.join(root, "README.md")
            if not os.path.isfile(p):
                with open(p, "w") as wfile:
                    wfile.write("{}\n###############".format(identifier))
            repo = self._get_repository(identifier, as_current=False)
            repo.add(p)
            repo.commit("initial commit")

        else:
            self.critical("Repository does not exist {}. {}".format(identifier, root))

    def branch_repo(self, repo, branch):
        repo = self._get_repository(repo)
        repo.create_branch(branch, inform=False)

    def add_repository(self, identifier, principal_investigator, inform=True):
        self.debug(
            "trying to add repository identifier={}, pi={}".format(
                identifier, principal_investigator
            )
        )

        root = repository_path(identifier)
        if os.path.isdir(root):
            self.db.add_repository(identifier, principal_investigator)
            self.debug("already a directory {}".format(identifier))
            if inform:
                self.warning_dialog("{} already exists.".format(root))
            return True

        # names = self.remote_repository_names(ide)
        # if identifier in names:
        if not self.check_remote_repository_exists(identifier):
            # make sure also in the database
            self.db.add_repository(identifier, principal_investigator)

            if inform:
                self.warning_dialog('Repository "{}" already exists'.format(identifier))
            return True

        else:
            if os.path.isdir(root):
                self.db.add_repository(identifier, principal_investigator)
                if inform:
                    self.warning_dialog("{} already exists.".format(root))
            else:
                self.db.add_repository(identifier, principal_investigator)
                ret = True
                gs = self.application.get_services(IGitHost)
                if gs:
                    ret = False
                    for i, gi in enumerate(gs):
                        self.info(
                            "Creating repository at {}. {}".format(gi.name, identifier)
                        )

                        if gi.create_repo(identifier, organization=self.organization):
                            ret = True
                            if isinstance(gi, LocalGitHostService):
                                if i == 0:
                                    self.db.add_repository(
                                        identifier, principal_investigator
                                    )
                            else:
                                if self.default_team:
                                    gi.set_team(
                                        self.default_team,
                                        self.organization,
                                        identifier,
                                        permission="push",
                                    )

                                url = gi.make_url(identifier, self.organization)
                                if i == 0:
                                    try:
                                        repo = Repo.clone_from(url, root)
                                    except BaseException as e:
                                        self.debug("failed cloning repo. {}".format(e))
                                        ret = False

                                    self.db.add_repository(
                                        identifier, principal_investigator
                                    )
                                else:
                                    repo.create_remote(
                                        gi.default_remote_name or "origin", url
                                    )

                return ret

    def add_irradiation(self, name, doses=None, verbose=True):
        if self.db.get_irradiation(name):
            if verbose:
                self.warning("irradiation {} already exists".format(name))
            return

        self.db.add_irradiation(name)

        self.meta_repo.add_irradiation(name)
        self.meta_repo.add_chronology(name, doses)

        root = os.path.join(paths.meta_root, name)
        p = os.path.join(root, "productions")
        if not os.path.isdir(p):
            os.mkdir(p)

        p = os.path.join(root, "productions.json")
        with open(p, "w") as wfile:
            json.dump({}, wfile)
        self.meta_repo.add(p, commit=False)

        return True

    def add_load_holder(self, name, path_or_txt):
        self.db.add_load_holder(name)
        self.meta_repo.add_load_holder(name, path_or_txt)

    def copy_production(self, pr):
        """

        @param pr: irrad_ProductionTable object
        @return:
        """
        pname = pr.name.replace(" ", "_")
        path = os.path.join(paths.meta_root, "productions", "{}.json".format(pname))
        if not os.path.isfile(path):
            obj = {}
            for attr in INTERFERENCE_KEYS + RATIO_KEYS:
                obj[attr] = [getattr(pr, attr), getattr(pr, "{}_err".format(attr))]
            dvc_dump(obj, path)

    # def save_tag_subgroup_items(self, items):
    #
    #     for expid, ans in groupby_repo(items):
    #         self.sync_repo(expid)
    #         ps = []
    #         for it in ans:
    #             tag = Tag.from_analysis(it)
    #             tag.dump()
    #
    #             ps.append(tag.path)
    #
    #         if self.repository_add_paths(expid, ps):
    #             self._commit_tags(ans, expid, '<SUBGROUP>', refresh=False)

    def tag_items(self, tag, items, note=""):
        self.debug('tag items with "{}"'.format(tag))

        with self.db.session_ctx() as sess:
            for expid, ans in groupby_repo(items):
                if USE_GIT_TAGGING:
                    self.sync_repo(expid)

                cs = []
                ps = []
                for it in ans:
                    if not isinstance(it, (InterpretedAge, DVCAnalysis)):
                        oit = self.make_analysis(it, quick=True)
                        if oit is None:
                            self.warning(
                                "Failed preparing analysis. Cannot tag: {}".format(it)
                            )
                        it = oit

                    if it:
                        self.debug("setting {} tag= {}".format(it.record_id, tag))
                        if not isinstance(it, InterpretedAge):
                            self.set_analysis_tag(it, tag)

                        it.set_tag({"name": tag, "note": note or ""})

                        if USE_GIT_TAGGING:
                            path = self.update_tag(it, add=False)
                            ps.append(path)
                            cs.append(it)

                sess.commit()
                if USE_GIT_TAGGING and ps:
                    if self.repository_add_paths(expid, ps):
                        self._commit_tags(cs, expid, "<TAG> {:<6s}".format(tag))

    def get_repository(self, repo):
        return self._get_repository(repo, as_current=False)

    def clear_cache(self):
        if self.use_cache:
            self._cache.clear()

    # private
    def _update_current_blanks(
        self, ai, keys=None, dban=None, force=False, update_age=True, commit=True
    ):
        if self.update_currents_enabled:
            db = self.db
            if dban is None:
                dban = db.get_analysis_uuid(ai.uuid)
            if keys is None:
                keys = ai.isotope_keys

            if dban:
                for k in keys:
                    iso = ai.get_isotope(k)
                    if iso:
                        iso = iso.blank
                        db.update_current(
                            dban,
                            "{}_blank".format(k),
                            iso.value,
                            iso.error,
                            iso.units,
                            force=force,
                        )
                if update_age:
                    self._update_current_age(ai, dban, force=force)
                if commit:
                    db.commit()
            else:
                self.warning(
                    "Failed to update current values. "
                    "Could not located RunID={}, UUID={}".format(ai.runid, ai.uuid)
                )

    def _update_current_age(self, ai, dban=None, force=False):
        if self.update_currents_enabled:
            if dban is None:
                db = self.db
                dban = db.get_analysis_uuid(ai.uuid)

            if dban:
                age_units = ai.arar_constants.age_units
                self.db.update_current(
                    dban, "age", ai.age, ai.age_err, age_units, force=force
                )
                self.db.update_current(
                    dban,
                    "age_wo_j_error",
                    ai.age,
                    ai.age_err_wo_j,
                    age_units,
                    force=force,
                )

    def _update_current(
        self, ai, keys=None, dban=None, force=False, update_age=True, commit=True
    ):
        if self.update_currents_enabled:
            db = self.db
            if dban is None:
                dban = db.get_analysis_uuid(ai.uuid)

            if dban:
                if keys is None:
                    keys = ai.isotope_keys
                    keys += [iso.detector for iso in ai.iter_isotopes()]

                for k in keys:
                    iso = ai.get_isotope(k)
                    if iso is None:
                        iso = ai.get_isotope(detector=k)
                        bs = iso.baseline
                        db.update_current(
                            dban,
                            "{}_baseline".format(k),
                            bs.value,
                            bs.error,
                            bs.units,
                            force=force,
                        )
                        db.update_current(
                            dban,
                            "{}_baseline_n".format(k),
                            bs.n,
                            None,
                            "int",
                            force=force,
                        )
                    else:
                        db.update_current(
                            dban, "{}_n".format(k), iso.n, None, "int", force=force
                        )
                        db.update_current(
                            dban,
                            "{}_intercept".format(k),
                            iso.value,
                            iso.error,
                            iso.units,
                            force=force,
                        )

                        v = iso.get_ic_corrected_value()
                        db.update_current(
                            dban,
                            "{}_ic_corrected".format(k),
                            nominal_value(v),
                            std_dev(v),
                            iso.units,
                            force=force,
                        )

                        v = iso.get_baseline_corrected_value()
                        db.update_current(
                            dban,
                            "{}_bs_corrected".format(k),
                            nominal_value(v),
                            std_dev(v),
                            iso.units,
                            force=force,
                        )

                        v = iso.get_non_detector_corrected_value()
                        db.update_current(
                            dban,
                            k,
                            nominal_value(v),
                            std_dev(v),
                            iso.units,
                            force=force,
                        )
                if update_age:
                    self._update_current_age(ai, dban, force=force)
                if commit:
                    db.commit()
            else:
                self.warning(
                    "Failed to update current values. "
                    "Could not located RunID={}, UUID={}".format(ai.runid, ai.uuid)
                )

    def _transfer_analysis_to(self, dest, src, rid):
        p = analysis_path(rid, src)
        np = analysis_path(rid, dest)

        obj = dvc_load(p)
        obj["repository_identifier"] = dest
        dvc_dump(obj, p)

        ops = [p]
        nps = [np]

        shutil.move(p, np)

        for modifier in PATH_MODIFIERS:
            if modifier:
                p = analysis_path(rid, src, modifier=modifier)
                np = analysis_path(rid, dest, modifier=modifier)
                shutil.move(p, np)
                ops.append(p)
                nps.append(np)

        return ops, nps

    def _commit_freeze(self, added, msg):
        for repo, ps in groupby_key(added, key=itemgetter(0)):
            rm = GitRepoManager()
            rm.open_repo(repo, paths.repository_dataset_dir)
            rm.add_paths(ps)
            rm.smart_pull()
            rm.commit(msg)

    def _commit_tags(self, cs, expid, msg, refresh=True):
        if cs:
            cc = [c.record_id for c in cs]
            if len(cc) > 1:
                cstr = "{} - {}".format(cc[0], cc[-1])
            else:
                cstr = cc[0]

            self.repository_commit(expid, "{} {}".format(msg, cstr))
            if refresh:
                for ci in cs:
                    ci.refresh_view()

    # def _save_j(self, irradiation, level, pos, identifier, j, e, mj, me, position_jerr, decay_constants, analyses,
    #             options, add, save_predicted):

    def _add_interpreted_age(self, ia, d):
        rid = ia.repository_identifier

        ia_path_name = ia.identifier.replace(":", "_")

        i = 0
        while 1:
            p = analysis_path(
                "{}_{:05d}".format(ia_path_name, i), rid, modifier="ia", mode="w"
            )
            i += 1
            if not os.path.isfile(p):
                break

        self.debug("saving interpreted age. {}".format(p))
        dvc_dump(d, p)
        return rid, p

    def _load_repository(self, expid, prog, i, n):
        if prog:
            prog.change_message("Loading repository {}. {}/{}".format(expid, i, n))
        self.sync_repo(expid)

    def _make_record(
        self,
        record,
        prog,
        i,
        n,
        productions=None,
        chronos=None,
        branches=None,
        fluxes=None,
        sens=None,
        frozen_fluxes=None,
        frozen_productions=None,
        flux_histories=None,
        sample_prep=None,
        calculate_f_only=False,
        reload=False,
        quick=False,
    ):
        meta_repo = self.meta_repo
        if prog:
            # this accounts for ~85% of the time!!!
            prog.change_message(
                "Loading analysis {}. {}/{}".format(record.record_id, i, n)
            )

        expid = record.repository_identifier
        if not expid:
            exps = record.repository_ids
            self.debug(
                "Analysis {} is associated multiple repositories "
                "{}".format(record.record_id, ",".join(exps))
            )
            expid = None
            if self.selected_repositories:
                rr = [si for si in self.selected_repositories if si in exps]
                if rr:
                    if len(rr) > 1:
                        expid = self._get_requested_experiment_id(rr)
                    else:
                        expid = rr[0]

            if expid is None:
                expid = self._get_requested_experiment_id(exps)

        if isinstance(record, DVCAnalysis) and not reload:
            a = record
        else:
            # self.debug('use_repo_suffix={} record_id={}'.format(record.use_repository_suffix, record.record_id))
            rid = record.record_id
            uuid = record.uuid

            try:
                a = DVCAnalysis(uuid, rid, expid)
            except AnalysisNotAnvailableError:
                self.warning_dialog(
                    "Analysis {} not in local repository {}. "
                    "You may need to pull changes. If local repository is up to date you may "
                    "need to push changes from the data collection computer".format(
                        rid, expid
                    )
                )
                return

            a.group_id = record.group_id
            a.set_tag(record.tag)

            if sample_prep:
                a.sample_prep_comment = sample_prep.get(
                    record.irradiation_position.sample.id
                )

            a.sample_note = record.irradiation_position.sample.note or ""

            if not quick:
                a.load_name = record.load_name
                a.load_holder = record.load_holder
                # get repository branch
                a.branch = branches.get(expid, "")

                # load sample_prep

                # load irradiation
                if sens:
                    sens = sens.get(a.mass_spectrometer.lower(), [])
                    a.set_sensitivity(sens)

                if a.analysis_type == "cocktail" and "cocktail" in chronos:
                    a.set_chronology(chronos["cocktail"])
                    a.j = fluxes["cocktail"]

                elif a.irradiation:  # and a.irradiation not in ('NoIrradiation',):
                    if chronos:
                        chronology = chronos.get(a.irradiation, None)
                    else:
                        chronology = meta_repo.get_chronology(a.irradiation)

                    if chronology:
                        a.set_chronology(chronology)

                    pname, prod = None, None

                    if frozen_productions:
                        try:
                            prod = frozen_productions[
                                "{}.{}".format(a.irradiation, a.irradiation_level)
                            ]
                            pname = prod.name
                        except KeyError:
                            pass

                    if not prod:
                        if a.irradiation != "NoIrradiation":
                            try:
                                pname, prod = productions[a.irradiation][
                                    a.irradiation_level
                                ]
                            except KeyError:
                                pname, prod = meta_repo.get_production(
                                    a.irradiation, a.irradiation_level
                                )
                                self.warning(
                                    "production key error name={} "
                                    "irrad={}, level={}, productions={}".format(
                                        pname,
                                        a.irradiation,
                                        a.irradiation_level,
                                        productions,
                                    )
                                )
                    if prod is not None:
                        a.set_production(pname, prod)

                    fd = None
                    if frozen_fluxes:
                        try:
                            fd = frozen_fluxes[a.irradiation][a.identifier]
                        except KeyError:
                            pass

                    if not fd:
                        if fluxes:
                            try:
                                level_flux = fluxes[a.irradiation][a.irradiation_level]
                                fd = meta_repo.get_flux_from_positions(
                                    a.irradiation_position, level_flux
                                )
                            except KeyError:
                                fd = {"j": ufloat(0, 0)}
                        else:
                            fd = meta_repo.get_flux(
                                a.irradiation,
                                a.irradiation_level,
                                a.irradiation_position_position,
                            )

                    if flux_histories:
                        a.flux_history = flux_histories.get(
                            "{}{}".format(a.irradiation, a.irradiation_level), ""
                        )

                    a.j = fd.get("j", ufloat(0, 0))
                    a.position_jerr = fd.get("position_jerr", 0)

                    j_options = fd.get("options")
                    if j_options:
                        a.model_j_kind = fd.get("model_kind")

                    lk = fd.get("lambda_k")
                    if lk:
                        a.arar_constants.lambda_k = lk

                    for attr in ("age", "name", "material", "reference"):
                        skey = "monitor_{}".format(attr)
                        try:
                            setattr(a, skey, fd[skey])
                        except KeyError as e:
                            try:
                                key = "standard_{}".format(attr)
                                setattr(a, skey, fd[key])
                            except KeyError:
                                pass

                if calculate_f_only:
                    a.calculate_f()
                else:
                    a.calculate_age()

        if self._cache:
            self._cache.update(record.uuid, a)
        return a

    def _get_repository(self, repository_identifier, as_current=True):
        if isinstance(repository_identifier, GitRepoManager):
            repo = repository_identifier
        else:
            repo = None
            if as_current:
                repo = self.current_repository
            path = repository_path(repository_identifier)

            if repo is None or repo.path != path:
                self.debug("make new repomanager for {}".format(path))
                repo = GitRepoManager()
                repo.path = path
                repo.open_repo(path)

        if as_current:
            self.current_repository = repo

        return repo

    def _bind_preferences(self):
        prefid = "pychron.dvc.connection"
        bind_preference(self, "favorites", "{}.favorites".format(prefid))
        self._favorites_changed(self.favorites)
        self._set_meta_repo_name()
        self._repository_root_changed()

        prefid = "pychron.dvc"
        bind_preference(
            self,
            "use_cocktail_irradiation",
            "{}.use_cocktail_irradiation".format(prefid),
        )
        bind_preference(self, "use_cache", "{}.use_cache".format(prefid))
        bind_preference(self, "max_cache_size", "{}.max_cache_size".format(prefid))
        bind_preference(
            self, "update_currents_enabled", "{}.update_currents_enabled".format(prefid)
        )
        bind_preference(self, "use_auto_pull", "{}.use_auto_pull".format(prefid))
        bind_preference(self, "use_auto_push", "{}.use_auto_push".format(prefid))
        bind_preference(
            self,
            "use_default_commit_author",
            "{}.use_default_commit_author".format(prefid),
        )

        prefid = "pychron.entry"
        bind_preference(
            self, "irradiation_prefix", "{}.irradiation_prefix".format(prefid)
        )
        if self.use_cache:
            self._use_cache_changed()

    def _max_cache_size_changed(self, new):
        if new:
            if self._cache:
                self._cache.max_size = self.max_cache_size
            else:
                self._use_cache_changed()
        else:
            self.use_cache = False

    def _use_cache_changed(self):
        if self.use_cache:
            self._cache = DVCCache(max_size=self.max_cache_size)
        else:
            self._cache = None

    def _favorites_changed(self, items):
        try:
            ds = [DVCConnectionItem(attrs=f, load_names=False) for f in items]
            self.data_sources = [d for d in ds if d.enabled]

        except BaseException:
            pass

        if self.data_sources:
            self.data_source = next(
                (d for d in self.data_sources if d.default and d.enabled), None
            )

    def _data_source_changed(self, old, new):
        self.debug("data source changed. {}, db={}".format(new, id(self.db)))
        if new is not None:
            for attr in ("username", "password", "host", "kind", "path", "timeout"):
                setattr(self.db, attr, getattr(new, attr))

            self.db.name = new.dbname
            self.organization = new.organization
            self.meta_repo_name = new.meta_repo_name
            self.meta_repo_dirname = new.meta_repo_dir
            self.repository_root = new.repository_root
            self.db.reset_connection()
            if old:
                self.db.connect()
                self.db.create_session()

    def _repository_root_changed(self):
        if self.repository_root:
            paths.repository_dataset_dir = os.path.join(
                paths.dvc_dir, self.repository_root
            )

    def _meta_repo_dirname_changed(self):
        self._set_meta_repo_name()

    def _meta_repo_name_changed(self):
        self._set_meta_repo_name()

    def _set_meta_repo_name(self):
        name = self.meta_repo_name
        if self.meta_repo_dirname:
            name = self.meta_repo_dirname

        paths.meta_root = os.path.join(paths.dvc_dir, name)

    def _defaults(self):
        self.debug("writing defaults")
        self.db.add_save_user()
        for tag, func in (
            ("irradiation holders", self._add_default_irradiation_holders),
            ("productions", self._add_default_irradiation_productions),
            ("load holders", self._add_default_load_holders),
        ):

            d = os.path.join(self.meta_repo.path, tag.replace(" ", "_"))
            if not os.path.isdir(d):
                os.mkdir(d)

            if self.auto_add:
                func()
            elif self.confirmation_dialog(
                "You have no {}. Would you like to add some defaults?".format(tag)
            ):
                func()

    def _add_default_irradiation_productions(self):
        ds = (("TRIGA.txt", TRIGA),)
        self._add_defaults(ds, "productions")

    def _add_default_irradiation_holders(self):
        ds = (("24Spokes.txt", HOLDER_24_SPOKES),)
        self._add_defaults(
            ds,
            "irradiation_holders",
        )

    def _add_default_load_holders(self):
        ds = (("221.txt", LASER221), ("65.txt", LASER65))
        self._add_defaults(ds, "load_holders", self.db.add_load_holder)

    def _add_defaults(self, defaults, root, dbfunc=None):
        commit = False
        repo = self.meta_repo
        for name, txt in defaults:
            p = os.path.join(repo.path, root, name)
            if not os.path.isfile(p):
                with open(p, "w") as wfile:
                    wfile.write(txt)
                repo.add(p, commit=False)
                commit = True
                if dbfunc:
                    name = remove_extension(name)
                    dbfunc(name)

        if commit:
            repo.commit("added default {}".format(root.replace("_", " ")))

    def __getattr__(self, item):
        try:
            return getattr(self.db, item)
        except AttributeError:
            try:
                return getattr(self.meta_repo, item)
            except AttributeError as e:
                print(e, item)
                # raise DVCException(item)

    # defaults
    def _db_default(self):
        return DVCDatabase(
            kind="mysql",
            username="root",
            password="Argon",
            host="localhost",
            name="pychronmeta",
        )

    def _meta_repo_default(self):
        return MetaRepo(application=self.application)


if __name__ == "__main__":
    paths.build("_dev")
    idn = "24138"
    exps = ["Irradiation-NM-272"]
    print(find_interpreted_age_path(idn, exps))
    # d = DVC(bind=False)
    # with open('/Users/ross/Programming/githubauth.txt') as rfile:
    #     usr = rfile.readline().strip()
    #     pwd = rfile.readline().strip()
    # d.github_user = usr
    # d.github_password = pwd
    # d.organization = 'NMGRLData'
    # d.add_experiment('Irradiation-NM-273')
# ============= EOF =============================================<|MERGE_RESOLUTION|>--- conflicted
+++ resolved
@@ -396,18 +396,10 @@
                 mrepo.open_repo(root)
             else:
                 url = self.make_url(self.meta_repo_name)
-<<<<<<< HEAD
-                if url is not None:
-                    if url:
-                        self.debug('cloning meta repo url={}'.format(url))
-                        path = os.path.join(paths.dvc_dir, name)
-                        self.meta_repo.clone(url, path)
-=======
                 if url:
                     self.debug("cloning meta repo url={}".format(url))
                     path = os.path.join(paths.dvc_dir, name)
                     self.meta_repo.clone(url, path)
->>>>>>> 2d070084
                 else:
                     self.debug(
                         "no url returned for MetaData repository. You need to clone your MetaData repository "
