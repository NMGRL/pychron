# ===============================================================================
# Copyright 2015 Jake Ross
#
# Licensed under the Apache License, Version 2.0 (the "License");
# you may not use this file except in compliance with the License.
# You may obtain a copy of the License at
#
# http://www.apache.org/licenses/LICENSE-2.0
#
# Unless required by applicable law or agreed to in writing, software
# distributed under the License is distributed on an "AS IS" BASIS,
# WITHOUT WARRANTIES OR CONDITIONS OF ANY KIND, either express or implied.
# See the License for the specific language governing permissions and
# limitations under the License.
# ===============================================================================
# ============= enthought library imports =======================
import glob

from apptools.preferences.preference_binding import bind_preference
from traits.api import Instance, Str, Set, List, provides
# ============= standard library imports ========================
from math import isnan
from datetime import datetime
from uncertainties import nominal_value
from uncertainties import std_dev
from git import Repo
from itertools import groupby
import shutil
import time
import os
import json
# ============= local library imports  ==========================
from pychron.core.i_datastore import IDatastore
from pychron.core.helpers.filetools import remove_extension, list_subdirectories
from pychron.core.progress import progress_loader
from pychron.database.interpreted_age import InterpretedAge
from pychron.dvc import dvc_dump, dvc_load
from pychron.dvc.defaults import TRIGA, HOLDER_24_SPOKES, LASER221, LASER65
from pychron.dvc.dvc_analysis import DVCAnalysis, repository_path, analysis_path, PATH_MODIFIERS, \
    AnalysisNotAnvailableError
from pychron.dvc.dvc_database import DVCDatabase
from pychron.dvc.meta_repo import MetaRepo, Production
from pychron.envisage.browser.record_views import InterpretedAgeRecordView
from pychron.git.hosts import IGitHost, CredentialException
from pychron.git_archive.repo_manager import GitRepoManager, format_date, get_repository_branch
from pychron.globals import globalv
from pychron.loggable import Loggable
from pychron.paths import paths, r_mkdir
from pychron.pychron_constants import RATIO_KEYS, INTERFERENCE_KEYS

TESTSTR = {'blanks': 'auto update blanks', 'iso_evo': 'auto update iso_evo'}


def repository_has_staged(ps):
    if not hasattr(ps, '__iter__'):
        ps = (ps,)

    changed = []
    repo = GitRepoManager()
    for p in ps:
        pp = os.path.join(paths.repository_dataset_dir, p)
        repo.open_repo(pp)
        if repo.has_unpushed_commits():
            changed.append(p)

    return changed


def push_repositories(ps, remote=None):
    repo = GitRepoManager()
    for p in ps:
        pp = os.path.join(paths.repository_dataset_dir, p)
        repo.open_repo(pp)
        repo.push(remote)


def get_review_status(record):
    ms = 0
    for m in ('blanks', 'intercepts', 'icfactors'):
        p = analysis_path(record.record_id, record.repository_identifier, modifier=m)
        date = ''
        with open(p, 'r') as rfile:
            obj = json.load(rfile)
            reviewed = obj.get('reviewed', False)
            if reviewed:
                dt = datetime.fromtimestamp(os.path.getmtime(p))
                date = dt.strftime('%m/%d/%Y')
                ms += 1

        setattr(record, '{}_review_status'.format(m), (reviewed, date))

    ret = 'Intermediate'  # intermediate
    if not ms:
        ret = 'Default'  # default
    elif ms == 3:
        ret = 'All'  # all

    record.review_status = ret


def find_interpreted_age_path(idn, repositories, prefixlen=3):
    prefix = idn[:prefixlen]
    suffix = '{}.ia.json'.format(idn[prefixlen:])

    for e in repositories:
        pathname = '{}/{}/{}/ia/{}'.format(paths.repository_dataset_dir, e, prefix, suffix)
        ps = glob.glob(pathname)
        if ps:
            return ps[0]


# def make_remote_url(org, name):
#     return '{}/{}/{}.git'.format(paths.git_base_origin, org, name)
#

class DVCException(BaseException):
    def __init__(self, attr):
        self._attr = attr

    def __repr__(self):
        return 'DVCException: neither DVCDatabase or MetaRepo have {}'.format(self._attr)

    def __str__(self):
        return self.__repr__()


class Tag(object):
    name = None
    path = None

    @classmethod
    def from_analysis(cls, an):
        tag = cls()
        tag.name = an.tag
        tag.record_id = an.record_id
        tag.repository_identifier = an.repository_identifier
        tag.path = analysis_path(an.record_id, an.repository_identifier, modifier='tags')

        return tag

    def dump(self):
        obj = {'name': self.name}
        if not self.path:
            self.path = analysis_path(self.record_id, self.repository_identifier, modifier='tags', mode='w')

        # with open(self.path, 'w') as wfile:
        #     json.dump(obj, wfile, indent=4)
        dvc_dump(obj, self.path)


class DVCInterpretedAge(InterpretedAge):
    def from_json(self, obj):
        for a in ('age', 'age_err', 'kca', 'kca_err', 'age_kind', 'kca_kind', 'mswd',
                  'sample', 'material', 'identifier', 'nanalyses', 'irradiation'):
            setattr(self, a, obj[a])


class GitSessionCTX(object):
    def __init__(self, parent, repository_identifier, message):
        self._parent = parent
        self._repository_id = repository_identifier
        self._message = message
        self._parent.get_repository(repository_identifier)

    def __enter__(self):
        pass

    def __exit__(self, exc_type, exc_val, exc_tb):
        if exc_type is None:
            if self._parent.is_dirty():
                self._parent.repository_commit(self._repository_id, self._message)


@provides(IDatastore)
class DVC(Loggable):
    db = Instance('pychron.dvc.dvc_database.DVCDatabase')
    meta_repo = Instance('pychron.dvc.meta_repo.MetaRepo')

    meta_repo_name = Str
    organization = Str
    default_team = Str

    current_repository = Instance(GitRepoManager)
    auto_add = True
    pulled_repositories = Set
    selected_repositories = List

    def __init__(self, bind=True, *args, **kw):
        super(DVC, self).__init__(*args, **kw)

        if bind:
            self._bind_preferences()
            # self.synchronize()
            # self._defaults()

    def initialize(self, inform=False):
        self.debug('Initialize DVC')

        if not self.meta_repo_name:
            self.warning_dialog('Need to specify Meta Repository name in Preferences')
            return

        self.open_meta_repo()

        # update meta repo.
        self.meta_pull()

        if self.db.connect():
            # self._defaults()
            return True

    def open_meta_repo(self):
        mrepo = self.meta_repo
        root = os.path.join(paths.dvc_dir, self.meta_repo_name)
        if os.path.isdir(os.path.join(root, '.git')):
            self.debug('Opening Meta Repo')
            mrepo.open_repo(root)
        else:
            url = self.make_url(self.meta_repo_name)
            path = os.path.join(paths.dvc_dir, self.meta_repo_name)
            self.meta_repo.clone(url, path)

    def synchronize(self, pull=True):
        """
        pull meta_repo changes

        :return:
        """
        if pull:
            self.meta_repo.pull()
        else:
            self.meta_repo.push()

    def load_analysis_backend(self, ln, isotope_group):
        db = self.db
        with db.session_ctx():
            ip = db.get_identifier(ln)
            dblevel = ip.level
            irrad = dblevel.irradiation.name
            level = dblevel.name
            pos = ip.position

        j, lambda_k = self.meta_repo.get_flux(irrad, level, pos)
        prodname, prod = self.meta_repo.get_production(irrad, level)
        cs = self.meta_repo.get_chronology(irrad)

        x = datetime.now()
        now = time.mktime(x.timetuple())
        isotope_group.trait_set(j=j,
                                lambda_k=lambda_k,
                                production_ratios=prod.to_dict(RATIO_KEYS),
                                interference_corrections=prod.to_dict(INTERFERENCE_KEYS),
                                chron_segments=cs.get_chron_segments(x),
                                irradiation_time=cs.irradiation_time,
                                timestamp=now)
        return True

<<<<<<< HEAD
    def repository_db_sync(self, reponame):
        repo = self._get_repository(reponame, as_current=False)
        ps = []
        with self.db.session_ctx():
            ans = self.db.repository_analyses(reponame)
            for ai in ans:
                p = analysis_path(ai.record_id, reponame)
                obj = dvc_load(p)

                sample = None
                project = None
                material = None
                changed = False
                for attr, v in (('sample', sample),
                                ('project', project),
                                ('material', material)):
                    if obj.get(attr) != v:
                        obj[attr] = v
                        changed = True

                if changed:
                    ps.append(p)
                    dvc_dump(obj, p)

            if ps:
                repo.pull()
                repo.add_paths(ps)
                repo.commit('Synced repository with database {}'.format(self.db.datasource_url))
                repo.push()

    def repository_transfer(self, ans, dest):
        def key(x):
            return x.repository_identifier

        destrepo = self._get_repository(dest, as_current=False)
        for src, ais in groupby(sorted(ans, key=key), key=key):
            with self.db.session_ctx():
                repo = self._get_repository(src, as_current=False)
                for ai in ais:
                    ops, nps = self._transfer_analysis_to(dest, src, ai.runid)
                    repo.add_paths(ops)
                    destrepo.add_paths(nps)

                    # update database
                    dbai = self.db.get_analysis_uuid(ai.uuid)
                    for ri in dbai.repository_associations:
                        if ri.repository == src:
                            ri.repository = dest

            # commit src changes
            repo.commit('Transferred analyses to {}'.format(dest))
            dest.commit('Transferred analyses from {}'.format(src))

    def _transfer_analysis_to(self, dest, src, rid):
        p = analysis_path(rid, src)
        np = analysis_path(rid, dest)

        obj = dvc_load(p)
        obj['repository_identifier'] = dest
        dvc_dump(obj, p)

        ops = [p]
        nps = [np]

        shutil.move(p, np)

        for modifier in ('baselines', 'blanks', 'extraction',
                         'intercepts', 'icfactors', 'peakcenter', '.data'):
            p = analysis_path(rid, src, modifier=modifier)
            np = analysis_path(rid, dest, modifier=modifier)
            shutil.move(p, np)
            ops.append(p)
            nps.append(np)

        return ops, nps
=======
    def get_flux(self, irrad, level, pos):
        j, lambda_k = self.meta_repo.get_flux(irrad, level, pos)
        return j
>>>>>>> 35023b15

    def freeze_flux(self, ans):
        self.info('freeze flux')

        def ai_gen():
            key = lambda x: x.irradiation
            lkey = lambda x: x.level
            rkey = lambda x: x.repository_identifier

            for irrad, ais in groupby(sorted(ans, key=key), key=key):
                for level, ais in groupby(sorted(ais, key=lkey), key=lkey):
                    p = self.get_level_path(irrad, level)
                    obj = dvc_load(p)
                    for repo, ais in groupby(sorted(ais, key=rkey), key=rkey):
                        yield repo, irrad, level, {ai.irradiation_position: obj[ai.irradiation_position] for ai in ais}

        added = []

        def func(x, prog, i, n):
            repo, irrad, level, d = x
            if prog:
                prog.change_message('Freezing Flux {}{} Repository={}'.format(irrad, level, repo))

            root = os.path.join(paths.repository_dataset_dir, repo, 'flux', irrad)
            r_mkdir(root)

            p = os.path.join(root, level)
            if os.path.isfile(p):
                dd = dvc_load(p)
                dd.update(d)

            dvc_dump(d, p)
            added.append((repo, p))

        progress_loader(ai_gen(), func, threshold=1)

        self._commit_freeze(added, '<FLUX_FREEZE>')

    def freeze_production_ratios(self, ans):
        self.info('freeze production ratios')

        def ai_gen():
            key = lambda x: x.irradiation
            lkey = lambda x: x.level
            for irrad, ais in groupby(sorted(ans, key=key), key=key):
                for level, ais in groupby(sorted(ais, key=lkey), key=lkey):
                    pr = self.meta_repo.get_production(irrad, level)
                    for ai in ais:
                        yield pr, ai

        added = []

        def func(x, prog, i, n):
            pr, ai = x
            if prog:
                prog.change_message('Freezing Production {}'.format(ai.runid))

            p = analysis_path(ai.runid, ai.repository_identifier, 'productions', mode='w')
            pr.dump(path=p)
            added.append((ai.repository_identifier, p))

        progress_loader(ai_gen(), func, threshold=1)
        self._commit_freeze(added, '<PR_FREEZE>')

    def _commit_freeze(self, added, msg):
        key = lambda x: x[0]
        rr = sorted(added, key=key)
        for repo, ps in groupby(rr, key=key):
            rm = GitRepoManager()
            rm.open_repo(repo, paths.repository_dataset_dir)
            rm.add_paths(ps)
            rm.smart_pull()
            rm.commit(msg)

    # database
    # analysis manual edit
    # def manual_intercepts(self, runid, experiment_identifier, values, errors):
    #     return self._manual_edit(runid, experiment_identifier, values, errors, 'intercepts')
    #
    # def manual_blanks(self, runid, experiment_identifier, values, errors):
    #     return self._manual_edit(runid, experiment_identifier, values, errors, 'blanks')
    #
    # def manual_baselines(self, runid, experiment_identifier, values, errors):
    #     return self._manual_edit(runid, experiment_identifier, values, errors, 'baselines')
    #
    # def manual_baselines(self, runid, experiment_identifier, values, errors):
    #     return self._manual_edit(runid, experiment_identifier, values, errors, 'baselines')

    def manual_edit(self, runid, repository_identifier, values, errors, modifier):
        path = analysis_path(runid, repository_identifier, modifier=modifier)
        with open(path, 'r') as rfile:
            obj = json.load(rfile)
            for k, v in values.iteritems():
                o = obj[k]
                o['manual_value'] = v
                o['use_manual_value'] = True
            for k, v in errors.iteritems():
                o = obj[k]
                o['manual_error'] = v
                o['use_manual_error'] = True

        dvc_dump(obj, path)
        return path

    def revert_manual_edits(self, runid, repository_identifier):
        ps = []
        for mod in ('intercepts', 'blanks', 'baselines', 'icfactors'):
            path = analysis_path(runid, repository_identifier, modifier=mod)
            with open(path, 'r') as rfile:
                obj = json.load(rfile)
                for item in obj.itervalues():
                    if isinstance(item, dict):
                        item['use_manual_value'] = False
                        item['use_manual_error'] = False
            ps.append(path)
            dvc_dump(obj, path)

        msg = '<MANUAL> reverted to non manually edited'
        self.commit_manual_edits(repository_identifier, ps, msg)

    def commit_manual_edits(self, repository_identifier, ps, msg):
        if self.repository_add_paths(repository_identifier, ps):
            self.repository_commit(repository_identifier, msg)

    # analysis processing
    def analysis_has_review(self, ai, attr):
        return True
        # test_str = TESTSTR[attr]
        # repo = self._get_experiment_repo(ai.experiment_id)
        # for l in repo.get_log():
        #     if l.message.startswith(test_str):
        #         self.debug('{} {} reviewed'.format(ai, attr))
        #         return True
        # else:
        #     self.debug('{} {} not reviewed'.format(ai, attr))

    def update_analyses(self, ans, modifier, msg):
        key = lambda x: x.repository_identifier
        ans = sorted(ans, key=key)
        mod_repositories = []
        for expid, ais in groupby(ans, key=key):
            paths = map(lambda x: analysis_path(x.record_id, x.repository_identifier, modifier=modifier), ais)
            # print expid, modifier, paths
            if self.repository_add_paths(expid, paths):
                self.repository_commit(expid, msg)
                mod_repositories.append(expid)

        # ais = map(analysis_path, ais)
        #     if self.experiment_add_analyses(exp, ais):
        #         self.experiment_commit(exp, msg)
        #         mod_experiments.append(exp)
        return mod_repositories

    def update_tag(self, an):
        tag = Tag.from_analysis(an)
        tag.dump()

        expid = an.repository_identifier
        return self.repository_add_paths(expid, tag.path)

    def save_icfactors(self, ai, dets, fits, refs):
        if fits and dets:
            self.info('Saving icfactors for {}'.format(ai))
            ai.dump_icfactors(dets, fits, refs, reviewed=True)

    def save_blanks(self, ai, keys, refs):
        if keys:
            self.info('Saving blanks for {}'.format(ai))
            ai.dump_blanks(keys, refs, reviewed=True)

    def save_fits(self, ai, keys):
        if keys:
            self.info('Saving fits for {}'.format(ai))
            ai.dump_fits(keys, reviewed=True)

    def save_j(self, irradiation, level, pos, identifier, j, e, decay, analyses, add=True):
        self.info('Saving j for {}{}:{} {}, j={} +/-{}'.format(irradiation, level,
                                                               pos, identifier, j, e))
        self.meta_repo.update_flux(irradiation, level, pos, identifier, j, e, decay, analyses, add)

        db = self.db
        with db.session_ctx():
            ip = db.get_identifier(identifier)
            ip.j = j
            ip.j_err = e

    def find_interpreted_ages(self, identifiers, repositories):
        ias = []
        for idn in identifiers:
            path = find_interpreted_age_path(idn, repositories)
            if path:
                obj = dvc_load(path)
                name = obj.get('name')
                ias.append(InterpretedAgeRecordView(idn, path, name))

        return ias

    def find_references(self, times, atypes, hours, exclude=None, make_records=True, **kw):
        records = self.db.find_references(times, atypes, hours, exclude=exclude, **kw)

        if records:
            if make_records:
                records = self.make_analyses(records)
            return records

    def make_interpreted_ages(self, ias):
        def func(x, prog, i, n):
            if prog:
                prog.change_message('Making Interpreted age {}'.format(x.name))
            obj = dvc_load(x.path)
            ia = DVCInterpretedAge()
            ia.from_json(obj)
            return ia

        return progress_loader(ias, func, step=25)

    def get_analysis(self, uuid):
        with self.db.session_ctx():
            an = self.db.get_analysis_uuid(uuid)
            if an:
                # [rii for ri in refs for rii in ri.record_views]
                return self.make_analyses(an.record_views)

    def make_analysis(self, record, *args, **kw):
        a = self.make_analyses((record,), *args, **kw)
        if a:
            return a[0]

    def make_analyses(self, records, calculate_f_only=False):
        if not records:
            return

        globalv.active_analyses = records
        # load repositories
        exps = {r.repository_identifier for r in records}
        if self.pulled_repositories:
            exps = exps - self.pulled_repositories

            self.pulled_repositories.union(exps)
        else:
            self.pulled_repositories = exps

        st = time.time()

        make_record = self._make_record
        meta_repo = self.meta_repo

        def func(*args):
            return make_record(meta_repo=meta_repo,
                               calculate_f_only=calculate_f_only, *args)

        ret = progress_loader(records, func, threshold=1, step=25)
        et = time.time() - st
        n = len(records)

        self.debug('Make analysis time, total: {}, n: {}, average: {}'.format(et, n, et / float(n)))
        return ret

    # adders db
    # def add_analysis(self, **kw):
    #     with self.db.session_ctx():
    #         self.db.add_material(**kw)

    # updaters
    # def update_chronology(self, name, doses):
    # self.meta_repo.update_chronology(name, doses)
    #
    # def update_scripts(self, name, path):
    # self.meta_repo.update_scripts(name, path)
    #
    # def update_experiment_queue(self, name, path):
    #     self.meta_repo.update_experiment_queue(name, path)

    # repositories
    def repository_add_paths(self, repository_identifier, paths):
        repo = self._get_repository(repository_identifier)
        return repo.add_paths(paths)

    def repository_commit(self, repository, msg):
        self.debug('Experiment commit: {} msg: {}'.format(repository, msg))
        repo = self._get_repository(repository)
        repo.commit(msg)

    def remote_repositories(self, attributes=None):
        rs = []
        gs = self.application.get_services(IGitHost)
        if gs:
            for gi in gs:
                ri = gi.get_repository_names(self.organization)
                rs.extend(ri)
        else:
            self.warning_dialog('GitLab or GitHub plugin is required')
        return rs

        # org = self._organization_factory()
        # if attributes:
        #     return org.repos(attributes)
        # else:
        #     return org.repo_names

    def check_githost_connection(self):
        git_service = self.application.get_service(IGitHost)
        return git_service.test_connection(self.organization)
        # org = self._organization_factory()
        # try:
        #     return org.info is not None
        # except BaseException:
        #     pass

    def make_url(self, name):
        git_service = self.application.get_service(IGitHost)
        return git_service.make_url(name, self.organization)
        # return make_remote_url(self.organization, name)

    def git_session_ctx(self, repository_identifier, message):
        return GitSessionCTX(self, repository_identifier, message)

    def sync_repo(self, name, use_progress=True):
        """
        pull or clone an repo

        """
        root = os.path.join(paths.repository_dataset_dir, name)
        exists = os.path.isdir(os.path.join(root, '.git'))

        if exists:
            repo = self._get_repository(name)
            repo.pull(use_progress=use_progress)
        else:
            names = self.remote_repositories()
            if name in names:
                service = self.application.get_service(IGitHost)
                service.clone_from(name, root, self.organization)

                # GitRepoManager.clone_from(name, root)

        # url = self.make_url(name)
        # org = self._organization_factory()
        # if name in org.repo_names:
        #     GitRepoManager.clone_from(url, root)

        return True

    def rollback_repository(self, expid):
        repo = self._get_repository(expid)

        cpaths = repo.get_local_changes()
        # cover changed paths to a list of analyses

        # select paths to revert
        rpaths = ('.',)
        repo.cmd('checkout', '--', ' '.join(rpaths))
        for p in rpaths:
            self.debug('revert changes for {}'.format(p))

        head = repo.get_head(hexsha=False)
        msg = 'Changes to {} reverted to Commit: {}\n' \
              'Date: {}\n' \
              'Message: {}'.format(expid, head.hexsha[:10],
                                   format_date(head.committed_date),
                                   head.message)
        self.information_dialog(msg)

    def push_repository(self, repo):
        self.debug('push repository {}'.format(repo))
        for gi in self.application.get_services(IGitHost):
            self.debug('pushing to remote={}, url={}'.format(gi.default_remote_name, gi.remote_url))
            repo.push(remote=gi.default_remote_name)

    def push_repositories(self, changes):
        for gi in self.application.get_services(IGitHost):
            push_repositories(changes, gi.default_remote_name)

    # IDatastore
    def get_greatest_aliquot(self, identifier):
        return self.db.get_greatest_aliquot(identifier)

    def get_greatest_step(self, identifier, aliquot):
        return self.db.get_greatest_step(identifier, aliquot)

    def is_connected(self):
        return self.db.connected

    def connect(self, *args, **kw):
        return self.db.connect(*args, **kw)

    # meta repo
    def update_flux(self, *args, **kw):
        self.meta_repo.update_flux(*args, **kw)

    def set_identifier(self, *args):
        self.meta_repo.set_identifier(*args)

    def update_chronology(self, name, doses):
        self.meta_repo.update_chronology(name, doses)
        self.meta_commit('updated chronology for {}'.format(name))

    def meta_pull(self, **kw):
        self.meta_repo.smart_pull(**kw)

    def meta_push(self):
        self.meta_repo.push()

    def meta_add_all(self):
        self.meta_repo.add_unstaged(paths.meta_root, add_all=True)

    def meta_commit(self, msg):
        changes = self.meta_repo.has_staged()
        if changes:
            self.debug('meta repo has changes: {}'.format(changes))
            self.meta_repo.report_status()
            self.meta_repo.commit(msg)
            self.meta_repo.clear_cache = True
        else:
            self.debug('no changes to meta repo')

    def add_production(self, irrad, name, prod):
        self.meta_repo.add_production_to_irradiation(irrad, name, prod)

    # get
    def get_local_repositories(self):
        return list_subdirectories(paths.repository_dataset_dir)

    def get_repository(self, exp):
        return self._get_repository(exp)

    def get_meta_head(self):
        return self.meta_repo.get_head()

    def get_irradiation_geometry(self, irrad, level):
        with self.db.session_ctx():
            dblevel = self.db.get_irradiation_level(irrad, level)
            return self.meta_repo.get_irradiation_holder_holes(dblevel.holder)

    def get_irradiation_names(self):
        with self.db.session_ctx():
            irrads = self.db.get_irradiations()
            names = [i.name for i in irrads]

        return names

    # add
    def add_interpreted_age(self, ia):

        a = ia.get_ma_scaled_age()
        mswd = ia.preferred_mswd

        if isnan(mswd):
            mswd = 0

        d = dict(age=float(nominal_value(a)),
                 age_err=float(std_dev(a)),
                 display_age_units=ia.age_units,
                 age_kind=ia.preferred_age_kind,
                 kca_kind=ia.preferred_kca_kind,
                 kca=float(ia.preferred_kca_value),
                 kca_err=float(ia.preferred_kca_error),
                 mswd=float(mswd),
                 include_j_error_in_mean=ia.include_j_error_in_mean,
                 include_j_error_in_plateau=ia.include_j_error_in_plateau,
                 include_j_error_in_individual_analyses=ia.include_j_error_in_individual_analyses,
                 sample=ia.sample,
                 material=ia.material,
                 identifier=ia.identifier,
                 nanalyses=ia.nanalyses,
                 irradiation=ia.irradiation)

        d['analyses'] = [dict(uuid=ai.uuid, tag=ai.tag, plateau_step=ia.get_is_plateau_step(ai))
                         for ai in ia.all_analyses]

        self._add_interpreted_age(ia, d)

    def add_repository_association(self, expid, runspec):
        db = self.db
        with db.session_ctx():
            dban = db.get_analysis_uuid(runspec.uuid)
            if dban:
                for e in dban.repository_associations:
                    if e.repository == expid:
                        break
                else:
                    db.add_repository_association(expid, dban)

                src_expid = runspec.repository_identifier
                if src_expid != expid:
                    repo = self._get_repository(expid)

                    for m in PATH_MODIFIERS:
                        src = analysis_path(runspec.record_id, src_expid, modifier=m)
                        dest = analysis_path(runspec.record_id, expid, modifier=m, mode='w')

                        shutil.copyfile(src, dest)
                        repo.add(dest, commit=False)
                    repo.commit('added repository association')
            else:
                self.warning('{} not in the database {}'.format(runspec.runid, self.db.name))

    def add_measured_position(self, *args, **kw):
        with self.db.session_ctx():
            self.db.add_measured_position(*args, **kw)

    def add_material(self, name, grainsize=None):
        db = self.db
        added = False
        with db.session_ctx():
            if not db.get_material(name, grainsize):
                added = True
                db.add_material(name, grainsize)

        return added

    def add_project(self, name, pi=None):
        added = False
        db = self.db
        with db.session_ctx():
            if not db.get_project(name, pi):
                added = True
                db.add_project(name, pi)
        return added

    def add_sample(self, name, project, material, grainsize=None):
        added = False
        db = self.db
        with db.session_ctx():
            if not db.get_sample(name, project, material, grainsize):
                added = True
                db.add_sample(name, project, material, grainsize)
        return added

    def add_principal_investigator(self, name):
        added = False
        db = self.db
        with db.session_ctx():
            if not db.get_principal_investigator(name):
                db.add_principal_investigator(name)
                added = True
        return added

    def add_irradiation_position(self, irrad, level, pos, identifier=None, **kw):
        db = self.db
        added = False
        with db.session_ctx():
            if not db.get_irradiation_position(irrad, level, pos):
                db.add_irradiation_position(irrad, level, pos, identifier, **kw)
                self.meta_repo.add_position(irrad, level, pos)
                added = True
        return added

    def add_irradiation_level(self, name, irradiation, holder, production_name, **kw):
        added = False
        with self.db.session_ctx():
            dblevel = self.get_irradiation_level(irradiation, name)
            if dblevel is None:
                added = True
                self.db.add_irradiation_level(name, irradiation, holder, production_name, **kw)

        self.meta_repo.add_level(irradiation, name)
        self.meta_repo.update_level_production(irradiation, name, production_name)
        return added

    def clone_repository(self, identifier):
        root = os.path.join(paths.repository_dataset_dir, identifier)
        if not os.path.isdir(root):
            self.debug('cloning {}'.format(root))
            url = self.make_url(identifier)
            Repo.clone_from(url, root)
        else:
            self.debug('{} already exists'.format(identifier))

    def add_repository(self, identifier, principal_investigator, inform=True):
        self.debug('trying to add repository identifier={}, pi={}'.format(identifier, principal_investigator))

        root = os.path.join(paths.repository_dataset_dir, identifier)
        if os.path.isdir(root):
            self.debug('already a directory {}'.format(identifier))
            return

        names = self.remote_repositories()
        if identifier in names:
            # make sure also in the database
            self.db.add_repository(identifier, principal_investigator)

            if inform:
                self.warning_dialog('Repository "{}" already exists'.format(identifier))

        else:
            if os.path.isdir(root):
                self.db.add_repository(identifier, principal_investigator)
                if inform:
                    self.warning_dialog('{} already exists.'.format(root))
            else:
                gs = self.application.get_services(IGitHost)
                ret = False
                for i, gi in enumerate(gs):
                    self.info('Creating repository at {}. {}'.format(gi.name, identifier))

                    if gi.create_repo(identifier, organization=self.organization, auto_init=True):
                        if self.default_team:
                            gi.set_team(self.default_team, self.organization, identifier,
                                        permission='push')

                        url = gi.make_url(identifier, self.organization)
                        if i == 0:
                            repo = Repo.clone_from(url, root)
                            self.db.add_repository(identifier, principal_investigator)
                        else:
                            repo.create_remote(gi.default_remote_name or 'origin', url)

                return ret

    def add_irradiation(self, name, doses=None, add_repo=False, principal_investigator=None):
        with self.db.session_ctx():
            if self.db.get_irradiation(name):
                self.warning('irradiation {} already exists'.format(name))
                return

            self.db.add_irradiation(name)

        self.meta_repo.add_irradiation(name)
        self.meta_repo.add_chronology(name, doses)

        root = os.path.join(paths.meta_root, name)
        p = os.path.join(root, 'productions')
        if not os.path.isdir(p):
            os.mkdir(p)
        with open(os.path.join(root, 'productions.json'), 'w') as wfile:
            json.dump({}, wfile)

        if add_repo and principal_investigator:
            self.add_repository('Irradiation-{}'.format(name), principal_investigator)

        return True

    def add_load_holder(self, name, path_or_txt):
        with self.db.session_ctx():
            self.db.add_load_holder(name)
        self.meta_repo.add_load_holder(name, path_or_txt)

    def copy_production(self, pr):
        """

        @param pr: irrad_ProductionTable object
        @return:
        """
        pname = pr.name.replace(' ', '_')
        path = os.path.join(paths.meta_root, 'productions', '{}.json'.format(pname))
        if not os.path.isfile(path):
            obj = {}
            for attr in INTERFERENCE_KEYS + RATIO_KEYS:
                obj[attr] = [getattr(pr, attr), getattr(pr, '{}_err'.format(attr))]
            dvc_dump(obj, path)

    # private
    def _add_interpreted_age(self, ia, d):
        p = analysis_path(ia.identifier, ia.repository_identifier, modifier='ia', mode='w')
        dvc_dump(d, p)

    def _load_repository(self, expid, prog, i, n):
        if prog:
            prog.change_message('Loading repository {}. {}/{}'.format(expid, i, n))
            # repo = GitRepoManager()
            # repo.open_repo(expid, root=paths.experiment_dataset_dir)

        self.sync_repo(expid)

    def _make_record(self, record, prog, i, n, meta_repo=None, calculate_f=False, calculate_f_only=False):
        if prog:
            prog.change_message('Loading analysis {}. {}/{}'.format(record.record_id, i, n))

        expid = record.repository_identifier
        if not expid:
            exps = record.repository_ids
            self.debug('Analysis {} is associated multiple repositories '
                       '{}'.format(record.record_id, ','.join(exps)))
            expid = None
            if self.selected_repositories:
                rr = [si for si in self.selected_repositories if si in exps]
                if rr:
                    if len(rr) > 1:
                        expid = self._get_requested_experiment_id(rr)
                    else:
                        expid = rr[0]

            if expid is None:
                expid = self._get_requested_experiment_id(exps)

        if isinstance(record, DVCAnalysis):
            a = record
        else:
            print 'asdfas', record.use_repository_suffix, record.record_id

            try:
                rid = record.record_id
                if record.use_repository_suffix:
                    rid = '-'.join(rid.split('-')[:-1])
                print 'rrr', rid, expid
                a = DVCAnalysis(rid, expid)
            except AnalysisNotAnvailableError:
                self.info('Analysis {} not available. Trying to clone repository "{}"'.format(rid, expid))
                try:
                    self.sync_repo(expid)
                except CredentialException:
                    self.warning_dialog('Invalid credentials for GitHub/GitLab')
                    return

                try:
                    a = DVCAnalysis(rid, expid)
                except AnalysisNotAnvailableError:
                    self.warning_dialog('Analysis {} not in repository {}'.format(rid, expid))
                    return

            # get repository branch
            a.branch = get_repository_branch(os.path.join(paths.repository_dataset_dir, expid))
            # a.set_tag(record.tag)
            self.debug('Irradiation {}'.format(a.irradiation))
            # load irradiation
            if a.irradiation and a.irradiation not in ('NoIrradiation',):
                chronology = meta_repo.get_chronology(a.irradiation)
                a.set_chronology(chronology)

                frozen_production = self._get_frozen_production(rid, a.repository_identifier)
                if frozen_production:
                    pname, prod = frozen_production.name, frozen_production
                else:
                    pname, prod = meta_repo.get_production(a.irradiation, a.irradiation_level)
                a.set_production(pname, prod)

                j, lambda_k = meta_repo.get_flux(record.irradiation, record.irradiation_level,
                                                 record.irradiation_position_position)
                a.j = j
                if lambda_k:
                    a.arar_constants.lambda_k = lambda_k

                if calculate_f_only:
                    a.calculate_F()
                else:
                    a.calculate_age()
        return a

    def _get_frozen_production(self, rid, repo):
        path = analysis_path(rid, repo, 'productions')
        if path:
            return Production(path)

    def _get_repository(self, repository_identifier, as_current=True):
        repo = None
        if as_current:
            repo = self.current_repository

        path = repository_path(repository_identifier)

        if repo is None or repo.path != path:
            self.debug('make new repomanager for {}'.format(path))
            repo = GitRepoManager()
            repo.path = path
            repo.open_repo(path)
            if as_current:
                self.current_repository = repo

        return repo

    def _bind_preferences(self):

        prefid = 'pychron.dvc'
        for attr in ('meta_repo_name', 'organization', 'default_team'):
            bind_preference(self, attr, '{}.{}'.format(prefid, attr))

        prefid = 'pychron.dvc.db'
        for attr in ('username', 'password', 'name', 'host', 'kind', 'path'):
            bind_preference(self.db, attr, '{}.{}'.format(prefid, attr))

        self._meta_repo_name_changed()

    def _meta_repo_name_changed(self):
        paths.meta_root = os.path.join(paths.dvc_dir, self.meta_repo_name)

    def _defaults(self):
        self.debug('writing defaults')
        # self.db.create_all(Base.metadata)
        with self.db.session_ctx():
            self.db.add_save_user()
            for tag, func in (('irradiation holders', self._add_default_irradiation_holders),
                              ('productions', self._add_default_irradiation_productions),
                              ('load holders', self._add_default_load_holders)):

                d = os.path.join(self.meta_repo.path, tag.replace(' ', '_'))
                if not os.path.isdir(d):
                    os.mkdir(d)

                if self.auto_add:
                    func()
                elif self.confirmation_dialog('You have no {}. Would you like to add some defaults?'.format(tag)):
                    func()

    def _add_default_irradiation_productions(self):
        ds = (('TRIGA.txt', TRIGA),)
        self._add_defaults(ds, 'productions')

    def _add_default_irradiation_holders(self):
        ds = (('24Spokes.txt', HOLDER_24_SPOKES),)
        self._add_defaults(ds, 'irradiation_holders', )

    def _add_default_load_holders(self):
        ds = (('221.txt', LASER221),
              ('65.txt', LASER65))
        self._add_defaults(ds, 'load_holders', self.db.add_load_holder)

    def _add_defaults(self, defaults, root, dbfunc=None):
        commit = False
        repo = self.meta_repo
        for name, txt in defaults:
            p = os.path.join(repo.path, root, name)
            if not os.path.isfile(p):
                with open(p, 'w') as wfile:
                    wfile.write(txt)
                repo.add(p, commit=False)
                commit = True
                if dbfunc:
                    name = remove_extension(name)
                    dbfunc(name)

        if commit:
            repo.commit('added default {}'.format(root.replace('_', ' ')))

    def __getattr__(self, item):
        try:
            return getattr(self.db, item)
        except AttributeError:
            try:
                return getattr(self.meta_repo, item)
            except AttributeError, e:
                # print e, item
                raise DVCException(item)

    # defaults
    def _db_default(self):
        return DVCDatabase(kind='mysql',
                           username='root',
                           password='Argon',
                           host='localhost',
                           name='pychronmeta')

    def _meta_repo_default(self):
        return MetaRepo()


if __name__ == '__main__':
    paths.build('_dev')
    idn = '24138'
    exps = ['Irradiation-NM-272']
    print find_interpreted_age_path(idn, exps)
    # d = DVC(bind=False)
    # with open('/Users/ross/Programming/githubauth.txt') as rfile:
    #     usr = rfile.readline().strip()
    #     pwd = rfile.readline().strip()
    # d.github_user = usr
    # d.github_password = pwd
    # d.organization = 'NMGRLData'
    # d.add_experiment('Irradiation-NM-273')
# ============= EOF =============================================<|MERGE_RESOLUTION|>--- conflicted
+++ resolved
@@ -255,7 +255,6 @@
                                 timestamp=now)
         return True
 
-<<<<<<< HEAD
     def repository_db_sync(self, reponame):
         repo = self._get_repository(reponame, as_current=False)
         ps = []
@@ -331,11 +330,10 @@
             nps.append(np)
 
         return ops, nps
-=======
+
     def get_flux(self, irrad, level, pos):
         j, lambda_k = self.meta_repo.get_flux(irrad, level, pos)
         return j
->>>>>>> 35023b15
 
     def freeze_flux(self, ans):
         self.info('freeze flux')
