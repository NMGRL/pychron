--- conflicted
+++ resolved
@@ -18,23 +18,11 @@
 set_qt()
 # ============= enthought library imports =======================
 from math import isnan
-<<<<<<< HEAD
-from datetime import datetime
-
-from traits.api import Instance, Str, Set, List, provides
-from apptools.preferences.preference_binding import bind_preference
-
-
-
-
-
-=======
 
 from datetime import datetime
 from traits.api import Instance, Str, Set, List, provides
 from apptools.preferences.preference_binding import bind_preference
 
->>>>>>> fa7878ec
 # ============= standard library imports ========================
 import shutil
 import time
@@ -44,11 +32,7 @@
 # ============= local library imports  ==========================
 from uncertainties import nominal_value
 from uncertainties import std_dev
-<<<<<<< HEAD
-from pychron.core.IDatastore import IDatastore
-=======
 from pychron.core.i_datastore import IDatastore
->>>>>>> fa7878ec
 from pychron.core.helpers.filetools import remove_extension
 from pychron.core.progress import progress_loader
 from pychron.dvc import jdump
@@ -150,21 +134,12 @@
     organization = Str
     github_user = Str
     github_password = Str
-<<<<<<< HEAD
 
     experiment_repo = Instance(GitRepoManager)
     auto_add = True
     pulled_experiments = Set
     selected_experiments = List
 
-=======
-
-    experiment_repo = Instance(GitRepoManager)
-    auto_add = True
-    pulled_experiments = Set
-    selected_experiments = List
-
->>>>>>> fa7878ec
     def __init__(self, bind=True, *args, **kw):
         super(DVC, self).__init__(*args, **kw)
 
@@ -174,17 +149,11 @@
             # self._defaults()
 
     def initialize(self, inform=False):
-<<<<<<< HEAD
-        mrepo = self.meta_repo
-        root = os.path.join(paths.dvc_dir, self.meta_repo_name)
-        if os.path.isdir(os.path.join(root, '.git')):
-=======
         self.debug('Initialize DVC')
         mrepo = self.meta_repo
         root = os.path.join(paths.dvc_dir, self.meta_repo_name)
         if os.path.isdir(os.path.join(root, '.git')):
             self.debug('Opening Meta Repo')
->>>>>>> fa7878ec
             mrepo.open_repo(root)
         else:
             url = 'https://github.com/{}/{}.git'.format(self.organization, self.meta_repo_name)
@@ -227,7 +196,6 @@
         return True
 
     # database
-<<<<<<< HEAD
 
     # analysis processing
     def add_interpreted_age(self, ia):
@@ -256,36 +224,6 @@
                          for ai in ia.all_analyses]
         self._add_interpreted_age(ia, d)
 
-=======
-
-    # analysis processing
-    def add_interpreted_age(self, ia):
-        db = self.db
-        a = ia.get_ma_scaled_age()
-        mswd = ia.preferred_mswd
-
-        if isnan(mswd):
-            mswd = 0
-
-        d = dict(age=float(nominal_value(a)),
-                 age_err=float(std_dev(a)),
-                 display_age_units=ia.age_units,
-                 age_kind=ia.preferred_age_kind,
-                 kca_kind=ia.preferred_kca_kind,
-                 kca=float(ia.preferred_kca_value),
-                 kca_err=float(ia.preferred_kca_error),
-                 mswd=float(mswd),
-                 include_j_error_in_mean=ia.include_j_error_in_mean,
-                 include_j_error_in_plateau=ia.include_j_error_in_plateau,
-                 include_j_error_in_individual_analyses=ia.include_j_error_in_individual_analyses)
-
-        db_ia = db.add_interpreted_age(**d)
-
-        d['analyses'] = [dict(uuid=ai.uuid, tag=ai.tag, plateau_step=ia.get_is_plateau_step(ai))
-                         for ai in ia.all_analyses]
-        self._add_interpreted_age(ia, d)
-
->>>>>>> fa7878ec
         for ai in ia.all_analyses:
             plateau_step = ia.get_is_plateau_step(ai)
 
@@ -441,7 +379,6 @@
             self.warning_dialog('Experiment "{}" already exists'.format(identifier))
         else:
             root = os.path.join(paths.experiment_dataset_dir, identifier)
-<<<<<<< HEAD
 
             if os.path.isdir(root):
                 self.warning_dialog('{} already exists.'.format(root))
@@ -454,20 +391,6 @@
                 org.create_repo(identifier, self.github_user, self.github_password,
                                 auto_init=True)
 
-=======
-
-            if os.path.isdir(root):
-                self.warning_dialog('{} already exists.'.format(root))
-            else:
-                self.info('Creating repository. {}'.format(identifier))
-                # with open('/Users/ross/Programming/githubauth.txt') as rfile:
-                #     usr = rfile.readline().strip()
-                #     pwd = rfile.readline().strip()
-
-                org.create_repo(identifier, self.github_user, self.github_password,
-                                auto_init=True)
-
->>>>>>> fa7878ec
                 url = '{}/{}/{}.git'.format(paths.git_base_origin, self.organization, identifier)
                 Repo.clone_from(url, root)
                 self.db.add_experiment(identifier)
@@ -505,15 +428,12 @@
     def update_chronology(self, name, doses):
         self.meta_repo.update_chronology(name, doses)
         self.meta_commit('updated chronology for {}'.format(name))
-<<<<<<< HEAD
-=======
 
     def meta_pull(self, **kw):
         self.meta_repo.smart_pull(**kw)
 
     def meta_push(self):
         self.meta_repo.push()
->>>>>>> fa7878ec
 
     def meta_commit(self, msg):
         changes = self.meta_repo.has_staged()
@@ -685,11 +605,7 @@
 
                 st = time.time()
                 j, lambda_k = meta_repo.get_flux(record.irradiation, record.irradiation_level,
-<<<<<<< HEAD
-                                         record.irradiation_position_position)
-=======
                                                  record.irradiation_position_position)
->>>>>>> fa7878ec
                 a.j = j
                 if lambda_k:
                     a.arar_constants.lambda_k = lambda_k
@@ -804,10 +720,4 @@
     d.github_password = pwd
     d.organization = 'NMGRLData'
     d.add_experiment('Irradiation-NM-273')
-<<<<<<< HEAD
-# ============= EOF =============================================
-=======
-# ============= EOF =============================================
-
-
->>>>>>> fa7878ec
+# ============= EOF =============================================