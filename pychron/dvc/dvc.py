--- conflicted
+++ resolved
@@ -1425,10 +1425,6 @@
             repo = self._get_repository(name)
             repo.pull(use_progress=use_progress, use_auto_pull=self.use_auto_pull)
 
-<<<<<<< HEAD
-            # rebase any new commits on the data_collection branch to this branch
-            repo.merge("origin/data_collection", inform=False)
-=======
             # merge any new commits on the data_collection branch to this branch
             try:
                 repo.merge("origin/data_collection", inform=False)
@@ -1437,7 +1433,6 @@
                     "merge with origin/data_collection failed. This is not an issue if you are only using local "
                     "repos"
                 )
->>>>>>> 73f20392
 
             return True
         else:
@@ -1450,16 +1445,13 @@
             if not service:
                 return True
             else:
-<<<<<<< HEAD
-                if service.clone_from(name, root, self.organization):
+                if isinstance(service, LocalGitHostService):
+                    service.create_empty_repo(name)
+                    
+                    return True
+                elif service.clone_from(name, root, self.organization):
                     repo = self._get_repository(name)
                     repo.merge("origin/data_collection", inform=False)
-=======
-                if isinstance(service, LocalGitHostService):
-                    service.create_empty_repo(name)
->>>>>>> 73f20392
-                    return True
-                elif service.clone_from(name, root, self.organization):
                     return True
                 else:
                     self.warning_dialog(
@@ -1476,23 +1468,6 @@
                 # if name in names:
                 #     service.clone_from(name, root, self.organization)
                 #     return True
-<<<<<<< HEAD
-                else:
-                    if isinstance(service, LocalGitHostService):
-                        service.create_empty_repo(name)
-                        return True
-                    else:
-                        self.warning_dialog(
-                            "name={} not in available repos "
-                            "from service={}, organization={}".format(
-                                name, service.remote_url, self.organization
-                            )
-                        )
-                        names = self.remote_repository_names()
-                        for ni in names:
-                            self.debug("available repo== {}".format(ni))
-=======
->>>>>>> 73f20392
 
     def rollback_repository(self, expid):
         repo = self._get_repository(expid)
