# ===============================================================================
# Copyright 2015 Jake Ross
#
# Licensed under the Apache License, Version 2.0 (the "License");
# you may not use this file except in compliance with the License.
# You may obtain a copy of the License at
#
# http://www.apache.org/licenses/LICENSE-2.0
#
# Unless required by applicable law or agreed to in writing, software
# distributed under the License is distributed on an "AS IS" BASIS,
# WITHOUT WARRANTIES OR CONDITIONS OF ANY KIND, either express or implied.
# See the License for the specific language governing permissions and
# limitations under the License.
# ===============================================================================
# ============= enthought library imports =======================
import glob

from apptools.preferences.preference_binding import bind_preference
from traits.api import Instance, Str, Set, List, provides
# ============= standard library imports ========================
from math import isnan
from datetime import datetime
from uncertainties import nominal_value
from uncertainties import std_dev
from git import Repo
from itertools import groupby
import shutil
import time
import os
import json
# ============= local library imports  ==========================
from pychron.core.i_datastore import IDatastore
from pychron.core.helpers.filetools import remove_extension, list_subdirectories
from pychron.core.progress import progress_loader
from pychron.database.interpreted_age import InterpretedAge
from pychron.dvc import dvc_dump, dvc_load
from pychron.dvc.defaults import TRIGA, HOLDER_24_SPOKES, LASER221, LASER65
from pychron.dvc.dvc_analysis import DVCAnalysis, repository_path, analysis_path, PATH_MODIFIERS, \
    AnalysisNotAnvailableError
from pychron.dvc.dvc_database import DVCDatabase
from pychron.dvc.meta_repo import MetaRepo
from pychron.envisage.browser.record_views import InterpretedAgeRecordView
from pychron.git_archive.repo_manager import GitRepoManager, format_date, get_repository_branch
from pychron.github import Organization
from pychron.globals import globalv
from pychron.loggable import Loggable
from pychron.paths import paths
from pychron.pychron_constants import RATIO_KEYS, INTERFERENCE_KEYS

TESTSTR = {'blanks': 'auto update blanks', 'iso_evo': 'auto update iso_evo'}


def repository_has_staged(ps):
    if not hasattr(ps, '__iter__'):
        ps = (ps,)

    changed = []
    repo = GitRepoManager()
    for p in ps:
        pp = os.path.join(paths.repository_dataset_dir, p)
        repo.open_repo(pp)
        if repo.has_unpushed_commits():
            changed.append(p)

    return changed


def push_repositories(ps):
    repo = GitRepoManager()
    for p in ps:
        pp = os.path.join(paths.repository_dataset_dir, p)
        repo.open_repo(pp)
        repo.push()


def get_review_status(record):
    ms = 0
    for m in ('blanks', 'intercepts', 'icfactors'):
        p = analysis_path(record.record_id, record.repository_identifier, modifier=m)
        date = ''
        with open(p, 'r') as rfile:
            obj = json.load(rfile)
            reviewed = obj.get('reviewed', False)
            if reviewed:
                dt = datetime.fromtimestamp(os.path.getmtime(p))
                date = dt.strftime('%m/%d/%Y')
                ms += 1

        setattr(record, '{}_review_status'.format(m), (reviewed, date))

    ret = 'Intermediate'  # intermediate
    if not ms:
        ret = 'Default'  # default
    elif ms == 3:
        ret = 'All'  # all

    record.review_status = ret


def find_interpreted_age_path(idn, repositories, prefixlen=3):
    prefix = idn[:prefixlen]
    suffix = '{}.ia.json'.format(idn[prefixlen:])

    for e in repositories:
        pathname = '{}/{}/{}/ia/{}'.format(paths.repository_dataset_dir, e, prefix, suffix)
        ps = glob.glob(pathname)
        if ps:
            return ps[0]


def make_remote_url(org, name):
    return '{}/{}/{}.git'.format(paths.git_base_origin, org, name)


class DVCException(BaseException):
    def __init__(self, attr):
        self._attr = attr

    def __repr__(self):
        return 'DVCException: neither DVCDatabase or MetaRepo have {}'.format(self._attr)

    def __str__(self):
        return self.__repr__()


class Tag(object):
    name = None
    path = None

    @classmethod
    def from_analysis(cls, an):
        tag = cls()
        tag.name = an.tag
        tag.record_id = an.record_id
        tag.repository_identifier = an.repository_identifier
        tag.path = analysis_path(an.record_id, an.repository_identifier, modifier='tags')

        return tag

    def dump(self):
        obj = {'name': self.name}
        if not self.path:
            self.path = analysis_path(self.record_id, self.repository_identifier, modifier='tags', mode='w')

        # with open(self.path, 'w') as wfile:
        #     json.dump(obj, wfile, indent=4)
        dvc_dump(obj, self.path)


class DVCInterpretedAge(InterpretedAge):
    def from_json(self, obj):
        for a in ('age', 'age_err', 'kca', 'kca_err', 'age_kind', 'kca_kind', 'mswd',
                  'sample', 'material', 'identifier', 'nanalyses', 'irradiation'):
            setattr(self, a, obj[a])


class GitSessionCTX(object):
    def __init__(self, parent, repository_identifier, message):
        self._parent = parent
        self._repository_id = repository_identifier
        self._message = message
        self._parent.get_repository(repository_identifier)

    def __enter__(self):
        pass

    def __exit__(self, exc_type, exc_val, exc_tb):
        if exc_type is None:
            if self._parent.is_dirty():
                self._parent.repository_commit(self._repository_id, self._message)


@provides(IDatastore)
class DVC(Loggable):
    db = Instance('pychron.dvc.dvc_database.DVCDatabase')
    meta_repo = Instance('pychron.dvc.meta_repo.MetaRepo')

    meta_repo_name = Str
    organization = Str
    github_user = Str
    github_password = Str
    default_team = Str

    current_repository = Instance(GitRepoManager)
    auto_add = True
    pulled_repositories = Set
    selected_repositories = List

    def __init__(self, bind=True, *args, **kw):
        super(DVC, self).__init__(*args, **kw)

        if bind:
            self._bind_preferences()
            # self.synchronize()
            # self._defaults()

    def initialize(self, inform=False):
        self.debug('Initialize DVC')
        self.open_meta_repo()

        # update meta repo.
        self.meta_pull()

        if self.db.connect():
            # self._defaults()
            return True

    def open_meta_repo(self):
        mrepo = self.meta_repo
        root = os.path.join(paths.dvc_dir, self.meta_repo_name)
        if os.path.isdir(os.path.join(root, '.git')):
            self.debug('Opening Meta Repo')
            mrepo.open_repo(root)
        else:
            url = self.make_url(self.meta_repo_name)
            path = os.path.join(paths.dvc_dir, self.meta_repo_name)
            self.meta_repo.clone(url, path)

<<<<<<< HEAD
        # self.synchronize()
        if self.db.connect():
            self._defaults()
            return True

    def add_default_team(self, repo):
        pass

    def git_session_ctx(self, experiment_id, message):
        return GitSessionCTX(self, experiment_id, message)
=======
    def synchronize(self, pull=True):
        """
        pull meta_repo changes
>>>>>>> 1049d48b

        :return:
        """
        if pull:
            self.meta_repo.pull()
        else:
            self.meta_repo.push()

    def load_analysis_backend(self, ln, arar_age):
        db = self.db
        with db.session_ctx():
            ip = db.get_identifier(ln)
            dblevel = ip.level
            irrad = dblevel.irradiation.name
            level = dblevel.name
            prodname = dblevel.production.name
            pos = ip.position

        j = self.meta_repo.get_flux(irrad, level, pos)
        prod = self.meta_repo.get_production(prodname)
        cs = self.meta_repo.get_chronology(irrad)

        x = datetime.now()
        now = time.mktime(x.timetuple())
        arar_age.trait_set(j=j,
                           production_ratios=prod.to_dict(RATIO_KEYS),
                           interference_corrections=prod.to_dict(INTERFERENCE_KEYS),
                           chron_segments=cs.get_chron_segments(x),
                           irradiation_time=cs.irradiation_time,
                           timestamp=now)
        return True

    # database
    # analysis manual edit
    # def manual_intercepts(self, runid, experiment_identifier, values, errors):
    #     return self._manual_edit(runid, experiment_identifier, values, errors, 'intercepts')
    #
    # def manual_blanks(self, runid, experiment_identifier, values, errors):
    #     return self._manual_edit(runid, experiment_identifier, values, errors, 'blanks')
    #
    # def manual_baselines(self, runid, experiment_identifier, values, errors):
    #     return self._manual_edit(runid, experiment_identifier, values, errors, 'baselines')
    #
    # def manual_baselines(self, runid, experiment_identifier, values, errors):
    #     return self._manual_edit(runid, experiment_identifier, values, errors, 'baselines')

    def manual_edit(self, runid, repository_identifier, values, errors, modifier):
        path = analysis_path(runid, repository_identifier, modifier=modifier)
        with open(path, 'r') as rfile:
            obj = json.load(rfile)
            for k, v in values.iteritems():
                o = obj[k]
                o['manual_value'] = v
                o['use_manual_value'] = True
            for k, v in errors.iteritems():
                o = obj[k]
                o['manual_error'] = v
                o['use_manual_error'] = True

        dvc_dump(obj, path)
        return path

    def revert_manual_edits(self, runid, repository_identifier):
        ps = []
        for mod in ('intercepts', 'blanks', 'baselines', 'icfactors'):
            path = analysis_path(runid, repository_identifier, modifier=mod)
            with open(path, 'r') as rfile:
                obj = json.load(rfile)
                for item in obj.itervalues():
                    if isinstance(item, dict):
                        item['use_manual_value'] = False
                        item['use_manual_error'] = False
            ps.append(path)
            dvc_dump(obj, path)

        msg = '<MANUAL> reverted to non manually edited'
        self.commit_manual_edits(repository_identifier, ps, msg)

    def commit_manual_edits(self, repository_identifier, ps, msg):
        if self.repository_add_paths(repository_identifier, ps):
            self.repository_commit(repository_identifier, msg)

    # analysis processing
    def analysis_has_review(self, ai, attr):
        return True
        # test_str = TESTSTR[attr]
        # repo = self._get_experiment_repo(ai.experiment_id)
        # for l in repo.get_log():
        #     if l.message.startswith(test_str):
        #         self.debug('{} {} reviewed'.format(ai, attr))
        #         return True
        # else:
        #     self.debug('{} {} not reviewed'.format(ai, attr))

    def update_analyses(self, ans, modifier, msg):
        key = lambda x: x.repository_identifier
        ans = sorted(ans, key=key)
        mod_repositories = []
        for expid, ais in groupby(ans, key=key):
            paths = map(lambda x: analysis_path(x.record_id, x.repository_identifier, modifier=modifier), ais)
            # print expid, modifier, paths
            if self.repository_add_paths(expid, paths):
                self.repository_commit(expid, msg)
                mod_repositories.append(expid)

        # ais = map(analysis_path, ais)
        #     if self.experiment_add_analyses(exp, ais):
        #         self.experiment_commit(exp, msg)
        #         mod_experiments.append(exp)
        return mod_repositories

    def update_tag(self, an):
        tag = Tag.from_analysis(an)
        tag.dump()

        expid = an.repository_identifier
        return self.repository_add_paths(expid, tag.path)

    def save_icfactors(self, ai, dets, fits, refs):
        if fits and dets:
            self.info('Saving icfactors for {}'.format(ai))
            ai.dump_icfactors(dets, fits, refs, reviewed=True)

    def save_blanks(self, ai, keys, refs):
        if keys:
            self.info('Saving blanks for {}'.format(ai))
            ai.dump_blanks(keys, refs, reviewed=True)

    def save_fits(self, ai, keys):
        if keys:
            self.info('Saving fits for {}'.format(ai))
            ai.dump_fits(keys, reviewed=True)

    def save_j(self, irradiation, level, pos, identifier, j, e, decay, analyses, add=True):
        self.info('Saving j for {}{}:{} {}, j={} +/-{}'.format(irradiation, level,
                                                               pos, identifier, j, e))
        self.meta_repo.update_flux(irradiation, level, pos, identifier, j, e, decay, analyses, add)

        db = self.db
        with db.session_ctx():
            ip = db.get_identifier(identifier)
            ip.j = j
            ip.j_err = e

    def find_interpreted_ages(self, identifiers, repositories):
        ias = []
        for idn in identifiers:
            path = find_interpreted_age_path(idn, repositories)
            if path:
                obj = dvc_load(path)
                name = obj.get('name')
                ias.append(InterpretedAgeRecordView(idn, path, name))

        return ias

    def find_references(self, times, atypes, hours, exclude=None, make_records=True, **kw):
        records = self.db.find_references(times, atypes, hours, exclude=exclude, **kw)

        if records:
            if make_records:
                records = self.make_analyses(records)
            return records

    def make_interpreted_ages(self, ias):
        def func(x, prog, i, n):
            if prog:
                prog.change_message('Making Interpreted age {}'.format(x.name))
            obj = dvc_load(x.path)
            ia = DVCInterpretedAge()
            ia.from_json(obj)
            return ia

        return progress_loader(ias, func, step=25)

    def make_analyses(self, records, calculate_f_only=False):
        if not records:
            return

        # load repositories
        exps = {r.repository_identifier for r in records}
        if self.pulled_repositories:
            exps = exps - self.pulled_repositories

            self.pulled_repositories.union(exps)
        else:
            self.pulled_repositories = exps

        st = time.time()

        make_record = self._make_record
        meta_repo = self.meta_repo

        def func(*args):
            return make_record(meta_repo=meta_repo,
                               calculate_f_only=calculate_f_only, *args)

        ret = progress_loader(records, func, threshold=1, step=25)
        et = time.time() - st
        n = len(records)

        self.debug('Make analysis time, total: {}, n: {}, average: {}'.format(et, n, et / float(n)))
        return ret

    # adders db
    # def add_analysis(self, **kw):
    #     with self.db.session_ctx():
    #         self.db.add_material(**kw)

    # updaters
    # def update_chronology(self, name, doses):
    # self.meta_repo.update_chronology(name, doses)
    #
    # def update_scripts(self, name, path):
    # self.meta_repo.update_scripts(name, path)
    #
    # def update_experiment_queue(self, name, path):
    #     self.meta_repo.update_experiment_queue(name, path)

    # repositories
    def repository_add_paths(self, repository_identifier, paths):
        repo = self._get_repository(repository_identifier)
        return repo.add_paths(paths)

    def repository_commit(self, repository, msg):
        self.debug('Experiment commit: {} msg: {}'.format(repository, msg))
        repo = self._get_repository(repository)
        repo.commit(msg)

    def remote_repositories(self, attributes=None):
        org = self._organization_factory()
        if attributes:
            return org.repos(attributes)
        else:
            return org.repo_names

<<<<<<< HEAD
    def add_experiment(self, identifier, **kw):
        org = Organization(self.organization, usr=self.github_user, pwd=self.github_password)
        if identifier in org.repos:
            self.warning_dialog('Experiment "{}" already exists'.format(identifier))
=======
    def check_github_connection(self):
        org = self._organization_factory()
        try:
            return org.info is not None
        except BaseException:
            pass

    def make_url(self, name):
        return make_remote_url(self.organization, name)

    def git_session_ctx(self, repository_identifier, message):
        return GitSessionCTX(self, repository_identifier, message)

    def sync_repo(self, name):
        """
        pull or clone an repo

        """
        root = os.path.join(paths.repository_dataset_dir, name)
        exists = os.path.isdir(os.path.join(root, '.git'))

        if exists:
            repo = self._get_repository(name)
            repo.pull()
>>>>>>> 1049d48b
        else:
            url = self.make_url(name)
            GitRepoManager.clone_from(url, root)

<<<<<<< HEAD
            if os.path.isdir(root):
                self.warning_dialog('{} already exists.'.format(root))
            else:
                if not self.default_team:
                    self.warning_dialog('No default team name set in Preferences.\n'
                                        'Please set a value (e.g "Users") and try creating the experiment again')
                    return False

                self.info('Creating experiment repository. {}'.format(identifier))

                org.create_repo(identifier, **kw)
                org.add_team_to_repository(self.default_team, identifier)
=======
        return True

    def rollback_repository(self, expid):
        repo = self._get_repository(expid)
>>>>>>> 1049d48b

        cpaths = repo.get_local_changes()
        # cover changed paths to a list of analyses

        # select paths to revert
        rpaths = ('.',)
        repo.cmd('checkout', '--', ' '.join(rpaths))
        for p in rpaths:
            self.debug('revert changes for {}'.format(p))

        head = repo.get_head(hexsha=False)
        msg = 'Changes to {} reverted to Commit: {}\n' \
              'Date: {}\n' \
              'Message: {}'.format(expid, head.hexsha[:10],
                                   format_date(head.committed_date),
                                   head.message)
        self.information_dialog(msg)

    # IDatastore
    def get_greatest_aliquot(self, identifier):
        return self.db.get_greatest_aliquot(identifier)

    def get_greatest_step(self, identifier, aliquot):
        return self.db.get_greatest_step(identifier, aliquot)

    def is_connected(self):
        return self.db.connected

    def connect(self, *args, **kw):
        return self.db.connect(*args, **kw)

    # meta repo
    def set_identifier(self, *args):
        self.meta_repo.set_identifier(*args)

    def update_chronology(self, name, doses):
        self.meta_repo.update_chronology(name, doses)
        self.meta_commit('updated chronology for {}'.format(name))

    def meta_pull(self, **kw):
        self.meta_repo.smart_pull(**kw)

    def meta_push(self):
        self.meta_repo.push()

    def meta_add_all(self):
        self.meta_repo.add_unstaged(paths.meta_root, add_all=True)

    def meta_commit(self, msg):
        changes = self.meta_repo.has_staged()
        if changes:
            self.debug('meta repo has changes: {}'.format(changes))
            self.meta_repo.report_status()
            self.meta_repo.commit(msg)
            self.meta_repo.clear_cache = True
        else:
            self.debug('no changes to meta repo')

    # get
    def get_local_repositories(self):
        return list_subdirectories(paths.repository_dataset_dir)

    def get_repository(self, exp):
        return self._get_repository(exp)

    def get_meta_head(self):
        return self.meta_repo.get_head()

    def get_irradiation_geometry(self, irrad, level):
        with self.db.session_ctx():
            dblevel = self.db.get_irradiation_level(irrad, level)
            return self.meta_repo.get_irradiation_holder_holes(dblevel.holder)

    def get_irradiation_names(self):
        with self.db.session_ctx():
            irrads = self.db.get_irradiations()
            names = [i.name for i in irrads]

        return names

    # add
    def add_interpreted_age(self, ia):

        a = ia.get_ma_scaled_age()
        mswd = ia.preferred_mswd

        if isnan(mswd):
            mswd = 0

        d = dict(age=float(nominal_value(a)),
                 age_err=float(std_dev(a)),
                 display_age_units=ia.age_units,
                 age_kind=ia.preferred_age_kind,
                 kca_kind=ia.preferred_kca_kind,
                 kca=float(ia.preferred_kca_value),
                 kca_err=float(ia.preferred_kca_error),
                 mswd=float(mswd),
                 include_j_error_in_mean=ia.include_j_error_in_mean,
                 include_j_error_in_plateau=ia.include_j_error_in_plateau,
                 include_j_error_in_individual_analyses=ia.include_j_error_in_individual_analyses,
                 sample=ia.sample,
                 material=ia.material,
                 identifier=ia.identifier,
                 nanalyses=ia.nanalyses,
                 irradiation=ia.irradiation)

        d['analyses'] = [dict(uuid=ai.uuid, tag=ai.tag, plateau_step=ia.get_is_plateau_step(ai))
                         for ai in ia.all_analyses]

        self._add_interpreted_age(ia, d)

    def add_repository_association(self, expid, runspec):
        db = self.db
        with db.session_ctx():
            dban = db.get_analysis_uuid(runspec.uuid)
            for e in dban.repository_associations:
                if e.repository == expid:
                    break
            else:
                db.add_repository_association(expid, dban)

            src_expid = runspec.repository_identifier
            if src_expid != expid:
                repo = self._get_repository(expid)

                for m in PATH_MODIFIERS:
                    src = analysis_path(runspec.record_id, src_expid, modifier=m)
                    dest = analysis_path(runspec.record_id, expid, modifier=m, mode='w')

                    shutil.copyfile(src, dest)
                    repo.add(dest, commit=False)
                repo.commit('added repository association')

    def add_measured_position(self, *args, **kw):
        with self.db.session_ctx():
            self.db.add_measured_position(*args, **kw)

    def add_material(self, name):
        with self.db.session_ctx():
            self.db.add_material(name)

    def add_sample(self, name, project, material):
        with self.db.session_ctx():
            self.db.add_sample(name, project, material)

    def add_irradiation_position(self, irrad, level, pos, identifier=None):
        with self.db.session_ctx():
            dbip = self.db.add_irradiation_position(irrad, level, pos, identifier)
            # self.db.commit()

            self.meta_repo.add_position(irrad, level, pos)
            return dbip

    def add_irradiation_level(self, name, irradiation, holder, production_name):
        with self.db.session_ctx():
            self.db.add_irradiation_level(name, irradiation, holder, production_name)
            # self.db.commit()

        self.meta_repo.add_level(irradiation, name)
        self.meta_repo.update_level_production(irradiation, name, production_name)
        return True

    def clone_repository(self, identifier):
        root = os.path.join(paths.repository_dataset_dir, identifier)
        if not os.path.isdir(root):
            self.debug('cloning {}'.format(root))
            url = self.make_url(identifier)
            Repo.clone_from(url, root)
        else:
            self.debug('{} already exists'.format(identifier))

    def add_repository(self, identifier, principal_investigator):
        self.debug('trying to add repository identifier={}, pi={}'.format(identifier, principal_investigator))
        org = self._organization_factory()
        if identifier in org.repo_names:
            self.warning_dialog('Repository "{}" already exists'.format(identifier))
        else:
            root = os.path.join(paths.repository_dataset_dir, identifier)

            if os.path.isdir(root):
                self.warning_dialog('{} already exists.'.format(root))
            else:
                self.info('Creating repository. {}'.format(identifier))
                # with open('/Users/ross/Programming/githubauth.txt') as rfile:
                #     usr = rfile.readline().strip()
                #     pwd = rfile.readline().strip()

                org.create_repo(identifier, self.github_user, self.github_password,
                                auto_init=True)

                # url = '{}/{}/{}.git'.format(paths.git_base_origin, self.organization, identifier)
                Repo.clone_from(self.make_url(identifier), root)
                self.db.add_repository(identifier, principal_investigator)
                return True

    def add_irradiation(self, name, doses=None, add_repo=False, principal_investigator=None):
        with self.db.session_ctx():
            if self.db.get_irradiation(name):
                self.warning('irradiation {} already exists'.format(name))
                return

            self.db.add_irradiation(name)

        self.meta_repo.add_irradiation(name)
        self.meta_repo.add_chronology(name, doses)

        root = os.path.join(paths.meta_root, name)
        p = os.path.join(root, 'productions')
        if not os.path.isdir(p):
            os.mkdir(p)
        with open(os.path.join(root, 'productions.json'), 'w') as wfile:
            json.dump({}, wfile)

        if add_repo and principal_investigator:
            self.add_repository('Irradiation-{}'.format(name), principal_investigator)

    def add_load_holder(self, name, path_or_txt):
        with self.db.session_ctx():
            self.db.add_load_holder(name)
        self.meta_repo.add_load_holder(name, path_or_txt)

    def copy_production(self, pr):
        """

        @param pr: irrad_ProductionTable object
        @return:
        """
        pname = pr.name.replace(' ', '_')
        path = os.path.join(paths.meta_root, 'productions', '{}.json'.format(pname))
        if not os.path.isfile(path):
            obj = {}
            for attr in INTERFERENCE_KEYS + RATIO_KEYS:
                obj[attr] = [getattr(pr, attr), getattr(pr, '{}_err'.format(attr))]
            dvc_dump(obj, path)

    # private
    def _add_interpreted_age(self, ia, d):
        p = analysis_path(ia.identifier, ia.repository_identifier, modifier='ia', mode='w')
        dvc_dump(d, p)

    def _load_repository(self, expid, prog, i, n):
        if prog:
            prog.change_message('Loading repository {}. {}/{}'.format(expid, i, n))
            # repo = GitRepoManager()
            # repo.open_repo(expid, root=paths.experiment_dataset_dir)

        self.sync_repo(expid)

    def _make_record(self, record, prog, i, n, meta_repo=None, calculate_f=False, calculate_f_only=False):
        if prog:
            prog.change_message('Loading analysis {}. {}/{}'.format(record.record_id, i, n))

        expid = record.repository_identifier
        if not expid:
            exps = record.repository_ids
            self.debug('Analysis {} is associated multiple repositories '
                       '{}'.format(record.record_id, ','.join(exps)))
            expid = None
            if self.selected_repositories:
                rr = [si for si in self.selected_repositories if si in exps]
                if rr:
                    if len(rr) > 1:
                        expid = self._get_requested_experiment_id(rr)
                    else:
                        expid = rr[0]

            if expid is None:
                expid = self._get_requested_experiment_id(exps)

        if isinstance(record, DVCAnalysis):
            a = record
        else:
            try:
                a = DVCAnalysis(record.record_id, expid)
            except AnalysisNotAnvailableError:
                self.info('Analysis {} not available. Trying to clone repository "{}'.format(record.record_id, expid))
                self.sync_repo(expid)
                try:
                    a = DVCAnalysis(record.record_id, expid)
                except AnalysisNotAnvailableError:
                    self.warning_dialog('Analysis {} not in repository {}'.format(record.record_id, expid))
                    return

            # get repository branch
            a.branch = get_repository_branch(os.path.join(paths.repository_dataset_dir, expid))

            a.set_tag(record.tag)

            # load irradiation
            if a.irradiation and a.irradiation not in ('NoIrradiation',):
                chronology = meta_repo.get_chronology(a.irradiation)
                a.set_chronology(chronology)

                pname, prod = meta_repo.get_production(a.irradiation, a.irradiation_level)
                a.set_production(pname, prod)

                j, lambda_k = meta_repo.get_flux(record.irradiation, record.irradiation_level,
                                                 record.irradiation_position_position)
                a.j = j
                if lambda_k:
                    a.arar_constants.lambda_k = lambda_k

                if calculate_f_only:
                    a.calculate_F()
                else:
                    a.calculate_age()
        return a

    def _organization_factory(self):
        org = Organization(self.organization,
                           usr=self.github_user,
                           pwd=self.github_password)
        return org

    def _get_repository(self, repository_identifier):
        repo = self.current_repository
        path = repository_path(repository_identifier)

        if repo is None or repo.path != path:
            self.debug('make new repomanager for {}'.format(path))
            repo = GitRepoManager()
            repo.path = path
            repo.open_repo(path)
            self.current_repository = repo

        return repo

    def _bind_preferences(self):

        prefid = 'pychron.dvc'
        for attr in ('meta_repo_name', 'organization', 'github_user', 'github_password', 'default_team'):
            bind_preference(self, attr, '{}.{}'.format(prefid, attr))

        prefid = 'pychron.dvc.db'
        for attr in ('username', 'password', 'name', 'host', 'kind', 'path'):
            bind_preference(self.db, attr, '{}.{}'.format(prefid, attr))

        self._meta_repo_name_changed()

    def _meta_repo_name_changed(self):
        paths.meta_root = os.path.join(paths.dvc_dir, self.meta_repo_name)

    def _defaults(self):
        self.debug('writing defaults')
        # self.db.create_all(Base.metadata)
        with self.db.session_ctx():
            self.db.add_save_user()
            for tag, func in (('irradiation holders', self._add_default_irradiation_holders),
                              ('productions', self._add_default_irradiation_productions),
                              ('load holders', self._add_default_load_holders)):

                d = os.path.join(self.meta_repo.path, tag.replace(' ', '_'))
                if not os.path.isdir(d):
                    os.mkdir(d)

                if self.auto_add:
                    func()
                elif self.confirmation_dialog('You have no {}. Would you like to add some defaults?'.format(tag)):
                    func()

    def _add_default_irradiation_productions(self):
        ds = (('TRIGA.txt', TRIGA),)
        self._add_defaults(ds, 'productions')

    def _add_default_irradiation_holders(self):
        ds = (('24Spokes.txt', HOLDER_24_SPOKES),)
        self._add_defaults(ds, 'irradiation_holders', )

    def _add_default_load_holders(self):
        ds = (('221.txt', LASER221),
              ('65.txt', LASER65))
        self._add_defaults(ds, 'load_holders', self.db.add_load_holder)

    def _add_defaults(self, defaults, root, dbfunc=None):
        commit = False
        repo = self.meta_repo
        for name, txt in defaults:
            p = os.path.join(repo.path, root, name)
            if not os.path.isfile(p):
                with open(p, 'w') as wfile:
                    wfile.write(txt)
                repo.add(p, commit=False)
                commit = True
                if dbfunc:
                    name = remove_extension(name)
                    dbfunc(name)

        if commit:
            repo.commit('added default {}'.format(root.replace('_', ' ')))

    def __getattr__(self, item):
        try:
            return getattr(self.db, item)
        except AttributeError:
            try:
                return getattr(self.meta_repo, item)
            except AttributeError, e:
                # print e, item
                raise DVCException(item)

    # defaults
    def _db_default(self):
        return DVCDatabase(kind='mysql',
                           username='root',
                           password='Argon',
                           host='localhost',
                           name='pychronmeta')

    def _meta_repo_default(self):
        return MetaRepo()


if __name__ == '__main__':
    paths.build('_dev')
    idn = '24138'
    exps = ['Irradiation-NM-272']
    print find_interpreted_age_path(idn, exps)
    # d = DVC(bind=False)
    # with open('/Users/ross/Programming/githubauth.txt') as rfile:
    #     usr = rfile.readline().strip()
    #     pwd = rfile.readline().strip()
    # d.github_user = usr
    # d.github_password = pwd
    # d.organization = 'NMGRLData'
    # d.add_experiment('Irradiation-NM-273')
# ============= EOF =============================================<|MERGE_RESOLUTION|>--- conflicted
+++ resolved
@@ -217,22 +217,9 @@
             path = os.path.join(paths.dvc_dir, self.meta_repo_name)
             self.meta_repo.clone(url, path)
 
-<<<<<<< HEAD
-        # self.synchronize()
-        if self.db.connect():
-            self._defaults()
-            return True
-
-    def add_default_team(self, repo):
-        pass
-
-    def git_session_ctx(self, experiment_id, message):
-        return GitSessionCTX(self, experiment_id, message)
-=======
     def synchronize(self, pull=True):
         """
         pull meta_repo changes
->>>>>>> 1049d48b
 
         :return:
         """
@@ -468,12 +455,6 @@
         else:
             return org.repo_names
 
-<<<<<<< HEAD
-    def add_experiment(self, identifier, **kw):
-        org = Organization(self.organization, usr=self.github_user, pwd=self.github_password)
-        if identifier in org.repos:
-            self.warning_dialog('Experiment "{}" already exists'.format(identifier))
-=======
     def check_github_connection(self):
         org = self._organization_factory()
         try:
@@ -498,30 +479,14 @@
         if exists:
             repo = self._get_repository(name)
             repo.pull()
->>>>>>> 1049d48b
         else:
             url = self.make_url(name)
             GitRepoManager.clone_from(url, root)
 
-<<<<<<< HEAD
-            if os.path.isdir(root):
-                self.warning_dialog('{} already exists.'.format(root))
-            else:
-                if not self.default_team:
-                    self.warning_dialog('No default team name set in Preferences.\n'
-                                        'Please set a value (e.g "Users") and try creating the experiment again')
-                    return False
-
-                self.info('Creating experiment repository. {}'.format(identifier))
-
-                org.create_repo(identifier, **kw)
-                org.add_team_to_repository(self.default_team, identifier)
-=======
         return True
 
     def rollback_repository(self, expid):
         repo = self._get_repository(expid)
->>>>>>> 1049d48b
 
         cpaths = repo.get_local_changes()
         # cover changed paths to a list of analyses
