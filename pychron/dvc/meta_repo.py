--- conflicted
+++ resolved
@@ -218,12 +218,6 @@
         if self.attrs is None:
             self.attrs = []
 
-<<<<<<< HEAD
-        for k, v in d.iteritems():
-            setattr(self, k, v)
-            if not k.endswith('_err') and k not in self.attrs:
-                self.attrs.append(k)
-=======
         if isinstance(d, dict):
             for k, v in d.iteritems():
                 setattr(self, k, v)
@@ -239,7 +233,6 @@
                 setattr(self, k, v[0])
                 setattr(self, '{}_err'.format(k), v[1])
             self.attrs = attrs
->>>>>>> 2151c87d
 
     def to_dict(self, keys):
         return {t: ufloat(getattr(self, t), getattr(self, '{}_err'.format(t))) for t in keys}
@@ -351,11 +344,8 @@
         self._update_text(os.path.join('experiments', rootname), name, path_or_blob)
 
     def update_level_production(self, irrad, name, prname):
-<<<<<<< HEAD
-=======
         prname = prname.replace(' ', '_')
 
->>>>>>> 2151c87d
         src = os.path.join(paths.meta_root, 'productions', '{}.json'.format(prname))
         if os.path.isfile(src):
             dest = os.path.join(paths.meta_root, irrad, 'productions', '{}.json'.format(prname))
@@ -365,15 +355,6 @@
         else:
             self.warning_dialog('Invalid production name'.format(prname))
 
-<<<<<<< HEAD
-    def add_production_to_irradiation(self, irrad, name, params, add=True):
-        p = os.path.join(paths.meta_root, irrad, '{}.json'.format(name))
-        prod = Production(p)
-        prod.update(params)
-        prod.dump()
-        if add:
-            self.add(p)
-=======
     def add_production_to_irradiation(self, irrad, name, params, add=True, commit=False):
         p = os.path.join(paths.meta_root, irrad, 'productions', '{}.json'.format(name))
         prod = Production(p)
@@ -382,7 +363,6 @@
         prod.dump()
         if add:
             self.add(p, commit=commit)
->>>>>>> 2151c87d
 
     def add_production(self, irrad, name, obj, commit=False, add=True):
         p = self.get_production(irrad, name, force=True)
@@ -439,7 +419,6 @@
 
     def get_level_path(self, irrad, level):
         return os.path.join(paths.meta_root, irrad, '{}.json'.format(level))
-<<<<<<< HEAD
 
     def add_level(self, irrad, level, add=True):
         p = self.get_level_path(irrad, level)
@@ -450,18 +429,6 @@
     def add_chronology(self, irrad, doses, add=True):
         p = os.path.join(paths.meta_root, irrad, 'chronology.txt')
 
-=======
-
-    def add_level(self, irrad, level, add=True):
-        p = self.get_level_path(irrad, level)
-        dvc_dump([], p)
-        if add:
-            self.add(p, commit=False)
-
-    def add_chronology(self, irrad, doses, add=True):
-        p = os.path.join(paths.meta_root, irrad, 'chronology.txt')
-
->>>>>>> 2151c87d
         # Chronology.dump(p, doses)
         dump_chronology(p, doses)
         if add:
@@ -509,19 +476,11 @@
                     wfile.write('{:0.4f},{:0.4f},{:0.4f}\n'.format(x, y, r))
             if add:
                 self.add(p, commit=commit)
-<<<<<<< HEAD
 
     def get_load_holders(self):
         p = os.path.join(paths.meta_root, 'load_holders')
         return list_directory(p, extension='.txt', remove_extension=True)
 
-=======
-
-    def get_load_holders(self):
-        p = os.path.join(paths.meta_root, 'load_holders')
-        return list_directory(p, extension='.txt', remove_extension=True)
-
->>>>>>> 2151c87d
     def add_load_holder(self, name, path_or_txt, commit=False, add=True):
         p = os.path.join(paths.meta_root, 'load_holders', name)
         if os.path.isfile(path_or_txt):
@@ -531,23 +490,12 @@
                 wfile.write(path_or_txt)
         if add:
             self.add(p, commit=commit)
-<<<<<<< HEAD
 
     def update_level_z(self, irradiation, level, z):
         p = self.get_level_path(irradiation, level)
         obj = dvc_load(p)
         obj['z'] = z
         dvc_dump(obj, p)
-=======
->>>>>>> 2151c87d
-
-    def update_level_z(self, irradiation, level, z):
-        p = self.get_level_path(irradiation, level)
-<<<<<<< HEAD
-=======
-        obj = dvc_load(p)
-        obj['z'] = z
-        dvc_dump(obj, p)
 
     def update_flux(self, irradiation, level, pos, identifier, j, e, decay=None, analyses=None, add=True):
         if decay is None:
@@ -556,7 +504,6 @@
             analyses = []
 
         p = self.get_level_path(irradiation, level)
->>>>>>> 2151c87d
         jd = dvc_load(p)
 
         njd = [ji if ji['position'] != pos else {'position': pos, 'j': j, 'j_err': e,
