# ===============================================================================
# Copyright 2015 Jake Ross
#
# Licensed under the Apache License, Version 2.0 (the "License");
# you may not use this file except in compliance with the License.
# You may obtain a copy of the License at
#
# http://www.apache.org/licenses/LICENSE-2.0
#
# Unless required by applicable law or agreed to in writing, software
# distributed under the License is distributed on an "AS IS" BASIS,
# WITHOUT WARRANTIES OR CONDITIONS OF ANY KIND, either express or implied.
# See the License for the specific language governing permissions and
# limitations under the License.
# ===============================================================================

# ============= enthought library imports =======================
import json

from traits.api import Bool

# ============= standard library imports ========================
from datetime import datetime
import os
import shutil
import time
# ============= local library imports  ==========================
from uncertainties import ufloat
from pychron.canvas.utils import iter_geom
from pychron.core.helpers.datetime_tools import ISO_FORMAT_STR
from pychron.core.helpers.filetools import list_directory2, add_extension, \
    list_directory
from pychron.dvc import dvc_dump, dvc_load
from pychron.git_archive.repo_manager import GitRepoManager
from pychron.paths import paths, r_mkdir
from pychron.pychron_constants import INTERFERENCE_KEYS, RATIO_KEYS


class MetaObject(object):
    def __init__(self, path):
        self.path = path
        if os.path.isfile(path):
            with open(path, 'r') as rfile:
                self._load_hook(path, rfile)
        else:
            print 'failed loading {} {}'.format(path, os.path.isfile(path))

    def _load_hook(self, path, rfile):
        pass


class Gains(MetaObject):
    gains = None

    def __init__(self, *args, **kw):
        self.gains = {}
        super(Gains, self).__init__(*args, **kw)

    def _load_hook(self, path, rfile):
        self.gains = json.load(rfile)


def irradiation_holder_holes(name):
    p = os.path.join(paths.meta_root, 'irradiation_holders', add_extension(name))
    holder = IrradiationHolder(p)
    return holder.holes


def irradiation_chronology(name):
    p = os.path.join(paths.meta_root, name, 'chronology.txt')
    return Chronology(p)


def dump_chronology(path, doses):
    if doses is None:
        doses = []

    with open(path, 'w') as wfile:
        for p, s, e in doses:
            if not isinstance(s, str):
                s = s.strftime(ISO_FORMAT_STR)
            if not isinstance(s, str):
                s = s.strftime(ISO_FORMAT_STR)
            if not isinstance(p, str):
                p = '{:0.3f}'.format(p)

            line = '{},{},{}\n'.format(p, s, e)
            wfile.write(line)


class Chronology(MetaObject):
    _doses = None
    duration = 0

    def __init__(self, *args, **kw):
        self._doses = []
        super(Chronology, self).__init__(*args, **kw)

        # @classmethod
        # def dump(cls, path, doses):
        # if doses is None:
        #     doses = []
        #
        # with open(path, 'w') as wfile:
        #     for p, s, e in doses:
        #         if not isinstance(s, str):
        #             s = s.strftime(ISO_FORMAT_STR)
        #         if not isinstance(s, str):
        #             s = s.strftime(ISO_FORMAT_STR)
        #         if not isinstance(p, str):
        #             p = '{:0.3f}'.format(p)
        #
        #         line = '{},{},{}\n'.format(p, s, e)
        #         wfile.write(line)

    def _load_hook(self, path, rfile):
        self._doses = []
        d = 0
        for line in rfile:
            power, start, end = line.strip().split(',')
            start = datetime.strptime(start, '%Y-%m-%d %H:%M:%S')
            end = datetime.strptime(end, '%Y-%m-%d %H:%M:%S')
            ds = (end - start).total_seconds()
            d += ds
            self._doses.append((float(power), start, end))

        self.duration = d / 3600.

    def get_doses(self):
        return self._doses

    def get_chron_segments(self, analts):
        convert_days = lambda x: x.total_seconds() / (60. * 60 * 24)

        return [(p, convert_days(en - st), convert_days(analts - st)) for p, st, en in self._doses]

    @property
    def total_duration_seconds(self):
        dur = 0
        for pwr, st, en in self._doses:
            dur += (en - st).total_seconds()
        return dur

    @property
    def irradiation_time(self):
        try:
            d_o = self._doses[0][1]
            return time.mktime(d_o.timetuple())
        except IndexError:
            return 0

    @property
    def start_date(self):
        """
            return date component of dose.
            dose =(pwr, %Y-%m-%d %H:%M:%S, %Y-%m-%d %H:%M:%S)

        """
        # doses = self.get_doses(tofloat=False)
        # d = datetime.strptime(doses[0][1], '%Y-%m-%d %H:%M:%S')
        # return d.strftime('%m-%d-%Y')
        # d = datetime.strptime(doses[0][1], '%Y-%m-%d %H:%M:%S')
        date = ''
        doses = self.get_doses()
        if doses:
            d = doses[0][1]
            date = d.strftime('%m-%d-%Y')
        return date


class Production2(MetaObject):
    name = ''
    note = ''

    def _load_hook(self, path, rfile):
        self.name = os.path.splitext(os.path.basename(path))[0]
        attrs = []
        for line in rfile:
            if line.startswith('#-----'):
                break
            k, v, e = line.split(',')
            setattr(self, k, float(v))
            setattr(self, '{}_err'.format(k), float(e))
            attrs.append(k)

        self.attrs = attrs
        self.note = rfile.read()

    def to_dict(self, keys):
        return {t: ufloat(getattr(self, t), getattr(self, '{}_err'.format(t))) for t in keys}
        # return {t: getattr(self, t) for a in keys for t in (a, '{}_err'.format(a))}

    def dump(self):
        with open(self.path, 'w') as wfile:
            for a in self.attrs:
                row = ','.join(map(str, (a, getattr(self, a), getattr(self, '{}_err'.format(a)))))
                wfile.write('{}\n'.format(row))


class Production(MetaObject):
    name = ''
    note = ''
    attrs = None

    def _load_hook(self, path, rfile):
        self.name = os.path.splitext(os.path.basename(path))[0]
        obj = json.load(rfile)

        attrs = []
        for k, v in obj.iteritems():
            setattr(self, k, float(v[0]))
            setattr(self, '{}_err'.format(k), float(v[1]))
            attrs.append(k)

        self.attrs = attrs

    def update(self, d):
        if self.attrs is None:
            self.attrs = []

        if isinstance(d, dict):
            for k, v in d.iteritems():
                setattr(self, k, v)
                if not k.endswith('_err') and k not in self.attrs:
                    self.attrs.append(k)
        else:
            attrs = []
            for k in INTERFERENCE_KEYS + RATIO_KEYS:
                attrs.append(k)
                v = getattr(d, k)
                if v is None:
                    v = (0, 0)
                setattr(self, k, v[0])
                setattr(self, '{}_err'.format(k), v[1])
            self.attrs = attrs

    def to_dict(self, keys):
        return {t: ufloat(getattr(self, t), getattr(self, '{}_err'.format(t))) for t in keys}

    def dump(self, path=None):
        if path is None:
            path = self.path

        obj = {}
        for a in self.attrs:
            obj[a] = (getattr(self, a), getattr(self, '{}_err'.format(a)))
        dvc_dump(obj, path)


class BaseHolder(MetaObject):
    holes = None

    def _load_hook(self, path, rfile):
        holes = []

        line = rfile.next()
        _, radius = line.split(',')
        radius = float(radius)

        for c, line in enumerate(rfile):
            args = line.split(',')
            if len(args) == 2:
                x, y = args
                r = radius
            else:
                x, y, r = args

            holes.append((float(x), float(y), float(r), str(c + 1)))

        self.holes = holes


class LoadHolder(BaseHolder):
    pass


class IrradiationHolder(BaseHolder):
    pass


class Cached(object):
    def __init__(self, clear=None):
        self.clear = clear

    def __call__(self, func):
        def wrapper(obj, name, *args, **kw):
            ret = None
            if not hasattr(obj, '__cache__') or obj.__cache__ is None:
                obj.__cache__ = {}

            cache = obj.__cache__[func] if func in obj.__cache__ else {}
            if self.clear:
                if getattr(obj, self.clear):
                    cache = {}

            key = (func, name)
            force = kw.get('force', None)
            if not force:
                ret = cache.get(key)

            if ret is None:
                ret = func(obj, name, *args, **kw)

            cache[key] = ret
            obj.__cache__[func] = cache
            return ret

        return wrapper


cached = Cached


class MetaRepo(GitRepoManager):
    clear_cache = Bool

<<<<<<< HEAD
    # clear_gain_cache = Bool
    # clear_production_cache = Bool
    # clear_chronology_cache = Bool
    # clear_irradiation_holder_cache = Bool
    # clear_load_holder_cache = Bool

    # def __init__(self, path=None, *args, **kw):
    #     super(MetaRepo, self).__init__(*args, **kw)
    #     if path is None:
    #         path = paths.meta_dir
    #
    #     paths.meta_dir = path
=======
    def add_unstaged(self, *args, **kw):
        super(MetaRepo, self).add_unstaged(self.path, **kw)

>>>>>>> 3985c2a2
    def save_gains(self, ms, gains_dict):
        p = self._gain_path(ms)
        dvc_dump(gains_dict, p)

        if self.add_paths(p):
            self.commit('Updated gains')

    def update_script(self, rootname, name, path_or_blob):
        self._update_text(os.path.join('scripts', rootname), name, path_or_blob)

    def update_experiment_queue(self, rootname, name, path_or_blob):
        self._update_text(os.path.join('experiments', rootname), name, path_or_blob)

    def update_level_production(self, irrad, name, prname):
        prname = prname.replace(' ', '_')

        src = os.path.join(paths.meta_root, 'productions', '{}.json'.format(prname))
        if os.path.isfile(src):
            dest = os.path.join(paths.meta_root, irrad, 'productions', '{}.json'.format(prname))
            if not os.path.isfile(dest):
                shutil.copyfile(src, dest)
            self.update_productions(irrad, name, prname)
        else:
            self.warning_dialog('Invalid production name'.format(prname))

    def add_production_to_irradiation(self, irrad, name, params, add=True, commit=False):
        p = os.path.join(paths.meta_root, irrad, 'productions', '{}.json'.format(name))
        prod = Production(p)

        prod.update(params)
        prod.dump()
        if add:
            self.add(p, commit=commit)

    def add_production(self, irrad, name, obj, commit=False, add=True):
        p = self.get_production(irrad, name, force=True)

        p.attrs = attrs = INTERFERENCE_KEYS + RATIO_KEYS
        kef = lambda x: '{}_err'.format(x)

        if obj:
            def values():
                return ((k, getattr(obj, k), kef(k), getattr(obj, kef(k))) for k in attrs)
        else:
            def values():
                return ((k, 0, kef(k), 0) for k in attrs)

        for k, v, ke, e in values():
            setattr(p, k, v)
            setattr(p, ke, e)

        p.dump()
        if add:
            self.add(p.path, commit=commit)

    def update_production(self, prod, irradiation=None):
        ip = self.get_production(prod.name)
        self.debug('saving production {}'.format(prod.name))

        params = prod.get_params()
        for k, v in params.iteritems():
            self.debug('setting {}={}'.format(k, v))
            setattr(ip, k, v)

        ip.note = prod.note

        self.add(ip.path, commit=False)
        self.commit('updated production {}'.format(prod.name))

    def update_productions(self, irrad, level, production, add=True):
        p = os.path.join(paths.meta_root, irrad, 'productions.json')
        obj = dvc_load(p)
        obj[level] = production
        dvc_dump(obj, p)
        if add:
            self.add(p, commit=False)

    def set_identifier(self, irradiation, level, pos, identifier):
        p = self.get_level_path(irradiation, level)
        jd = dvc_load(p)

        d = next((p for p in jd if p['position'] != pos), None)
        if d:
            d['identifier'] = identifier

        dvc_dump(jd, p)

    def get_level_path(self, irrad, level):
        return os.path.join(paths.meta_root, irrad, '{}.json'.format(level))

    def add_level(self, irrad, level, add=True):
        p = self.get_level_path(irrad, level)
        dvc_dump([], p)
        if add:
            self.add(p, commit=False)

    def add_chronology(self, irrad, doses, add=True):
        p = os.path.join(paths.meta_root, irrad, 'chronology.txt')

        # Chronology.dump(p, doses)
        dump_chronology(p, doses)
        if add:
            self.add(p, commit=False)

    def add_irradiation(self, name):
        p = os.path.join(paths.meta_root, name)
        if not os.path.isdir(p):
            os.mkdir(p)

    def add_position(self, irradiation, level, pos, add=True):
        p = self.get_level_path(irradiation, level)
        jd = dvc_load(p)

        pd = next((p for p in jd if p['position'] == pos), None)
        if pd is None:
            jd.append({'position': pos, 'decay_constants': {}})
        # for pd in jd:
        #     if pd['position'] == pos:

        # njd = [ji if ji['position'] != pos else {'position': pos, 'j': j, 'j_err': e,
        #                                          'decay_constants': decay,
        #                                          'identifier': identifier,
        #                                          'analyses': [{'uuid': ai.uuid,
        #                                                        'record_id': ai.record_id,
        #                                                        'status': ai.is_omitted()}
        #                                                       for ai in analyses]} for ji in jd]

        dvc_dump(jd, p)
        if add:
            self.add(p, commit=False)

    def add_irradiation_holder(self, name, blob, commit=False, overwrite=False, add=True):
        root = os.path.join(paths.meta_root, 'irradiation_holders')
        if not os.path.isdir(root):
            os.mkdir(root)
        p = os.path.join(root, add_extension(name))

        if not os.path.isfile(p) or overwrite:
            with open(p, 'w') as wfile:
                holes = list(iter_geom(blob))
                n = len(holes)
                wfile.write('{},0.0175\n'.format(n))
                for idx, (x, y, r) in holes:
                    wfile.write('{:0.4f},{:0.4f},{:0.4f}\n'.format(x, y, r))
            if add:
                self.add(p, commit=commit)

    def get_load_holders(self):
        p = os.path.join(paths.meta_root, 'load_holders')
        return list_directory(p, extension='.txt', remove_extension=True)

    def add_load_holder(self, name, path_or_txt, commit=False, add=True):
        p = os.path.join(paths.meta_root, 'load_holders', name)
        if os.path.isfile(path_or_txt):
            shutil.copyfile(path_or_txt, p)
        else:
            with open(p, 'w') as wfile:
                wfile.write(path_or_txt)
        if add:
            self.add(p, commit=commit)

    def update_level_z(self, irradiation, level, z):
        p = self.get_level_path(irradiation, level)
        obj = dvc_load(p)
        obj['z'] = z
        dvc_dump(obj, p)

    def update_flux(self, irradiation, level, pos, identifier, j, e, decay=None, analyses=None, add=True):
        if decay is None:
            decay = {}
        if analyses is None:
            analyses = []

        p = self.get_level_path(irradiation, level)
        jd = dvc_load(p)

        njd = [ji if ji['position'] != pos else {'position': pos, 'j': j, 'j_err': e,
                                                 'decay_constants': decay,
                                                 'identifier': identifier,
                                                 'analyses': [{'uuid': ai.uuid,
                                                               'record_id': ai.record_id,
                                                               'status': ai.is_omitted()}
                                                              for ai in analyses]} for ji in jd]

        dvc_dump(njd, p)
        if add:
            self.add(p, commit=False)

    def update_chronology(self, name, doses):
        p = self._chron_name(name)
        dump_chronology(p, doses)
        # Chronology.dump(p, doses)

        self.add(p, commit=False)
        # self.meta_commit('updated chronology')
        # self.meta_repo.clear_cache = True
        # if commit:
        #     self.commit('Updated {} chronology'.format(name))
        #     if push:
        #         self.push()

    def get_irradiation_holder_names(self):
        return list_directory2(os.path.join(paths.meta_root, 'irradiation_holders'),
                               extension='.txt',
                               remove_extension=True)

    def get_default_productions(self):
        with open(os.path.join(paths.meta_root, 'reactors.json'), 'r') as rfile:
            return json.load(rfile)

    # def get_irradiation_productions(self):
    #     # list_directory2(os.path.join(paths.meta_dir, 'productions'),
    #     # remove_extension=True)
    #     prs = []
    #     root = os.path.join(paths.meta_root, 'productions')
    #     for di in ilist_directory2(root, extension='.json'):
    #         pr = Production(os.path.join(root, di))
    #         prs.append(pr)
    #     return prs

    def get_flux(self, irradiation, level, position):
        path = os.path.join(paths.meta_root, irradiation, add_extension(level, '.json'))
        j, e, lambda_k = 0, 0, None

        if os.path.isfile(path):
            with open(path) as rfile:
                positions = json.load(rfile)
            # if isinstance(positions, dict):
            #     positions = positions['positions']

            pos = next((p for p in positions if p['position'] == position), None)
            if pos:
                j, e = pos.get('j', 0), pos.get('j_err', 0)
                dc = pos.get('decay_constants')
                if dc:
                    lambda_k = ufloat(dc.get('lambda_k_total', 0), dc.get('lambda_k_total_error', 0))

        return ufloat(j or 0, e or 0), lambda_k

    def get_gains(self, name):
        g = self.get_gain_obj(name)
        return g.gains

    def _gain_path(self, name):
        root = os.path.join(paths.meta_root, 'spectrometers')
        if not os.path.isdir(root):
            os.mkdir(root)

        p = os.path.join(root, add_extension('{}.gain'.format(name), '.json'))
        return p

    @cached('clear_cache')
    def get_gain_obj(self, name, **kw):
        p = self._gain_path(name)
        return Gains(p)

    @cached('clear_cache')
    def get_production(self, irrad, level, **kw):
        path = os.path.join(paths.meta_root, irrad, 'productions.json')
        obj = dvc_load(path)
        pname = obj[level]
        p = os.path.join(paths.meta_root, irrad, 'productions', add_extension(pname, ext='.json'))

        ip = Production(p)
        return pname, ip

    @cached('clear_cache')
    def get_chronology(self, name, **kw):
        return irradiation_chronology(name)

    @cached('clear_cache')
    def get_irradiation_holder_holes(self, name, **kw):
        return irradiation_holder_holes(name)

    @cached('clear_cache')
    def get_load_holder_holes(self, name, **kw):
        p = os.path.join(paths.meta_root, 'load_holders', add_extension(name))
        holder = LoadHolder(p)
        return holder.holes

    # private
    def _chron_name(self, name):
        return os.path.join(paths.meta_root, name, 'chronology.txt')

    def _update_text(self, tag, name, path_or_blob):
        if not name:
            self.debug('cannot update text with no name. tag={} name={}'.format(tag, name))
            return

        root = os.path.join(paths.meta_root, tag)
        if not os.path.isdir(root):
            r_mkdir(root)

        p = os.path.join(root, name)
        if os.path.isfile(path_or_blob):
            shutil.copyfile(path_or_blob, p)
        else:
            with open(p, 'w') as wfile:
                wfile.write(path_or_blob)

        self.add(p, commit=False)

# ============= EOF =============================================<|MERGE_RESOLUTION|>--- conflicted
+++ resolved
@@ -314,24 +314,9 @@
 class MetaRepo(GitRepoManager):
     clear_cache = Bool
 
-<<<<<<< HEAD
-    # clear_gain_cache = Bool
-    # clear_production_cache = Bool
-    # clear_chronology_cache = Bool
-    # clear_irradiation_holder_cache = Bool
-    # clear_load_holder_cache = Bool
-
-    # def __init__(self, path=None, *args, **kw):
-    #     super(MetaRepo, self).__init__(*args, **kw)
-    #     if path is None:
-    #         path = paths.meta_dir
-    #
-    #     paths.meta_dir = path
-=======
     def add_unstaged(self, *args, **kw):
         super(MetaRepo, self).add_unstaged(self.path, **kw)
 
->>>>>>> 3985c2a2
     def save_gains(self, ms, gains_dict):
         p = self._gain_path(ms)
         dvc_dump(gains_dict, p)
