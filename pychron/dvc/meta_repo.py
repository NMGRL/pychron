--- conflicted
+++ resolved
@@ -31,11 +31,7 @@
 from pychron.core.helpers.filetools import list_directory2, ilist_directory2, add_extension
 from pychron.dvc import jdump
 from pychron.git_archive.repo_manager import GitRepoManager
-<<<<<<< HEAD
-from pychron.paths import paths
-=======
 from pychron.paths import paths, r_mkdir
->>>>>>> fa7878ec
 from pychron.pychron_constants import INTERFERENCE_KEYS, RATIO_KEYS
 
 
@@ -172,11 +168,7 @@
         # return {t: getattr(self, t) for a in keys for t in (a, '{}_err'.format(a))}
 
     def dump(self):
-<<<<<<< HEAD
-        with open(self.path, 'w') as wfile:
-=======
         with open(paths.meta_dir, 'w') as wfile:
->>>>>>> fa7878ec
             for a in self.attrs:
                 row = ','.join(map(str, (a, getattr(self, a), getattr(self, '{}_err'.format(a)))))
                 wfile.write('{}\n'.format(row))
@@ -272,19 +264,11 @@
         if self.add_paths(p):
             self.commit('Updated gains')
 
-<<<<<<< HEAD
-    def update_script(self, name, path_or_blob):
-        self._update_text('scripts', name, path_or_blob)
-
-    def update_experiment_queue(self, name, path_or_blob):
-        self._update_text('experiments', name, path_or_blob)
-=======
     def update_script(self, rootname, name, path_or_blob):
         self._update_text(os.path.join('scripts', rootname), name, path_or_blob)
 
     def update_experiment_queue(self, rootname, name, path_or_blob):
         self._update_text(os.path.join('experiments', rootname), name, path_or_blob)
->>>>>>> fa7878ec
 
     def add_production(self, name, obj, commit=False):
         p = self.get_production(name, force=True)
@@ -339,12 +323,8 @@
     def add_chronology(self, irrad, doses):
         p = os.path.join(paths.meta_dir, irrad, 'chronology.txt')
 
-<<<<<<< HEAD
         # Chronology.dump(p, doses)
         dump_chronology(p, doses)
-=======
-        Chronology.dump(p, doses)
->>>>>>> fa7878ec
         self.add(p, commit=False)
 
     def add_irradiation(self, name):
@@ -457,7 +437,6 @@
         p = self._gain_path(name)
         return Gains(p)
 
-<<<<<<< HEAD
     @cached('clear_cache')
     def get_production(self, pname, **kw):
         root = os.path.join(paths.meta_dir, 'productions')
@@ -468,18 +447,6 @@
         return ip
 
     @cached('clear_cache')
-=======
-    @cached('clear_cache')
-    def get_production(self, pname, **kw):
-        root = os.path.join(paths.meta_dir, 'productions')
-        if not os.path.isdir(root):
-            os.mkdir(root)
-        p = os.path.join(root, add_extension(pname))
-        ip = Production(p)
-        return ip
-
-    @cached('clear_cache')
->>>>>>> fa7878ec
     def get_chronology(self, name, **kw):
         p = self._chron_name(name)
         return Chronology(p)
@@ -507,11 +474,7 @@
 
         root = os.path.join(paths.meta_dir, tag)
         if not os.path.isdir(root):
-<<<<<<< HEAD
-            os.mkdir(root)
-=======
             r_mkdir(root)
->>>>>>> fa7878ec
 
         p = os.path.join(root, name)
         # action = 'updated' if os.path.isfile(p) else 'added'
