# ===============================================================================
# Copyright 2015 Jake Ross
#
# Licensed under the Apache License, Version 2.0 (the "License");
# you may not use this file except in compliance with the License.
# You may obtain a copy of the License at
#
# http://www.apache.org/licenses/LICENSE-2.0
#
# Unless required by applicable law or agreed to in writing, software
# distributed under the License is distributed on an "AS IS" BASIS,
# WITHOUT WARRANTIES OR CONDITIONS OF ANY KIND, either express or implied.
# See the License for the specific language governing permissions and
# limitations under the License.
# ===============================================================================

# ============= enthought library imports =======================
# ============= standard library imports ========================

import glob
import os
import re
from pprint import pformat

from pychron import json
from pychron.core.helpers.filetools import subdirize, add_extension
from pychron.paths import paths
from pychron.wisc_ar_constants import WISCAR_ID_RE

__version__ = '2.1'

# changelog
# 2.1 added pre/post cleanup

USE_GIT_TAGGING = False

MASS_SPEC_REDUCED = 'MASS SPEC REDUCED'
HISTORY_TAGS = ('TAG', 'ISOEVO', 'BLANKS', 'ICFactor', 'DEFINE EQUIL', MASS_SPEC_REDUCED, 'COLLECTION', 'IMPORT',
                'MANUAL')

DATA = '.data'
TAGS = 'tags'
BASELINES = 'baselines'
BLANKS = 'blanks'
ICFACTORS = 'icfactors'
INTERCEPTS = 'intercepts'
PEAKCENTER = 'peakcenter'
COSMOGENIC = 'cosmogenic'

HISTORY_PATHS = (None,
                 DATA,
                 BASELINES,
                 BLANKS,
                 ICFACTORS,
                 INTERCEPTS,
                 TAGS)

static = (PEAKCENTER, 'extraction', 'monitor')
PATH_MODIFIERS = HISTORY_PATHS + static
NPATH_MODIFIERS = (None, DATA, TAGS) + static


class DVCException(BaseException):
    def __init__(self, attr):
        self._attr = attr

    def __repr__(self):
        return 'DVCException: neither DVCDatabase or MetaRepo have {}'.format(self._attr)

    def __str__(self):
        return self.__repr__()


class AnalysisNotAnvailableError(BaseException):
    def __init__(self, root, runid):
        self._root = root
        self._runid = runid

    def __str__(self):
        return 'Analysis Not Available. {} - {}'.format(self._root, self._runid)


def dvc_dump(obj, path):
    if obj is None:
        print('no object to dump')
        return

    with open(path, 'w') as wfile:
        try:
            json.dump(obj, wfile, indent=4, sort_keys=True)
        except TypeError as e:
            print('dvc dump exception. error:{}, {}'.format(e, pformat(obj)))


def dvc_load(path):
    ret = {}
    if os.path.isfile(path):
        with open(path, 'r') as rfile:
            try:
                ret = json.load(rfile)
            except ValueError as e:
                print('dvc load exception. error: {}, {}'.format(e, path))
    return ret


MASSES = None


def get_masses():
    from pychron.paths import paths

    global MASSES
    if MASSES is None:
        path = os.path.join(paths.meta_root, 'molecular_weights.json')
        MASSES = dvc_load(path)

    return MASSES


SPEC_SHAS = {}


def get_spec_sha(p):
    if p not in SPEC_SHAS:
        sd = dvc_load(p)
        SPEC_SHAS[p] = sd

    return SPEC_SHAS[p]


def analysis_path(analysis, *args, **kw):
    if isinstance(analysis, tuple):
        uuid, record_id = analysis
    elif isinstance(analysis, str):
        uuid, record_id = analysis, analysis
    else:
        uuid, record_id = analysis.uuid, analysis.record_id

    try:
        ret = _analysis_path(record_id, *args, **kw)
    except AnalysisNotAnvailableError:
        try:
            ret = _analysis_path(uuid, *args, **kw)
        except AnalysisNotAnvailableError as e:
            if kw.get('mode', 'r') == 'r':
                ret = None
            else:
                raise e

    return ret


UUID_RE = re.compile(r'^[0-9a-f]{8}\-[0-9a-f]{4}\-4[0-9a-f]{3}\-[89ab][0-9a-f]{3}\-[0-9a-f]{12}$', re.IGNORECASE)


def _analysis_path(runid, repository, modifier=None, extension='.json', mode='r', root=None, is_temp=False,
                   force_sublen=False):
    if root is None:
        root = paths.repository_dataset_dir

    root = os.path.join(root, repository)
    if is_temp:
        root = os.path.join(root, 'temp')
        if not os.path.isdir(root):
            os.mkdir(root)

<<<<<<< HEAD
    if force_sublen:
        sublen = force_sublen
    elif UUID_RE.match(runid):
=======
    if UUID_RE.match(runid):
>>>>>>> 04880a90
        sublen = 5, 2
    elif WISCAR_ID_RE.match(runid):
        sublen = 3
    else:
        sublen = 3
        if runid.count('-') > 1:
            args = runid.split('-')[:-1]
            if len(args[0]) == 1:
                sublen = 4
            else:
                sublen = 5
    try:
        root, tail = subdirize(root, runid, sublen=sublen, mode=mode)
    except TypeError as e:
        raise AnalysisNotAnvailableError(root, runid)

    if modifier:
        d = os.path.join(root, modifier)
        if not os.path.isdir(d):
            if mode == 'r':
                raise AnalysisNotAnvailableError(root, runid)

            os.mkdir(d)

        root = d
        fmt = '{}.{}'
        if modifier.startswith('.'):
            fmt = '{}{}'
        tail = fmt.format(tail, modifier[:4])

    name = add_extension(tail, extension)
    path = os.path.join(root, name)
    if mode == 'r':
        if not os.path.isfile(path):
            raise AnalysisNotAnvailableError(root, runid)

    return path


def repository_path(*args):
    return os.path.join(paths.repository_dataset_dir, *args)


def make_ref_list(refs):
    ret = ''
    if refs:
        ret = [{'record_id': r.record_id, 'uuid': r.uuid, 'exclude': r.temp_status} for r in refs]
    return ret


def list_frozen_productions(repo):
    ps = []
    for prod in glob.glob(repository_path(repo, '*.*.production.json')):
        name = os.path.basename(prod)
        irrad, level = name.split('.')[:2]
        name = '{}.{}'.format(irrad, level)
        ps.append((name, prod))
    return ps
# ============= EOF =============================================<|MERGE_RESOLUTION|>--- conflicted
+++ resolved
@@ -164,13 +164,9 @@
         if not os.path.isdir(root):
             os.mkdir(root)
 
-<<<<<<< HEAD
     if force_sublen:
         sublen = force_sublen
     elif UUID_RE.match(runid):
-=======
-    if UUID_RE.match(runid):
->>>>>>> 04880a90
         sublen = 5, 2
     elif WISCAR_ID_RE.match(runid):
         sublen = 3
