--- conflicted
+++ resolved
@@ -389,16 +389,9 @@
         sess = self.session
         q = sess.query(AnalysisTbl)
 
-<<<<<<< HEAD
-        repository = None
-        if repository:
-            q = q.join(RepositoryAssociationTbl)
-            q = q.join(RepositoryTbl)
-=======
         # if repository:
         #     q = q.join(RepositoryAssociationTbl)
         #     q = q.join(RepositoryTbl)
->>>>>>> caf87849
 
         if last:
             q = q.filter(AnalysisTbl.analysis_type == 'blank_{}'.format(kind))
