# ===============================================================================
# Copyright 2015 Jake Ross
#
# Licensed under the Apache License, Version 2.0 (the "License");
# you may not use this file except in compliance with the License.
# You may obtain a copy of the License at
#
# http://www.apache.org/licenses/LICENSE-2.0
#
# Unless required by applicable law or agreed to in writing, software
# distributed under the License is distributed on an "AS IS" BASIS,
# WITHOUT WARRANTIES OR CONDITIONS OF ANY KIND, either express or implied.
# See the License for the specific language governing permissions and
# limitations under the License.
# ===============================================================================

# ============= enthought library imports =======================
from __future__ import absolute_import
from __future__ import print_function
from datetime import timedelta, datetime

from sqlalchemy import not_, func, distinct, or_, select, and_, join
from sqlalchemy.orm.exc import NoResultFound
from sqlalchemy.sql.functions import count
from sqlalchemy.util import OrderedSet
from traits.api import HasTraits, Str, List
from traitsui.api import View, Item

from pychron.core.helpers.datetime_tools import bin_timestamps, bin_datetimes
from pychron.core.spell_correct import correct
from pychron.database.core.database_adapter import DatabaseAdapter, binfunc
from pychron.database.core.query import compile_query, in_func
from pychron.dvc.dvc_orm import AnalysisTbl, ProjectTbl, MassSpectrometerTbl, \
    IrradiationTbl, LevelTbl, SampleTbl, \
    MaterialTbl, IrradiationPositionTbl, UserTbl, ExtractDeviceTbl, LoadTbl, \
    LoadHolderTbl, LoadPositionTbl, \
    MeasuredPositionTbl, ProductionTbl, VersionTbl, RepositoryAssociationTbl, \
    RepositoryTbl, AnalysisChangeTbl, \
    InterpretedAgeTbl, InterpretedAgeSetTbl, PrincipalInvestigatorTbl, SamplePrepWorkerTbl, SamplePrepSessionTbl, \
<<<<<<< HEAD
    SamplePrepStepTbl, SamplePrepImageTbl, RestrictedNameTbl, AnalysisGroupTbl, AnalysisGroupSetTbl, \
    AnalysisIntensitiesTbl
from pychron.pychron_constants import ALPHAS, alpha_to_int, NULL_STR, EXTRACT_DEVICE, NO_EXTRACT_DEVICE
import six
from six.moves import map


def make_filter(qq, table, col='value'):
    comp = qq.comparator
    v = qq.criterion
    if comp == '<':
        ffunc = lambda col: col.__lt__(v)
    elif comp == '>':
        ffunc = lambda col: col.__gt__(v)
    elif comp == '>=':
        ffunc = lambda col: col.__ge__(v)
    elif comp == '<=':
        ffunc = lambda col: col.__le__(v)
    elif comp == '==':
        ffunc = lambda col: col.__eq__(v)
    elif comp == '!=':
        ffunc = lambda col: col.__ne__(v)

    # col1 = 'isotope'
    # if qq.attribute in detectors:
    #     col1 = 'detector'
    #
    # col = 'value'
    nclause = ffunc(getattr(table, col))
    # nclause = and_(nclause, getattr(table, col1) == qq.attribute)

    chain = ''
    if qq.show_chain:
        chain = qq.chain_operator

    return nclause, chain


def compress_times(times, delta):
    times = sorted(times)

    low = times[0] - delta
    high = times[0] + delta

    for ti in times[1:]:
        if ti - delta < high:
            continue

        yield low, high
        low = high
        high = ti + delta

    yield low, high
=======
    SamplePrepStepTbl, SamplePrepImageTbl, RestrictedNameTbl, SimpleIdentifierTbl
from pychron.pychron_constants import ALPHAS, alpha_to_int, NULL_STR
>>>>>>> c649d726


def principal_investigator_filter(q, principal_investigator):
    if ',' in principal_investigator:
        try:
            ln, fi = principal_investigator.split(',')
            q = q.filter(PrincipalInvestigatorTbl.last_name == ln.strip())
            q = q.filter(PrincipalInvestigatorTbl.first_initial == fi.strip())
        except ValueError:
            pass
    else:
        q = q.filter(PrincipalInvestigatorTbl.last_name == principal_investigator)

    return q


def analysis_type_filter(q, analysis_types):
    if hasattr(analysis_types, '__iter__'):
        analysis_types = list(map(str.lower, analysis_types))
    else:
        analysis_types = (analysis_types.lower(),)

    # q = in_func(q, AnalysisTbl.analysis_type, analysis_types)
    # if 'blank' in analysis_types or any(ai.startswith('blank') for ai in analysis_types):
    #     q = q.filter(AnalysisTbl.analysis_type.like('blank_%'))
    analysis_types = [xi.replace(' ', '_') for xi in analysis_types]

    if 'blank' in analysis_types:
        analysis_types.remove('blank')
        q = q.filter(
            or_(AnalysisTbl.analysis_type.startswith('blank'),
                AnalysisTbl.analysis_type.in_(analysis_types)))
    else:
        q = q.filter(AnalysisTbl.analysis_type.in_(analysis_types))
    return q


class NewMassSpectrometerView(HasTraits):
    name = Str
    kind = Str

    def traits_view(self):
        v = View(Item('name'),
                 Item('kind'),
                 buttons=['OK', 'Cancel'],
                 title='New Mass Spectrometer',
                 kind='livemodal')
        return v


class DVCDatabase(DatabaseAdapter):
    """
    mysql2sqlite
    https://gist.github.com/esperlu/943776


    update local database
    when pushing
    1. pull remote database file and merge with local
       a. pull remote to path.remote (rsync remote path.remote)
       b. create merged database at path.merge
       c. rsync path.merge path
    2. push local to remote
       a. rsync lpath remote


    """

    # test_func = 'get_database_version'

    irradiation = Str
    irradiations = List
    level = Str
    levels = List

    def __init__(self, clear=False, auto_add=False, *args, **kw):
        super(DVCDatabase, self).__init__(*args, **kw)

        # self._bind_preferences()
        # if path is None:
        #     path = paths.meta_db

        # self.path = path

        # self.synced_path = '{}.sync'.format(paths.meta_db)
        # self.merge_path = '{}.merge'.format(paths.meta_db)
        # self.remote_path = '/var/pychronmeta.sqlite'

        # if clear and os.path.isfile(self.path):
        #     os.remove(self.path)

        # if not os.path.isfile(self.path):
        # self.create_all(Base.metadata)
        # self.connect()
        # else:
        # with self.session_ctx() as sess:
        # print sess
        # Base.metadata.init(sess.bind)
        if auto_add:
            if self.connect():
                with self.session_ctx():
                    if not self.get_mass_spectrometers():
                        if auto_add:
                            self.add_mass_spectrometer('Jan', 'ArgusVI')
                        else:
                            while 1:
                                self.information_dialog(
                                    'No Mass spectrometer in the database. Add one now')
                                nv = NewMassSpectrometerView(name='Jan',
                                                             kind='ArgusVI')
                                info = nv.edit_traits()
                                if info.result:
                                    self.add_mass_spectrometer(nv.name, nv.kind)
                                    break

                    if not self.get_users():
                        self.add_user('root')

    # def add_invalid_tag(self):
    #     return self._add_default_tag('invalid', True)
    #
    # def add_ok_tag(self):
    #     return self._add_default_tag('ok', False)
    #
    # def _add_default_tag(self, name, v):
    #     with self.session_ctx():
    #         tag = TagTbl(name=name,
    #                      omit_ideo=v,
    #                      omit_spec=v,
    #                      omit_iso=v,
    #                      omit_series=v)
    #         return self._add_item(tag)
    def check_restricted_name(self, name, category, check_principal_investigator=False):
        """
        return True is name is restricted

        """
        with self.session_ctx() as sess:
            q = sess.query(RestrictedNameTbl)
            q = q.filter(RestrictedNameTbl.name == name.upper())
            q = q.filter(RestrictedNameTbl.category == category)

            ret = bool(self._query_one(q))
            if check_principal_investigator:
                q = sess.query(PrincipalInvestigatorTbl)
                lname = func.lower(PrincipalInvestigatorTbl.name)
                name = name.lower()
                q = q.filter(func.substring(lname, 2) == name)
                q = q.filter(or_(lname == name))

                print(q)
                pret = bool(self._query_one(q, verbose_query=True))
                ret = pret or ret

            return ret

    def add_simple_identifier(self, sid):
        with self.session_ctx():
            obj = SimpleIdentifierTbl()
            obj.sampleID = sid
            self._add_item(obj)

    def get_simple_identifier(self, sid):
        with self.session_ctx() as sess:
            q = sess.query(SimpleIdentifierTbl)
            q = q.join(SampleTbl)
            q = q.filter(SampleTbl.id == sid)
            return self._query_one(q)

    def get_sample_simple_identifiers(self, sid):
        with self.session_ctx() as sess:
            q = sess.query(SimpleIdentifierTbl)
            q = q.filter(SampleTbl.id == sid)
            return self._query_all(q)

    def get_simple_identifiers(self):
        with self.session_ctx() as sess:
            q = sess.query(SimpleIdentifierTbl)
            return self._query_all(q)

    def get_repository_analyses(self, repo):
        with self.session_ctx():
            r = self.get_repository(repo)
            return [a.analysis for a in r.repository_associations]

    def get_analysis_info(self, li):
        with self.session_ctx():
            dbpos = self.get_identifier(li)
            if not dbpos:
                self.warning('{} is not an identifier in the database'.format(li))
                return None
            else:
                project, sample, material, irradiation, level, pos = '', '', '', '', '', ''
                sample = dbpos.sample
                if sample:
                    if sample.project:
                        project = sample.project.name

                    if sample.material:
                        material = sample.material.name
                    sample = sample.name

                level = dbpos.level.name
                pos = dbpos.position
                irradiation = dbpos.level.irradiation.name
                # irradiation = '{} {}:{}'.format(level.irradiation.name,
                #                                 level.name, dbpos.position)

            return project, sample, material, irradiation, level, pos

    def set_analysis_tag(self, uuid, tagname):
        with self.session_ctx() as sess:
            an = self.get_analysis_uuid(uuid)
            change = an.change
            # print 'asdfasdf', change, an.id, change.idanalysischangeTbl, tagname, self.save_username
            change.tag = tagname
            change.user = self.save_username
            sess.add(change)
            sess.commit()

    def find_references(self, times, atypes, hours=10, exclude=None,
                        extract_devices=None,
                        mass_spectrometers=None,
                        exclude_invalid=True):

        with self.session_ctx():
            # delta = 60 * 60 * hours  # seconds
            delta = timedelta(hours=hours)
            refs = OrderedSet()
            ex = None

            times = [ti if isinstance(ti, datetime) else ti.rundate for ti in times]
            ctimes = list(bin_datetimes(times, delta))
            self.debug('find references ntimes={} compresstimes={}'.format(len(times), len(ctimes)))

            for low, high in ctimes:
                rs = self.get_analyses_by_date_range(low, high,
                                                     extract_devices=extract_devices,
                                                     mass_spectrometers=mass_spectrometers,
                                                     analysis_types=atypes,
                                                     exclude=ex,
                                                     exclude_uuids=exclude,
                                                     exclude_invalid=exclude_invalid,
                                                     verbose=True)
                refs.update(rs)
                ex = [r.id for r in refs]

            return [rii for ri in refs for rii in ri.record_views]

    def get_blanks(self, ms=None, limit=100):
        with self.session_ctx() as sess:
            q = sess.query(AnalysisTbl)
            q = q.filter(AnalysisTbl.analysis_type.like('blank%'))

            if ms:
                q = q.filter(func.lower(AnalysisTbl.mass_spectrometer) == ms.lower())
            q = q.order_by(AnalysisTbl.timestamp.desc())
            q = q.limit(limit)
            return self._query_all(q)

    def retrieve_blank(self, kind, ms, ed, last, repository):
        self.debug('retrieve blank. kind={}, ms={}, '
                   'ed={}, last={}, repository={}'.format(kind, ms, ed, last, repository))
        # with self.session_ctx() as sess:
        sess = self.session
        q = sess.query(AnalysisTbl)

        if repository:
            q = q.join(RepositoryAssociationTbl)
            q = q.join(RepositoryTbl)

        if last:
            q = q.filter(AnalysisTbl.analysis_type == 'blank_{}'.format(kind))
        else:
            q = q.filter(AnalysisTbl.analysis_type.startswith('blank'))

        if ms:
            q = q.filter(func.lower(AnalysisTbl.mass_spectrometer) == ms.lower())

        if ed and ed not in ('Extract Device', NULL_STR) and kind == 'unknown':
            q = q.filter(func.lower(AnalysisTbl.extract_device) == ed.lower())

        if repository:
            q = q.filter(RepositoryTbl.name == repository)

        q = q.order_by(AnalysisTbl.timestamp.desc())
        return self._query_one(q, verbose_query=True)

    # def get_analyses_data_range(self, low, high, atypes, exclude=None, exclude_uuids=None):
    #     with self.session_ctx() as sess:
    #         q = sess.query(AnalysisTbl)
    #         q = q.filter(AnalysisTbl.timestamp >= low.strftime('%Y-%m-%d %H:%M:%S'))
    #         q = q.filter(AnalysisTbl.timestamp <= high.strftime('%Y-%m-%d %H:%M:%S'))
    #
    #         if isinstance(atypes, (list, tuple)):
    #             if len(atypes) == 1:
    #                 atypes = atypes[0]
    #
    #         if not isinstance(atypes, (list, tuple)):
    #             q = q.filter(AnalysisTbl.analysis_type == atypes)
    #         else:
    #             q = q.filter(AnalysisTbl.analysis_type.in_(atypes))
    #
    #         if exclude:
    #             q = q.filter(not_(AnalysisTbl.idanalysisTbl.in_(exclude)))
    #         if exclude_uuids:
    #             q = q.filter(not_(AnalysisTbl.uuid.in_(exclude_uuids)))
    #
    #         return self._query_all(q, verbose_query=False)
    def get_min_max_analysis_timestamp(self, lns=None, projects=None, delta=0):
        """
            lns: list of labnumbers/identifiers
            return: datetime, datetime

            get the min and max analysis_timestamps for all analyses with labnumbers in lns
        """

        with self.session_ctx() as sess:
            q = sess.query(AnalysisTbl)
            if lns:
                q = q.join(IrradiationPositionTbl)
                q = q.filter(IrradiationPositionTbl.identifier.in_(lns))
            elif projects:
                q = q.join(IrradiationPositionTbl, SampleTbl, ProjectTbl)
                q = q.filter(ProjectTbl.name.in_(projects))
            # q = self._analysis_query(sess, attr='analysis_timestamp')
            # if lns:
            #     q = q.filter(gen_LabTable.identifier.in_(lns))
            #
            # elif projects:
            #     q = q.join(gen_SampleTable, gen_ProjectTable)
            #     q = q.filter(gen_ProjectTable.name.in_(projects))

            return self._get_date_range(q, hours=delta)

    def get_labnumber_mass_spectrometers(self, lns):
        """
            return all the mass spectrometers use to measure these labnumbers analyses

            returns (str, str,...)
        """
        with self.session_ctx() as sess:
            q = sess.query(AnalysisTbl)
            q = q.join(IrradiationPositionTbl)
            q = q.filter(IrradiationPositionTbl.identifier.in_(lns))
            q = q.filter(distinct(AnalysisTbl.mass_spectrometer.name))
            return self._query_all(q)
            # q = self._analysis_query(sess,
            #                          meas_MeasurementTable, meas_AnalysisTable,
            #                          before=True,
            #                          cols=(distinct(gen_MassSpectrometerTable.name),))
            #
            # q = q.filter(gen_LabTable.identifier.in_(lns))
            # return [di[0] for di in q.all()]

    def get_analysis_date_ranges(self, lns, hours):
        """
            lns: list of labnumbers/identifiers
        """

        with self.session_ctx() as sess:
            q = sess.query(AnalysisTbl)
            q = q.join(IrradiationPositionTbl)
            q = q.filter(IrradiationPositionTbl.identifier.in_(lns))
            q = q.order_by(AnalysisTbl.timestamp.asc())
            ts = self._query_all(q)
            return list(binfunc(ts, hours))
            # q = self._analysis_query(sess, attr='analysis_timestamp')
            #
            # q = q.filter(gen_LabTable.identifier.in_(lns))
            # q = q.order_by(meas_AnalysisTable.analysis_timestamp.asc())
            # ts = self._query_all(q)
            #
            # return list(binfunc(ts, hours))

    def get_production_name(self, irrad, level):
        with self.session_ctx() as sess:
            dblevel = self.get_irradiation_level(irrad, level)
            # print dblevel, dblevel.productionID, dblevel.production, dblevel.idlevelTbl
            return dblevel.production.name

    def add_save_user(self):
        with self.session_ctx():
            if not self.get_user(self.save_username):
                obj = UserTbl(name=self.save_username)
                self._add_item(obj)

    # def add_tag(self, **kw):
    #     with self.session_ctx():
    #         obj = TagTbl(**kw)
    #         return self._add_item(obj)

    def add_production(self, name):
        with self.session_ctx():
            obj = ProductionTbl(name=name)
            return self._add_item(obj)

    def add_measured_position(self, position=None, load=None, **kw):
        with self.session_ctx():
            a = MeasuredPositionTbl(**kw)
            if position:
                a.position = position
            if load:
                a.loadName = load
            return self._add_item(a)

    def add_load_holder(self, name):
        with self.session_ctx():
            a = LoadHolderTbl(name=name)
            return self._add_item(a)

    def add_load(self, name, holder):
        with self.session_ctx():
            if not self.get_loadtable(name):
                a = LoadTbl(name=name, holderName=holder)
                return self._add_item(a)

    def add_user(self, name, **kw):
        with self.session_ctx():
            a = UserTbl(name=name, **kw)
            return self._add_item(a)

    def add_analysis_group(self, name, project, pi, ans):
        with self.session_ctx():
            project = self.get_project(project, pi)
            grp = AnalysisGroupTbl(name=name)
            grp.project = project
            self._add_item(grp)

            for a in ans:
                a = self.get_analysis_uuid(a.uuid)
                s = AnalysisGroupSetTbl()
                s.group = grp
                s.analysis = a
                self._add_item(s)

    def add_analysis_result(self, analysis, iso):
        with self.session_ctx():
            result = AnalysisIntensitiesTbl()
            result.isotope = iso.name
            result.detector = iso.detector
            result.blank_value = float(iso.blank.value)
            result.blank_error = float(iso.blank.error)

            attrs = ('value', 'error', 'n', 'fit', 'fit_error_type:error_type')
            for i, tag in ((iso, ''), (iso.baseline, 'baseline_')):

                for a in attrs:
                    if ':' in a:
                        a, b = a.split(':')
                    else:
                        a, b = a, a

                    v = getattr(i, b)
                    if b in ('value', 'error'):
                        v = float(v)
                    elif b == 'n':
                        v = int(v)
                    setattr(result, '{}{}'.format(tag, a), v)

            result.analysis = analysis

            self._add_item(result)

    def get_search_attributes(self):
        with self.session_ctx() as sess:
            s1 = sess.query(distinct(AnalysisIntensitiesTbl.isotope))
            s2 = sess.query(distinct(AnalysisIntensitiesTbl.detector))
            q = s1.union(s2)
            return self._query_all(q)

            # q = sess.query(AnalysisIntensitiesTbl)

    def get_analyses_advanced(self, queries, isotopes=None, detectors=None, return_labnumbers=False):
        if isotopes is None:
            with self.session_ctx() as sess:
                s1 = sess.query(distinct(AnalysisIntensitiesTbl.isotope))
                rs = self._query_all(s1)
                isotopes = list(zip(*rs)[0])

        if detectors is None:
            with self.session_ctx() as sess:
                s1 = sess.query(distinct(AnalysisIntensitiesTbl.detector))
                rs = self._query_all(s1)
                detectors = list(zip(*rs)[0])

        def make_query(qq):
            col1 = 'isotope'
            if qq.attribute in detectors:
                col1 = 'detector'
            #
            # col = 'value'
            # nclause = ffunc(getattr(table, col))
            nclause, chain = make_filter(qq, AnalysisIntensitiesTbl)
            nclause = and_(nclause, getattr(AnalysisIntensitiesTbl, col1) == qq.attribute)
            return nclause, chain

        with self.session_ctx() as sess:
            if return_labnumbers:
                q = sess.query(IrradiationPositionTbl)
                q = q.join(AnalysisTbl, AnalysisIntensitiesTbl)
            else:
                q = sess.query(AnalysisTbl)
                q = q.join(AnalysisIntensitiesTbl)

            qi = queries[0]
            qa, _ = make_query(qi)
            j = join(AnalysisTbl, AnalysisIntensitiesTbl, AnalysisTbl.id == AnalysisIntensitiesTbl.analysisID)
            ff = qa

            bs = select([AnalysisTbl.id]).select_from(j)
            # s = bs.where(q).alias('moo')
            for i, qi in enumerate(queries[1:]):
                qa, chain = make_query(qi)
                if chain == 'and':
                    chain_func = and_
                else:
                    chain_func = or_

                ss = bs.where(qa)  # .alias('{}'.format(i))
                ff = chain_func(ff, AnalysisTbl.id.in_(ss))

            q = q.filter(ff)
            return self._query_all(q, verbose_query=True)

    # def add_analysis_group_set(self, group, analysis, **kw):
    #     obj = AnalysisGroupSetTbl(analysisID=analysis.id, **kw)
    #     self._add_item(obj)
    #
    #     if isinstance(group, (int, long)):
    #         obj.groupID = group
    #     else:
    #         group.analyses.append(obj)
    #     return obj

    def add_analysis(self, **kw):
        with self.session_ctx():
            a = AnalysisTbl(**kw)
            return self._add_item(a)

    def add_analysis_change(self, **kw):
        with self.session_ctx():
            a = AnalysisChangeTbl(**kw)
            return self._add_item(a)

    def add_repository_association(self, reponame, analysis):
        with self.session_ctx():
            self.debug('add association {}'.format(reponame))
            repo = self.get_repository(reponame)
            if repo is not None:
                e = RepositoryAssociationTbl()
                e.repository = repo.name
                e.analysis = analysis
                return self._add_item(e)
            else:
                self.warning('No repository named ="{}"'.format(reponame))
                self.debug('adding to repo={} instead')

    def add_material(self, name, grainsize=None):
        with self.session_ctx():
            a = self.get_material(name, grainsize)
            if a is None:
                a = MaterialTbl(name=name, grainsize=grainsize)
                a = self._add_item(a)
            return a

    def add_sample(self, name, project, pi, material, grainsize=None, note='',
                   igsn='', lat=0, lon=0):
        with self.session_ctx():
            ret = self.get_sample(name, project, pi, material, grainsize)
            if ret is None:
                self.debug('Adding sample {},{},{},{}'.format(name, project, pi, material))
                p = self.get_project(project, pi)
                a = SampleTbl(name=name, note=note, lat=lat, lon=lon, igsn=igsn)
                if p is not None:
                    a.project = p
                    m = self.get_material(material, grainsize)
                    if m is not None:
                        a.materialID = m.id
                        ret = self._add_item(a)
                    else:
                        self.debug('No material={}, grainsize={}'.format(material, grainsize))
                else:
                    self.debug('No project {}, {}'.format(project, pi))
            return ret

    def add_extraction_device(self, name):
        with self.session_ctx():
            a = ExtractDeviceTbl(name=name)
            return self._add_item(a)

    def add_mass_spectrometer(self, name, kind='Argus'):
        with self.session_ctx():
            a = MassSpectrometerTbl(name=name, kind=kind)
            return self._add_item(a)

    def add_irradiation(self, name):
        with self.session_ctx():
            a = IrradiationTbl(name=name)
            return self._add_item(a)

    def add_irradiation_level(self, name, irradiation, holder, production_name,
                              z=0, note=''):
        with self.session_ctx():
            dblevel = self.get_irradiation_level(irradiation, name)
            if dblevel is None:

                irradiation = self.get_irradiation(irradiation)
                production = self.get_production(production_name)
                if not production:
                    production = self.add_production(production_name)

                a = LevelTbl(name=name,
                             irradiation=irradiation,
                             holder=holder,
                             z=z,
                             note=note)
                a.production = production
                dblevel = self._add_item(a)
            return dblevel

    def add_principal_investigator(self, name):
        with self.session_ctx():
            pi = self.get_principal_investigator(name)
            if pi is None:
                if ',' in name:
                    last_name, fi = name.split(',')
                    pi = PrincipalInvestigatorTbl(last_name=last_name.strip(), first_initial=fi.strip())
                else:
                    pi = PrincipalInvestigatorTbl(last_name=name)
                pi = self._add_item(pi)
                print('adding', pi)
            return pi

    def add_project(self, name, principal_investigator=None, **kw):
        with self.session_ctx():
            a = self.get_project(name, principal_investigator)
            if a is None:
                self.debug('Adding project {} {}'.format(name, principal_investigator))
                a = ProjectTbl(name=name, checkin_date=datetime.now(), **kw)
                if principal_investigator:
                    dbpi = self.get_principal_investigator(principal_investigator)
                    if dbpi:
                        a.principal_investigator = dbpi

                a = self._add_item(a)
            return a

    def add_irradiation_position(self, irrad, level, pos, identifier=None, **kw):
        with self.session_ctx():
            dbpos = self.get_irradiation_position(irrad, level, pos)
            if dbpos is None:
                self.debug('Adding irradiation position {}{} {}'.format(irrad, level, pos))
                a = IrradiationPositionTbl(position=pos, **kw)
                if identifier:
                    a.identifier = str(identifier)

                print('level', self.get_irradiation_level(irrad, level))
                a.level = self.get_irradiation_level(irrad, level)

                dbpos = self._add_item(a)
            else:
                self.debug('Irradiation position exists {}{} {}'.format(irrad, level, pos))

            return dbpos

    def add_load_position(self, ln, position, weight=0, note=''):
        with self.session_ctx():
            a = LoadPositionTbl(identifier=ln, position=position, weight=weight,
                                note=note)
            return self._add_item(a)

    def add_repository(self, name, principal_investigator, **kw):
        with self.session_ctx():
            repo = self.get_repository(name)
            if repo:
                return repo

            principal_investigator = self.get_principal_investigator(principal_investigator)
            if not principal_investigator:
                principal_investigator = self.add_principal_investigator(principal_investigator)
                self.flush()

            a = RepositoryTbl(name=name, **kw)
            a.principal_investigator = principal_investigator
            return self._add_item(a)

    def add_interpreted_age(self, **kw):
        with self.session_ctx():
            a = InterpretedAgeTbl(**kw)
            return self._add_item(a)

    def add_interpreted_age_set(self, interpreted_age, analysis, **kw):
        with self.session_ctx():
            a = InterpretedAgeSetTbl(**kw)
            a.interpreted_age = interpreted_age
            a.analysis = analysis
            return self._add_item(a)

    # fuzzy getters
    def get_fuzzy_projects(self, search_str):
        with self.session_ctx() as sess:
            q = sess.query(ProjectTbl)

            f = or_(ProjectTbl.name.like('{}%'.format(search_str)), ProjectTbl.id.like('{}%'.format(search_str)))
            q = q.filter(f)
            return self._query_all(q, verbose_query=True)

    def get_fuzzy_labnumbers(self, search_str):
        with self.session_ctx() as sess:
            q = sess.query(IrradiationPositionTbl)
            q = q.join(SampleTbl)
            q = q.join(ProjectTbl)

            q = q.distinct(IrradiationPositionTbl.id)
            f = or_(IrradiationPositionTbl.identifier.like('{}%'.format(search_str)),
                    SampleTbl.name.like('{}%'.format(search_str)),
                    ProjectTbl.name == search_str,
                    ProjectTbl.id == search_str)
            q = q.filter(f)
            ips = self._query_all(q, verbose_query=True)

            q = sess.query(ProjectTbl)
            q = q.join(SampleTbl)
            q = q.join(IrradiationPositionTbl)
            f = or_(IrradiationPositionTbl.identifier.like('{}%'.format(search_str)),
                    SampleTbl.name.like('{}%'.format(search_str)), )
            q = q.filter(f)
            ps = self._query_all(q)
            return ips, ps

    # special getters
    def get_flux_value(self, identifier, attr):
        j = 0
        with self.session_ctx():
            dbpos = self.get_identifier(identifier)
            if dbpos:
                j = getattr(dbpos, attr)
        return j

    def get_greatest_identifier(self, **kw):
        with self.session_ctx() as sess:
            q = sess.query(IrradiationPositionTbl.identifier)
            q = q.order_by(IrradiationPositionTbl.identifier.desc())
            ret = self._query_first(q)
            return int(ret[0]) if ret else 0

    def get_last_nhours_analyses(self, n, return_limits=False,
                                 mass_spectrometers=None, analysis_types=None):
        with self.session_ctx() as sess:
            q = sess.query(AnalysisTbl)

            hpost = datetime.now()
            lpost = hpost - timedelta(hours=n)
            self.debug('last nhours n={}, lpost={}, mass_spec={}'.format(n, lpost, mass_spectrometers))
            if mass_spectrometers:
                q = in_func(q, AnalysisTbl.mass_spectrometer, mass_spectrometers)

            if analysis_types:
                q = analysis_type_filter(q, analysis_types)

            q = q.filter(AnalysisTbl.timestamp >= lpost)
            q = q.order_by(AnalysisTbl.timestamp.asc())
            ans = self._query_all(q)
            if return_limits:
                return ans, hpost, lpost
            else:
                return ans

    def get_last_n_analyses(self, n, mass_spectrometer=None):
        with self.session_ctx() as sess:
            q = sess.query(AnalysisTbl)

            if mass_spectrometer:
                q = q.filter(AnalysisTbl.mass_spectrometer == mass_spectrometer)
            else:
                q = q.order_by(AnalysisTbl.mass_spectrometer)

            q = q.order_by(AnalysisTbl.timestamp.desc())
            q = q.limit(n)
            return self._query_all(q)

    def get_last_analysis(self, ln=None, aliquot=None, spectrometer=None,
                          hours_limit=None,
                          analysis_type=None):
        self.debug(
            'get last analysis labnumber={}, aliquot={}, spectrometer={}'.format(
                ln, aliquot, spectrometer))
        with self.session_ctx() as sess:
            if ln:
                ln = self.get_identifier(ln)
                if not ln:
                    return

            q = sess.query(AnalysisTbl)
            if ln:
                q = q.join(IrradiationPositionTbl)

            if spectrometer:
                q = q.filter(AnalysisTbl.mass_spectrometer == spectrometer)

            if ln:
                q = q.filter(IrradiationPositionTbl.identifier == ln)
                if aliquot:
                    q = q.filter(AnalysisTbl.aliquot == aliquot)

            if analysis_type:
                q = q.filter(AnalysisTbl.analysis_type == analysis_type)

            if hours_limit:
                lpost = datetime.now() - timedelta(hours=hours_limit)
                q = q.filter(AnalysisTbl.timestamp >= lpost)

            q = q.order_by(AnalysisTbl.timestamp.desc())
            q = q.limit(1)
            try:
                r = q.one()
                self.debug(
                    'got last analysis {}-{}'.format(r.labnumber.identifier,
                                                     r.aliquot))
                return r
            except NoResultFound as e:
                if ln:
                    name = ln.identifier
                elif spectrometer:
                    name = spectrometer

                if name:
                    self.debug('no analyses for {}'.format(name))
                else:
                    self.debug('no analyses for get_last_analysis')

                return 0

    def get_greatest_aliquot(self, identifier):
        with self.session_ctx(use_parent_session=False) as sess:
            if identifier:
                if not self.get_identifier(identifier):
                    return

                q = sess.query(AnalysisTbl.aliquot)
                q = q.join(IrradiationPositionTbl)

                q = q.filter(IrradiationPositionTbl.identifier == identifier)
                q = q.order_by(AnalysisTbl.aliquot.desc())
                result = self._query_one(q)
                if result:
                    return int(result[0])
                else:
                    return 0

    def get_greatest_step(self, ln, aliquot):
        """
            return greatest step for this labnumber and aliquot.
            return step as an integer. A=0, B=1...
        """
        with self.session_ctx(use_parent_session=False) as sess:
            if ln:
                dbln = self.get_identifier(ln)
                if not dbln:
                    return
                q = sess.query(AnalysisTbl.increment)
                q = q.join(IrradiationPositionTbl)

                q = q.filter(IrradiationPositionTbl.identifier == ln)
                q = q.filter(AnalysisTbl.aliquot == aliquot)
                # q = q.order_by(cast(meas_AnalysisTable.step, INTEGER(unsigned=True)).desc())
                q = q.order_by(AnalysisTbl.increment.desc())
                result = self._query_one(q)
                if result:
                    increment = result[0]
                    return increment if increment is not None else -1
                    # return ALPHAS.index(step) if step else -1

    def get_unique_analysis(self, ln, ai, step=None):
        #         sess = self.get_session()
        with self.session_ctx() as sess:
            try:
                ai = int(ai)
            except ValueError as e:
                self.debug('get_unique_analysis aliquot={}.  {}'.format(ai, e))
                return

            dbln = self.get_identifier(ln)
            if not dbln:
                self.debug('get_unique_analysis, no labnumber {}'.format(ln))
                return

            q = sess.query(AnalysisTbl)
            q = q.join(IrradiationPositionTbl)

            q = q.filter(IrradiationPositionTbl.identifier == ln)
            q = q.filter(AnalysisTbl.aliquot == int(ai))
            if step:
                if not isinstance(step, int):
                    step = alpha_to_int(step)

                q = q.filter(AnalysisTbl.increment == step)

            # q = q.limit(1)
            try:
                return q.one()
            except NoResultFound:
                return

    def get_labnumbers_startswith(self, partial_id, mass_spectrometers=None,
                                  filter_non_run=True, **kw):
        with self.session_ctx() as sess:
            q = sess.query(IrradiationPositionTbl)
            if mass_spectrometers or filter_non_run:
                q = q.join(AnalysisTbl)

            q = q.filter(IrradiationPositionTbl.identifier.like(
                '%{}%'.format(partial_id)))
            if mass_spectrometers:
                q = q.filter(
                    AnalysisTbl.mass_spectrometer.in_(mass_spectrometers))
            if filter_non_run:
                q = q.group_by(IrradiationPositionTbl.id)
                q = q.having(count(AnalysisTbl.id) > 0)

            return self._query_all(q, verbose_query=True)

    def get_associated_repositories(self, idn):
        with self.session_ctx() as sess:
            q = sess.query(distinct(RepositoryTbl.name),
                           IrradiationPositionTbl.identifier)
            q = q.join(RepositoryAssociationTbl, AnalysisTbl,
                       IrradiationPositionTbl)
            q = q.filter(IrradiationPositionTbl.identifier.in_(idn))
            q = q.order_by(IrradiationPositionTbl.identifier)

            return self._query_all(q, verbose_query=False)

    def get_analysis(self, value):
        return self._retrieve_item(AnalysisTbl, value, key='id')

    def get_analysis_uuid(self, value):
        return self._retrieve_item(AnalysisTbl, value, key='uuid')

    def get_analyses_uuid(self, uuids):
        with self.session_ctx() as sess:
            q = sess.query(AnalysisTbl)
            q = q.filter(AnalysisTbl.uuid.in_(uuids))
            return self._query_all(q, verbose_query=False)

    def get_analysis_runid(self, idn, aliquot, step=None):
        with self.session_ctx() as sess:
            q = sess.query(AnalysisTbl)
            q = q.join(IrradiationPositionTbl)
            if step:
                if isinstance(step, (str, six.text_type)):
                    step = ALPHAS.index(step)

                q = q.filter(AnalysisTbl.increment == step)
            if aliquot:
                q = q.filter(AnalysisTbl.aliquot == aliquot)

            q = q.filter(IrradiationPositionTbl.identifier == idn)
            return self._query_one(q)

    def get_analysis_by_attr(self, **kw):
        with self.session_ctx() as sess:
            q = sess.query(AnalysisTbl)
            use_ident = False
            if 'identifier' in kw:
                q = q.join(IrradiationPositionTbl)
                use_ident = True
            use_pos = False
            if 'position' in kw:
                q = q.join(MeasuredPositionTbl)
                use_pos = True

            if use_ident:
                q = q.filter(IrradiationPositionTbl.identifier == kw['identifier'])
                kw.pop('identifier')

            if use_pos:
                q = q.filter(MeasuredPositionTbl.position == kw['position'])
                kw.pop('position')

            for k, v in six.iteritems(kw):
                try:
                    q = q.filter(getattr(AnalysisTbl, k) == v)
                except AttributeError:
                    self.debug('Invalid AnalysisTbl column {}'.format(k))
            q = q.order_by(AnalysisTbl.timestamp.desc())
            return self._query_first(q, verbose_query=False)

    def get_database_version(self, **kw):
        with self.session_ctx() as sess:
            # q = self._retrieve_item(VersionTbl, 'version', )
            q = sess.query(VersionTbl)
            v = self._query_one(q, **kw)
            return v.version

    def get_labnumber_analyses(self, lns,
                               low_post=None, high_post=None,
                               omit_key=None, exclude_uuids=None,
                               include_invalid=False,
                               mass_spectrometers=None,
                               repositories=None,
                               loads=None,
                               order='asc',
                               **kw):

        with self.session_ctx() as sess:
            q = sess.query(AnalysisTbl)
            q = q.join(IrradiationPositionTbl)
            if omit_key or not include_invalid:
                q = q.join(AnalysisChangeTbl)

            if repositories:
                q = q.join(RepositoryAssociationTbl, RepositoryTbl)
            if loads:
                q = q.join(MeasuredPositionTbl)

            q = in_func(q, AnalysisTbl.mass_spectrometer, mass_spectrometers)
            q = in_func(q, RepositoryTbl.name, repositories)
            q = in_func(q, IrradiationPositionTbl.identifier, lns)
            q = in_func(q, MeasuredPositionTbl.loadName, loads)

            if low_post:
                q = q.filter(AnalysisTbl.timestamp >= str(low_post))

            if high_post:
                q = q.filter(AnalysisTbl.timestamp <= str(high_post))

            if exclude_uuids:
                q = q.filter(not_(AnalysisTbl.uuid.in_(exclude_uuids)))

            if not include_invalid:
                q = q.filter(AnalysisChangeTbl.tag != 'invalid')

            if omit_key:
                q = q.filter(AnalysisChangeTbl.tag != omit_key)

            if order:
                q = q.order_by(getattr(AnalysisTbl.timestamp, order)())

            tc = q.count()
            return self._query_all(q, verbose_query=True), tc

    def get_repository_date_range(self, names):
        with self.session_ctx() as sess:
            q = sess.query(AnalysisTbl.timestamp)
            q = q.join(RepositoryAssociationTbl)
            q = q.filter(RepositoryAssociationTbl.repository.in_(names))
            return self._get_date_range(q)

    def get_project_date_range(self, names):
        with self.session_ctx() as sess:
            q = sess.query(AnalysisTbl.timestamp)
            q = q.join(IrradiationPositionTbl, SampleTbl, ProjectTbl)
            if names:
                q = q.filter(ProjectTbl.name.in_(names))

            return self._get_date_range(q)

    def get_analyses_by_date_range(self, lpost, hpost,
                                   labnumber=None,
                                   limit=None,
                                   analysis_types=None,
                                   mass_spectrometers=None,
                                   extract_devices=None,
                                   project=None,
                                   repositories=None,
                                   loads=None,
                                   order='asc',
                                   exclude=None,
                                   exclude_uuids=None,
                                   exclude_invalid=True,
                                   verbose=True):

        self.debug('------get analyses by date range parameters------')
        self.debug('low={}'.format(lpost))
        self.debug('high={}'.format(hpost))
        self.debug('labnumber={}'.format(labnumber))
        self.debug('analysis_types={}'.format(analysis_types))
        self.debug('mass spectrometers={}'.format(mass_spectrometers))
        self.debug('extract device={}'.format(extract_devices))
        self.debug('project={}'.format(project))
        self.debug('exclude={}'.format(exclude))
        self.debug('exclude_uuids={}'.format(exclude_uuids))
        self.debug('-------------------------------------------------')

        with self.session_ctx() as sess:
            q = sess.query(AnalysisTbl)
            if exclude_invalid:
                q = q.join(AnalysisChangeTbl)
            if labnumber:
                q = q.join(IrradiationPositionTbl)
            if project:
                if not labnumber:
                    q = q.join(IrradiationPositionTbl)
                q = q.join(SampleTbl, ProjectTbl)

            if loads:
                q = q.join(MeasuredPositionTbl)
                q = in_func(q, MeasuredPositionTbl.loadName, loads)

            if labnumber:
                q = q.filter(IrradiationPositionTbl.identifier == labnumber)
            if mass_spectrometers:
                q = in_func(q, AnalysisTbl.mass_spectrometer, mass_spectrometers)

            if analysis_types:
                q = analysis_type_filter(q, analysis_types)

            if extract_devices and ('air' not in analysis_types and 'cocktail' not in analysis_types):
                a = any((a in analysis_types for a in ('air', 'cocktail', 'blank_air', 'blank_cocktail')))
                if not a:
                    if not isinstance(extract_devices, (tuple, list)):
                        extract_devices = (extract_devices,)

                    es = [ei for ei in extract_devices if ei not in (EXTRACT_DEVICE, NO_EXTRACT_DEVICE, NULL_STR)]
                    if es:
                        q = in_func(q, AnalysisTbl.extract_device, es)

            if project:
                q = q.filter(ProjectTbl.name == project)
            if lpost:
                q = q.filter(AnalysisTbl.timestamp >= lpost)
            if hpost:
                q = q.filter(AnalysisTbl.timestamp <= hpost)
            if exclude_invalid:
                q = q.filter(AnalysisChangeTbl.tag != 'invalid')
            if exclude:
                q = q.filter(not_(AnalysisTbl.id.in_(exclude)))
            if exclude_uuids:
                q = q.filter(not_(AnalysisTbl.uuid.in_(exclude_uuids)))
            q = q.order_by(getattr(AnalysisTbl.timestamp, order)())
            if limit:
                q = q.limit(limit)

            return self._query_all(q, verbose_query=verbose)

    def _get_date_range(self, q, asc=None, desc=None, hours=0):
        if asc is None:
            asc = AnalysisTbl.timestamp.asc()
        if desc is None:
            desc = AnalysisTbl.timestamp.desc()
        return super(DVCDatabase, self)._get_date_range(q, asc, desc,
                                                        hours=hours)

    def get_project_labnumbers(self, project_names, filter_non_run,
                               low_post=None, high_post=None,
                               analysis_types=None, mass_spectrometers=None):
        with self.session_ctx() as sess:
            q = sess.query(IrradiationPositionTbl)
            q = q.join(SampleTbl, ProjectTbl)
            if filter_non_run:
                if mass_spectrometers or analysis_types or low_post or high_post:
                    q = q.join(AnalysisTbl)

                if mass_spectrometers:
                    if not hasattr(mass_spectrometers, '__iter__'):
                        mass_spectrometers = (mass_spectrometers,)
                    q = q.filter(
                        AnalysisTbl.mass_spectrometer.in_(mass_spectrometers))

                if analysis_types:
                    q = q.filter(AnalysisTbl.analysis_type.in_(analysis_types))
                    project_names.append('references')

                q = q.group_by(IrradiationPositionTbl.identifier)
                q = q.having(count(AnalysisTbl.id) > 0)
                if low_post:
                    q = q.filter(AnalysisTbl.timestamp >= str(low_post))
                if high_post:
                    q = q.filter(AnalysisTbl.timestamp <= str(high_post))

            if project_names:
                q = q.filter(ProjectTbl.name.in_(project_names))

            self.debug(compile_query(q))
            return self._query_all(q)

    # def get_experiment_labnumbers(self, expnames):
    #     with self.session_ctx() as sess:
    #         q = sess.query(distinct(IrradiationPositionTbl.idirradiationpositionTbl), IrradiationPositionTbl)
    #         q = q.join(AnalysisTbl, ExperimentAssociationTbl)
    #         q = q.filter(ExperimentAssociationTbl.experimentName.in_(expnames))
    #         return self._query_all(q)

    def get_level_names(self, irrad):
        with self.session_ctx():
            levels = self.get_irradiation_levels(irrad)
            if levels:
                return [l.name for l in levels]
            else:
                return []

    def get_irradiation_levels(self, irradname):
        with self.session_ctx() as sess:
            q = sess.query(LevelTbl)
            q = q.join(IrradiationTbl)
            q = q.filter(IrradiationTbl.name == irradname)
            q = q.order_by(LevelTbl.name.asc())
            return self._query_all(q)

    def get_labnumbers(self, principal_investigators=None,
                       projects=None, repositories=None,
                       mass_spectrometers=None,
                       irradiation=None, level=None,
                       analysis_types=None,
                       high_post=None,
                       low_post=None,
                       loads=None,
                       filter_non_run=False):

        self.debug('------- Get Labnumbers -------')
        self.debug('------- principal_investigators: {}'.format(principal_investigators))
        self.debug('------- projects: {}'.format(projects))
        self.debug('------- experiments: {}'.format(repositories))
        self.debug('------- mass_spectrometers: {}'.format(mass_spectrometers))
        self.debug('------- irradiation: {}'.format(irradiation))
        self.debug('------- level: {}'.format(level))
        self.debug('------- analysis_types: {}'.format(analysis_types))
        self.debug('------- high_post: {}'.format(high_post))
        self.debug('------- low_post: {}'.format(low_post))
        self.debug('------- loads: {}'.format(loads))
        self.debug('------------------------------')

        with self.session_ctx() as sess:
            q = sess.query(IrradiationPositionTbl)
            q = q.distinct(IrradiationPositionTbl.id)

            # joins
            at = False
            if repositories:
                at = True
                q = q.join(AnalysisTbl, RepositoryAssociationTbl, RepositoryTbl)

            if projects or principal_investigators:
                q = q.join(SampleTbl, ProjectTbl)
                if principal_investigators:
                    q = q.join(PrincipalInvestigatorTbl)

            if mass_spectrometers and not at:
                at = True
                q = q.join(AnalysisTbl)

            if (low_post or high_post) and not at:
                at = True
                q = q.join(AnalysisTbl)

            if analysis_types and not at:
                at = True
                q = q.join(AnalysisTbl)

            if filter_non_run and not at:
                at = True
                q = q.join(AnalysisTbl)

            if loads:
                if not at:
                    at = True
                    q = q.join(AnalysisTbl)
                q = q.join(MeasuredPositionTbl)

            if irradiation:
                if not at:
                    q = q.join(AnalysisTbl)
                q = q.join(LevelTbl, IrradiationTbl)

            has_filter = False
            # filters
            if repositories:
                has_filter = True
                q = q.filter(RepositoryTbl.name.in_(repositories))

            if principal_investigators:
                has_filter = True
                for p in principal_investigators:
                    q = principal_investigator_filter(q, p)

            if projects:
                has_filter = True
                q = q.filter(ProjectTbl.name.in_(projects))
            if mass_spectrometers:
                has_filter = True
                q = in_func(q, AnalysisTbl.mass_spectrometer, mass_spectrometers)

            if low_post:
                has_filter = True
                q = q.filter(AnalysisTbl.timestamp >= low_post)
            if high_post:
                has_filter = True
                q = q.filter(AnalysisTbl.timestamp <= high_post)
            if analysis_types:
                has_filter = True
                q = analysis_type_filter(q, analysis_types)
                # if 'blank' in analysis_types:
                #     analysis_types.remove('blank')
                #     q = q.filter(
                #         or_(AnalysisTbl.analysis_type.startswith('blank'),
                #             AnalysisTbl.analysis_type.in_(analysis_types)))
                # else:
                #     q = q.filter(AnalysisTbl.analysis_type.in_(analysis_types))
            if irradiation:
                has_filter = True
                q = q.filter(IrradiationTbl.name == irradiation)
                q = q.filter(LevelTbl.name == level)
            if loads:
                has_filter = True
                q = q.filter(MeasuredPositionTbl.loadName.in_(loads))

            if filter_non_run:
                q = q.group_by(IrradiationPositionTbl.id)
                q = q.having(count(AnalysisTbl.id) > 0)

            if has_filter:
                return self._query_all(q, verbose_query=False)

    def get_analysis_groups(self, project_ids, **kw):
        ret = []
        if project_ids:
            with self.session_ctx() as sess:
                q = sess.query(AnalysisGroupTbl)
                q = q.filter(AnalysisGroupTbl.projectID.in_(project_ids))
                ret = self._query_all(q)
        return ret

    # single getters
    def get_user(self, name):
        return self._retrieve_item(UserTbl, name)

    def get_extraction_device(self, name):
        return self._retrieve_item(ExtractDeviceTbl, name)

    def get_mass_spectrometer(self, name):
        return self._retrieve_item(MassSpectrometerTbl, name)

    def get_repository(self, name):
        return self._retrieve_item(RepositoryTbl, name)

    def get_load_position(self, loadname, pos):
        with self.session_ctx() as sess:
            q = sess.query(LoadPositionTbl)
            q = q.join(LoadTbl)
            q = q.filter(LoadTbl.name == loadname)
            q = q.filter(LoadPositionTbl.position == pos)
            return self._query_one(q)

    def get_load_holder(self, name):
        return self._retrieve_item(LoadHolderTbl, name)

    def get_loadtable(self, name=None):
        if name is not None:
            lt = self._retrieve_item(LoadTbl, name)
        else:
            with self.session_ctx() as s:
                q = s.query(LoadTbl)
                q = q.order_by(LoadTbl.create_date.desc())
                lt = self._query_first(q)

        return lt

    def get_identifier(self, identifier):
        return self._retrieve_item(IrradiationPositionTbl, identifier,
                                   key='identifier')

    def get_irradiation_position(self, irrad, level, pos):
        with self.session_ctx() as sess:
            q = sess.query(IrradiationPositionTbl)
            q = q.join(LevelTbl, IrradiationTbl)
            q = q.filter(IrradiationTbl.name == irrad)
            q = q.filter(LevelTbl.name == level)
            q = q.filter(IrradiationPositionTbl.position == pos)

        return self._query_one(q)

    def get_production(self, name):
        return self._retrieve_item(ProductionTbl, name)

    def get_project_by_id(self, pid):
        with self.session_ctx() as sess:
            q = sess.query(ProjectTbl)
            q = q.filter(ProjectTbl.id == pid)
            return self._query_one(q)

    def get_project(self, name, pi=None):
        if isinstance(name, (str, six.text_type)):
            if pi:
                with self.session_ctx() as sess:

                    q = sess.query(ProjectTbl)
                    q = q.join(PrincipalInvestigatorTbl)
                    q = q.filter(ProjectTbl.name == name)

                    dbpi = self.get_principal_investigator(pi)
                    if dbpi:
                        q = principal_investigator_filter(q, pi)

                    return self._query_one(q, verbose_query=True)
            else:
                return self._retrieve_item(ProjectTbl, name)
        else:
            return name

    def get_principal_investigator(self, name):
        with self.session_ctx() as sess:
            q = sess.query(PrincipalInvestigatorTbl)
            q = principal_investigator_filter(q, name)
            return self._query_one(q)

            # return self._retrieve_item(PrincipalInvestigatorTbl, name)

    def get_irradiation_level(self, irrad, name):
        with self.session_ctx() as sess:
            irrad = self.get_irradiation(irrad)
            if irrad:
                q = sess.query(LevelTbl)
                q = q.filter(LevelTbl.irradiationID == irrad.id)
                q = q.filter(LevelTbl.name == name)
                return self._query_one(q)

    def get_irradiation(self, name):
        return self._retrieve_item(IrradiationTbl, name)

    def get_material(self, name, grainsize=None):
        if not isinstance(name, str) and not isinstance(name, six.text_type):
            return name

        with self.session_ctx() as sess:
            q = sess.query(MaterialTbl)
            q = q.filter(MaterialTbl.name == name)
            if grainsize:
                q = q.filter(MaterialTbl.grainsize == grainsize)
            return self._query_one(q)

    def get_sample(self, name, project, pi, material, grainsize=None):
        with self.session_ctx() as sess:
            q = sess.query(SampleTbl)
            q = q.join(ProjectTbl)

            project = self.get_project(project, pi)
            material = self.get_material(material, grainsize)

            q = q.filter(SampleTbl.project == project)
            q = q.filter(SampleTbl.material == material)
            q = q.filter(SampleTbl.name == name)

            return self._query_one(q, verbose_query=False)

    def get_last_identifier(self, sample=None):
        with self.session_ctx() as sess:
            q = sess.query(IrradiationPositionTbl)
            if sample:
                q = q.join(SampleTbl)
                q = q.filter(SampleTbl.name == sample)

            q = q.order_by(func.abs(IrradiationPositionTbl.identifier).desc())
            return self._query_first(q)

    def get_latest_load(self):
        return self._retrieve_first(LoadTbl,
                                    order_by=LoadTbl.create_date.desc())

    # similar getters

    def get_similar_pi(self, name):
        name = name.lower()
        with self.session_ctx() as sess:
            q = sess.query(PrincipalInvestigatorTbl)
            attr = func.lower(PrincipalInvestigatorTbl.name)
            return self._get_similar(name, attr, q)

    def get_similar_material(self, name):
        name = name.lower()
        with self.session_ctx() as sess:
            q = sess.query(MaterialTbl)
            attr = func.lower(MaterialTbl.name)
            return self._get_similar(name, attr, q)

    def get_similar_project(self, name, pi):
        name = name.lower()
        with self.session_ctx() as sess:
            q = sess.query(ProjectTbl)
            q = q.join(PrincipalInvestigatorTbl)
            q = q.filter(PrincipalInvestigatorTbl.name == pi)

            attr = func.lower(ProjectTbl.name)
            return self._get_similar(name, attr, q)

    def _get_similar(self, name, attr, q):
        f = or_(attr == name,
                attr.like('{}%{}'.format(name[0], name[-1])))
        q = q.filter(f)
        items = self._query_all(q)
        if len(items) > 1:
            # get the most likely name
            obj = self.get_principal_investigator(correct(name, [i.name for i in items]))
            return obj
        elif items:
            return items[0]

    # multi getters
    def get_analyses_by_level(self, irradiation, level, verbose=False):
        with self.session_ctx() as sess:
            q = sess.query(AnalysisTbl)
            q = q.join(IrradiationPositionTbl)
            q = q.join(LevelTbl)
            q = q.join(IrradiationTbl)
            q = q.join(RepositoryAssociationTbl)

            q = q.filter(IrradiationTbl.name == irradiation)
            q = q.filter(LevelTbl.name == level)
            q = q.order_by(RepositoryAssociationTbl.repository)

            return self._query_all(q, verbose_query=verbose)

    def get_analyses(self, analysis_type=None, mass_spectrometer=None,
                     reverse_order=False):
        with self.session_ctx() as sess:
            q = sess.query(AnalysisTbl)
            if mass_spectrometer:
                q = q.filter(AnalysisTbl.mass_spectrometer == mass_spectrometer)
            if analysis_type:
                q = q.filter(AnalysisTbl.analysis_type == analysis_type)

            q = q.order_by(getattr(AnalysisTbl.timestamp,
                                   'desc' if reverse_order else 'asc')())
            return self._query_all(q)

    def get_analysis_types(self):
        return []

    def get_load_holders(self):
        with self.session_ctx():
            return [ni.name for ni in self._retrieve_items(LoadHolderTbl)]

    def get_measured_load_names(self):
        with self.session_ctx() as sess:
            q = sess.query(distinct(MeasuredPositionTbl.loadName))
            q = q.order_by(MeasuredPositionTbl.loadName)
            s = self._query_all(q)
            return [si[0] for si in s]

    def get_measured_positions(self, loadname, pos):
        with self.session_ctx() as sess:
            q = sess.query(MeasuredPositionTbl)
            q = q.filter(MeasuredPositionTbl.loadName == loadname)
            q = q.filter(MeasuredPositionTbl.position == pos)
            return self._query_all(q)

    def get_last_identifiers(self, sample=None, limit=1000, excludes=None):
        with self.session_ctx() as sess:
            q = sess.query(IrradiationPositionTbl)
            if sample:
                q = q.join(SampleTbl)
                q = q.filter(SampleTbl.name == sample)
                if excludes:
                    q = q.filter(not_(SampleTbl.name.in_(excludes)))
            elif excludes:
                q = q.join(SampleTbl)
                q = q.filter(not_(SampleTbl.name.in_(excludes)))
            q = q.filter(IrradiationPositionTbl.identifier.isnot(None))
            q = q.order_by(func.abs(IrradiationPositionTbl.identifier).desc())
            q = q.limit(limit)
            return [ni.identifier for ni in
                    self._query_all(q, verbose_query=True)]

    def get_loads(self, names=None, exclude_archived=True, **kw):
        with self.session_ctx():
            if 'order' not in kw:
                kw['order'] = LoadTbl.create_date.desc()

            if exclude_archived:
                kw = self._append_filters(not_(LoadTbl.archived), kw)

            if names:
                kw = self._append_filters(LoadTbl.name.in_(names), kw)

            loads = self._retrieve_items(LoadTbl, **kw)
            if loads:
                return [ui.name for ui in loads]

    def get_extraction_devices(self):
        return self.get_extract_devices()

    def get_extraction_device_names(self):
        names = []
        with self.session_ctx():
            eds = self.get_extract_devices()
            if eds:
                names = [e.name for e in eds]
        return names

    def get_users(self, **kw):
        return self._retrieve_items(UserTbl, **kw)

    def get_usernames(self):
        return self._get_table_names(UserTbl)

    def get_project_names(self):
        return self._get_table_names(ProjectTbl, use_distinct=ProjectTbl.name)

    def get_material_names(self):
        return self._get_table_names(MaterialTbl, use_distinct=MaterialTbl.name)

    def get_project_pnames(self):
        with self.session_ctx() as sess:
            q = sess.query(ProjectTbl)
            q = q.order_by(ProjectTbl.name.asc())
            ms = self._query_all(q)
            return [mi.pname for mi in ms]

    def get_material_gnames(self):
        with self.session_ctx() as sess:
            q = sess.query(MaterialTbl)
            q = q.order_by(MaterialTbl.name.asc())
            ms = self._query_all(q)
            return [mi.gname for mi in ms]

    def get_principal_investigator_names(self, *args, **kw):
        order = PrincipalInvestigatorTbl.last_name.asc()
        return self._get_table_names(PrincipalInvestigatorTbl, order=order)

    def get_principal_investigators(self, order=None, **kw):
        if order:
            order = getattr(PrincipalInvestigatorTbl.last_name, order)()

        return self._retrieve_items(PrincipalInvestigatorTbl, order=order, **kw)

    def get_grainsizes(self):
        with self.session_ctx() as sess:
            q = sess.query(distinct(MaterialTbl.grainsize))
            gs = self._query_all(q)
            return [g[0] for g in gs if g[0]]

    def get_sample_id(self, id):
        return self._retrieve_item(SampleTbl, id, key='id')

    def get_samples_by_name(self, name):
        with self.session_ctx() as sess:
            q = sess.query(SampleTbl)
            q = q.filter(SampleTbl.name.like('%{}%'.format(name)))
            return self._query_all(q, verbose_query=True)

    def distinct_sample_names(self, irradiation, level):
        with self.session_ctx() as sess:
            q = sess.query(distinct(SampleTbl.name))
            q = q.join(IrradiationPositionTbl)
            q = q.join(LevelTbl)
            q = q.join(IrradiationTbl)

            q = q.filter(IrradiationTbl.name == irradiation)
            q = q.filter(LevelTbl.name == level)
            records = self._query_all(q, verbose_query=False)
            return [r[0] for r in records]

    def get_samples(self, projects=None, principal_investigators=None, name_like=None, **kw):
        # if projects:
        #     if hasattr(projects, '__iter__'):
        #         kw = self._append_filters(ProjectTbl.name.in_(projects), kw)
        #     else:
        #         kw = self._append_filters(ProjectTbl.name == projects, kw)
        #     kw = self._append_joins(ProjectTbl, kw)
        #
        # if principal_investigators:
        #
        # return self._retrieve_items(SampleTbl, verbose_query=False, **kw)
        with self.session_ctx() as sess:
            q = sess.query(SampleTbl)
            if projects:
                q = q.join(ProjectTbl)

            if principal_investigators:
                q = q.join(PrincipalInvestigatorTbl)

            if projects:
                if hasattr(projects, '__iter__'):
                    q = q.filter(ProjectTbl.name.in_(projects))
                else:
                    q = q.filter(ProjectTbl.name == projects)

            if principal_investigators:
                if not hasattr(principal_investigators, '__iter__'):
                    principal_investigators = (principal_investigators,)

                for p in principal_investigators:
                    q = principal_investigator_filter(q, p)

            if name_like:
                q = q.filter(SampleTbl.name.like('{}%'.format(name_like)))
            return self._query_all(q, **kw)

    def get_irradiations_by_repositories(self, repositories):
        with self.session_ctx() as sess:
            q = sess.query(IrradiationTbl)
            q = q.join(LevelTbl, IrradiationPositionTbl, AnalysisTbl,
                       RepositoryAssociationTbl, RepositoryTbl)

            q = in_func(q, RepositoryTbl.name, repositories)
            return self._query_all(q)

    def get_level_identifiers(self, irrad, level):
        lns = []
        with self.session_ctx():
            level = self.get_irradiation_level(irrad, level)
            if level:
                lns = [str(pi.identifier).strip()
                       for pi in level.positions if pi.identifier]
                lns = [li for li in lns if li]
                lns = sorted(lns)
        return lns

    def get_irradiation_names(self, **kw):
        names = []
        with self.session_ctx():
            ns = self.get_irradiations(**kw)
            if ns:
                names = [i.name for i in ns]

        return names

    def get_irradiations(self, names=None, order_func='desc',
                         project_names=None,
                         mass_spectrometers=None, **kw):

        if names is not None:
            if hasattr(names, '__call__'):
                f = names(IrradiationTbl)
            else:
                f = (IrradiationTbl.name.in_(names),)
            kw = self._append_filters(f, kw)
        if project_names:
            kw = self._append_filters(ProjectTbl.name.in_(project_names), kw)
            kw = self._append_joins(
                (LevelTbl, IrradiationPositionTbl, SampleTbl), kw)

        if mass_spectrometers:
            kw = self._append_filters(
                AnalysisTbl.mass_spectrometer.name.in_(mass_spectrometers), kw)
            kw = self._append_joins(LevelTbl, IrradiationPositionTbl,
                                    AnalysisTbl, kw)

        order = None
        if order_func:
            order = getattr(IrradiationTbl.name, order_func)()

        return self._retrieve_items(IrradiationTbl, order=order, **kw)

    def get_projects(self, principal_investigators=None,
                     irradiation=None, level=None,
                     mass_spectrometers=None, order=None):

        if order:
            order = getattr(ProjectTbl.name, order)()

        if principal_investigators or irradiation or mass_spectrometers:
            with self.session_ctx() as sess:
                q = sess.query(ProjectTbl)

                # joins
                if principal_investigators:
                    q = q.join(PrincipalInvestigatorTbl)

                if irradiation:
                    q = q.join(SampleTbl, IrradiationPositionTbl)
                    if level:
                        q = q.join(LevelTbl)

                if mass_spectrometers:
                    q = q.join(SampleTbl, IrradiationPositionTbl, AnalysisTbl)

                # filters
                if principal_investigators:
                    for p in principal_investigators:
                        q = principal_investigator_filter(q, p)

                if irradiation:
                    if level:
                        q = q.filter(LevelTbl.name == level)
                    q = q.filter(IrradiationTbl.name == irradiation)

                if mass_spectrometers:
                    if not hasattr(mass_spectrometers, '__iter__'):
                        mass_spectrometers = (mass_spectrometers,)
                    q = q.filter(AnalysisTbl.mass_spectrometer.in_(mass_spectrometers))

                if order is not None:
                    q = q.order_by(order)

                ps = self._query_all(q)
        else:
            ps = self._retrieve_items(ProjectTbl, order=order, verbose_query=True)
        return ps

    # def get_tag(self, name):
    #     return self._retrieve_item(TagTbl, name)

    # def get_tags(self):
    #     return self._retrieve_items(TagTbl)

    def get_repositories(self):
        return self._retrieve_items(RepositoryTbl)

    def get_extract_devices(self):
        return self._retrieve_items(ExtractDeviceTbl)

    def get_mass_spectrometer_names(self):
        with self.session_ctx():
            ms = self.get_mass_spectrometers()
            return [mi.name for mi in ms]

    def get_mass_spectrometers(self):
        return self._retrieve_items(MassSpectrometerTbl)

    def get_active_mass_spectrometer_names(self):
        with self.session_ctx():
            ms = self.get_mass_spectrometers()
            return [mi.name for mi in ms if mi.active]

    def get_repository_identifiers(self):
        return self._get_table_names(RepositoryTbl)

    def get_unknown_positions(self, *args, **kw):
        kw['invert'] = True
        return self._flux_positions(*args, **kw)

    def get_flux_monitors(self, *args, **kw):
        return self._flux_positions(*args, **kw)

    def _flux_positions(self, irradiation, level, sample, invert=False):
        with self.session_ctx() as sess:
            q = sess.query(IrradiationPositionTbl)
            q = q.join(LevelTbl, IrradiationTbl, SampleTbl)
            q = q.filter(IrradiationTbl.name == irradiation)
            q = q.filter(LevelTbl.name == level)
            if invert:
                q = q.filter(not_(SampleTbl.name == sample))
            else:
                q = q.filter(SampleTbl.name == sample)

            return self._query_all(q)

    def get_flux_monitor_analyses(self, irradiation, level, sample):
        with self.session_ctx() as sess:
            q = sess.query(AnalysisTbl)
            q = q.join(IrradiationPositionTbl, LevelTbl, IrradiationTbl,
                       SampleTbl, AnalysisChangeTbl)
            # q = q.options(joinedload('experiment_associations'))
            # q = q.options(joinedload('irradiation_position'))
            q = q.filter(IrradiationTbl.name == irradiation)
            q = q.filter(LevelTbl.name == level)
            q = q.filter(SampleTbl.name == sample)
            q = q.filter(AnalysisChangeTbl.tag != 'invalid')
            # q = q.filter(not_(IrradiationPositionTbl.identifier.in_(('24061','24062', '24063', '24076'))))
            # q = q.filter(SampleTbl.name.in_(('BW-2014-3', 'BW-2014-4')))

            return self._query_all(q, verbose_query=True)

    def delete_tag(self, name):
        with self.session_ctx() as sess:
            q = sess.query(AnalysisTbl.id)
            q = q.join(AnalysisChangeTbl)
            q = q.filter(AnalysisChangeTbl.tag == name)
            n = q.count()
            if n:
                a = 'analyses' if n > 1 else 'analysis'

                if not self.confirmation_dialog(
                        'The Tag "{}" is applied to {} {}. '
                        'Are you sure to want to delete it?'.format(name, n,
                                                                    a)):
                    return

            self._delete_item(name, name='tag')
            return True

    # ============================================================
    # Sample Prep
    # ============================================================
    # with self.session_ctx():
    #     a = self.get_sample(name, project, material, grainsize)
    #     if a is None:
    #         self.debug('Adding sample {},{},{}'.format(name, project, material))
    #         a = SampleTbl(name=name)
    #         a.project = self.get_project(project)
    #         a.material = self.get_material(material, grainsize)
    #         a = self._add_item(a)
    #     return a
    def add_sample_prep_worker(self, name, fullname, email, phone, comment):
        with self.session_ctx():
            w = self.get_sample_prep_worker(name)
            if w is None:
                obj = SamplePrepWorkerTbl(name=name, fullname=fullname,
                                          email=email, phone=phone, comment=comment)
                self._add_item(obj)
                return True

    def update_sample_prep_session(self, oname, worker, **kw):
        s = self.get_sample_prep_session(oname, worker)
        if s:
            for k, v in six.iteritems(kw):
                setattr(s, k, v)
            self.commit()

    def move_sample_to_session(self, current, sample, session, worker):
        with self.session_ctx() as sess:
            session = self.get_sample_prep_session(session, worker)
            q = sess.query(SamplePrepStepTbl)
            q = q.join(SamplePrepSessionTbl)
            q = q.join(SampleTbl)

            q = q.filter(SamplePrepSessionTbl.name == current)
            q = q.filter(SamplePrepSessionTbl.worker_name == worker)
            q = q.filter(SampleTbl.name == sample['name'])
            q = q.filter(MaterialTbl.name == sample['material'])
            q = q.filter(ProjectTbl.name == sample['project'])
            ss = self._query_all(q)
            for si in ss:
                si.sessionID = session.id

                # for s in samples:
                #     sample = self.get_sample()
                #

    def add_sample_prep_session(self, name, worker, comment):
        with self.session_ctx():
            s = self.get_sample_prep_session(name, worker)
            if s is None:
                obj = SamplePrepSessionTbl(name=name, worker_name=worker,
                                           comment=comment)
                self._add_item(obj)
                return True

    def add_sample_prep_step(self, sampleargs, worker, session, **kw):
        with self.session_ctx():
            sample = self.get_sample(*sampleargs)
            session = self.get_sample_prep_session(session, worker)
            obj = SamplePrepStepTbl(**kw)
            obj.sampleID = sample.id
            obj.sessionID = session.id
            self._add_item(obj)

    def add_sample_prep_image(self, stepid, host, path, note):
        with self.session_ctx():
            obj = SamplePrepImageTbl(host=host,
                                     path=path,
                                     stepID=stepid,
                                     note=note)
            self._add_item(obj)

    def get_sample_prep_image(self, img_id):
        with self.session_ctx() as sess:
            q = sess.query(SamplePrepImageTbl)
            q = q.filter(SamplePrepImageTbl.id == img_id)
            return self._query_one(q)

    def get_sample_prep_samples(self, worker, session):
        with self.session_ctx() as sess:
            q = sess.query(SampleTbl)
            q = q.join(SamplePrepStepTbl)
            q = q.join(SamplePrepSessionTbl)
            q = q.filter(SamplePrepSessionTbl.name == session)
            q = q.filter(SamplePrepSessionTbl.worker_name == worker)
            return self._query_all(q, verbose_query=True)

    def get_sample_prep_step_by_id(self, id):
        return self._retrieve_item(SamplePrepStepTbl, id, 'id')

    def get_sample_prep_session(self, name, worker):
        return self._retrieve_item(SamplePrepSessionTbl, (name, worker), ('name', 'worker_name'))

    def get_sample_prep_worker(self, name):
        return self._retrieve_item(SamplePrepWorkerTbl, name)

    def get_sample_prep_worker_names(self):
        return self._get_table_names(SamplePrepWorkerTbl)

    def get_sample_prep_session_names(self, worker):
        with self.session_ctx() as sess:
            q = sess.query(SamplePrepSessionTbl.name)
            q = q.filter(SamplePrepSessionTbl.worker_name == worker)
            return [i[0] for i in self._query_all(q)]

    def get_sample_prep_sessions(self, sample):
        with self.session_ctx() as sess:
            q = sess.query(SamplePrepSessionTbl)
            q = q.join(SamplePrepStepTbl)
            q = q.join(SampleTbl)
            q = q.filter(SampleTbl.name == sample)
            return self._query_all(q)

    def get_sample_prep_steps(self, worker, session, sample, project, material, grainsize):
        with self.session_ctx() as sess:
            q = sess.query(SamplePrepStepTbl)
            q = q.join(SamplePrepSessionTbl)
            q = q.join(SampleTbl)
            q = q.join(ProjectTbl)
            q = q.join(MaterialTbl)

            q = q.filter(SamplePrepStepTbl.added.is_(None))
            q = q.filter(SamplePrepSessionTbl.worker_name == worker)
            q = q.filter(SamplePrepSessionTbl.name == session)
            q = q.filter(SampleTbl.name == sample)
            q = q.filter(ProjectTbl.name == project)
            q = q.filter(MaterialTbl.name == material)
            if grainsize:
                q = q.filter(MaterialTbl.grainsize == grainsize)

            return self._query_all(q)

    # private
    def _get_table_names(self, tbl, order='asc', use_distinct=False, **kw):
        with self.session_ctx():
            if isinstance(order, str):
                order = getattr(tbl.name, order)()

            ret = None
            names = self._retrieve_items(tbl, order=order, distinct_=use_distinct, **kw)
            if names:
                if use_distinct:
                    ret = [ni[0] for ni in names]
                else:
                    ret = [ni.name for ni in names or []]
            return ret

# ============= EOF =============================================<|MERGE_RESOLUTION|>--- conflicted
+++ resolved
@@ -37,7 +37,6 @@
     MeasuredPositionTbl, ProductionTbl, VersionTbl, RepositoryAssociationTbl, \
     RepositoryTbl, AnalysisChangeTbl, \
     InterpretedAgeTbl, InterpretedAgeSetTbl, PrincipalInvestigatorTbl, SamplePrepWorkerTbl, SamplePrepSessionTbl, \
-<<<<<<< HEAD
     SamplePrepStepTbl, SamplePrepImageTbl, RestrictedNameTbl, AnalysisGroupTbl, AnalysisGroupSetTbl, \
     AnalysisIntensitiesTbl
 from pychron.pychron_constants import ALPHAS, alpha_to_int, NULL_STR, EXTRACT_DEVICE, NO_EXTRACT_DEVICE
@@ -91,10 +90,6 @@
         high = ti + delta
 
     yield low, high
-=======
-    SamplePrepStepTbl, SamplePrepImageTbl, RestrictedNameTbl, SimpleIdentifierTbl
-from pychron.pychron_constants import ALPHAS, alpha_to_int, NULL_STR
->>>>>>> c649d726
 
 
 def principal_investigator_filter(q, principal_investigator):
