--- conflicted
+++ resolved
@@ -26,14 +26,6 @@
 # ============= local library imports  ==========================
 from pychron.core.spell_correct import correct
 from pychron.database.core.database_adapter import DatabaseAdapter
-<<<<<<< HEAD
-from pychron.database.core.query import compile_query
-from pychron.dvc.dvc_orm import AnalysisTbl, ProjectTbl, MassSpectrometerTbl, IrradiationTbl, LevelTbl, SampleTbl, \
-    MaterialTbl, IrradiationPositionTbl, UserTbl, ExtractDeviceTbl, LoadTbl, LoadHolderTbl, LoadPositionTbl, \
-    MeasuredPositionTbl, ProductionTbl, VersionTbl, ExperimentAssociationTbl, ExperimentTbl, TagTbl, AnalysisChangeTbl, \
-    InterpretedAgeTbl, InterpretedAgeSetTbl
-from pychron.globals import globalv
-=======
 from pychron.database.core.query import compile_query, in_func
 from pychron.dvc.dvc_orm import AnalysisTbl, ProjectTbl, MassSpectrometerTbl, \
     IrradiationTbl, LevelTbl, SampleTbl, \
@@ -42,7 +34,6 @@
     MeasuredPositionTbl, ProductionTbl, VersionTbl, RepositoryAssociationTbl, \
     RepositoryTbl, AnalysisChangeTbl, \
     InterpretedAgeTbl, InterpretedAgeSetTbl, PrincipalInvestigatorTbl
->>>>>>> 1049d48b
 from pychron.pychron_constants import ALPHAS, alpha_to_int
 
 
@@ -246,18 +237,6 @@
             return self._add_item(a)
 
     def add_analysis_change(self, **kw):
-<<<<<<< HEAD
-        a = AnalysisChangeTbl(**kw)
-        return self._add_item(a)
-
-    def add_experiment_association(self, experiment, analysis):
-        self.debug('add association {}'.format(experiment))
-        experiment = self.get_experiment(experiment)
-        e = ExperimentAssociationTbl()
-        e.experiment = experiment
-        e.analysis = analysis
-        self._add_item(e)
-=======
         with self.session_ctx():
             a = AnalysisChangeTbl(**kw)
             return self._add_item(a)
@@ -270,7 +249,6 @@
             e.repository = repo.name
             e.analysis = analysis
             return self._add_item(e)
->>>>>>> 1049d48b
 
     def add_material(self, name):
         with self.session_ctx():
@@ -366,19 +344,6 @@
                                 note=note)
             return self._add_item(a)
 
-<<<<<<< HEAD
-    def add_experiment(self, name, creator_name=None, **kw):
-        if creator_name is None:
-            creator_name = globalv.username
-
-        creator = self.get_user(creator_name)
-        if not creator:
-            creator = self.add_user(creator_name)
-            self.flush()
-
-        a = ExperimentTbl(name=name, creator=creator.name, **kw)
-        return self._add_item(a)
-=======
     def add_repository(self, name, principal_investigator, **kw):
         with self.session_ctx():
             principal_investigator = self.get_principal_investigator(principal_investigator)
@@ -388,7 +353,6 @@
 
             a = RepositoryTbl(name=name, principal_investigator=principal_investigator.name, **kw)
             return self._add_item(a)
->>>>>>> 1049d48b
 
     def add_interpreted_age(self, **kw):
         with self.session_ctx():
