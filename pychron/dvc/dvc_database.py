# ===============================================================================
# Copyright 2015 Jake Ross
#
# Licensed under the Apache License, Version 2.0 (the "License");
# you may not use this file except in compliance with the License.
# You may obtain a copy of the License at
#
# http://www.apache.org/licenses/LICENSE-2.0
#
# Unless required by applicable law or agreed to in writing, software
# distributed under the License is distributed on an "AS IS" BASIS,
# WITHOUT WARRANTIES OR CONDITIONS OF ANY KIND, either express or implied.
# See the License for the specific language governing permissions and
# limitations under the License.
# ===============================================================================
import sys
from datetime import timedelta, datetime
from string import digits, ascii_letters

from sqlalchemy import not_, func, distinct, or_, and_
from sqlalchemy.orm.exc import NoResultFound
from sqlalchemy.sql.functions import count
from sqlalchemy.util import OrderedSet

# ============= enthought library imports =======================
from traits.api import HasTraits, Str, List, TraitError
from traitsui.api import Item

from pychron import version
from pychron.core.helpers.datetime_tools import bin_datetimes
from pychron.core.helpers.traitsui_shortcuts import okcancel_view
from pychron.core.spell_correct import correct
from pychron.core.utils import alpha_to_int
from pychron.database.core.database_adapter import DatabaseAdapter, binfunc
from pychron.database.core.query import compile_query, in_func
<<<<<<< HEAD
from pychron.dvc.dvc_orm import AnalysisTbl, ProjectTbl, MassSpectrometerTbl, \
    IrradiationTbl, LevelTbl, SampleTbl, \
    MaterialTbl, IrradiationPositionTbl, UserTbl, ExtractDeviceTbl, \
    LoadTbl, LoadPositionTbl, MeasuredPositionTbl, \
    VersionTbl, RepositoryAssociationTbl, \
    RepositoryTbl, AnalysisChangeTbl, \
    PrincipalInvestigatorTbl, SamplePrepWorkerTbl, SamplePrepSessionTbl, \
    SamplePrepStepTbl, SamplePrepImageTbl, RestrictedNameTbl, AnalysisGroupTbl, AnalysisGroupSetTbl, \
    SamplePrepChoicesTbl, CurrentTbl, ParameterTbl, UnitsTbl, MediaTbl
=======
from pychron.dvc.dvc_orm import (
    AnalysisTbl,
    ProjectTbl,
    MassSpectrometerTbl,
    IrradiationTbl,
    LevelTbl,
    SampleTbl,
    MaterialTbl,
    IrradiationPositionTbl,
    UserTbl,
    ExtractDeviceTbl,
    LoadTbl,
    LoadPositionTbl,
    MeasuredPositionTbl,
    VersionTbl,
    RepositoryAssociationTbl,
    RepositoryTbl,
    AnalysisChangeTbl,
    PrincipalInvestigatorTbl,
    SamplePrepWorkerTbl,
    SamplePrepSessionTbl,
    SamplePrepStepTbl,
    SamplePrepImageTbl,
    RestrictedNameTbl,
    AnalysisGroupTbl,
    AnalysisGroupSetTbl,
    SamplePrepChoicesTbl,
    CurrentTbl,
    ParameterTbl,
    UnitsTbl,
)
>>>>>>> 2d070084
from pychron.experiment.utilities.identifier import strip_runid
from pychron.globals import globalv
from pychron.pychron_constants import (
    NULL_STR,
    EXTRACT_DEVICE,
    NO_EXTRACT_DEVICE,
    SAMPLE_PREP_STEPS,
    SAMPLE_METADATA,
    STARTUP_MESSAGE_POSITION,
)


def listify(obj):
    if obj:
        if not isinstance(obj, (tuple, list)):
            obj = (obj,)
    return obj


def make_filter(qq, table, col="value"):
    comp = qq.comparator
    v = qq.criterion
    if comp == "<":
        ffunc = "__lt__"
        # ffunc = lambda col: col.__lt__(v)
    elif comp == ">":
        ffunc = "__gt__"
        # ffunc = lambda col: col.__gt__(v)
    elif comp == ">=":
        ffunc = "__ge__"
        # ffunc = lambda col: col.__ge__(v)
    elif comp == "<=":
        ffunc = "__le__"
        # ffunc = lambda col: col.__le__(v)
    elif comp == "==":
        ffunc = "__eq__"
        # ffunc = lambda col: col.__eq__(v)
    elif comp == "!=":
        ffunc = "__ne__"
        # ffunc = lambda col: col.__ne__(v)

    col = getattr(table, col)
    nclause = getattr(col, ffunc)(v)
    # nclause = ffunc(getattr(table, col))

    chain = ""
    if qq.show_chain:
        chain = qq.chain_operator

    return nclause, chain


def compress_times(times, delta):
    times = sorted(times)

    low = times[0] - delta
    high = times[0] + delta

    for ti in times[1:]:
        if ti - delta < high:
            continue

        yield low, high
        low = high
        high = ti + delta

    yield low, high


def principal_investigator_filter(q, principal_investigators):
    if not isinstance(principal_investigators, (list, type)):
        principal_investigators = (principal_investigators,)

    fs = []
    for principal_investigator in principal_investigators:
        if "," in principal_investigator:
            try:
                ln, fi = principal_investigator.split(",")
                nf = and_(
                    PrincipalInvestigatorTbl.last_name == ln.strip(),
                    PrincipalInvestigatorTbl.first_initial == fi.strip(),
                )
            except ValueError:
                pass
        elif " " in principal_investigator:
            try:
                fn, ln = principal_investigator.split(" ")
                nf = and_(
                    PrincipalInvestigatorTbl.last_name == ln.strip(),
                    PrincipalInvestigatorTbl.first_initial == fn.strip()[0],
                )
            except ValueError:
                pass
        else:
            nf = PrincipalInvestigatorTbl.last_name == principal_investigator

        fs.append(nf)

    q = q.filter(or_(*fs))
    return q


def make_at_filter(analysis_types):
    if isinstance(analysis_types, (tuple, list)):
        analysis_types = [at.lower() for at in analysis_types]
    else:
        analysis_types = (analysis_types.lower(),)

    ants = [xi.replace(" ", "_") for xi in analysis_types]

    analysis_types = []
    for a in ants:
        if a == "ic":
            a = "detector_ic"
        analysis_types.append(a)

    if "blank" in analysis_types:
        ret = or_(
            AnalysisTbl.analysis_type.startswith("blank"),
            AnalysisTbl.analysis_type.in_(analysis_types),
        )
    else:
        ret = AnalysisTbl.analysis_type.in_(analysis_types)

    return ret


def analysis_type_filter(q, analysis_types):
    ret = make_at_filter(analysis_types)
    q = q.filter(ret)
    return q


class NewMassSpectrometerView(HasTraits):
    name = Str
    kind = Str

    def traits_view(self):
        v = okcancel_view(Item("name"), Item("kind"), title="New Mass Spectrometer")
        return v


def exclude_invalid_analyses(q):
    return q.filter(AnalysisChangeTbl.tag != "invalid")


def extract_devices_query(analysis_types, extract_devices, q):
    if extract_devices and (
        "air" not in analysis_types and "cocktail" not in analysis_types
    ):
        a = any(
            (
                a in analysis_types
                for a in ("air", "cocktail", "blank_air", "blank_cocktail")
            )
        )
        if not a:
            extract_devices = listify(extract_devices)
            es = [
                ei.lower()
                for ei in extract_devices
                if ei not in (EXTRACT_DEVICE, NO_EXTRACT_DEVICE, NULL_STR)
            ]
            if es:
                q = in_func(q, AnalysisTbl.extract_device, es)
    return q


class DVCDatabase(DatabaseAdapter):
    """
    mysql2sqlite
    https://gist.github.com/esperlu/943776


    update local database
    when pushing
    1. pull remote database file and merge with local
       a. pull remote to path.remote (rsync remote path.remote)
       b. create merged database at path.merge
       c. rsync path.merge path
    2. push local to remote
       a. rsync lpath remote


    """

    # test_func = 'get_database_version'

    irradiation = Str
    irradiations = List
    level = Str
    levels = List

    def __init__(self, clear=False, auto_add=False, *args, **kw):
        super(DVCDatabase, self).__init__(*args, **kw)

        if auto_add:
            if self.connect():
                with self.session_ctx():
                    if not self.get_mass_spectrometers():
                        if auto_add:
                            self.add_mass_spectrometer("Jan", "ArgusVI")
                        else:
                            while 1:
                                self.information_dialog(
                                    "No Mass spectrometer in the database. Add one now"
                                )
                                nv = NewMassSpectrometerView(name="Jan", kind="ArgusVI")
                                info = nv.edit_traits()
                                if info.result:
                                    self.add_mass_spectrometer(nv.name, nv.kind)
                                    break

                    if not self.get_users():
                        self.add_user("root")

    def add_default_version(self, v):
        v = VersionTbl(version=str(v))
        self.add_item(v)

    def get_versions(self, **kw):
        q = self.session.query(VersionTbl)
        return [r.version for r in q.all()]

    def modify_aliquot_step(self, uuid, aliquot, increment):
        with self.session_ctx() as sess:
            a = self.get_analysis_uuid(uuid)
            a.aliquot = aliquot
            a.increment = increment
            sess.commit()

    def sync_ia_metadata(self, ia):
        identifier = ia.identifier
        self.debug("sync metadata for {}".format(identifier))
        info = self.get_identifier_info(identifier)
        if info:
            self.debug("metadata: {}".format(info))
            for attr in SAMPLE_METADATA:
                v = info.get(attr)
                self.debug("setting {} to {}".format(attr, v))
                try:
                    setattr(ia, attr, v)
                except TraitError:
                    self.debug("sync ia metadata exception")
                    self.debug_exception()

    def check_restricted_name(self, name, category, check_principal_investigator=False):
        """
        return True is name is restricted

        """
        with self.session_ctx() as sess:
            q = sess.query(RestrictedNameTbl)
            q = q.filter(RestrictedNameTbl.name == name.upper())
            q = q.filter(RestrictedNameTbl.category == category)

            ret = bool(self._query_one(q))
            if check_principal_investigator:
                q = sess.query(PrincipalInvestigatorTbl)
                lname = func.lower(PrincipalInvestigatorTbl.name)
                name = name.lower()
                q = q.filter(func.substring(lname, 2) == name)
                q = q.filter(or_(lname == name))

                pret = bool(self._query_one(q))
                ret = pret or ret

            return ret

    def set_analysis_tag(self, item, tagname):
        with self.session_ctx() as sess:
            an = self.get_analysis_uuid(item.uuid)
            if an is None:
                an = self.get_analysis_runid(item.identifier, item.aliquot, item.step)

            change = an.change
            change.tag = tagname
            change.user = self.save_username
            sess.add(change)

    def find_references_by_load(
        self,
        load,
        analysis_types,
        extract_devices=None,
        mass_spectrometers=None,
        exclude_invalid=True,
    ):
        with self.session_ctx() as sess:
            self.debug("----------- find references by load ------------")
            self.debug("load={}".format(load))
            self.debug("analysis_types={}".format(analysis_types))
            self.debug("extract devices={}".format(extract_devices))
            self.debug("mass_spectrometers={}".format(mass_spectrometers))
            self.debug("------------------------------------------------")
            q = sess.query(AnalysisTbl)
            q = q.join(AnalysisChangeTbl)
            q = q.join(MeasuredPositionTbl)

            q = q.filter(MeasuredPositionTbl.loadName == load)

            if mass_spectrometers:
                q = in_func(q, AnalysisTbl.mass_spectrometer, mass_spectrometers)
            if extract_devices:
                q = extract_devices_query(analysis_types, extract_devices, q)
            if analysis_types:
                q = analysis_type_filter(q, analysis_types)

            if exclude_invalid:
                q = exclude_invalid_analyses(q)

            records = self._query_all(q)
            return records

    def find_references(
        self,
        times,
        atypes,
        hours=10,
        exclude=None,
        extract_devices=None,
        mass_spectrometers=None,
        exclude_invalid=True,
    ):

        with self.session_ctx():
            delta = timedelta(hours=hours)
            refs = OrderedSet()
            ex = None

            times = [ti if isinstance(ti, datetime) else ti.rundate for ti in times]
            ctimes = list(bin_datetimes(times, delta))
            self.debug(
                "find references ntimes={} compresstimes={}".format(
                    len(times), len(ctimes)
                )
            )

            for low, high in ctimes:
                rs = self.get_analyses_by_date_range(
                    low,
                    high,
                    extract_devices=extract_devices,
                    mass_spectrometers=mass_spectrometers,
                    analysis_types=atypes,
                    exclude=ex,
                    exclude_uuids=exclude,
                    exclude_invalid=exclude_invalid,
                    verbose=True,
                )
                refs.update(rs)
                ex = [r.id for r in refs]

            return refs

    def retrieve_blank(self, kind, ms, ed, last, repository):
        self.debug(
            "retrieve blank. kind={}, ms={}, "
            "ed={}, last={}, repository={}".format(kind, ms, ed, last, repository)
        )
        sess = self.session
        q = sess.query(AnalysisTbl)

        # if repository:
        #     q = q.join(RepositoryAssociationTbl)
        #     q = q.join(RepositoryTbl)

        if last:
            q = q.filter(AnalysisTbl.analysis_type == "blank_{}".format(kind))
        else:
            q = q.filter(AnalysisTbl.analysis_type.startswith("blank"))

        if ms:
            q = q.filter(func.lower(AnalysisTbl.mass_spectrometer) == ms.lower())

        if ed and ed not in ("Extract Device", NULL_STR) and kind == "unknown":
            q = q.filter(func.lower(AnalysisTbl.extract_device) == ed.lower())

        # if repository:
        #     q = q.filter(RepositoryTbl.name == repository)

        q = q.order_by(AnalysisTbl.timestamp.desc())
        return self._query_one(q)

    def map_runid(self, src, dst):
        with self.session_ctx() as sess:
            dl, da, ds = strip_runid(dst)
            # if self.get_analysis_runid(dl, da, ds):
            #     return '"{}" already exists'.format(dst)

            ip = self.get_identifier(dl)
            if not ip:
                return 'Identifier "{}" does not exist'.format(dl)

            a = self.get_analysis_runid(*strip_runid(src))
            a.irradiation_position = ip
            a.aliquot = da
            a.increment = alpha_to_int(ds)

    def sorted_repositories(self, names):
        """
        sort repositories by analysis time
        :param names:
        :return:
        """
        with self.session_ctx() as sess:
            q = sess.query(RepositoryAssociationTbl.repository)
            q = q.join(AnalysisTbl)
            q = q.filter(RepositoryAssociationTbl.repository.in_(names))
            q = q.group_by(RepositoryAssociationTbl.repository)
            q = q.order_by(AnalysisTbl.timestamp.desc())
            return self._query_all(q)

    def archive_loads(self, names):
        self._archive_loads(names, True)

    def unarchive_loads(self, names):
        self._archive_loads(names, False)

    # adders

    def add_sample_prep_choice(self, tag, value):
        with self.session_ctx() as sess:
            q = sess.query(SamplePrepChoicesTbl)
            q = q.filter(SamplePrepChoicesTbl.tag == tag)
            q = q.filter(SamplePrepChoicesTbl.value == value)

            if not self._query_one(q):
                obj = SamplePrepChoicesTbl()
                obj.value = value
                obj.tag = tag
                self._add_item(obj)

    def add_sample_prep_worker(self, name, fullname, email, phone, comment):
        with self.session_ctx():
            w = self.get_sample_prep_worker(name)
            if w is None:
                obj = SamplePrepWorkerTbl(
                    name=name,
                    fullname=fullname,
                    email=email,
                    phone=phone,
                    comment=comment,
                )
                self._add_item(obj)
                return True

    def add_sample_prep_session(self, name, worker, comment):
        with self.session_ctx():
            s = self.get_sample_prep_session(name, worker)
            if s is None:
                obj = SamplePrepSessionTbl(
                    name=name, worker_name=worker, comment=comment
                )
                self._add_item(obj)
                return True

    def add_sample_prep_step(self, sampleargs, worker, session, **kw):
        with self.session_ctx():
            sample = self.get_sample(*sampleargs)
            session = self.get_sample_prep_session(session, worker)
            obj = SamplePrepStepTbl(**kw)
            obj.sampleID = sample.id
            obj.sessionID = session.id
            self._add_item(obj)

            # add choice
            for k, v in kw.items():
                if v and v != "X":
                    if k in SAMPLE_PREP_STEPS:
                        self.add_sample_prep_choice(k, v)

    def add_sample_prep_image(self, stepid, host, path, note):
        with self.session_ctx():
            obj = SamplePrepImageTbl(host=host, path=path, stepID=stepid, note=note)
            self._add_item(obj)

    def add_save_user(self):
        with self.session_ctx():
            if not self.get_user(self.save_username):
                obj = UserTbl(name=self.save_username)
                self._add_item(obj)

    def add_measured_position(self, an, position=None, load=None, **kw):
        with self.session_ctx():
            a = MeasuredPositionTbl(analysis=an, **kw)
            if position:
                a.position = position
            if load:
                a.loadName = load

            return self._add_item(a)

    def add_load(self, name, holder, username):
        with self.session_ctx():
            if not self.get_loadtable(name):
                a = LoadTbl(name=name, holderName=holder, username=username)
                return self._add_item(a)

    def add_user(self, name, **kw):
        with self.session_ctx():
            a = UserTbl(name=name, **kw)
            return self._add_item(a)

    def add_analysis_group(self, ans, name, project, pi=None):
        with self.session_ctx():
            if not isinstance(project, str):
                pi = project.principal_investigator
                project = project.name

            project = self.get_project(project, pi)
            grp = AnalysisGroupTbl(name=name, user=globalv.username)
            grp.project = project
            self._add_item(grp)
            self.add_analyses_to_group_set(grp, ans)

    def add_analyses_to_group_set(self, grp, ans):
        aids = [s.analysis.id for s in grp.sets]
        for a in ans:
            a = self.get_analysis_uuid(a.uuid)
            if a.id not in aids:
                s = AnalysisGroupSetTbl()
                s.analysis = a
                s.group = grp
                self._add_item(s)

    def add_parameter(self, name):
        param = self.get_parameter(name)
        if param is None:
            param = ParameterTbl()
            param.name = name
            self._add_item(param)
        return param

    def add_units(self, name):
        units = self.get_units(name)
        if units is None:
            units = UnitsTbl()
            units.name = name
            self._add_item(units)
        return units

    def add_current(self, analysis, value, error, parameter, units):
        with self.session_ctx():
            c = CurrentTbl()
            c.value = float(value)
            c.error = float(error)
            c.analysis = analysis
            c.parameter = parameter

            if isinstance(units, str):
                units = self.get_units(units)
                if units is None:
                    units = self.add_units(units)

            c.units = units
            self._add_item(c)

    def add_media(self, p, an):
        m = MediaTbl(url=p)
        m.analysis = an

        return self._add_item(m)

    def add_analysis(self, **kw):
        with self.session_ctx():
            a = AnalysisTbl(**kw)
            return self._add_item(a)

    def add_analysis_change(self, **kw):
        with self.session_ctx():
            a = AnalysisChangeTbl(**kw)
            return self._add_item(a)

    def add_repository_association(self, reponame, analysis):
        with self.session_ctx():
            self.debug("add association {}".format(reponame))
            repo = self.get_repository(reponame)
            if repo is not None:
                e = RepositoryAssociationTbl()
                e.repository = repo.name
                e.analysis = analysis
                return self._add_item(e)
            else:
                self.warning('No repository named ="{}"'.format(reponame))
                self.debug("adding to repo={} instead")

    def add_material(self, name, grainsize=None):
        with self.session_ctx():
            a = self.get_material(name, grainsize)
            if a is None:
                a = MaterialTbl(name=name, grainsize=grainsize)
                a = self._add_item(a)
            return a

    def add_sample(self, name, project, pi, material, grainsize=None, **kw):
        with self.session_ctx():
            ret = self.get_sample(name, project, pi, material, grainsize)
            if ret is None:
                self.debug(
                    "Adding sample {},{},{},{}".format(name, project, pi, material)
                )
                p = self.get_project(project, pi)
                a = SampleTbl(name=name, **kw)
                if p is not None:
                    a.project = p
                    m = self.get_material(material, grainsize)
                    if m is not None:
                        a.materialID = m.id
                        ret = self._add_item(a)
                    else:
                        self.debug(
                            "No material={}, grainsize={}".format(material, grainsize)
                        )
                else:
                    self.debug("No project {}, {}".format(project, pi))
            return ret

    def add_extraction_device(self, name):
        with self.session_ctx():
            a = ExtractDeviceTbl(name=name)
            return self._add_item(a)

    def add_mass_spectrometer(self, name, kind="Argus"):
        with self.session_ctx():
            a = MassSpectrometerTbl(name=name, kind=kind)
            return self._add_item(a)

    def add_irradiation(self, name):
        with self.session_ctx():
            a = IrradiationTbl(name=name)
            return self._add_item(a)

    def add_irradiation_level(
        self, name, irradiation, holder, production_name, z=0, note=""
    ):
        with self.session_ctx():
            dblevel = self.get_irradiation_level(irradiation, name)
            if dblevel is None:
                irradiation = self.get_irradiation(irradiation)

                a = LevelTbl(
                    name=name, irradiation=irradiation, holder=holder, z=z, note=note
                )

                dblevel = self._add_item(a)
            return dblevel

    def add_principal_investigator(self, name, **kw):
        with self.session_ctx():
            piname = self.get_principal_investigator(name)
            if piname is None:
                if "," in name:
                    last_name, fi = name.split(",")
                    kw["last_name"] = last_name.strip()
                    kw["first_initial"] = fi.strip()

                elif " " in name:
                    fi, last_name = name.split(" ")
                    kw["last_name"] = last_name.strip()
                    kw["first_initial"] = fi.strip()[0]
                else:
                    kw["last_name"] = name

                piname = PrincipalInvestigatorTbl(**kw)

                piname = self._add_item(piname)
                self.debug("added principal investigator {}".format(name))
            return piname

    def add_project(self, name, principal_investigator=None, **kw):
        with self.session_ctx():
            a = self.get_project(name, principal_investigator)
            if a is None:
                self.debug("Adding project {} {}".format(name, principal_investigator))
                a = ProjectTbl(name=name, checkin_date=datetime.now(), **kw)
                if principal_investigator:
                    dbpi = self.get_principal_investigator(principal_investigator)
                    if dbpi:
                        a.principal_investigator = dbpi

                a = self._add_item(a)
            return a

    def add_irradiation_position(self, irrad, level, pos, identifier=None, **kw):
        with self.session_ctx():
            dbpos = self.get_irradiation_position(irrad, level, pos)
            if dbpos is None:
                self.debug(
                    "Adding irradiation position {}{} {}".format(irrad, level, pos)
                )
                a = IrradiationPositionTbl(position=pos, **kw)
                if self.kind == "mssql":
                    # identifier cannot be null
                    # mssql does not allow multiple nulls for a unique column, e.g. identifier
                    # need a place holder value.

                    if not identifier:
                        identifier = "{}{}{}".format(irrad, level, pos)
                    a.identifier = str(identifier)
                else:
                    if identifier:
                        a.identifier = str(identifier)

                a.level = self.get_irradiation_level(irrad, level)
                dbpos = self._add_item(a)
            else:
                self.debug(
                    "Irradiation position exists {}{} {}".format(irrad, level, pos)
                )

            return dbpos

    def add_load_position(self, ln, position, weight=0, note="", nxtals=0):
        with self.session_ctx():
            a = LoadPositionTbl(
                identifier=ln,
                position=position,
                weight=weight,
                note=note,
                nxtals=nxtals,
            )
            return self._add_item(a)

    def add_repository(self, name, principal_investigator, **kw):
        with self.session_ctx():
            repo = self.get_repository(name)
            if repo:
                return repo

            pp = self.get_principal_investigator(principal_investigator)
            if not pp:
                principal_investigator = self.add_principal_investigator(
                    principal_investigator
                )
                self.flush()
            else:
                principal_investigator = pp

            a = RepositoryTbl(name=name, **kw)
            a.principal_investigator = principal_investigator
            return self._add_item(a)

    # fuzzy getters
    def get_fuzzy_projects(self, search_str):
        with self.session_ctx() as sess:
            q = sess.query(ProjectTbl)

            f = or_(
                ProjectTbl.name.like("{}%".format(search_str)),
                ProjectTbl.id.like("{}%".format(search_str)),
            )
            q = q.filter(f)
            return self._query_all(q)

    def _fuzzy_sample_comps(self, name):
        oname = name
        likes = ["{}%".format(oname)]

        regexp = ""
        was_letter = False
        for c in oname:
            if c in digits:
                if was_letter:
                    c = "[-_ ]*{}".format(c)
                    was_letter = False
            elif c in ascii_letters:
                was_letter = True
            else:
                was_letter = False

            regexp += c

        # %FC-2%
        for r in "_- ":
            name = name.replace(r, "%")

        # FC%2
        likes.append(name)

        # %FC%2%
        likes.append("{}%".format(name))

        comps = [func.lower(SampleTbl.name.like(like)) for like in likes]
        comps.append(func.lower(SampleTbl.name.op("regexp")(regexp)))
        return comps

    def get_fuzzy_samples(self, name):
        with self.session_ctx() as sess:
            q = sess.query(SampleTbl)
            comps = self._fuzzy_sample_comps(name)
            q = q.filter(or_(*comps))
            return self._query_all(q, verbose_query=True)

    def get_fuzzy_labnumbers(self, search_str):
        with self.session_ctx() as sess:
            q = sess.query(IrradiationPositionTbl)
            q = q.join(SampleTbl)
            q = q.join(ProjectTbl)

            q = q.distinct(IrradiationPositionTbl.id)

            comps = [
                IrradiationPositionTbl.identifier.like("{}%".format(search_str)),
                ProjectTbl.name == search_str,
                ProjectTbl.id == search_str,
            ] + self._fuzzy_sample_comps(search_str)

            f = or_(*comps)
            q = q.filter(f)
            ips = self._query_all(q)

            q = sess.query(ProjectTbl)
            q = q.join(SampleTbl)
            q = q.join(IrradiationPositionTbl)
            f = or_(
                IrradiationPositionTbl.identifier.like("{}%".format(search_str)),
                SampleTbl.name.like("{}%".format(search_str)),
            )
            q = q.filter(f)
            ps = self._query_all(q)
            return ips, ps

    # special getters
    def get_sample_prep_image(self, img_id):
        with self.session_ctx() as sess:
            q = sess.query(SamplePrepImageTbl)
            q = q.filter(SamplePrepImageTbl.id == img_id)
            return self._query_one(q)

    def get_sample_prep_samples(self, worker, session):
        with self.session_ctx() as sess:
            q = sess.query(SampleTbl)
            q = q.join(SamplePrepStepTbl)
            q = q.join(SamplePrepSessionTbl)
            q = q.filter(SamplePrepSessionTbl.name == session)
            q = q.filter(SamplePrepSessionTbl.worker_name == worker)
            return self._query_all(q, verbose_query=False)

    def get_sample_prep_step_by_id(self, id):
        return self._retrieve_item(SamplePrepStepTbl, id, "id")

    def get_sample_prep_session(self, name, worker):
        return self._retrieve_item(
            SamplePrepSessionTbl, (name, worker), ("name", "worker_name")
        )

    def get_sample_prep_worker(self, name):
        return self._retrieve_item(SamplePrepWorkerTbl, name)

    def get_sample_prep_worker_names(self):
        return self._get_table_names(SamplePrepWorkerTbl)

    def get_sample_prep_session_names(self, worker):
        with self.session_ctx() as sess:
            q = sess.query(SamplePrepSessionTbl.name)
            q = q.filter(SamplePrepSessionTbl.worker_name == worker)
            return [i[0] for i in self._query_all(q)]

    def get_sample_prep_sessions(self, sample):
        with self.session_ctx() as sess:
            q = sess.query(SamplePrepSessionTbl)
            q = q.join(SamplePrepStepTbl)
            q = q.join(SampleTbl)
            q = q.filter(SampleTbl.name == sample)
            return self._query_all(q)

    def get_sample_prep_steps(
        self, worker, session, sample, project, material, grainsize
    ):
        with self.session_ctx() as sess:
            q = sess.query(SamplePrepStepTbl)
            q = q.join(SamplePrepSessionTbl)
            q = q.join(SampleTbl)
            q = q.join(ProjectTbl)
            q = q.join(MaterialTbl)

            q = q.filter(SamplePrepStepTbl.added.is_(None))
            q = q.filter(SamplePrepSessionTbl.worker_name == worker)
            q = q.filter(SamplePrepSessionTbl.name == session)
            q = q.filter(SampleTbl.name == sample)
            q = q.filter(ProjectTbl.name == project)
            q = q.filter(MaterialTbl.name == material)
            if grainsize:
                q = q.filter(MaterialTbl.grainsize == grainsize)

            return self._query_all(q)

    def get_sample_prep_choice_names(self, tag):
        with self.session_ctx() as sess:
            q = sess.query(SamplePrepChoicesTbl)
            q = q.filter(SamplePrepChoicesTbl.tag == tag)
            return [v.value for v in self._query_all(q, verbose_query=False)]

    def get_blanks(self, ms=None, limit=100):
        with self.session_ctx() as sess:
            q = sess.query(AnalysisTbl)
            q = q.filter(AnalysisTbl.analysis_type.like("blank%"))

            if ms:
                q = q.filter(func.lower(AnalysisTbl.mass_spectrometer) == ms.lower())
            q = q.order_by(AnalysisTbl.timestamp.desc())
            q = q.limit(limit)
            return self._query_all(q)

    def get_repository_analyses(self, repo):
        with self.session_ctx():
            r = self.get_repository(repo)
            return [a.analysis for a in r.repository_associations]

    def get_identifier_info(self, li):
        with self.session_ctx():
            info = {}

            dbpos = self.get_identifier(li)
            if not dbpos:
                self.warning("{} is not an identifier in the database".format(li))
                return None

            info["irradiation_level"] = dbpos.level.name
            info["irradiation_position"] = dbpos.position
            info["irradiation"] = dbpos.level.irradiation.name

            sample = dbpos.sample
            if sample:
                if sample.project:
                    project = sample.project.name
                    info["project"] = project
                    if sample.project.principal_investigator:
                        pi = sample.project.principal_investigator.name
                        info["principal_investigator"] = pi

                if sample.material:
                    material = sample.material.name
                    info["material"] = material
                    info["grainsize"] = sample.material.grainsize or ""

                info["sample"] = sample.name
                info["note"] = sample.note
                info["latitude"] = sample.lat
                info["longitude"] = sample.lon
                info["unit"] = sample.unit
                info["lithology"] = sample.lithology
                info["lithology_class"] = sample.lithology_class
                info["lithology_type"] = sample.lithology_type
                info["lithology_group"] = sample.lithology_group
                # todo: add rlocatiion/reference to database
                info["rlocation"] = ""
                info["reference"] = ""

            return info

    def get_min_max_analysis_timestamp(self, lns=None, projects=None, delta=0):
        """
        lns: list of labnumbers/identifiers
        return: datetime, datetime

        get the min and max analysis_timestamps for all analyses with labnumbers in lns
        """

        with self.session_ctx() as sess:
            q = sess.query(AnalysisTbl)
            if lns:
                q = q.join(IrradiationPositionTbl)
                q = q.filter(IrradiationPositionTbl.identifier.in_(lns))
            elif projects:
                q = q.join(IrradiationPositionTbl, SampleTbl, ProjectTbl)
                q = q.filter(ProjectTbl.name.in_(projects))

            return self._get_date_range(q, hours=delta)

    def get_labnumber_mass_spectrometers(self, lns):
        """
        return all the mass spectrometers use to measure these labnumbers analyses

        returns (str, str,...)
        """
        with self.session_ctx() as sess:
            q = sess.query(AnalysisTbl)
            q = q.join(IrradiationPositionTbl)
            q = q.filter(IrradiationPositionTbl.identifier.in_(lns))
            q = q.filter(distinct(AnalysisTbl.mass_spectrometer))
            return self._query_all(q)

    def get_analysis_date_ranges(self, lns, hours):
        """
        lns: list of labnumbers/identifiers
        """

        with self.session_ctx() as sess:
            q = sess.query(AnalysisTbl)
            q = q.join(IrradiationPositionTbl)
            q = q.filter(IrradiationPositionTbl.identifier.in_(lns))
            q = q.order_by(AnalysisTbl.timestamp.asc())
            ts = self._query_all(q)
            return list(binfunc(ts, hours))

    def get_currents(self, ai):
        with self.session_ctx() as sess:
            q = sess.query(CurrentTbl)
            q = q.join(AnalysisTbl)
            q = q.filter(AnalysisTbl.uuid == ai.uuid)
            return self._query_all(q)

    def get_units(self, name):
        with self.session_ctx() as sess:
            q = sess.query(UnitsTbl)
            q = q.filter(UnitsTbl.name == name)
            return self._query_one(q)

    def get_parameter(self, name):
        with self.session_ctx() as sess:
            q = sess.query(ParameterTbl)
            q = q.filter(ParameterTbl.name == name)
            return self._query_one(q)

    def get_search_attributes(self):
        with self.session_ctx() as sess:
            q = sess.query(ParameterTbl.name)
            return self._query_all(q)

    def get_analyses_no_current(self, reponame, verbose=False):
        """
        select * from AnalysisTbl
        join RepositoryAssociationTbl on RepositoryAssociationTbl.analysisID = AnalysisTbl.id
        join RepositoryTbl on RepositoryTbl.name = RepositoryAssociationTbl.repository
        where RepositoryTbl.name = 'Aslan01105' and AnalysisTbl.id not in (
        select AnalysisTbl.id from AnalysisTbl
        join RepositoryAssociationTbl on RepositoryAssociationTbl.analysisID = AnalysisTbl.id
        join RepositoryTbl on RepositoryTbl.name = RepositoryAssociationTbl.repository
        join CurrentTbl on CurrentTbl.analysisID = AnalysisTbl.id
        WHERE RepositoryTbl.name = 'Aslan01105')

        :param reponame:
        :return:
        """
        with self.session_ctx() as sess:
            q = sess.query(AnalysisTbl.id)
            q = q.join(RepositoryAssociationTbl)
            q = q.join(RepositoryTbl)
            q = q.join(CurrentTbl)
            q = q.filter(RepositoryTbl.name == reponame)
            q = q.group_by(AnalysisTbl.id)
            sq = q.subquery("s")

            q = sess.query(AnalysisTbl)
            q = q.join(RepositoryAssociationTbl)
            q = q.join(RepositoryTbl)
            q = q.filter(RepositoryTbl.name == reponame)
            q = q.filter(AnalysisTbl.id.notin_(sq))

            return self._query_all(q, verbose_query=verbose)

    def get_repository_analysis_count(self, reponame):
        with self.session_ctx() as sess:
            q = sess.query(AnalysisTbl)
            q = q.join(RepositoryAssociationTbl)
            q = q.join(RepositoryTbl)
            q = q.filter(RepositoryTbl.name == reponame)
            return q.count()

    def get_analyses_advanced(
        self,
        advanced_filter,
        uuids=None,
        identifiers=None,
        return_labnumbers=False,
        include_invalid=False,
        limit=None,
        verbose=False,
    ):
        with self.session_ctx() as sess:
            if return_labnumbers:
                q = sess.query(IrradiationPositionTbl)
                q = q.join(AnalysisTbl)
            else:
                q = sess.query(AnalysisTbl)
                if identifiers:
                    q = q.join(IrradiationPositionTbl)

                if not include_invalid:
                    q = q.join(AnalysisChangeTbl)

            q = q.join(CurrentTbl)
            q = q.join(ParameterTbl)

            f = None
            for qi in advanced_filter.filters:
                attrargs = qi.attribute.split(" ")
                attr = attrargs[0]
                col = "error" if len(attrargs) == 2 else "value"
                nclause, chain = make_filter(qi, CurrentTbl, col=col)
                nclause = and_(nclause, ParameterTbl.name == attr)
                if f is not None:
                    chain = and_ if chain == "and" else or_
                    f = chain(f, nclause)
                else:
                    f = nclause

            q = q.filter(f)
            if uuids:
                q = q.filter(AnalysisTbl.uuid.in_(uuids))
            if identifiers:
                q = q.filter(IrradiationPositionTbl.identifier.in_(identifiers))

            if not include_invalid and not return_labnumbers:
                q = q.filter(AnalysisChangeTbl.tag != "invalid")

            if limit:
                q = q.limit(limit)

            return self._query_all(q, verbose_query=verbose)

    def get_flux_value(self, identifier, attr):
        j = 0
        with self.session_ctx():
            dbpos = self.get_identifier(identifier)
            if dbpos:
                j = getattr(dbpos, attr)
        return j

    def get_greatest_identifier(self, **kw):
        with self.session_ctx() as sess:
            q = sess.query(IrradiationPositionTbl.identifier)
            q = q.order_by(IrradiationPositionTbl.identifier.desc())
            ret = self._query_first(q)
            return int(ret[0]) if ret else 0

    def get_last_nhours_analyses(
        self, n, return_limits=False, mass_spectrometers=None, analysis_types=None
    ):
        with self.session_ctx() as sess:
            q = sess.query(AnalysisTbl)

            hpost = datetime.now()
            lpost = hpost - timedelta(hours=n)
            self.debug(
                "last nhours n={}, lpost={}, mass_spec={}".format(
                    n, lpost, mass_spectrometers
                )
            )
            if mass_spectrometers:
                q = in_func(q, AnalysisTbl.mass_spectrometer, mass_spectrometers)

            if analysis_types:
                q = analysis_type_filter(q, analysis_types)

            q = q.filter(AnalysisTbl.timestamp >= lpost)
            q = q.order_by(AnalysisTbl.timestamp.asc())
            ans = self._query_all(q)
            if return_limits:
                return ans, hpost, lpost
            else:
                return ans

    def get_last_n_analyses(
        self,
        n,
        mass_spectrometer=None,
        analysis_types=None,
        excluded_uuids=None,
        verbose=False,
    ):

        with self.session_ctx() as sess:
            q = sess.query(AnalysisTbl)

            if mass_spectrometer:
                q = q.filter(AnalysisTbl.mass_spectrometer == mass_spectrometer)
            else:
                q = q.order_by(AnalysisTbl.mass_spectrometer)

            if analysis_types:
                q = analysis_type_filter(q, analysis_types)

            if excluded_uuids:
                q = q.filter(not_(AnalysisTbl.uuid.in_(excluded_uuids)))

            q = q.order_by(AnalysisTbl.timestamp.desc())
            q = q.limit(n)
            return self._query_all(q, verbose_query=verbose)

    def get_adjacent_analysis(self, uuid, ts, spectrometer, previous):
        with self.session_ctx() as sess:
            q = sess.query(AnalysisTbl)
            q = q.filter(AnalysisTbl.mass_spectrometer == spectrometer)
            q = q.filter(AnalysisTbl.uuid != uuid)
            if previous:
                q = q.filter(AnalysisTbl.timestamp < ts)
                q = q.order_by(AnalysisTbl.timestamp.desc())
            else:
                q = q.filter(AnalysisTbl.timestamp > ts)
                q = q.order_by(AnalysisTbl.timestamp.asc())

            q = q.limit(1)
            return self._query_one(q)

    def get_last_analysis(
        self,
        ln=None,
        aliquot=None,
        spectrometer=None,
        hours_limit=None,
        analysis_type=None,
    ):
        self.debug(
            "get last analysis labnumber={}, aliquot={}, spectrometer={}".format(
                ln, aliquot, spectrometer
            )
        )
        with self.session_ctx() as sess:
            if ln:
                ln = self.get_identifier(ln)
                if not ln:
                    return

            q = sess.query(AnalysisTbl)
            if ln:
                q = q.join(IrradiationPositionTbl)

            if spectrometer:
                q = q.filter(AnalysisTbl.mass_spectrometer == spectrometer)

            if ln:
                q = q.filter(IrradiationPositionTbl.identifier == ln)
                if aliquot:
                    q = q.filter(AnalysisTbl.aliquot == aliquot)

            if analysis_type:
                q = q.filter(AnalysisTbl.analysis_type == analysis_type)

            if hours_limit:
                lpost = datetime.now() - timedelta(hours=hours_limit)
                q = q.filter(AnalysisTbl.timestamp >= lpost)

            q = q.order_by(AnalysisTbl.timestamp.desc())
            q = q.limit(1)
            try:
                r = q.one()
                self.debug(
                    "got last analysis {}-{}".format(
                        r.irradiation_position.identifier, r.aliquot
                    )
                )
                return r

            except NoResultFound as e:
                if ln:
                    name = ln.identifier
                elif spectrometer:
                    name = spectrometer

                if name:
                    self.debug("no analyses for {}".format(name))
                else:
                    self.debug("no analyses for get_last_analysis")

                return 0

    def get_greatest_aliquot(self, identifier):
        if identifier:
            with self.session_ctx(use_parent_session=False) as sess:
                q = sess.query(AnalysisTbl.aliquot)

                idn = self.get_identifier(identifier)
                print("-----------------idn", idn, identifier)
                if not self.get_identifier(identifier):
                    q = q.filter(AnalysisTbl.simple_identifier == int(identifier))
                else:
                    q = q.join(IrradiationPositionTbl)
                    q = q.filter(IrradiationPositionTbl.identifier == identifier)

                q = q.order_by(AnalysisTbl.aliquot.desc())
                result = self._query_one(q)
                if result:
                    return int(result[0])
                else:
                    return 0

    def get_greatest_step(self, ln, aliquot):
        """
        return greatest step for this labnumber and aliquot.
        return step as an integer. A=0, B=1...
        """
        with self.session_ctx(use_parent_session=False) as sess:
            if ln:
                dbln = self.get_identifier(ln)
                if not dbln:
                    return
                q = sess.query(AnalysisTbl.increment)
                q = q.join(IrradiationPositionTbl)

                q = q.filter(IrradiationPositionTbl.identifier == ln)
                q = q.filter(AnalysisTbl.aliquot == aliquot)
                q = q.order_by(AnalysisTbl.increment.desc())
                result = self._query_one(q)
                if result:
                    increment = result[0]
                    return increment if increment is not None else -1

    def get_unique_analysis(self, ln, ai, step=None):
        with self.session_ctx() as sess:
            try:
                ai = int(ai)
            except ValueError as e:
                self.debug("get_unique_analysis aliquot={}.  {}".format(ai, e))
                return

            dbln = self.get_identifier(ln)
            if not dbln:
                self.debug("get_unique_analysis, no labnumber {}".format(ln))
                return

            q = sess.query(AnalysisTbl)
            q = q.join(IrradiationPositionTbl)

            q = q.filter(IrradiationPositionTbl.identifier == ln)
            q = q.filter(AnalysisTbl.aliquot == int(ai))
            if step:
                if not isinstance(step, int):
                    step = alpha_to_int(step)

                q = q.filter(AnalysisTbl.increment == step)

            try:
                return q.one()
            except NoResultFound:
                return

    def get_labnumbers_startswith(
        self,
        partial_id,
        mass_spectrometers=None,
        filter_non_run=True,
        verbose_query=True,
        **kw
    ):
        with self.session_ctx() as sess:
            q = sess.query(IrradiationPositionTbl)
            if mass_spectrometers or filter_non_run:
                q = q.join(AnalysisTbl)

            q = q.filter(
                IrradiationPositionTbl.identifier.like("%{}%".format(partial_id))
            )
            if mass_spectrometers:
                q = q.filter(AnalysisTbl.mass_spectrometer.in_(mass_spectrometers))
            if filter_non_run:
                q = q.group_by(IrradiationPositionTbl.id)
                q = q.having(count(AnalysisTbl.id) > 0)

            return self._query_all(q, verbose_query=verbose_query, **kw)

    def get_associated_repositories(self, idn, verbose_query=False):
        with self.session_ctx() as sess:
            q = sess.query(
                distinct(RepositoryTbl.name), IrradiationPositionTbl.identifier
            )
            q = q.join(RepositoryAssociationTbl, AnalysisTbl, IrradiationPositionTbl)
            q = q.filter(IrradiationPositionTbl.identifier.in_(idn))
            q = q.order_by(IrradiationPositionTbl.identifier)

            return self._query_all(q, verbose_query=verbose_query)

    def get_analysis(self, value):
        return self._retrieve_item(AnalysisTbl, value, key="id")

    def get_analysis_uuid(self, value):
        return self._retrieve_item(AnalysisTbl, value, key="uuid")

    def get_analyses_uuid(self, uuids, verbose_query=False):
        with self.session_ctx() as sess:
            q = sess.query(AnalysisTbl)
            q = q.filter(AnalysisTbl.uuid.in_(uuids))
            q = q.order_by(AnalysisTbl.uuid.asc())
            return self._query_all(q, verbose_query=verbose_query)

    def get_analysis_runid(self, idn, aliquot, step=None):
        with self.session_ctx() as sess:
            q = sess.query(AnalysisTbl)
            q = q.join(IrradiationPositionTbl)
            if step:
                if isinstance(step, (str,)):
                    step = alpha_to_int(step)

                q = q.filter(AnalysisTbl.increment == step)
            if aliquot:
                q = q.filter(AnalysisTbl.aliquot == int(aliquot))

            q = q.filter(IrradiationPositionTbl.identifier == idn)
            return self._query_one(q)

    def get_analysis_by_attr(self, **kw):
        with self.session_ctx() as sess:
            q = sess.query(AnalysisTbl)
            use_ident = False
            if "identifier" in kw:
                q = q.join(IrradiationPositionTbl)
                use_ident = True
            use_pos = False
            if "position" in kw:
                q = q.join(MeasuredPositionTbl)
                use_pos = True

            if use_ident:
                q = q.filter(IrradiationPositionTbl.identifier == kw["identifier"])
                kw.pop("identifier")

            if use_pos:
                q = q.filter(MeasuredPositionTbl.position == kw["position"])
                kw.pop("position")

            for k, v in kw.items():
                try:
                    q = q.filter(getattr(AnalysisTbl, k) == v)
                except AttributeError:
                    self.debug("Invalid AnalysisTbl column {}".format(k))
            q = q.order_by(AnalysisTbl.timestamp.desc())
            return self._query_first(q, verbose_query=False)

    def get_analysis_groups_by_name(self, name, project):
        with self.session_ctx() as sess:
            q = sess.query(AnalysisGroupTbl)
            q = q.join(ProjectTbl)
            q = q.filter(AnalysisGroupTbl.name == name)

            if hasattr(project, "name"):
                project = project.name

            q = q.filter(ProjectTbl.name == project)

            return self._query_all(q)

    def get_analysis_repository(self, runid):
        l, a, s = strip_runid(runid)
        with self.session_ctx() as sess:
            q = sess.query(RepositoryAssociationTbl.repository)
            q = q.join(AnalysisTbl)
            q = q.join(IrradiationPositionTbl)

            q = q.filter(IrradiationPositionTbl.identifier == l)
            q = q.filter(AnalysisTbl.aliquot == a)
            if s not in (None, ""):
                q = q.filter(AnalysisTbl.increment == alpha_to_int(s))

            return self._query_one(q, verbose_query=False)

    def get_database_version(self, **kw):
        with self.session_ctx() as sess:
            q = sess.query(VersionTbl)
            v = self._query_one(q, **kw)
            return v.version

    def get_labnumber_analyses(
        self,
        lns,
        low_post=None,
        high_post=None,
        omit_key=None,
        exclude_uuids=None,
        include_invalid=False,
        mass_spectrometers=None,
        repositories=None,
        loads=None,
        order="asc",
        limit=None,
        verbose_query=True,
    ):

        with self.session_ctx() as sess:
            q = sess.query(AnalysisTbl)
            q = q.join(IrradiationPositionTbl)
            if omit_key or not include_invalid:
                q = q.join(AnalysisChangeTbl)

            if repositories:
                q = q.join(RepositoryAssociationTbl, RepositoryTbl)
            if loads:
                q = q.join(MeasuredPositionTbl)

            q = in_func(q, AnalysisTbl.mass_spectrometer, mass_spectrometers)
            q = in_func(q, RepositoryTbl.name, repositories)
            q = in_func(q, IrradiationPositionTbl.identifier, lns)
            q = in_func(q, MeasuredPositionTbl.loadName, loads)

            if low_post:
                q = q.filter(AnalysisTbl.timestamp >= str(low_post))

            if high_post:
                q = q.filter(AnalysisTbl.timestamp <= str(high_post))

            if exclude_uuids:
                q = q.filter(not_(AnalysisTbl.uuid.in_(exclude_uuids)))

            if not include_invalid:
                q = q.filter(AnalysisChangeTbl.tag != "invalid")

            if omit_key:
                q = q.filter(AnalysisChangeTbl.tag != omit_key)

            if order:
                q = q.order_by(getattr(AnalysisTbl.timestamp, order)())

            if limit:
                q = q.limit(limit)

            tc = q.count()
            return self._query_all(q, verbose_query=verbose_query), tc

    def get_repository_date_range(self, names):
        with self.session_ctx() as sess:
            q = sess.query(AnalysisTbl.timestamp)
            q = q.join(RepositoryAssociationTbl)
            q = q.filter(RepositoryAssociationTbl.repository.in_(names))
            return self._get_date_range(q)

    def get_project_date_range(self, names):
        with self.session_ctx() as sess:
            q = sess.query(AnalysisTbl.timestamp)
            q = q.join(IrradiationPositionTbl, SampleTbl, ProjectTbl)
            if names:
                q = q.filter(ProjectTbl.name.in_(names))

            return self._get_date_range(q)

    def get_analyses_by_date_range(
        self,
        lpost,
        hpost,
        labnumber=None,
        limit=None,
        analysis_types=None,
        mass_spectrometers=None,
        extract_devices=None,
        project=None,
        repositories=None,
        loads=None,
        order="asc",
        exclude=None,
        exclude_uuids=None,
        exclude_invalid=True,
        verbose=True,
    ):
        if verbose:
            self.debug("------get analyses by date range parameters------")
            self.debug("low={}".format(lpost))
            self.debug("high={}".format(hpost))
            self.debug("labnumber={}".format(labnumber))
            self.debug("analysis_types={}".format(analysis_types))
            self.debug("mass spectrometers={}".format(mass_spectrometers))
            self.debug("extract device={}".format(extract_devices))
            self.debug("project={}".format(project))
            self.debug("exclude={}".format(exclude))
            self.debug("exclude_uuids={}".format(exclude_uuids))
            self.debug("-------------------------------------------------")

        with self.session_ctx() as sess:
            q = sess.query(AnalysisTbl)
            if exclude_invalid:
                q = q.join(AnalysisChangeTbl)
            if labnumber:
                q = q.join(IrradiationPositionTbl)
            if project:
                if not labnumber:
                    q = q.join(IrradiationPositionTbl)
                q = q.join(SampleTbl, ProjectTbl)

            if loads:
                q = q.join(MeasuredPositionTbl)
                q = in_func(q, MeasuredPositionTbl.loadName, loads)

            if labnumber:
                q = q.filter(IrradiationPositionTbl.identifier == labnumber)
            if mass_spectrometers:
                q = in_func(q, AnalysisTbl.mass_spectrometer, mass_spectrometers)

            if analysis_types:
                q = analysis_type_filter(q, analysis_types)

            q = extract_devices_query(analysis_types, extract_devices, q)

            if project:
                q = q.filter(ProjectTbl.name == project)
            if lpost:
                q = q.filter(AnalysisTbl.timestamp >= lpost)
            if hpost:
                q = q.filter(AnalysisTbl.timestamp <= hpost)
            if exclude_invalid:
                q = exclude_invalid_analyses(q)
            if exclude:
                q = q.filter(not_(AnalysisTbl.id.in_(exclude)))
            if exclude_uuids:
                q = q.filter(not_(AnalysisTbl.uuid.in_(exclude_uuids)))
            q = q.order_by(getattr(AnalysisTbl.timestamp, order)())
            if limit:
                q = q.limit(limit)

            return self._query_all(q, verbose_query=verbose)

    def get_project_labnumbers(
        self,
        project_names,
        filter_non_run,
        low_post=None,
        high_post=None,
        analysis_types=None,
        mass_spectrometers=None,
    ):
        with self.session_ctx() as sess:
            q = sess.query(IrradiationPositionTbl)
            q = q.join(SampleTbl, ProjectTbl)
            if filter_non_run:
                if mass_spectrometers or analysis_types or low_post or high_post:
                    q = q.join(AnalysisTbl)

                if mass_spectrometers:
                    mass_spectrometers = listify(mass_spectrometers)
                    q = q.filter(AnalysisTbl.mass_spectrometer.in_(mass_spectrometers))

                if analysis_types:
                    q = q.filter(AnalysisTbl.analysis_type.in_(analysis_types))
                    project_names.append("references")

                q = q.group_by(IrradiationPositionTbl.identifier)
                q = q.having(count(AnalysisTbl.id) > 0)
                if low_post:
                    q = q.filter(AnalysisTbl.timestamp >= str(low_post))
                if high_post:
                    q = q.filter(AnalysisTbl.timestamp <= str(high_post))

            if project_names:
                q = q.filter(ProjectTbl.name.in_(project_names))

            self.debug(compile_query(q))
            return self._query_all(q)

    def get_level_names(self, irrad):
        with self.session_ctx():
            levels = self.get_irradiation_levels(irrad)
            if levels:
                return [level.name for level in levels]
            else:
                return []

    def get_irradiation_levels(self, irradname):
        with self.session_ctx() as sess:
            q = sess.query(LevelTbl)
            q = q.join(IrradiationTbl)
            q = q.filter(IrradiationTbl.name == irradname)
            q = q.order_by(LevelTbl.name.asc())
            return self._query_all(q)

    def get_labnumbers(
        self,
        principal_investigators=None,
        samples=None,
        project_ids=None,
        projects=None,
        repositories=None,
        mass_spectrometers=None,
        irradiation=None,
        level=None,
        analysis_types=None,
        high_post=None,
        low_post=None,
        loads=None,
        filter_non_run=False,
    ):

        self.debug("------- Get Labnumbers {}-------".format(id(self)))
        self.debug("------- samples: {}".format(samples))
        self.debug(
            "------- principal_investigators: {}".format(principal_investigators)
        )
        self.debug("------- projects: {}".format(projects))
        self.debug("------- project_ids: {}".format(project_ids))
        self.debug("------- experiments: {}".format(repositories))
        self.debug("------- mass_spectrometers: {}".format(mass_spectrometers))
        self.debug("------- irradiation: {}".format(irradiation))
        self.debug("------- level: {}".format(level))
        self.debug("------- analysis_types: {}".format(analysis_types))
        self.debug("------- high_post: {}".format(high_post))
        self.debug("------- low_post: {}".format(low_post))
        self.debug("------- loads: {}".format(loads))
        self.debug("------------------------------")

        with self.session_ctx() as sess:
            q = sess.query(distinct(IrradiationPositionTbl.id))

            # joins
            at = False
            if repositories:
                at = True
                q = q.join(AnalysisTbl, RepositoryAssociationTbl, RepositoryTbl)

            if samples or projects or project_ids or principal_investigators:
                q = q.join(SampleTbl, ProjectTbl)
                if principal_investigators and not project_ids:
                    q = q.join(PrincipalInvestigatorTbl)

            if mass_spectrometers and not at:
                at = True
                q = q.join(AnalysisTbl)

            if (low_post or high_post) and not at:
                at = True
                q = q.join(AnalysisTbl)

            if analysis_types and not at:
                at = True
                q = q.join(AnalysisTbl)

            if filter_non_run and not at:
                at = True
                q = q.join(AnalysisTbl)

            if loads:
                if not at:
                    at = True
                    q = q.join(AnalysisTbl)
                q = q.join(MeasuredPositionTbl)

            if irradiation:
                if not at:
                    q = q.join(AnalysisTbl)
                q = q.join(LevelTbl, IrradiationTbl)

            has_filter = False
            # filters
            if repositories:
                has_filter = True
                q = q.filter(RepositoryTbl.name.in_(repositories))

            if principal_investigators and not project_ids:
                has_filter = True
                q = principal_investigator_filter(q, principal_investigators)

            if projects:
                has_filter = True
                q = q.filter(ProjectTbl.name.in_(projects))
            if project_ids:
                has_filter = True
                q = q.filter(ProjectTbl.id.in_(project_ids))

            if mass_spectrometers:
                has_filter = True
                q = in_func(q, AnalysisTbl.mass_spectrometer, mass_spectrometers)

            if low_post:
                has_filter = True
                q = q.filter(AnalysisTbl.timestamp >= low_post)
            if high_post:
                has_filter = True
                q = q.filter(AnalysisTbl.timestamp <= high_post)

            if samples:
                has_filter = True
                if analysis_types:
                    q = q.filter(
                        or_(SampleTbl.name.in_(samples), make_at_filter(analysis_types))
                    )
                else:
                    q = q.filter(SampleTbl.name.in_(samples))

            if analysis_types and not samples:
                has_filter = True
                q = analysis_type_filter(q, analysis_types)

            if irradiation:
                has_filter = True
                q = q.filter(IrradiationTbl.name == irradiation)
                q = q.filter(LevelTbl.name == level)
            if loads:
                has_filter = True
                q = q.filter(MeasuredPositionTbl.loadName.in_(loads))

            if filter_non_run:
                q = q.group_by(IrradiationPositionTbl.id)
                q = q.having(count(AnalysisTbl.id) > 0)

            if has_filter:
                res = self._query_all(q, verbose_query=True)
                if res:
                    ids = [r[0] for r in res]
                    q = sess.query(IrradiationPositionTbl)
                    q = q.filter(IrradiationPositionTbl.id.in_(ids))
                    return self._query_all(q, verbose_query=False)

    def get_analysis_groups(self, project_ids, **kw):
        ret = []
        if project_ids:
            with self.session_ctx() as sess:
                q = sess.query(AnalysisGroupTbl)
                q = q.filter(AnalysisGroupTbl.projectID.in_(project_ids))
                ret = self._query_all(q, **kw)
        return ret

    # single getters
    def get_user(self, name):
        return self._retrieve_item(UserTbl, name)

    def get_extraction_device(self, name):
        return self._retrieve_item(ExtractDeviceTbl, name)

    def get_mass_spectrometer(self, name):
        return self._retrieve_item(MassSpectrometerTbl, name)

    def get_repository(self, name):
        return self._retrieve_item(RepositoryTbl, name)

    def get_load_position(self, loadname, pos):
        with self.session_ctx() as sess:
            q = sess.query(LoadPositionTbl)
            q = q.join(LoadTbl)
            q = q.filter(LoadTbl.name == loadname)
            q = q.filter(LoadPositionTbl.position == pos)
            return self._query_one(q)

    def get_loadtable(self, name=None):
        if name is not None:
            lt = self._retrieve_item(LoadTbl, name)
        else:
            with self.session_ctx() as s:
                q = s.query(LoadTbl)
                q = q.order_by(LoadTbl.create_date.desc())
                lt = self._query_first(q)

        return lt

    get_load = get_loadtable

    def get_identifier(self, identifier):
        return self._retrieve_item(IrradiationPositionTbl, identifier, key="identifier")

    def get_irradiation_position_by_sample(
        self, name, material, grainsize, principal_investigator, project
    ):
        with self.session_ctx() as sess:
            q = sess.query(IrradiationPositionTbl)
            q = q.join(SampleTbl, MaterialTbl, ProjectTbl, PrincipalInvestigatorTbl)
            q = q.filter(SampleTbl.name == name)
            q = q.filter(MaterialTbl.name == material)
            if grainsize:
                q = q.filter(MaterialTbl.grainsize == grainsize)
            q = q.filter(ProjectTbl.name == project)
            q = principal_investigator_filter(q, principal_investigator)
            return self._query_all(q)

    def get_irradiation_position(self, irrad, level, pos):
        with self.session_ctx() as sess:
            q = sess.query(IrradiationPositionTbl)
            q = q.join(LevelTbl, IrradiationTbl)
            q = q.filter(IrradiationTbl.name == irrad)
            q = q.filter(LevelTbl.name == level)
            q = q.filter(IrradiationPositionTbl.position == pos)

        return self._query_one(q)

    def get_project_by_id(self, pid):
        with self.session_ctx() as sess:
            q = sess.query(ProjectTbl)
            q = q.filter(ProjectTbl.id == pid)
            return self._query_one(q)

    def get_project(self, name, pi=None):
        if isinstance(name, (str,)):
            if pi:
                with self.session_ctx() as sess:

                    q = sess.query(ProjectTbl)
                    q = q.join(PrincipalInvestigatorTbl)
                    q = q.filter(ProjectTbl.name == name)

                    dbpi = self.get_principal_investigator(pi)
                    if dbpi:
                        q = principal_investigator_filter(q, pi)

                    return self._query_one(q)
            else:
                return self._retrieve_item(ProjectTbl, name)
        else:
            return name

    def get_principal_investigator(self, name):
        with self.session_ctx() as sess:
            q = sess.query(PrincipalInvestigatorTbl)
            q = principal_investigator_filter(q, name)
            return self._query_one(q)

    def get_irradiation_level(self, irrad, name):
        with self.session_ctx() as sess:
            irrad = self.get_irradiation(irrad)
            if irrad:
                q = sess.query(LevelTbl)
                q = q.filter(LevelTbl.irradiationID == irrad.id)
                q = q.filter(LevelTbl.name == name)
                return self._query_one(q)

    def get_irradiation(self, name):
        return self._retrieve_item(IrradiationTbl, name)

    def get_material(self, name, grainsize=None):
        # if not isinstance(name, str) and not isinstance(name, six.text_type):
        if isinstance(name, MaterialTbl):
            if grainsize is None or name.grainsize == grainsize:
                return name

        with self.session_ctx() as sess:
            q = sess.query(MaterialTbl)
            if isinstance(name, MaterialTbl):
                q = q.filter(MaterialTbl.id == name.id)
            else:
                q = q.filter(MaterialTbl.name == name)

            if grainsize:
                q = q.filter(MaterialTbl.grainsize == grainsize)
            return self._query_one(q)

    def get_sample_id(self, id):
        return self._retrieve_item(SampleTbl, id, key="id")

    def get_sample(self, name, project, pi, material, grainsize=None):
        with self.session_ctx() as sess:
            q = sess.query(SampleTbl)
            q = q.join(ProjectTbl)

            project = self.get_project(project, pi)
            material = self.get_material(material, grainsize)

            q = q.filter(SampleTbl.project == project)
            q = q.filter(SampleTbl.material == material)
            q = q.filter(SampleTbl.name == name)

            return self._query_one(q, verbose_query=False)

    def get_last_identifier(self, sample=None):
        with self.session_ctx() as sess:
            q = sess.query(IrradiationPositionTbl)
            if sample:
                q = q.join(SampleTbl)
                q = q.filter(SampleTbl.name == sample)

            q = q.order_by(func.abs(IrradiationPositionTbl.identifier).desc())
            return self._query_first(q)

    def get_latest_load(self):
        return self._retrieve_first(LoadTbl, order_by=LoadTbl.create_date.desc())

    # similar getters

    def get_similar_pi(self, name):
        name = name.lower()
        with self.session_ctx() as sess:
            q = sess.query(PrincipalInvestigatorTbl)
            attr = func.lower(PrincipalInvestigatorTbl.name)
            return self._get_similar(name, attr, q)

    def get_similar_material(self, name):
        name = name.lower()
        with self.session_ctx() as sess:
            q = sess.query(MaterialTbl)
            attr = func.lower(MaterialTbl.name)
            return self._get_similar(name, attr, q)

    def get_similar_project(self, name, pi):
        name = name.lower()
        with self.session_ctx() as sess:
            q = sess.query(ProjectTbl)
            q = q.join(PrincipalInvestigatorTbl)
            q = q.filter(PrincipalInvestigatorTbl.name == pi)

            attr = func.lower(ProjectTbl.name)
            return self._get_similar(name, attr, q)

    # multi getters
    def get_analyses_by_level(self, irradiation, level, verbose=False):
        with self.session_ctx() as sess:
            q = sess.query(AnalysisTbl)
            q = q.join(IrradiationPositionTbl)
            q = q.join(LevelTbl)
            q = q.join(IrradiationTbl)
            q = q.join(RepositoryAssociationTbl)

            q = q.filter(IrradiationTbl.name == irradiation)
            q = q.filter(LevelTbl.name == level)
            q = q.order_by(RepositoryAssociationTbl.repository)

            return self._query_all(q, verbose_query=verbose)

    def get_analyses(
        self, analysis_type=None, mass_spectrometer=None, reverse_order=False
    ):
        with self.session_ctx() as sess:
            q = sess.query(AnalysisTbl)
            if mass_spectrometer:
                q = q.filter(AnalysisTbl.mass_spectrometer == mass_spectrometer)
            if analysis_type:
                q = q.filter(AnalysisTbl.analysis_type == analysis_type)

            q = q.order_by(
                getattr(AnalysisTbl.timestamp, "desc" if reverse_order else "asc")()
            )
            return self._query_all(q)

    def get_analysis_types(self):
        return []

    def get_measured_load_names(self):
        with self.session_ctx() as sess:
            q = sess.query(distinct(MeasuredPositionTbl.loadName))
            q = q.order_by(MeasuredPositionTbl.loadName)
            s = self._query_all(q)
            return [si[0] for si in s]

    def get_measured_positions(self, loadname, pos):
        with self.session_ctx() as sess:
            q = sess.query(MeasuredPositionTbl)
            q = q.filter(MeasuredPositionTbl.loadName == loadname)
            q = q.filter(MeasuredPositionTbl.position == pos)
            return self._query_all(q)

    def get_last_identifiers(self, sample=None, limit=1000, excludes=None):
        with self.session_ctx() as sess:
            q = sess.query(IrradiationPositionTbl.identifier)
            if sample:
                q = q.join(SampleTbl)
                q = q.filter(SampleTbl.name == sample)
                if excludes:
                    q = q.filter(not_(SampleTbl.name.in_(excludes)))
            elif excludes:
                q = q.join(SampleTbl)
                q = q.filter(not_(SampleTbl.name.in_(excludes)))
            q = q.filter(IrradiationPositionTbl.identifier.isnot(None))
            q = q.order_by(func.abs(IrradiationPositionTbl.identifier).desc())
            q = q.limit(limit)
            return [ni[0] for ni in self._query_all(q)]

    def get_load_names(self, *args, **kw):
        with self.session_ctx():
            loads = self.get_loads(*args, **kw)
            if loads:
                return [ui.name for ui in loads]

    def get_loads(self, names=None, exclude_archived=True, archived_only=False, **kw):
        with self.session_ctx():
            if "order" not in kw:
                kw["order"] = LoadTbl.create_date.desc()

            if archived_only:
                kw = self._append_filters(LoadTbl.archived, kw)
            else:
                if exclude_archived:
                    kw = self._append_filters(not_(LoadTbl.archived), kw)

                if names:
                    kw = self._append_filters(LoadTbl.name.in_(names), kw)

            loads = self._retrieve_items(LoadTbl, **kw)
            return loads

    def get_extraction_devices(self):
        return self.get_extract_devices()

    def get_extraction_device_names(self):
        names = []
        with self.session_ctx():
            eds = self.get_extract_devices()
            if eds:
                names = [e.name for e in eds]
        return names

    def get_users(self, **kw):
        return self._retrieve_items(UserTbl, **kw)

    def get_usernames(self):
        return self._get_table_names(UserTbl)

    def get_project_names(self):
        return self._get_table_names(ProjectTbl, use_distinct=ProjectTbl.name)

    def get_material_names(self):
        return self._get_table_names(MaterialTbl, use_distinct=MaterialTbl.name)

    def get_project_pnames(self):
        with self.session_ctx() as sess:
            q = sess.query(ProjectTbl)
            q = q.order_by(ProjectTbl.name.asc())
            ms = self._query_all(q)
            return [mi.pname for mi in ms]

    def get_material_gnames(self):
        with self.session_ctx() as sess:
            q = sess.query(MaterialTbl)
            q = q.order_by(MaterialTbl.name.asc())
            ms = self._query_all(q)
            return [mi.gname for mi in ms]

    def get_principal_investigator_names(self, *args, **kw):
        order = PrincipalInvestigatorTbl.last_name.asc()
        return self._get_table_names(PrincipalInvestigatorTbl, order=order)

    def get_principal_investigators(self, order=None, **kw):
        if order:
            order = getattr(PrincipalInvestigatorTbl.last_name, order)()

        return self._retrieve_items(PrincipalInvestigatorTbl, order=order, **kw)

    def get_grainsizes(self):
        with self.session_ctx() as sess:
            q = sess.query(distinct(MaterialTbl.grainsize))
            gs = self._query_all(q)
            return [g[0] for g in gs if g[0]]

    def get_samples_by_name(self, name):
        with self.session_ctx() as sess:
            q = sess.query(SampleTbl)
            q = q.filter(SampleTbl.name.like("%{}%".format(name)))
            return self._query_all(q)

    def distinct_sample_names(self, irradiation, level):
        with self.session_ctx() as sess:
            q = sess.query(distinct(SampleTbl.name))
            q = q.join(IrradiationPositionTbl)
            q = q.join(LevelTbl)
            q = q.join(IrradiationTbl)

            q = q.filter(IrradiationTbl.name == irradiation)
            q = q.filter(LevelTbl.name == level)
            records = self._query_all(q, verbose_query=False)
            return [r[0] for r in records]

    def get_samples_filter(self, attr, value, **kw):
        with self.session_ctx() as sess:
            q = sess.query(SampleTbl)
            if attr == "project":
                q = q.join(ProjectTbl)
            elif attr == "material":
                q = q.join(MaterialTbl)
            elif attr == "principal_investigator":
                q = q.join(ProjectTbl, PrincipalInvestigatorTbl)

            value = "{}%".format(value)
            if attr == "project":
                q = q.filter(ProjectTbl.name.like(value))
            elif attr == "material":
                q = q.filter(MaterialTbl.name.like(value))
            elif attr == "principal_investigator":
                if "," in value:
                    # trim off wildcard
                    value = value[:-1]
                    l, f = value.split(",")
                    lastname = l.strip()
                    first_initial = f.strip()
                    q = q.filter(PrincipalInvestigatorTbl.last_name == lastname)
                    q = q.filter(
                        PrincipalInvestigatorTbl.first_initial == first_initial
                    )
                else:
                    q = q.filter(PrincipalInvestigatorTbl.last_name.like(value))

            else:
                q = q.filter(getattr(SampleTbl, attr).like(value))

            return self._query_all(q, verbose_query=False, **kw)

    def get_samples(
        self,
        projects=None,
        principal_investigators=None,
        project_like=None,
        name_like=None,
        name=None,
        **kw
    ):
        with self.session_ctx() as sess:
            q = sess.query(SampleTbl)
            if projects or project_like:
                q = q.join(ProjectTbl)

            if principal_investigators:
                q = q.join(PrincipalInvestigatorTbl)

            if projects:
                if isinstance(projects, (list, tuple)):
                    q = q.filter(ProjectTbl.name.in_(projects))
                else:
                    q = q.filter(ProjectTbl.name == projects)

            if project_like:
                q = q.filter(ProjectTbl.name.like("{}%".format(project_like)))

            if principal_investigators:
                q = principal_investigator_filter(q, principal_investigators)

            if name_like:
                if not isinstance(name_like, (list, tuple)):
                    name_like = (name_like,)

                clauses = []
                for ni in name_like:
                    if "%" not in ni:
                        like = "{}%".format(ni)
                    clauses.append(SampleTbl.name.like(like))
                q = q.filter(or_(*clauses))
            elif name:
                q = q.filter(SampleTbl.name == name)

            return self._query_all(q, **kw)

    def get_irradiations_by_repositories(self, repositories):
        with self.session_ctx() as sess:
            q = sess.query(IrradiationTbl)
            q = q.join(
                LevelTbl,
                IrradiationPositionTbl,
                AnalysisTbl,
                RepositoryAssociationTbl,
                RepositoryTbl,
            )

            q = in_func(q, RepositoryTbl.name, repositories)
            return self._query_all(q)

    def get_level_identifiers(self, irrad, level, with_summary=False):
        lns = []
        with self.session_ctx():
            level = self.get_irradiation_level(irrad, level)
            if level:

                if with_summary:
                    lns = [
                        (
                            pi.identifier.strip(),
                            "{} -- {}{:02n} -- {}".format(
                                pi.identifier.strip(),
                                level.name,
                                pi.position,
                                pi.sample.name,
                            ),
                        )
                        for pi in level.positions
                        if pi.identifier and pi.identifier.strip()
                    ]

                else:
                    lns = [
                        pi.identifier.strip()
                        for pi in level.positions
                        if pi.identifier and pi.identifier.strip()
                    ]

                lns = sorted(lns)
        return lns

    def get_irradiation_names(self, **kw):
        names = []
        with self.session_ctx():
            ns = self.get_irradiations(**kw)
            if ns:
                names = [i.name for i in ns]

        return names

    def get_irradiations(
        self,
        names=None,
        project_names=None,
        order_func="desc",
        order_by_date=None,
        mass_spectrometers=None,
        exclude_name=None,
        sort_name_key=None,
        **kw
    ):

        if names is not None:
            if hasattr(names, "__call__"):
                f = names(IrradiationTbl)
            else:
                names = listify(names)
                f = (IrradiationTbl.name.in_(names),)
            kw = self._append_filters(f, kw)

        if project_names is not None:
            project_names = listify(project_names)
            kw = self._append_filters(ProjectTbl.name.in_(project_names), kw)

            kw = self._append_joins(
                (LevelTbl, IrradiationPositionTbl, SampleTbl, ProjectTbl), kw
            )

        if mass_spectrometers:
            kw = self._append_filters(
                AnalysisTbl.mass_spectrometer.name.in_(mass_spectrometers), kw
            )
            kw = self._append_joins((LevelTbl, IrradiationPositionTbl, AnalysisTbl), kw)

        if exclude_name:
            kw = self._append_filters(IrradiationTbl.name.notlike(exclude_name), kw)

        order = None
        if order_by_date:
            order = getattr(IrradiationTbl.create_date, order_by_date)()
        elif order_func:
            order = getattr(IrradiationTbl.name, order_func)()

        items = self._retrieve_items(IrradiationTbl, order=order, **kw)
        if sort_name_key:

            n = "{:05n}".format(len(items))

            def func(i):
                name = i.name
                if name.startswith(sort_name_key):
                    ret = name
                else:
                    ret = n
                return ret

            items = sorted(items, key=func, reverse=True)

        return items

    def get_projects(
        self,
        principal_investigators=None,
        irradiation=None,
        level=None,
        mass_spectrometers=None,
        order=None,
        verbose_query=False,
    ):

        if order:
            order = getattr(ProjectTbl.name, order)()

        if principal_investigators or irradiation or mass_spectrometers:
            with self.session_ctx() as sess:
                q = sess.query(ProjectTbl)

                # joins
                if principal_investigators:
                    q = q.join(PrincipalInvestigatorTbl)

                if irradiation:
                    q = q.join(SampleTbl, IrradiationPositionTbl)
                    if level:
                        q = q.join(LevelTbl)

                if mass_spectrometers:
                    q = q.join(SampleTbl, IrradiationPositionTbl, AnalysisTbl)

                # filters
                if principal_investigators:
                    q = principal_investigator_filter(q, principal_investigators)

                if irradiation:
                    if level:
                        q = q.filter(LevelTbl.name == level)
                    q = q.filter(IrradiationTbl.name == irradiation)

                if mass_spectrometers:
                    mass_spectrometers = listify(mass_spectrometers)
                    q = q.filter(AnalysisTbl.mass_spectrometer.in_(mass_spectrometers))

                if order is not None:
                    q = q.order_by(order)

                ps = self._query_all(q, verbose_query=verbose_query)
        else:
            ps = self._retrieve_items(
                ProjectTbl, order=order, verbose_query=verbose_query
            )
        return ps

    def get_repositories(self):
        return self._retrieve_items(RepositoryTbl)

    def get_extract_devices(self):
        return self._retrieve_items(ExtractDeviceTbl)

    def get_mass_spectrometer_names(self):
        with self.session_ctx():
            ms = self.get_mass_spectrometers()
            return [mi.name for mi in ms]

    def get_mass_spectrometers(self):
        return self._retrieve_items(MassSpectrometerTbl)

    def get_active_mass_spectrometer_names(self):
        with self.session_ctx():
            ms = self.get_mass_spectrometers()
            return [mi.name for mi in ms if mi.active]

    def get_repository_identifiers(self):
        return self._get_table_names(RepositoryTbl)

    def get_unknown_positions(self, *args, **kw):
        kw["invert"] = True
        return self._flux_positions(*args, **kw)

    def get_flux_monitors(self, *args, **kw):
        return self._flux_positions(*args, **kw)

    def get_flux_monitor_analyses(self, irradiation, levels, sample):
        with self.session_ctx() as sess:
            q = sess.query(AnalysisTbl)
            q = q.join(
                IrradiationPositionTbl,
                LevelTbl,
                IrradiationTbl,
                SampleTbl,
                AnalysisChangeTbl,
            )

            q = q.filter(IrradiationTbl.name == irradiation)

            if isinstance(levels, (list, tuple)):
                q = q.filter(LevelTbl.name.in_(levels))
            else:
                q = q.filter(LevelTbl.name == levels)

            q = q.filter(SampleTbl.name == sample)
            q = q.filter(AnalysisChangeTbl.tag != "invalid")

            return self._query_all(q)

    # update/delete
    def delete_tag(self, name):
        with self.session_ctx() as sess:
            q = sess.query(AnalysisTbl.id)
            q = q.join(AnalysisChangeTbl)
            q = q.filter(AnalysisChangeTbl.tag == name)
            n = q.count()
            if n:
                a = "analyses" if n > 1 else "analysis"

                if not self.confirmation_dialog(
                    'The Tag "{}" is applied to {} {}. '
                    "Are you sure to want to delete it?".format(name, n, a)
                ):
                    return

            self._delete_item(name, name="tag")
            return True

    def delete_analysis_group(self, g, commit=False):
        with self.session_ctx() as sess:
            for si in g.sets:
                sess.delete(si)

            sess.delete(g)
            if commit:
                sess.commit()

    def update_sample_prep_session(self, oname, worker, **kw):
        s = self.get_sample_prep_session(oname, worker)
        if s:
            for k, v in kw.items():
                setattr(s, k, v)
            self.commit()

    def move_sample_to_session(self, current, sample, session, worker):
        with self.session_ctx() as sess:
            session = self.get_sample_prep_session(session, worker)
            q = sess.query(SamplePrepStepTbl)
            q = q.join(SamplePrepSessionTbl)
            q = q.join(SampleTbl)

            q = q.filter(SamplePrepSessionTbl.name == current)
            q = q.filter(SamplePrepSessionTbl.worker_name == worker)
            q = q.filter(SampleTbl.name == sample["name"])
            q = q.filter(MaterialTbl.name == sample["material"])
            q = q.filter(ProjectTbl.name == sample["project"])
            ss = self._query_all(q)
            for si in ss:
                si.sessionID = session.id

    def update_current(self, dban, parameter, value, error, units, force=False):

        with self.session_ctx() as sess:
            c = None
            if not force:
                q = sess.query(CurrentTbl)
                q = q.join(ParameterTbl)
                q = q.join(AnalysisTbl)
                q = q.filter(ParameterTbl.name == parameter)
                q = q.filter(AnalysisTbl.id == dban.id)
                c = self._query_one(q)

            if c is None:
                param = self.add_parameter(parameter)
                c = CurrentTbl()
                c.parameter = param
                c.analysis = dban
                self._add_item(c)

            c.value = float(value)
            if error is not None:
                c.error = float(error)

            if isinstance(units, str):
                name = units
                units = self.get_units(name)
                if units is None:
                    units = self.add_units(name)
            c.units = units

    # private
    def _get_date_range(self, q, asc=None, desc=None, hours=0):
        if asc is None:
            asc = AnalysisTbl.timestamp.asc()
        if desc is None:
            desc = AnalysisTbl.timestamp.desc()
        return super(DVCDatabase, self)._get_date_range(q, asc, desc, hours=hours)

    def _get_similar(self, name, attr, q):
        f = or_(attr == name, attr.like("{}%{}".format(name[0], name[-1])))
        q = q.filter(f)
        items = self._query_all(q)
        if len(items) > 1:
            # get the most likely name
            obj = self.get_principal_investigator(
                correct(name, [i.name for i in items])
            )
            return obj
        elif items:
            return items[0]

    def _flux_positions(self, irradiation, level, sample, invert=False):
        with self.session_ctx() as sess:
            q = sess.query(IrradiationPositionTbl)
            if sample:
                q = q.join(LevelTbl, IrradiationTbl, SampleTbl)
                if invert:
                    q = q.filter(not_(SampleTbl.name == sample))
                else:
                    q = q.filter(SampleTbl.name == sample)
            else:
                q = q.join(LevelTbl, IrradiationTbl)

            q = q.filter(IrradiationTbl.name == irradiation)
            q = q.filter(LevelTbl.name == level)

            return self._query_all(q)

    def _get_table_names(self, tbl, order="asc", use_distinct=False, **kw):
        with self.session_ctx():
            if isinstance(order, str):
                order = getattr(tbl.name, order)()

            ret = []
            names = self._retrieve_items(tbl, order=order, distinct_=use_distinct, **kw)
            if names:
                if use_distinct:
                    ret = [ni[0] for ni in names]
                else:
                    ret = [ni.name for ni in names or []]
            return ret

    def _archive_loads(self, names, state):
        with self.session_ctx():
            loads = self.get_loads(names=names, exclude_archived=state)
            for li in loads:
                li.archived = state
            self.commit()

    def _version_warn_hook(self):
        # ver = ver.version_num
        # aver = version.__alembic__

        # vers is a list of all the supported versions of pychron for this database
        vers = self.get_versions()
        lver = version.__dvc_alembic__

        self.debug(
            "testing database versions. pychronl version={}, db_versions={}".format(
                lver, vers
            )
        )
        if not vers:
            self.debug("not versions in the database. added a default one")
            self.add_default_version("19.6")
            # self.warning_dialog('Please add at least one record to the VersionTbl table. e.g. version=20.1')

        else:
            if lver not in vers:
                if not self.confirmation_dialog(
                    "Your database is out of date and it MAY not work correctly with "
                    "this version of Pychron. Contact admin to update db.\n\n"
                    "Continue with Pychron despite out of date db?",
                    position=STARTUP_MESSAGE_POSITION,
                ):

                    self.debug("exiting application")
                    if self.application:
                        self.application.stop()
                    sys.exit()


# ============= EOF =============================================<|MERGE_RESOLUTION|>--- conflicted
+++ resolved
@@ -33,17 +33,6 @@
 from pychron.core.utils import alpha_to_int
 from pychron.database.core.database_adapter import DatabaseAdapter, binfunc
 from pychron.database.core.query import compile_query, in_func
-<<<<<<< HEAD
-from pychron.dvc.dvc_orm import AnalysisTbl, ProjectTbl, MassSpectrometerTbl, \
-    IrradiationTbl, LevelTbl, SampleTbl, \
-    MaterialTbl, IrradiationPositionTbl, UserTbl, ExtractDeviceTbl, \
-    LoadTbl, LoadPositionTbl, MeasuredPositionTbl, \
-    VersionTbl, RepositoryAssociationTbl, \
-    RepositoryTbl, AnalysisChangeTbl, \
-    PrincipalInvestigatorTbl, SamplePrepWorkerTbl, SamplePrepSessionTbl, \
-    SamplePrepStepTbl, SamplePrepImageTbl, RestrictedNameTbl, AnalysisGroupTbl, AnalysisGroupSetTbl, \
-    SamplePrepChoicesTbl, CurrentTbl, ParameterTbl, UnitsTbl, MediaTbl
-=======
 from pychron.dvc.dvc_orm import (
     AnalysisTbl,
     ProjectTbl,
@@ -74,8 +63,8 @@
     CurrentTbl,
     ParameterTbl,
     UnitsTbl,
+    MediaTbl
 )
->>>>>>> 2d070084
 from pychron.experiment.utilities.identifier import strip_runid
 from pychron.globals import globalv
 from pychron.pychron_constants import (
