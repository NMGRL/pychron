--- conflicted
+++ resolved
@@ -1283,11 +1283,8 @@
         low_post=None,
         use_parent_session=True,
     ):
-<<<<<<< HEAD
-        with self.session_ctx() as sess:
-=======
+
         with self.session_ctx(use_parent_session=use_parent_session) as sess:
->>>>>>> 73f20392
             q = sess.query(AnalysisTbl)
 
             if mass_spectrometer:
