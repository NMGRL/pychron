# ===============================================================================
# Copyright 2015 Jake Ross
#
# Licensed under the Apache License, Version 2.0 (the "License");
# you may not use this file except in compliance with the License.
# You may obtain a copy of the License at
#
# http://www.apache.org/licenses/LICENSE-2.0
#
# Unless required by applicable law or agreed to in writing, software
# distributed under the License is distributed on an "AS IS" BASIS,
# WITHOUT WARRANTIES OR CONDITIONS OF ANY KIND, either express or implied.
# See the License for the specific language governing permissions and
# limitations under the License.
# ===============================================================================

from datetime import timedelta, datetime

import six
from sqlalchemy import not_, func, distinct, or_, select, and_, join
from sqlalchemy.orm.exc import NoResultFound
from sqlalchemy.sql.functions import count
from sqlalchemy.util import OrderedSet
# ============= enthought library imports =======================
from traits.api import HasTraits, Str, List
from traitsui.api import View, Item

from pychron.core.helpers.datetime_tools import bin_datetimes
from pychron.core.spell_correct import correct
from pychron.database.core.database_adapter import DatabaseAdapter, binfunc
from pychron.database.core.query import compile_query, in_func
from pychron.dvc.dvc_orm import AnalysisTbl, ProjectTbl, MassSpectrometerTbl, \
    IrradiationTbl, LevelTbl, SampleTbl, \
    MaterialTbl, IrradiationPositionTbl, UserTbl, ExtractDeviceTbl, LoadTbl, \
    LoadHolderTbl, LoadPositionTbl, \
    MeasuredPositionTbl, ProductionTbl, VersionTbl, RepositoryAssociationTbl, \
    RepositoryTbl, AnalysisChangeTbl, \
    PrincipalInvestigatorTbl, SamplePrepWorkerTbl, SamplePrepSessionTbl, \
    SamplePrepStepTbl, SamplePrepImageTbl, RestrictedNameTbl, AnalysisGroupTbl, AnalysisGroupSetTbl, \
    AnalysisIntensitiesTbl, SimpleIdentifierTbl, SamplePrepChoicesTbl
from pychron.globals import globalv
from pychron.pychron_constants import ALPHAS, alpha_to_int, NULL_STR, EXTRACT_DEVICE, NO_EXTRACT_DEVICE, \
    SAMPLE_PREP_STEPS


def make_filter(qq, table, col='value'):
    comp = qq.comparator
    v = qq.criterion
    if comp == '<':
        ffunc = lambda col: col.__lt__(v)
    elif comp == '>':
        ffunc = lambda col: col.__gt__(v)
    elif comp == '>=':
        ffunc = lambda col: col.__ge__(v)
    elif comp == '<=':
        ffunc = lambda col: col.__le__(v)
    elif comp == '==':
        ffunc = lambda col: col.__eq__(v)
    elif comp == '!=':
        ffunc = lambda col: col.__ne__(v)

    # col1 = 'isotope'
    # if qq.attribute in detectors:
    #     col1 = 'detector'
    #
    # col = 'value'
    nclause = ffunc(getattr(table, col))
    # nclause = and_(nclause, getattr(table, col1) == qq.attribute)

    chain = ''
    if qq.show_chain:
        chain = qq.chain_operator

    return nclause, chain


def compress_times(times, delta):
    times = sorted(times)

    low = times[0] - delta
    high = times[0] + delta

    for ti in times[1:]:
        if ti - delta < high:
            continue

        yield low, high
        low = high
        high = ti + delta

    yield low, high


def principal_investigator_filter(q, principal_investigator):
    if ',' in principal_investigator:
        try:
            ln, fi = principal_investigator.split(',')
            q = q.filter(PrincipalInvestigatorTbl.last_name == ln.strip())
            q = q.filter(PrincipalInvestigatorTbl.first_initial == fi.strip())
        except ValueError:
            pass
    else:
        q = q.filter(PrincipalInvestigatorTbl.last_name == principal_investigator)

    return q


def make_at_filter(analysis_types):
    if hasattr(analysis_types, '__iter__'):
        # analysis_types = list(map(str.lower, analysis_types))
        analysis_types = [at.lower() for at in analysis_types]
    else:
        analysis_types = (analysis_types.lower(),)

    # q = in_func(q, AnalysisTbl.analysis_type, analysis_types)
    # if 'blank' in analysis_types or any(ai.startswith('blank') for ai in analysis_types):
    #     q = q.filter(AnalysisTbl.analysis_type.like('blank_%'))
    analysis_types = [xi.replace(' ', '_') for xi in analysis_types]

    if 'blank' in analysis_types:
        analysis_types.remove('blank')
        ret = or_(AnalysisTbl.analysis_type.startswith('blank'),
                  AnalysisTbl.analysis_type.in_(analysis_types))
    else:
        ret = AnalysisTbl.analysis_type.in_(analysis_types)

    return ret


def analysis_type_filter(q, analysis_types):
    if hasattr(analysis_types, '__iter__'):
        # analysis_types = list(map(str.lower, analysis_types))
        analysis_types = [at.lower() for at in analysis_types]
    else:
        analysis_types = (analysis_types.lower(),)

    # q = in_func(q, AnalysisTbl.analysis_type, analysis_types)
    # if 'blank' in analysis_types or any(ai.startswith('blank') for ai in analysis_types):
    #     q = q.filter(AnalysisTbl.analysis_type.like('blank_%'))
    analysis_types = [xi.replace(' ', '_') for xi in analysis_types]

    if 'blank' in analysis_types:
        analysis_types.remove('blank')
        q = q.filter(
            or_(AnalysisTbl.analysis_type.startswith('blank'),
                AnalysisTbl.analysis_type.in_(analysis_types)))
    else:
        q = q.filter(AnalysisTbl.analysis_type.in_(analysis_types))
    return q


class NewMassSpectrometerView(HasTraits):
    name = Str
    kind = Str

    def traits_view(self):
        v = View(Item('name'),
                 Item('kind'),
                 buttons=['OK', 'Cancel'],
                 title='New Mass Spectrometer',
                 kind='livemodal')
        return v


def exclude_invalid_analyses(q):
    return q.filter(AnalysisChangeTbl.tag != 'invalid')


def extract_devices_query(analysis_types, extract_devices, q):
    if extract_devices and ('air' not in analysis_types and 'cocktail' not in analysis_types):
        a = any((a in analysis_types for a in ('air', 'cocktail', 'blank_air', 'blank_cocktail')))
        if not a:
            if not isinstance(extract_devices, (tuple, list)):
                extract_devices = (extract_devices,)

            es = [ei for ei in extract_devices if ei not in (EXTRACT_DEVICE, NO_EXTRACT_DEVICE, NULL_STR)]
            if es:
                q = in_func(q, AnalysisTbl.extract_device, es)
    return q


class DVCDatabase(DatabaseAdapter):
    """
    mysql2sqlite
    https://gist.github.com/esperlu/943776


    update local database
    when pushing
    1. pull remote database file and merge with local
       a. pull remote to path.remote (rsync remote path.remote)
       b. create merged database at path.merge
       c. rsync path.merge path
    2. push local to remote
       a. rsync lpath remote


    """

    # test_func = 'get_database_version'

    irradiation = Str
    irradiations = List
    level = Str
    levels = List

    def __init__(self, clear=False, auto_add=False, *args, **kw):
        super(DVCDatabase, self).__init__(*args, **kw)

        # self._bind_preferences()
        # if path is None:
        #     path = paths.meta_db

        # self.path = path

        # self.synced_path = '{}.sync'.format(paths.meta_db)
        # self.merge_path = '{}.merge'.format(paths.meta_db)
        # self.remote_path = '/var/pychronmeta.sqlite'

        # if clear and os.path.isfile(self.path):
        #     os.remove(self.path)

        # if not os.path.isfile(self.path):
        # self.create_all(Base.metadata)
        # self.connect()
        # else:
        # with self.session_ctx() as sess:
        # print sess
        # Base.metadata.init(sess.bind)
        if auto_add:
            if self.connect():
                with self.session_ctx():
                    if not self.get_mass_spectrometers():
                        if auto_add:
                            self.add_mass_spectrometer('Jan', 'ArgusVI')
                        else:
                            while 1:
                                self.information_dialog(
                                    'No Mass spectrometer in the database. Add one now')
                                nv = NewMassSpectrometerView(name='Jan',
                                                             kind='ArgusVI')
                                info = nv.edit_traits()
                                if info.result:
                                    self.add_mass_spectrometer(nv.name, nv.kind)
                                    break

                    if not self.get_users():
                        self.add_user('root')

    # def add_invalid_tag(self):
    #     return self._add_default_tag('invalid', True)
    #
    # def add_ok_tag(self):
    #     return self._add_default_tag('ok', False)
    #
    # def _add_default_tag(self, name, v):
    #     with self.session_ctx():
    #         tag = TagTbl(name=name,
    #                      omit_ideo=v,
    #                      omit_spec=v,
    #                      omit_iso=v,
    #                      omit_series=v)
    #         return self._add_item(tag)
    def check_restricted_name(self, name, category, check_principal_investigator=False):
        """
        return True is name is restricted

        """
        with self.session_ctx() as sess:
            q = sess.query(RestrictedNameTbl)
            q = q.filter(RestrictedNameTbl.name == name.upper())
            q = q.filter(RestrictedNameTbl.category == category)

            ret = bool(self._query_one(q))
            if check_principal_investigator:
                q = sess.query(PrincipalInvestigatorTbl)
                lname = func.lower(PrincipalInvestigatorTbl.name)
                name = name.lower()
                q = q.filter(func.substring(lname, 2) == name)
                q = q.filter(or_(lname == name))

                print(q)
                pret = bool(self._query_one(q, verbose_query=True))
                ret = pret or ret

            return ret

    def add_simple_identifier(self, sid):
        with self.session_ctx():
            obj = SimpleIdentifierTbl()
            obj.sampleID = sid
            self._add_item(obj)

    def get_simple_identifier(self, sid):
        with self.session_ctx() as sess:
            q = sess.query(SimpleIdentifierTbl)
            q = q.join(SampleTbl)
            q = q.filter(SampleTbl.id == sid)
            return self._query_one(q)

    def get_sample_simple_identifiers(self, sid):
        with self.session_ctx() as sess:
            q = sess.query(SimpleIdentifierTbl)
            q = q.filter(SampleTbl.id == sid)
            return self._query_all(q)

    def get_simple_identifiers(self):
        with self.session_ctx() as sess:
            q = sess.query(SimpleIdentifierTbl)
            return self._query_all(q)

    def get_repository_analyses(self, repo):
        with self.session_ctx():
            r = self.get_repository(repo)
            return [a.analysis for a in r.repository_associations]

    def get_analysis_info(self, li):
        with self.session_ctx():
            dbpos = self.get_identifier(li)
            if not dbpos:
                self.warning('{} is not an identifier in the database'.format(li))
                return None
            else:
                project, pi, sample, material, irradiation, level, pos = '', '', '', '', '', '', ''
                sample = dbpos.sample
                if sample:
                    if sample.project:
                        project = sample.project.name
                        if sample.project.principal_investigator:
                            pi = sample.project.principal_investigator.name

                    if sample.material:
                        material = sample.material.name
                    sample = sample.name

                level = dbpos.level.name
                pos = dbpos.position
                irradiation = dbpos.level.irradiation.name
                # irradiation = '{} {}:{}'.format(level.irradiation.name,
                #                                 level.name, dbpos.position)

            return project, pi, sample, material, irradiation, level, pos

    def set_analysis_tag(self, item, tagname):
        with self.session_ctx() as sess:
            an = self.get_analysis_uuid(item.uuid)
            if an is None:
                an = self.get_analysis_runid(item.identifier, item.aliquot, item.step)

            change = an.change
            # print 'asdfasdf', change, an.id, change.idanalysischangeTbl, tagname, self.save_username
            change.tag = tagname
            change.user = self.save_username
            sess.add(change)
            # sess.commit()

    def find_references_by_load(self, load, analysis_types, extract_devices=None, mass_spectrometers=None,
                                exclude_invalid=True):
        with self.session_ctx() as sess:
            q = sess.query(AnalysisTbl)
            q = q.join(AnalysisChangeTbl)
            q = q.join(MeasuredPositionTbl)

            q = q.filter(MeasuredPositionTbl.loadName == load)

            if mass_spectrometers:
                q = in_func(q, AnalysisTbl.mass_spectrometer, mass_spectrometers)
            if extract_devices:
                q = extract_devices_query(analysis_types, extract_devices, q)
            if analysis_types:
                q = analysis_type_filter(q, analysis_types)

            if exclude_invalid:
                q = exclude_invalid_analyses(q)

            records = self._query_all(q, verbose_query=True)
            return [rii for ri in records for rii in ri.record_views]

    def find_references(self, times, atypes, hours=10, exclude=None,
                        extract_devices=None,
                        mass_spectrometers=None,
                        exclude_invalid=True):

        with self.session_ctx():
            # delta = 60 * 60 * hours  # seconds
            delta = timedelta(hours=hours)
            refs = OrderedSet()
            ex = None

            times = [ti if isinstance(ti, datetime) else ti.rundate for ti in times]
            ctimes = list(bin_datetimes(times, delta))
            self.debug('find references ntimes={} compresstimes={}'.format(len(times), len(ctimes)))

            for low, high in ctimes:
                rs = self.get_analyses_by_date_range(low, high,
                                                     extract_devices=extract_devices,
                                                     mass_spectrometers=mass_spectrometers,
                                                     analysis_types=atypes,
                                                     exclude=ex,
                                                     exclude_uuids=exclude,
                                                     exclude_invalid=exclude_invalid,
                                                     verbose=True)
                refs.update(rs)
                ex = [r.id for r in refs]

            return [rii for ri in refs for rii in ri.record_views]

    def get_blanks(self, ms=None, limit=100):
        with self.session_ctx() as sess:
            q = sess.query(AnalysisTbl)
            q = q.filter(AnalysisTbl.analysis_type.like('blank%'))

            if ms:
                q = q.filter(func.lower(AnalysisTbl.mass_spectrometer) == ms.lower())
            q = q.order_by(AnalysisTbl.timestamp.desc())
            q = q.limit(limit)
            return self._query_all(q)

    def retrieve_blank(self, kind, ms, ed, last, repository):
        self.debug('retrieve blank. kind={}, ms={}, '
                   'ed={}, last={}, repository={}'.format(kind, ms, ed, last, repository))
        # with self.session_ctx() as sess:
        sess = self.session
        q = sess.query(AnalysisTbl)

        repository = None
        if repository:
            q = q.join(RepositoryAssociationTbl)
            q = q.join(RepositoryTbl)

        if last:
            q = q.filter(AnalysisTbl.analysis_type == 'blank_{}'.format(kind))
        else:
            q = q.filter(AnalysisTbl.analysis_type.startswith('blank'))

        if ms:
            q = q.filter(func.lower(AnalysisTbl.mass_spectrometer) == ms.lower())

        if ed and ed not in ('Extract Device', NULL_STR) and kind == 'unknown':
            q = q.filter(func.lower(AnalysisTbl.extract_device) == ed.lower())

        if repository:
            q = q.filter(RepositoryTbl.name == repository)

        q = q.order_by(AnalysisTbl.timestamp.desc())
        return self._query_one(q, verbose_query=True)

    # def get_analyses_data_range(self, low, high, atypes, exclude=None, exclude_uuids=None):
    #     with self.session_ctx() as sess:
    #         q = sess.query(AnalysisTbl)
    #         q = q.filter(AnalysisTbl.timestamp >= low.strftime('%Y-%m-%d %H:%M:%S'))
    #         q = q.filter(AnalysisTbl.timestamp <= high.strftime('%Y-%m-%d %H:%M:%S'))
    #
    #         if isinstance(atypes, (list, tuple)):
    #             if len(atypes) == 1:
    #                 atypes = atypes[0]
    #
    #         if not isinstance(atypes, (list, tuple)):
    #             q = q.filter(AnalysisTbl.analysis_type == atypes)
    #         else:
    #             q = q.filter(AnalysisTbl.analysis_type.in_(atypes))
    #
    #         if exclude:
    #             q = q.filter(not_(AnalysisTbl.idanalysisTbl.in_(exclude)))
    #         if exclude_uuids:
    #             q = q.filter(not_(AnalysisTbl.uuid.in_(exclude_uuids)))
    #
    #         return self._query_all(q, verbose_query=False)
    def get_min_max_analysis_timestamp(self, lns=None, projects=None, delta=0):
        """
            lns: list of labnumbers/identifiers
            return: datetime, datetime

            get the min and max analysis_timestamps for all analyses with labnumbers in lns
        """

        with self.session_ctx() as sess:
            q = sess.query(AnalysisTbl)
            if lns:
                q = q.join(IrradiationPositionTbl)
                q = q.filter(IrradiationPositionTbl.identifier.in_(lns))
            elif projects:
                q = q.join(IrradiationPositionTbl, SampleTbl, ProjectTbl)
                q = q.filter(ProjectTbl.name.in_(projects))
            # q = self._analysis_query(sess, attr='analysis_timestamp')
            # if lns:
            #     q = q.filter(gen_LabTable.identifier.in_(lns))
            #
            # elif projects:
            #     q = q.join(gen_SampleTable, gen_ProjectTable)
            #     q = q.filter(gen_ProjectTable.name.in_(projects))

            return self._get_date_range(q, hours=delta)

    def get_labnumber_mass_spectrometers(self, lns):
        """
            return all the mass spectrometers use to measure these labnumbers analyses

            returns (str, str,...)
        """
        with self.session_ctx() as sess:
            q = sess.query(AnalysisTbl)
            q = q.join(IrradiationPositionTbl)
            q = q.filter(IrradiationPositionTbl.identifier.in_(lns))
            q = q.filter(distinct(AnalysisTbl.mass_spectrometer.name))
            return self._query_all(q)
            # q = self._analysis_query(sess,
            #                          meas_MeasurementTable, meas_AnalysisTable,
            #                          before=True,
            #                          cols=(distinct(gen_MassSpectrometerTable.name),))
            #
            # q = q.filter(gen_LabTable.identifier.in_(lns))
            # return [di[0] for di in q.all()]

    def get_analysis_date_ranges(self, lns, hours):
        """
            lns: list of labnumbers/identifiers
        """

        with self.session_ctx() as sess:
            q = sess.query(AnalysisTbl)
            q = q.join(IrradiationPositionTbl)
            q = q.filter(IrradiationPositionTbl.identifier.in_(lns))
            q = q.order_by(AnalysisTbl.timestamp.asc())
            ts = self._query_all(q)
            return list(binfunc(ts, hours))
            # q = self._analysis_query(sess, attr='analysis_timestamp')
            #
            # q = q.filter(gen_LabTable.identifier.in_(lns))
            # q = q.order_by(meas_AnalysisTable.analysis_timestamp.asc())
            # ts = self._query_all(q)
            #
            # return list(binfunc(ts, hours))

    def get_production_name(self, irrad, level):
        with self.session_ctx() as sess:
            dblevel = self.get_irradiation_level(irrad, level)
            # print dblevel, dblevel.productionID, dblevel.production, dblevel.idlevelTbl
            return dblevel.production.name

    def add_save_user(self):
        with self.session_ctx():
            if not self.get_user(self.save_username):
                obj = UserTbl(name=self.save_username)
                self._add_item(obj)

    # def add_tag(self, **kw):
    #     with self.session_ctx():
    #         obj = TagTbl(**kw)
    #         return self._add_item(obj)

    def add_production(self, name):
        with self.session_ctx():
            obj = ProductionTbl(name=name)
            return self._add_item(obj)

    def add_measured_position(self, position=None, load=None, **kw):
        with self.session_ctx():
            a = MeasuredPositionTbl(**kw)
            if position:
                a.position = position
            if load:
                a.loadName = load
            return self._add_item(a)

    def add_load_holder(self, name):
        with self.session_ctx():
            a = LoadHolderTbl(name=name)
            return self._add_item(a)

    def add_load(self, name, holder):
        with self.session_ctx():
            if not self.get_loadtable(name):
                if not self.get_load_holder(holder):
                    self.add_load_holder(holder)

                a = LoadTbl(name=name, holderName=holder)
                return self._add_item(a)

    def add_user(self, name, **kw):
        with self.session_ctx():
            a = UserTbl(name=name, **kw)
            return self._add_item(a)

    def add_analysis_group(self, ans, name, project, pi=None):
        with self.session_ctx():
            if not isinstance(project, six.text_type):
                pi = project.principal_investigator
                project = project.name

            project = self.get_project(project, pi)
            grp = AnalysisGroupTbl(name=name, user=globalv.username)
            grp.project = project
            self._add_item(grp)
            self.add_analyses_to_group_set(grp, ans)

    def add_analyses_to_group_set(self, grp, ans):
        aids = [s.analysis.id for s in grp.sets]
        for a in ans:
            a = self.get_analysis_uuid(a.uuid)
            if a.id not in aids:
                s = AnalysisGroupSetTbl()
                s.analysis = a
                s.group = grp
                self._add_item(s)

    def add_analysis_result(self, analysis, iso):
        with self.session_ctx():
            result = AnalysisIntensitiesTbl()
            result.isotope = iso.name
            result.detector = iso.detector
            result.blank_value = float(iso.blank.value)
            result.blank_error = float(iso.blank.error)

            attrs = ('value', 'error', 'n', 'fit', 'fit_error_type:error_type')
            for i, tag in ((iso, ''), (iso.baseline, 'baseline_')):

                for a in attrs:
                    if ':' in a:
                        a, b = a.split(':')
                    else:
                        a, b = a, a

                    v = getattr(i, b)
                    if b in ('value', 'error'):
                        v = float(v)
                    elif b == 'n':
                        v = int(v)
                    setattr(result, '{}{}'.format(tag, a), v)

            result.analysis = analysis

            self._add_item(result)

    def get_search_attributes(self):
        with self.session_ctx() as sess:
            s1 = sess.query(distinct(AnalysisIntensitiesTbl.isotope))
            s2 = sess.query(distinct(AnalysisIntensitiesTbl.detector))
            q = s1.union(s2)
            return self._query_all(q)

            # q = sess.query(AnalysisIntensitiesTbl)

    def get_analyses_advanced(self, queries, isotopes=None, detectors=None, return_labnumbers=False):
        if isotopes is None:
            with self.session_ctx() as sess:
                s1 = sess.query(distinct(AnalysisIntensitiesTbl.isotope))
                rs = self._query_all(s1)
                isotopes = list(zip(*rs)[0])

        if detectors is None:
            with self.session_ctx() as sess:
                s1 = sess.query(distinct(AnalysisIntensitiesTbl.detector))
                rs = self._query_all(s1)
                detectors = list(zip(*rs)[0])

        def make_query(qq):
            col1 = 'isotope'
            if qq.attribute in detectors:
                col1 = 'detector'
            #
            # col = 'value'
            # nclause = ffunc(getattr(table, col))
            nclause, chain = make_filter(qq, AnalysisIntensitiesTbl)
            nclause = and_(nclause, getattr(AnalysisIntensitiesTbl, col1) == qq.attribute)
            return nclause, chain

        with self.session_ctx() as sess:
            if return_labnumbers:
                q = sess.query(IrradiationPositionTbl)
                q = q.join(AnalysisTbl, AnalysisIntensitiesTbl)
            else:
                q = sess.query(AnalysisTbl)
                q = q.join(AnalysisIntensitiesTbl)

            qi = queries[0]
            qa, _ = make_query(qi)
            j = join(AnalysisTbl, AnalysisIntensitiesTbl, AnalysisTbl.id == AnalysisIntensitiesTbl.analysisID)
            ff = qa

            bs = select([AnalysisTbl.id]).select_from(j)
            # s = bs.where(q).alias('moo')
            for i, qi in enumerate(queries[1:]):
                qa, chain = make_query(qi)
                if chain == 'and':
                    chain_func = and_
                else:
                    chain_func = or_

                ss = bs.where(qa)  # .alias('{}'.format(i))
                ff = chain_func(ff, AnalysisTbl.id.in_(ss))

            q = q.filter(ff)
            return self._query_all(q, verbose_query=True)

    # def add_analysis_group_set(self, group, analysis, **kw):
    #     obj = AnalysisGroupSetTbl(analysisID=analysis.id, **kw)
    #     self._add_item(obj)
    #
    #     if isinstance(group, (int, long)):
    #         obj.groupID = group
    #     else:
    #         group.analyses.append(obj)
    #     return obj

    def add_analysis(self, **kw):
        with self.session_ctx():
            a = AnalysisTbl(**kw)
            return self._add_item(a)

    def add_analysis_change(self, **kw):
        with self.session_ctx():
            a = AnalysisChangeTbl(**kw)
            return self._add_item(a)

    def add_repository_association(self, reponame, analysis):
        with self.session_ctx():
            self.debug('add association {}'.format(reponame))
            repo = self.get_repository(reponame)
            if repo is not None:
                e = RepositoryAssociationTbl()
                e.repository = repo.name
                e.analysis = analysis
                return self._add_item(e)
            else:
                self.warning('No repository named ="{}"'.format(reponame))
                self.debug('adding to repo={} instead')

    def add_material(self, name, grainsize=None):
        with self.session_ctx():
            a = self.get_material(name, grainsize)
            if a is None:
                a = MaterialTbl(name=name, grainsize=grainsize)
                a = self._add_item(a)
            return a

    def add_sample(self, name, project, pi, material, grainsize=None, **kw):
        with self.session_ctx():
            ret = self.get_sample(name, project, pi, material, grainsize)
            if ret is None:
                self.debug('Adding sample {},{},{},{}'.format(name, project, pi, material))
                p = self.get_project(project, pi)
                a = SampleTbl(name=name, **kw)
                if p is not None:
                    a.project = p
                    m = self.get_material(material, grainsize)
                    if m is not None:
                        a.materialID = m.id
                        ret = self._add_item(a)
                    else:
                        self.debug('No material={}, grainsize={}'.format(material, grainsize))
                else:
                    self.debug('No project {}, {}'.format(project, pi))
            return ret

    def add_extraction_device(self, name):
        with self.session_ctx():
            a = ExtractDeviceTbl(name=name)
            return self._add_item(a)

    def add_mass_spectrometer(self, name, kind='Argus'):
        with self.session_ctx():
            a = MassSpectrometerTbl(name=name, kind=kind)
            return self._add_item(a)

    def add_irradiation(self, name):
        with self.session_ctx():
            a = IrradiationTbl(name=name)
            return self._add_item(a)

    def add_irradiation_level(self, name, irradiation, holder, production_name,
                              z=0, note=''):
        with self.session_ctx():
            dblevel = self.get_irradiation_level(irradiation, name)
            if dblevel is None:

                irradiation = self.get_irradiation(irradiation)
                production = self.get_production(production_name)
                if not production:
                    production = self.add_production(production_name)

                a = LevelTbl(name=name,
                             irradiation=irradiation,
                             holder=holder,
                             z=z,
                             note=note)
                a.production = production
                dblevel = self._add_item(a)
            return dblevel

    def add_principal_investigator(self, name, **kw):
        with self.session_ctx():
            pi = self.get_principal_investigator(name)
            if pi is None:
                if ',' in name:
                    last_name, fi = name.split(',')
                    pi = PrincipalInvestigatorTbl(last_name=last_name.strip(), first_initial=fi.strip(), **kw)
                else:
                    pi = PrincipalInvestigatorTbl(last_name=name, **kw)
                pi = self._add_item(pi)
                print('adding', pi)
            return pi

    def add_project(self, name, principal_investigator=None, **kw):
        with self.session_ctx():
            a = self.get_project(name, principal_investigator)
            if a is None:
                self.debug('Adding project {} {}'.format(name, principal_investigator))
                a = ProjectTbl(name=name, checkin_date=datetime.now(), **kw)
                if principal_investigator:
                    dbpi = self.get_principal_investigator(principal_investigator)
                    if dbpi:
                        a.principal_investigator = dbpi

                a = self._add_item(a)
            return a

    def add_irradiation_position(self, irrad, level, pos, identifier=None, **kw):
        with self.session_ctx():
            dbpos = self.get_irradiation_position(irrad, level, pos)
            if dbpos is None:
                self.debug('Adding irradiation position {}{} {}'.format(irrad, level, pos))
                a = IrradiationPositionTbl(position=pos, **kw)
                if self.kind == 'mssql':
                    # identifier cannot be null
                    # mssql does not allow multiple nulls for a unique column, e.g. identifier
                    # need a place holder value.

                    if not identifier:
                        identifier = '{}{}{}'.format(irrad, level, pos)
                    a.identifier = str(identifier)
                else:
                    if identifier:
                        a.identifier = str(identifier)

                print('level', self.get_irradiation_level(irrad, level))
                a.level = self.get_irradiation_level(irrad, level)

                dbpos = self._add_item(a)
            else:
                self.debug('Irradiation position exists {}{} {}'.format(irrad, level, pos))

            return dbpos

<<<<<<< HEAD
    def add_load_position(self, ln, position, weight=0, note='', loadtable=None):
        with self.session_ctx():
            a = LoadPositionTbl(identifier=ln, position=position, weight=weight,
                                note=note)
            if loadtable:
                loadtable.loaded_positions.append(a)

=======
    def add_load_position(self, ln, position, weight=0, note='', nxtals=0):
        with self.session_ctx():
            a = LoadPositionTbl(identifier=ln, position=position, weight=weight,
                                note=note, nxtals=nxtals)
>>>>>>> 98abf582
            return self._add_item(a)

    def add_repository(self, name, principal_investigator, **kw):
        with self.session_ctx():
            repo = self.get_repository(name)
            if repo:
                return repo

            principal_investigator = self.get_principal_investigator(principal_investigator)
            if not principal_investigator:
                principal_investigator = self.add_principal_investigator(principal_investigator)
                self.flush()

            a = RepositoryTbl(name=name, **kw)
            a.principal_investigator = principal_investigator
            return self._add_item(a)

    # def add_interpreted_age(self, **kw):
    #     with self.session_ctx():
    #         a = InterpretedAgeTbl(**kw)
    #         return self._add_item(a)
    #
    # def add_interpreted_age_set(self, interpreted_age, analysis, **kw):
    #     with self.session_ctx():
    #         a = InterpretedAgeSetTbl(**kw)
    #         a.interpreted_age = interpreted_age
    #         a.analysis = analysis
    #         return self._add_item(a)

    # fuzzy getters
    def get_fuzzy_projects(self, search_str):
        with self.session_ctx() as sess:
            q = sess.query(ProjectTbl)

            f = or_(ProjectTbl.name.like('{}%'.format(search_str)), ProjectTbl.id.like('{}%'.format(search_str)))
            q = q.filter(f)
            return self._query_all(q, verbose_query=True)

    def get_fuzzy_labnumbers(self, search_str):
        with self.session_ctx() as sess:
            q = sess.query(IrradiationPositionTbl)
            q = q.join(SampleTbl)
            q = q.join(ProjectTbl)

            q = q.distinct(IrradiationPositionTbl.id)
            f = or_(IrradiationPositionTbl.identifier.like('{}%'.format(search_str)),
                    SampleTbl.name.like('{}%'.format(search_str)),
                    ProjectTbl.name == search_str,
                    ProjectTbl.id == search_str)
            q = q.filter(f)
            ips = self._query_all(q, verbose_query=True)

            q = sess.query(ProjectTbl)
            q = q.join(SampleTbl)
            q = q.join(IrradiationPositionTbl)
            f = or_(IrradiationPositionTbl.identifier.like('{}%'.format(search_str)),
                    SampleTbl.name.like('{}%'.format(search_str)), )
            q = q.filter(f)
            ps = self._query_all(q)
            return ips, ps

    # special getters
    def get_flux_value(self, identifier, attr):
        j = 0
        with self.session_ctx():
            dbpos = self.get_identifier(identifier)
            if dbpos:
                j = getattr(dbpos, attr)
        return j

    def get_greatest_identifier(self, **kw):
        with self.session_ctx() as sess:
            q = sess.query(IrradiationPositionTbl.identifier)
            q = q.order_by(IrradiationPositionTbl.identifier.desc())
            ret = self._query_first(q)
            return int(ret[0]) if ret else 0

    def get_last_nhours_analyses(self, n, return_limits=False,
                                 mass_spectrometers=None, analysis_types=None):
        with self.session_ctx() as sess:
            q = sess.query(AnalysisTbl)

            hpost = datetime.now()
            lpost = hpost - timedelta(hours=n)
            self.debug('last nhours n={}, lpost={}, mass_spec={}'.format(n, lpost, mass_spectrometers))
            if mass_spectrometers:
                q = in_func(q, AnalysisTbl.mass_spectrometer, mass_spectrometers)

            if analysis_types:
                q = analysis_type_filter(q, analysis_types)

            q = q.filter(AnalysisTbl.timestamp >= lpost)
            q = q.order_by(AnalysisTbl.timestamp.asc())
            ans = self._query_all(q)
            if return_limits:
                return ans, hpost, lpost
            else:
                return ans

    def get_last_n_analyses(self, n, mass_spectrometer=None):
        with self.session_ctx() as sess:
            q = sess.query(AnalysisTbl)

            if mass_spectrometer:
                q = q.filter(AnalysisTbl.mass_spectrometer == mass_spectrometer)
            else:
                q = q.order_by(AnalysisTbl.mass_spectrometer)

            q = q.order_by(AnalysisTbl.timestamp.desc())
            q = q.limit(n)
            return self._query_all(q)

    def get_last_analysis(self, ln=None, aliquot=None, spectrometer=None,
                          hours_limit=None,
                          analysis_type=None):
        self.debug(
            'get last analysis labnumber={}, aliquot={}, spectrometer={}'.format(
                ln, aliquot, spectrometer))
        with self.session_ctx() as sess:
            if ln:
                ln = self.get_identifier(ln)
                if not ln:
                    return

            q = sess.query(AnalysisTbl)
            if ln:
                q = q.join(IrradiationPositionTbl)

            if spectrometer:
                q = q.filter(AnalysisTbl.mass_spectrometer == spectrometer)

            if ln:
                q = q.filter(IrradiationPositionTbl.identifier == ln)
                if aliquot:
                    q = q.filter(AnalysisTbl.aliquot == aliquot)

            if analysis_type:
                q = q.filter(AnalysisTbl.analysis_type == analysis_type)

            if hours_limit:
                lpost = datetime.now() - timedelta(hours=hours_limit)
                q = q.filter(AnalysisTbl.timestamp >= lpost)

            q = q.order_by(AnalysisTbl.timestamp.desc())
            q = q.limit(1)
            try:
                r = q.one()
                self.debug(
                    'got last analysis {}-{}'.format(r.labnumber.identifier,
                                                     r.aliquot))
                return r
            except NoResultFound as e:
                if ln:
                    name = ln.identifier
                elif spectrometer:
                    name = spectrometer

                if name:
                    self.debug('no analyses for {}'.format(name))
                else:
                    self.debug('no analyses for get_last_analysis')

                return 0

    def get_greatest_aliquot(self, identifier):
        with self.session_ctx(use_parent_session=False) as sess:
            if identifier:
                if not self.get_identifier(identifier):
                    return

                q = sess.query(AnalysisTbl.aliquot)
                q = q.join(IrradiationPositionTbl)

                q = q.filter(IrradiationPositionTbl.identifier == identifier)
                q = q.order_by(AnalysisTbl.aliquot.desc())
                result = self._query_one(q)
                if result:
                    return int(result[0])
                else:
                    return 0

    def get_greatest_step(self, ln, aliquot):
        """
            return greatest step for this labnumber and aliquot.
            return step as an integer. A=0, B=1...
        """
        with self.session_ctx(use_parent_session=False) as sess:
            if ln:
                dbln = self.get_identifier(ln)
                if not dbln:
                    return
                q = sess.query(AnalysisTbl.increment)
                q = q.join(IrradiationPositionTbl)

                q = q.filter(IrradiationPositionTbl.identifier == ln)
                q = q.filter(AnalysisTbl.aliquot == aliquot)
                # q = q.order_by(cast(meas_AnalysisTable.step, INTEGER(unsigned=True)).desc())
                q = q.order_by(AnalysisTbl.increment.desc())
                result = self._query_one(q)
                if result:
                    increment = result[0]
                    return increment if increment is not None else -1
                    # return ALPHAS.index(step) if step else -1

    def get_unique_analysis(self, ln, ai, step=None):
        #         sess = self.get_session()
        with self.session_ctx() as sess:
            try:
                ai = int(ai)
            except ValueError as e:
                self.debug('get_unique_analysis aliquot={}.  {}'.format(ai, e))
                return

            dbln = self.get_identifier(ln)
            if not dbln:
                self.debug('get_unique_analysis, no labnumber {}'.format(ln))
                return

            q = sess.query(AnalysisTbl)
            q = q.join(IrradiationPositionTbl)

            q = q.filter(IrradiationPositionTbl.identifier == ln)
            q = q.filter(AnalysisTbl.aliquot == int(ai))
            if step:
                if not isinstance(step, int):
                    step = alpha_to_int(step)

                q = q.filter(AnalysisTbl.increment == step)

            # q = q.limit(1)
            try:
                return q.one()
            except NoResultFound:
                return

    def get_labnumbers_startswith(self, partial_id, mass_spectrometers=None,
                                  filter_non_run=True, **kw):
        with self.session_ctx() as sess:
            q = sess.query(IrradiationPositionTbl)
            if mass_spectrometers or filter_non_run:
                q = q.join(AnalysisTbl)

            q = q.filter(IrradiationPositionTbl.identifier.like(
                '%{}%'.format(partial_id)))
            if mass_spectrometers:
                q = q.filter(
                    AnalysisTbl.mass_spectrometer.in_(mass_spectrometers))
            if filter_non_run:
                q = q.group_by(IrradiationPositionTbl.id)
                q = q.having(count(AnalysisTbl.id) > 0)

            return self._query_all(q, verbose_query=True)

    def get_associated_repositories(self, idn):
        with self.session_ctx() as sess:
            q = sess.query(distinct(RepositoryTbl.name),
                           IrradiationPositionTbl.identifier)
            q = q.join(RepositoryAssociationTbl, AnalysisTbl,
                       IrradiationPositionTbl)
            q = q.filter(IrradiationPositionTbl.identifier.in_(idn))
            q = q.order_by(IrradiationPositionTbl.identifier)

            return self._query_all(q, verbose_query=False)

    def get_analysis(self, value):
        return self._retrieve_item(AnalysisTbl, value, key='id')

    def get_analysis_uuid(self, value):
        return self._retrieve_item(AnalysisTbl, value, key='uuid')

    def get_analyses_uuid(self, uuids):
        with self.session_ctx() as sess:
            q = sess.query(AnalysisTbl)
            q = q.filter(AnalysisTbl.uuid.in_(uuids))
            q = q.order_by(AnalysisTbl.uuid.asc())
            return self._query_all(q, verbose_query=False)

    def get_analysis_runid(self, idn, aliquot, step=None):
        with self.session_ctx() as sess:
            q = sess.query(AnalysisTbl)
            q = q.join(IrradiationPositionTbl)
            if step:
                if isinstance(step, (str, six.text_type)):
                    step = ALPHAS.index(step)

                q = q.filter(AnalysisTbl.increment == step)
            if aliquot:
                q = q.filter(AnalysisTbl.aliquot == aliquot)

            q = q.filter(IrradiationPositionTbl.identifier == idn)
            return self._query_one(q)

    def get_analysis_by_attr(self, **kw):
        with self.session_ctx() as sess:
            q = sess.query(AnalysisTbl)
            use_ident = False
            if 'identifier' in kw:
                q = q.join(IrradiationPositionTbl)
                use_ident = True
            use_pos = False
            if 'position' in kw:
                q = q.join(MeasuredPositionTbl)
                use_pos = True

            if use_ident:
                q = q.filter(IrradiationPositionTbl.identifier == kw['identifier'])
                kw.pop('identifier')

            if use_pos:
                q = q.filter(MeasuredPositionTbl.position == kw['position'])
                kw.pop('position')

            for k, v in kw.items():
                try:
                    q = q.filter(getattr(AnalysisTbl, k) == v)
                except AttributeError:
                    self.debug('Invalid AnalysisTbl column {}'.format(k))
            q = q.order_by(AnalysisTbl.timestamp.desc())
            return self._query_first(q, verbose_query=False)

    def get_analysis_groups_by_name(self, name, project):
        with self.session_ctx() as sess:
            q = sess.query(AnalysisGroupTbl)
            q = q.join(ProjectTbl)
            q = q.filter(AnalysisGroupTbl.name == name)

            # if not isinstance(project, six.text_type):
            #     project = project.name
            if hasattr(project, 'name'):
                project = project.name

            q = q.filter(ProjectTbl.name == project)

            return self._query_all(q)

    def get_database_version(self, **kw):
        with self.session_ctx() as sess:
            # q = self._retrieve_item(VersionTbl, 'version', )
            q = sess.query(VersionTbl)
            v = self._query_one(q, **kw)
            return v.version

    def get_labnumber_analyses(self, lns,
                               low_post=None, high_post=None,
                               omit_key=None, exclude_uuids=None,
                               include_invalid=False,
                               mass_spectrometers=None,
                               repositories=None,
                               loads=None,
                               order='asc',
                               **kw):

        with self.session_ctx() as sess:
            q = sess.query(AnalysisTbl)
            q = q.join(IrradiationPositionTbl)
            if omit_key or not include_invalid:
                q = q.join(AnalysisChangeTbl)

            if repositories:
                q = q.join(RepositoryAssociationTbl, RepositoryTbl)
            if loads:
                q = q.join(MeasuredPositionTbl)

            q = in_func(q, AnalysisTbl.mass_spectrometer, mass_spectrometers)
            q = in_func(q, RepositoryTbl.name, repositories)
            q = in_func(q, IrradiationPositionTbl.identifier, lns)
            q = in_func(q, MeasuredPositionTbl.loadName, loads)

            if low_post:
                q = q.filter(AnalysisTbl.timestamp >= str(low_post))

            if high_post:
                q = q.filter(AnalysisTbl.timestamp <= str(high_post))

            if exclude_uuids:
                q = q.filter(not_(AnalysisTbl.uuid.in_(exclude_uuids)))

            if not include_invalid:
                q = q.filter(AnalysisChangeTbl.tag != 'invalid')

            if omit_key:
                q = q.filter(AnalysisChangeTbl.tag != omit_key)

            if order:
                q = q.order_by(getattr(AnalysisTbl.timestamp, order)())

            tc = q.count()
            return self._query_all(q, verbose_query=True), tc

    def get_repository_date_range(self, names):
        with self.session_ctx() as sess:
            q = sess.query(AnalysisTbl.timestamp)
            q = q.join(RepositoryAssociationTbl)
            q = q.filter(RepositoryAssociationTbl.repository.in_(names))
            return self._get_date_range(q)

    def get_project_date_range(self, names):
        with self.session_ctx() as sess:
            q = sess.query(AnalysisTbl.timestamp)
            q = q.join(IrradiationPositionTbl, SampleTbl, ProjectTbl)
            if names:
                q = q.filter(ProjectTbl.name.in_(names))

            return self._get_date_range(q)

    def get_analyses_by_date_range(self, lpost, hpost,
                                   labnumber=None,
                                   limit=None,
                                   analysis_types=None,
                                   mass_spectrometers=None,
                                   extract_devices=None,
                                   project=None,
                                   repositories=None,
                                   loads=None,
                                   order='asc',
                                   exclude=None,
                                   exclude_uuids=None,
                                   exclude_invalid=True,
                                   verbose=True):

        self.debug('------get analyses by date range parameters------')
        self.debug('low={}'.format(lpost))
        self.debug('high={}'.format(hpost))
        self.debug('labnumber={}'.format(labnumber))
        self.debug('analysis_types={}'.format(analysis_types))
        self.debug('mass spectrometers={}'.format(mass_spectrometers))
        self.debug('extract device={}'.format(extract_devices))
        self.debug('project={}'.format(project))
        self.debug('exclude={}'.format(exclude))
        self.debug('exclude_uuids={}'.format(exclude_uuids))
        self.debug('-------------------------------------------------')

        with self.session_ctx() as sess:
            q = sess.query(AnalysisTbl)
            if exclude_invalid:
                q = q.join(AnalysisChangeTbl)
            if labnumber:
                q = q.join(IrradiationPositionTbl)
            if project:
                if not labnumber:
                    q = q.join(IrradiationPositionTbl)
                q = q.join(SampleTbl, ProjectTbl)

            if loads:
                q = q.join(MeasuredPositionTbl)
                q = in_func(q, MeasuredPositionTbl.loadName, loads)

            if labnumber:
                q = q.filter(IrradiationPositionTbl.identifier == labnumber)
            if mass_spectrometers:
                q = in_func(q, AnalysisTbl.mass_spectrometer, mass_spectrometers)

            if analysis_types:
                q = analysis_type_filter(q, analysis_types)

            q = extract_devices_query(analysis_types, extract_devices, q)

            if project:
                q = q.filter(ProjectTbl.name == project)
            if lpost:
                q = q.filter(AnalysisTbl.timestamp >= lpost)
            if hpost:
                q = q.filter(AnalysisTbl.timestamp <= hpost)
            if exclude_invalid:
                q = exclude_invalid_analyses(q)
            if exclude:
                q = q.filter(not_(AnalysisTbl.id.in_(exclude)))
            if exclude_uuids:
                q = q.filter(not_(AnalysisTbl.uuid.in_(exclude_uuids)))
            q = q.order_by(getattr(AnalysisTbl.timestamp, order)())
            if limit:
                q = q.limit(limit)

            return self._query_all(q, verbose_query=verbose)

    def _get_date_range(self, q, asc=None, desc=None, hours=0):
        if asc is None:
            asc = AnalysisTbl.timestamp.asc()
        if desc is None:
            desc = AnalysisTbl.timestamp.desc()
        return super(DVCDatabase, self)._get_date_range(q, asc, desc,
                                                        hours=hours)

    def get_project_labnumbers(self, project_names, filter_non_run,
                               low_post=None, high_post=None,
                               analysis_types=None, mass_spectrometers=None):
        with self.session_ctx() as sess:
            q = sess.query(IrradiationPositionTbl)
            q = q.join(SampleTbl, ProjectTbl)
            if filter_non_run:
                if mass_spectrometers or analysis_types or low_post or high_post:
                    q = q.join(AnalysisTbl)

                if mass_spectrometers:
                    if not hasattr(mass_spectrometers, '__iter__'):
                        mass_spectrometers = (mass_spectrometers,)
                    q = q.filter(
                        AnalysisTbl.mass_spectrometer.in_(mass_spectrometers))

                if analysis_types:
                    q = q.filter(AnalysisTbl.analysis_type.in_(analysis_types))
                    project_names.append('references')

                q = q.group_by(IrradiationPositionTbl.identifier)
                q = q.having(count(AnalysisTbl.id) > 0)
                if low_post:
                    q = q.filter(AnalysisTbl.timestamp >= str(low_post))
                if high_post:
                    q = q.filter(AnalysisTbl.timestamp <= str(high_post))

            if project_names:
                q = q.filter(ProjectTbl.name.in_(project_names))

            self.debug(compile_query(q))
            return self._query_all(q)

    # def get_experiment_labnumbers(self, expnames):
    #     with self.session_ctx() as sess:
    #         q = sess.query(distinct(IrradiationPositionTbl.idirradiationpositionTbl), IrradiationPositionTbl)
    #         q = q.join(AnalysisTbl, ExperimentAssociationTbl)
    #         q = q.filter(ExperimentAssociationTbl.experimentName.in_(expnames))
    #         return self._query_all(q)

    def get_level_names(self, irrad):
        with self.session_ctx():
            levels = self.get_irradiation_levels(irrad)
            if levels:
                return [l.name for l in levels]
            else:
                return []

    def get_irradiation_levels(self, irradname):
        with self.session_ctx() as sess:
            q = sess.query(LevelTbl)
            q = q.join(IrradiationTbl)
            q = q.filter(IrradiationTbl.name == irradname)
            q = q.order_by(LevelTbl.name.asc())
            return self._query_all(q)

    def get_labnumbers(self, principal_investigators=None,
                       samples=None,
                       projects=None, repositories=None,
                       mass_spectrometers=None,
                       irradiation=None, level=None,
                       analysis_types=None,
                       high_post=None,
                       low_post=None,
                       loads=None,
                       filter_non_run=False):

        self.debug('------- Get Labnumbers {}-------'.format(id(self)))
        self.debug('------- samples: {}'.format(samples))
        self.debug('------- principal_investigators: {}'.format(principal_investigators))
        self.debug('------- projects: {}'.format(projects))
        self.debug('------- experiments: {}'.format(repositories))
        self.debug('------- mass_spectrometers: {}'.format(mass_spectrometers))
        self.debug('------- irradiation: {}'.format(irradiation))
        self.debug('------- level: {}'.format(level))
        self.debug('------- analysis_types: {}'.format(analysis_types))
        self.debug('------- high_post: {}'.format(high_post))
        self.debug('------- low_post: {}'.format(low_post))
        self.debug('------- loads: {}'.format(loads))
        self.debug('------------------------------')

        with self.session_ctx() as sess:
            q = sess.query(distinct(IrradiationPositionTbl.id))

            # joins
            at = False
            if repositories:
                at = True
                q = q.join(AnalysisTbl, RepositoryAssociationTbl, RepositoryTbl)

            if samples or projects or principal_investigators:
                q = q.join(SampleTbl, ProjectTbl)
                if principal_investigators:
                    q = q.join(PrincipalInvestigatorTbl)

            if mass_spectrometers and not at:
                at = True
                q = q.join(AnalysisTbl)

            if (low_post or high_post) and not at:
                at = True
                q = q.join(AnalysisTbl)

            if analysis_types and not at:
                at = True
                q = q.join(AnalysisTbl)

            if filter_non_run and not at:
                at = True
                q = q.join(AnalysisTbl)

            if loads:
                if not at:
                    at = True
                    q = q.join(AnalysisTbl)
                q = q.join(MeasuredPositionTbl)

            if irradiation:
                if not at:
                    q = q.join(AnalysisTbl)
                q = q.join(LevelTbl, IrradiationTbl)

            has_filter = False
            # filters
            if repositories:
                has_filter = True
                q = q.filter(RepositoryTbl.name.in_(repositories))

            if principal_investigators:
                has_filter = True
                for p in principal_investigators:
                    q = principal_investigator_filter(q, p)

            if projects:
                has_filter = True
                q = q.filter(ProjectTbl.name.in_(projects))
            if mass_spectrometers:
                has_filter = True
                q = in_func(q, AnalysisTbl.mass_spectrometer, mass_spectrometers)

            if low_post:
                has_filter = True
                q = q.filter(AnalysisTbl.timestamp >= low_post)
            if high_post:
                has_filter = True
                q = q.filter(AnalysisTbl.timestamp <= high_post)

            if samples:
                has_filter = True
                if analysis_types:
                    q = q.filter(or_(SampleTbl.name.in_(samples), make_at_filter(analysis_types)))
                else:
                    q = q.filter(SampleTbl.name.in_(samples))

            if analysis_types and not samples:
                has_filter = True
                q = analysis_type_filter(q, analysis_types)

            if irradiation:
                has_filter = True
                q = q.filter(IrradiationTbl.name == irradiation)
                q = q.filter(LevelTbl.name == level)
            if loads:
                has_filter = True
                q = q.filter(MeasuredPositionTbl.loadName.in_(loads))

            if filter_non_run:
                q = q.group_by(IrradiationPositionTbl.id)
                q = q.having(count(AnalysisTbl.id) > 0)

            if has_filter:
                res = self._query_all(q, verbose_query=False)
                if res:
                    ids = [r[0] for r in res]
                    q = sess.query(IrradiationPositionTbl)
                    q = q.filter(IrradiationPositionTbl.id.in_(ids))
                    return self._query_all(q, verbose_query=False)

    def get_analysis_groups(self, project_ids, **kw):
        ret = []
        if project_ids:
            with self.session_ctx() as sess:
                q = sess.query(AnalysisGroupTbl)
                q = q.filter(AnalysisGroupTbl.projectID.in_(project_ids))
                ret = self._query_all(q)
        return ret

    # single getters
    def get_user(self, name):
        return self._retrieve_item(UserTbl, name)

    def get_extraction_device(self, name):
        return self._retrieve_item(ExtractDeviceTbl, name)

    def get_mass_spectrometer(self, name):
        return self._retrieve_item(MassSpectrometerTbl, name)

    def get_repository(self, name):
        return self._retrieve_item(RepositoryTbl, name)

    def get_load_position(self, loadname, pos):
        with self.session_ctx() as sess:
            q = sess.query(LoadPositionTbl)
            q = q.join(LoadTbl)
            q = q.filter(LoadTbl.name == loadname)
            q = q.filter(LoadPositionTbl.position == pos)
            return self._query_one(q)

    def get_load_holder(self, name):
        return self._retrieve_item(LoadHolderTbl, name)

    def get_loadtable(self, name=None):
        if name is not None:
            lt = self._retrieve_item(LoadTbl, name)
        else:
            with self.session_ctx() as s:
                q = s.query(LoadTbl)
                q = q.order_by(LoadTbl.create_date.desc())
                lt = self._query_first(q)

        return lt

    get_load = get_loadtable

    def get_identifier(self, identifier):
        return self._retrieve_item(IrradiationPositionTbl, identifier,
                                   key='identifier')

    def get_irradiation_position(self, irrad, level, pos):
        with self.session_ctx() as sess:
            q = sess.query(IrradiationPositionTbl)
            q = q.join(LevelTbl, IrradiationTbl)
            q = q.filter(IrradiationTbl.name == irrad)
            q = q.filter(LevelTbl.name == level)
            q = q.filter(IrradiationPositionTbl.position == pos)

        return self._query_one(q)

    def get_production(self, name):
        return self._retrieve_item(ProductionTbl, name)

    def get_project_by_id(self, pid):
        with self.session_ctx() as sess:
            q = sess.query(ProjectTbl)
            q = q.filter(ProjectTbl.id == pid)
            return self._query_one(q)

    def get_project(self, name, pi=None):
        if isinstance(name, (str, six.text_type)):
            if pi:
                with self.session_ctx() as sess:

                    q = sess.query(ProjectTbl)
                    q = q.join(PrincipalInvestigatorTbl)
                    q = q.filter(ProjectTbl.name == name)

                    dbpi = self.get_principal_investigator(pi)
                    if dbpi:
                        q = principal_investigator_filter(q, pi)

                    return self._query_one(q, verbose_query=True)
            else:
                return self._retrieve_item(ProjectTbl, name)
        else:
            return name

    def get_principal_investigator(self, name):
        with self.session_ctx() as sess:
            q = sess.query(PrincipalInvestigatorTbl)
            q = principal_investigator_filter(q, name)
            return self._query_one(q)

            # return self._retrieve_item(PrincipalInvestigatorTbl, name)

    def get_irradiation_level(self, irrad, name):
        with self.session_ctx() as sess:
            irrad = self.get_irradiation(irrad)
            if irrad:
                q = sess.query(LevelTbl)
                q = q.filter(LevelTbl.irradiationID == irrad.id)
                q = q.filter(LevelTbl.name == name)
                return self._query_one(q)

    def get_irradiation(self, name):
        return self._retrieve_item(IrradiationTbl, name)

    def get_material(self, name, grainsize=None):
        if not isinstance(name, str) and not isinstance(name, six.text_type):
            return name

        with self.session_ctx() as sess:
            q = sess.query(MaterialTbl)
            q = q.filter(MaterialTbl.name == name)
            if grainsize:
                q = q.filter(MaterialTbl.grainsize == grainsize)
            return self._query_one(q)

    def get_sample_id(self, id):
        return self._retrieve_item(SampleTbl, id, key='id')

    def get_sample(self, name, project, pi, material, grainsize=None):
        with self.session_ctx() as sess:
            q = sess.query(SampleTbl)
            q = q.join(ProjectTbl)

            project = self.get_project(project, pi)
            material = self.get_material(material, grainsize)

            q = q.filter(SampleTbl.project == project)
            q = q.filter(SampleTbl.material == material)
            q = q.filter(SampleTbl.name == name)

            return self._query_one(q, verbose_query=False)

    def get_last_identifier(self, sample=None):
        with self.session_ctx() as sess:
            q = sess.query(IrradiationPositionTbl)
            if sample:
                q = q.join(SampleTbl)
                q = q.filter(SampleTbl.name == sample)

            q = q.order_by(func.abs(IrradiationPositionTbl.identifier).desc())
            return self._query_first(q)

    def get_latest_load(self):
        return self._retrieve_first(LoadTbl,
                                    order_by=LoadTbl.create_date.desc())

    # similar getters

    def get_similar_pi(self, name):
        name = name.lower()
        with self.session_ctx() as sess:
            q = sess.query(PrincipalInvestigatorTbl)
            attr = func.lower(PrincipalInvestigatorTbl.name)
            return self._get_similar(name, attr, q)

    def get_similar_material(self, name):
        name = name.lower()
        with self.session_ctx() as sess:
            q = sess.query(MaterialTbl)
            attr = func.lower(MaterialTbl.name)
            return self._get_similar(name, attr, q)

    def get_similar_project(self, name, pi):
        name = name.lower()
        with self.session_ctx() as sess:
            q = sess.query(ProjectTbl)
            q = q.join(PrincipalInvestigatorTbl)
            q = q.filter(PrincipalInvestigatorTbl.name == pi)

            attr = func.lower(ProjectTbl.name)
            return self._get_similar(name, attr, q)

    def _get_similar(self, name, attr, q):
        f = or_(attr == name,
                attr.like('{}%{}'.format(name[0], name[-1])))
        q = q.filter(f)
        items = self._query_all(q)
        if len(items) > 1:
            # get the most likely name
            obj = self.get_principal_investigator(correct(name, [i.name for i in items]))
            return obj
        elif items:
            return items[0]

    # multi getters
    def get_analyses_by_level(self, irradiation, level, verbose=False):
        with self.session_ctx() as sess:
            q = sess.query(AnalysisTbl)
            q = q.join(IrradiationPositionTbl)
            q = q.join(LevelTbl)
            q = q.join(IrradiationTbl)
            q = q.join(RepositoryAssociationTbl)

            q = q.filter(IrradiationTbl.name == irradiation)
            q = q.filter(LevelTbl.name == level)
            q = q.order_by(RepositoryAssociationTbl.repository)

            return self._query_all(q, verbose_query=verbose)

    def get_analyses(self, analysis_type=None, mass_spectrometer=None,
                     reverse_order=False):
        with self.session_ctx() as sess:
            q = sess.query(AnalysisTbl)
            if mass_spectrometer:
                q = q.filter(AnalysisTbl.mass_spectrometer == mass_spectrometer)
            if analysis_type:
                q = q.filter(AnalysisTbl.analysis_type == analysis_type)

            q = q.order_by(getattr(AnalysisTbl.timestamp,
                                   'desc' if reverse_order else 'asc')())
            return self._query_all(q)

    def get_analysis_types(self):
        return []

    def get_load_holders(self):
        with self.session_ctx():
            return [ni.name for ni in self._retrieve_items(LoadHolderTbl)]

    def get_measured_load_names(self):
        with self.session_ctx() as sess:
            q = sess.query(distinct(MeasuredPositionTbl.loadName))
            q = q.order_by(MeasuredPositionTbl.loadName)
            s = self._query_all(q)
            return [si[0] for si in s]

    def get_measured_positions(self, loadname, pos):
        with self.session_ctx() as sess:
            q = sess.query(MeasuredPositionTbl)
            q = q.filter(MeasuredPositionTbl.loadName == loadname)
            q = q.filter(MeasuredPositionTbl.position == pos)
            return self._query_all(q)

    def get_last_identifiers(self, sample=None, limit=1000, excludes=None):
        with self.session_ctx() as sess:
            q = sess.query(IrradiationPositionTbl)
            if sample:
                q = q.join(SampleTbl)
                q = q.filter(SampleTbl.name == sample)
                if excludes:
                    q = q.filter(not_(SampleTbl.name.in_(excludes)))
            elif excludes:
                q = q.join(SampleTbl)
                q = q.filter(not_(SampleTbl.name.in_(excludes)))
            q = q.filter(IrradiationPositionTbl.identifier.isnot(None))
            q = q.order_by(func.abs(IrradiationPositionTbl.identifier).desc())
            q = q.limit(limit)
            return [ni.identifier for ni in
                    self._query_all(q, verbose_query=True)]

    def get_load_names(self, names=None, exclude_archived=True, **kw):
        with self.session_ctx():
            if 'order' not in kw:
                kw['order'] = LoadTbl.create_date.desc()

            if exclude_archived:
                kw = self._append_filters(not_(LoadTbl.archived), kw)

            if names:
                kw = self._append_filters(LoadTbl.name.in_(names), kw)

            loads = self._retrieve_items(LoadTbl, **kw)
            if loads:
                return [ui.name for ui in loads]

    def get_extraction_devices(self):
        return self.get_extract_devices()

    def get_extraction_device_names(self):
        names = []
        with self.session_ctx():
            eds = self.get_extract_devices()
            if eds:
                names = [e.name for e in eds]
        return names

    def get_users(self, **kw):
        return self._retrieve_items(UserTbl, **kw)

    def get_usernames(self):
        return self._get_table_names(UserTbl)

    def get_project_names(self):
        return self._get_table_names(ProjectTbl, use_distinct=ProjectTbl.name)

    def get_material_names(self):
        return self._get_table_names(MaterialTbl, use_distinct=MaterialTbl.name)

    def get_project_pnames(self):
        with self.session_ctx() as sess:
            q = sess.query(ProjectTbl)
            q = q.order_by(ProjectTbl.name.asc())
            ms = self._query_all(q)
            return [mi.pname for mi in ms]

    def get_material_gnames(self):
        with self.session_ctx() as sess:
            q = sess.query(MaterialTbl)
            q = q.order_by(MaterialTbl.name.asc())
            ms = self._query_all(q)
            return [mi.gname for mi in ms]

    def get_principal_investigator_names(self, *args, **kw):
        order = PrincipalInvestigatorTbl.last_name.asc()
        return self._get_table_names(PrincipalInvestigatorTbl, order=order)

    def get_principal_investigators(self, order=None, **kw):
        if order:
            order = getattr(PrincipalInvestigatorTbl.last_name, order)()

        return self._retrieve_items(PrincipalInvestigatorTbl, order=order, **kw)

    def get_grainsizes(self):
        with self.session_ctx() as sess:
            q = sess.query(distinct(MaterialTbl.grainsize))
            gs = self._query_all(q)
            return [g[0] for g in gs if g[0]]

    def get_samples_by_name(self, name):
        with self.session_ctx() as sess:
            q = sess.query(SampleTbl)
            q = q.filter(SampleTbl.name.like('%{}%'.format(name)))
            return self._query_all(q, verbose_query=True)

    def distinct_sample_names(self, irradiation, level):
        with self.session_ctx() as sess:
            q = sess.query(distinct(SampleTbl.name))
            q = q.join(IrradiationPositionTbl)
            q = q.join(LevelTbl)
            q = q.join(IrradiationTbl)

            q = q.filter(IrradiationTbl.name == irradiation)
            q = q.filter(LevelTbl.name == level)
            records = self._query_all(q, verbose_query=False)
            return [r[0] for r in records]

    def get_samples_filter(self, attr, value, **kw):
        with self.session_ctx() as sess:
            q = sess.query(SampleTbl)
            if attr == 'project':
                q = q.join(ProjectTbl)
            elif attr == 'material':
                q = q.join(MaterialTbl)
            elif attr == 'principal_investigator':
                q = q.join(ProjectTbl, PrincipalInvestigatorTbl)

            value = '{}%'.format(value)
            if attr == 'project':
                q = q.filter(ProjectTbl.name.like(value))
            elif attr == 'material':
                q = q.filter(MaterialTbl.name.like(value))
            elif attr == 'principal_investigator':
                if ',' in value:
                    # trim off wildcard
                    value = value[:-1]
                    l, f = value.split(',')
                    lastname = l.strip()
                    first_initial = f.strip()
                    q = q.filter(PrincipalInvestigatorTbl.last_name == lastname)
                    q = q.filter(PrincipalInvestigatorTbl.first_initial == first_initial)
                else:
                    q = q.filter(PrincipalInvestigatorTbl.last_name.like(value))

            else:
                q = q.filter(getattr(SampleTbl, attr).like(value))

            return self._query_all(q, verbose_query=True, **kw)

    def get_samples(self, projects=None, principal_investigators=None, project_like=None, name_like=None, **kw):
        # if projects:
        #     if hasattr(projects, '__iter__'):
        #         kw = self._append_filters(ProjectTbl.name.in_(projects), kw)
        #     else:
        #         kw = self._append_filters(ProjectTbl.name == projects, kw)
        #     kw = self._append_joins(ProjectTbl, kw)
        #
        # if principal_investigators:
        #
        # return self._retrieve_items(SampleTbl, verbose_query=False, **kw)
        with self.session_ctx() as sess:
            q = sess.query(SampleTbl)
            if projects or project_like:
                q = q.join(ProjectTbl)

            if principal_investigators:
                q = q.join(PrincipalInvestigatorTbl)

            if projects:
                if isinstance(projects, (list, tuple)):
                    q = q.filter(ProjectTbl.name.in_(projects))
                else:
                    q = q.filter(ProjectTbl.name == projects)

            if project_like:
                q = q.filter(ProjectTbl.name.like('{}%'.format(project_like)))

            if principal_investigators:
                if not isinstance(principal_investigators, (list, tuple)):
                    principal_investigators = (principal_investigators,)

                for p in principal_investigators:
                    q = principal_investigator_filter(q, p)

            if name_like:
                q = q.filter(SampleTbl.name.like('{}%'.format(name_like)))
            return self._query_all(q, **kw)

    def get_irradiations_by_repositories(self, repositories):
        with self.session_ctx() as sess:
            q = sess.query(IrradiationTbl)
            q = q.join(LevelTbl, IrradiationPositionTbl, AnalysisTbl,
                       RepositoryAssociationTbl, RepositoryTbl)

            q = in_func(q, RepositoryTbl.name, repositories)
            return self._query_all(q)

    def get_level_identifiers(self, irrad, level):
        lns = []
        with self.session_ctx():
            level = self.get_irradiation_level(irrad, level)
            if level:
                lns = [str(pi.identifier).strip()
                       for pi in level.positions if pi.identifier]
                lns = [li for li in lns if li]
                lns = sorted(lns)
        return lns

    def get_irradiation_names(self, **kw):
        names = []
        with self.session_ctx():
            ns = self.get_irradiations(**kw)
            if ns:
                names = [i.name for i in ns]

        return names

    def get_irradiations(self, names=None, order_func='desc',
                         project_names=None,
                         mass_spectrometers=None, **kw):

        if names is not None:
            if hasattr(names, '__call__'):
                f = names(IrradiationTbl)
            else:
                f = (IrradiationTbl.name.in_(names),)
            kw = self._append_filters(f, kw)
        if project_names:
            kw = self._append_filters(ProjectTbl.name.in_(project_names), kw)
            kw = self._append_joins(
                (LevelTbl, IrradiationPositionTbl, SampleTbl), kw)

        if mass_spectrometers:
            kw = self._append_filters(
                AnalysisTbl.mass_spectrometer.name.in_(mass_spectrometers), kw)
            kw = self._append_joins(LevelTbl, IrradiationPositionTbl,
                                    AnalysisTbl, kw)

        order = None
        if order_func:
            order = getattr(IrradiationTbl.name, order_func)()

        return self._retrieve_items(IrradiationTbl, order=order, **kw)

    def get_projects(self, principal_investigators=None,
                     irradiation=None, level=None,
                     mass_spectrometers=None, order=None):

        if order:
            order = getattr(ProjectTbl.name, order)()

        if principal_investigators or irradiation or mass_spectrometers:
            with self.session_ctx() as sess:
                q = sess.query(ProjectTbl)

                # joins
                if principal_investigators:
                    q = q.join(PrincipalInvestigatorTbl)

                if irradiation:
                    q = q.join(SampleTbl, IrradiationPositionTbl)
                    if level:
                        q = q.join(LevelTbl)

                if mass_spectrometers:
                    q = q.join(SampleTbl, IrradiationPositionTbl, AnalysisTbl)

                # filters
                if principal_investigators:
                    for p in principal_investigators:
                        q = principal_investigator_filter(q, p)

                if irradiation:
                    if level:
                        q = q.filter(LevelTbl.name == level)
                    q = q.filter(IrradiationTbl.name == irradiation)

                if mass_spectrometers:
                    if not hasattr(mass_spectrometers, '__iter__'):
                        mass_spectrometers = (mass_spectrometers,)
                    q = q.filter(AnalysisTbl.mass_spectrometer.in_(mass_spectrometers))

                if order is not None:
                    q = q.order_by(order)

                ps = self._query_all(q)
        else:
            ps = self._retrieve_items(ProjectTbl, order=order, verbose_query=True)
        return ps

    # def get_tag(self, name):
    #     return self._retrieve_item(TagTbl, name)

    # def get_tags(self):
    #     return self._retrieve_items(TagTbl)

    def get_repositories(self):
        return self._retrieve_items(RepositoryTbl)

    def get_extract_devices(self):
        return self._retrieve_items(ExtractDeviceTbl)

    def get_mass_spectrometer_names(self):
        with self.session_ctx():
            ms = self.get_mass_spectrometers()
            return [mi.name for mi in ms]

    def get_mass_spectrometers(self):
        return self._retrieve_items(MassSpectrometerTbl)

    def get_active_mass_spectrometer_names(self):
        with self.session_ctx():
            ms = self.get_mass_spectrometers()
            return [mi.name for mi in ms if mi.active]

    def get_repository_identifiers(self):
        return self._get_table_names(RepositoryTbl)

    def get_unknown_positions(self, *args, **kw):
        kw['invert'] = True
        return self._flux_positions(*args, **kw)

    def get_flux_monitors(self, *args, **kw):
        return self._flux_positions(*args, **kw)

    def _flux_positions(self, irradiation, level, sample, invert=False):
        with self.session_ctx() as sess:
            q = sess.query(IrradiationPositionTbl)
            q = q.join(LevelTbl, IrradiationTbl, SampleTbl)
            q = q.filter(IrradiationTbl.name == irradiation)
            q = q.filter(LevelTbl.name == level)
            if invert:
                q = q.filter(not_(SampleTbl.name == sample))
            else:
                q = q.filter(SampleTbl.name == sample)

            return self._query_all(q)

    def get_flux_monitor_analyses(self, irradiation, level, sample):
        with self.session_ctx() as sess:
            q = sess.query(AnalysisTbl)
            q = q.join(IrradiationPositionTbl, LevelTbl, IrradiationTbl,
                       SampleTbl, AnalysisChangeTbl)
            # q = q.options(joinedload('experiment_associations'))
            # q = q.options(joinedload('irradiation_position'))
            q = q.filter(IrradiationTbl.name == irradiation)
            q = q.filter(LevelTbl.name == level)
            q = q.filter(SampleTbl.name == sample)
            q = q.filter(AnalysisChangeTbl.tag != 'invalid')
            # q = q.filter(not_(IrradiationPositionTbl.identifier.in_(('24061','24062', '24063', '24076'))))
            # q = q.filter(SampleTbl.name.in_(('BW-2014-3', 'BW-2014-4')))

            return self._query_all(q, verbose_query=True)

    def delete_tag(self, name):
        with self.session_ctx() as sess:
            q = sess.query(AnalysisTbl.id)
            q = q.join(AnalysisChangeTbl)
            q = q.filter(AnalysisChangeTbl.tag == name)
            n = q.count()
            if n:
                a = 'analyses' if n > 1 else 'analysis'

                if not self.confirmation_dialog(
                        'The Tag "{}" is applied to {} {}. '
                        'Are you sure to want to delete it?'.format(name, n,
                                                                    a)):
                    return

            self._delete_item(name, name='tag')
            return True

    def delete_analysis_group(self, g, commit=False):
        with self.session_ctx() as sess:
            for si in g.sets:
                sess.delete(si)

            sess.delete(g)
            if commit:
                sess.commit()

    # ============================================================
    # Sample Prep
    # ============================================================
    # with self.session_ctx():
    #     a = self.get_sample(name, project, material, grainsize)
    #     if a is None:
    #         self.debug('Adding sample {},{},{}'.format(name, project, material))
    #         a = SampleTbl(name=name)
    #         a.project = self.get_project(project)
    #         a.material = self.get_material(material, grainsize)
    #         a = self._add_item(a)
    #     return a
    def add_sample_prep_worker(self, name, fullname, email, phone, comment):
        with self.session_ctx():
            w = self.get_sample_prep_worker(name)
            if w is None:
                obj = SamplePrepWorkerTbl(name=name, fullname=fullname,
                                          email=email, phone=phone, comment=comment)
                self._add_item(obj)
                return True

    def update_sample_prep_session(self, oname, worker, **kw):
        s = self.get_sample_prep_session(oname, worker)
        if s:
            for k, v in kw.items():
                setattr(s, k, v)
            self.commit()

    def move_sample_to_session(self, current, sample, session, worker):
        with self.session_ctx() as sess:
            session = self.get_sample_prep_session(session, worker)
            q = sess.query(SamplePrepStepTbl)
            q = q.join(SamplePrepSessionTbl)
            q = q.join(SampleTbl)

            q = q.filter(SamplePrepSessionTbl.name == current)
            q = q.filter(SamplePrepSessionTbl.worker_name == worker)
            q = q.filter(SampleTbl.name == sample['name'])
            q = q.filter(MaterialTbl.name == sample['material'])
            q = q.filter(ProjectTbl.name == sample['project'])
            ss = self._query_all(q)
            for si in ss:
                si.sessionID = session.id

                # for s in samples:
                #     sample = self.get_sample()
                #

    def add_sample_prep_session(self, name, worker, comment):
        with self.session_ctx():
            s = self.get_sample_prep_session(name, worker)
            if s is None:
                obj = SamplePrepSessionTbl(name=name, worker_name=worker,
                                           comment=comment)
                self._add_item(obj)
                return True

    def add_sample_prep_step(self, sampleargs, worker, session, **kw):
        with self.session_ctx():
            sample = self.get_sample(*sampleargs)
            session = self.get_sample_prep_session(session, worker)
            obj = SamplePrepStepTbl(**kw)
            obj.sampleID = sample.id
            obj.sessionID = session.id
            self._add_item(obj)

            # add choice
            for k, v in kw.items():
                if v and v is not 'X':
                    if k in SAMPLE_PREP_STEPS:
                        self.add_sample_prep_choice(k, v)

    def add_sample_prep_image(self, stepid, host, path, note):
        with self.session_ctx():
            obj = SamplePrepImageTbl(host=host,
                                     path=path,
                                     stepID=stepid,
                                     note=note)
            self._add_item(obj)

    def get_sample_prep_image(self, img_id):
        with self.session_ctx() as sess:
            q = sess.query(SamplePrepImageTbl)
            q = q.filter(SamplePrepImageTbl.id == img_id)
            return self._query_one(q)

    def get_sample_prep_samples(self, worker, session):
        with self.session_ctx() as sess:
            q = sess.query(SampleTbl)
            q = q.join(SamplePrepStepTbl)
            q = q.join(SamplePrepSessionTbl)
            q = q.filter(SamplePrepSessionTbl.name == session)
            q = q.filter(SamplePrepSessionTbl.worker_name == worker)
            return self._query_all(q, verbose_query=False)

    def get_sample_prep_step_by_id(self, id):
        return self._retrieve_item(SamplePrepStepTbl, id, 'id')

    def get_sample_prep_session(self, name, worker):
        return self._retrieve_item(SamplePrepSessionTbl, (name, worker), ('name', 'worker_name'))

    def get_sample_prep_worker(self, name):
        return self._retrieve_item(SamplePrepWorkerTbl, name)

    def get_sample_prep_worker_names(self):
        return self._get_table_names(SamplePrepWorkerTbl)

    def get_sample_prep_session_names(self, worker):
        with self.session_ctx() as sess:
            q = sess.query(SamplePrepSessionTbl.name)
            q = q.filter(SamplePrepSessionTbl.worker_name == worker)
            return [i[0] for i in self._query_all(q)]

    def get_sample_prep_sessions(self, sample):
        with self.session_ctx() as sess:
            q = sess.query(SamplePrepSessionTbl)
            q = q.join(SamplePrepStepTbl)
            q = q.join(SampleTbl)
            q = q.filter(SampleTbl.name == sample)
            return self._query_all(q)

    def get_sample_prep_steps(self, worker, session, sample, project, material, grainsize):
        with self.session_ctx() as sess:
            q = sess.query(SamplePrepStepTbl)
            q = q.join(SamplePrepSessionTbl)
            q = q.join(SampleTbl)
            q = q.join(ProjectTbl)
            q = q.join(MaterialTbl)

            q = q.filter(SamplePrepStepTbl.added.is_(None))
            q = q.filter(SamplePrepSessionTbl.worker_name == worker)
            q = q.filter(SamplePrepSessionTbl.name == session)
            q = q.filter(SampleTbl.name == sample)
            q = q.filter(ProjectTbl.name == project)
            q = q.filter(MaterialTbl.name == material)
            if grainsize:
                q = q.filter(MaterialTbl.grainsize == grainsize)

            return self._query_all(q)

    def get_sample_prep_choice_names(self, tag):
        with self.session_ctx() as sess:
            q = sess.query(SamplePrepChoicesTbl)
            q = q.filter(SamplePrepChoicesTbl.tag == tag)
            return [v.value for v in self._query_all(q, verbose_query=False)]

    def add_sample_prep_choice(self, tag, value):
        with self.session_ctx() as sess:
            q = sess.query(SamplePrepChoicesTbl)
            q = q.filter(SamplePrepChoicesTbl.tag == tag)
            q = q.filter(SamplePrepChoicesTbl.value == value)

            if not self._query_one(q):
                obj = SamplePrepChoicesTbl()
                obj.value = value
                obj.tag = tag
                self._add_item(obj)

    # private
    def _get_table_names(self, tbl, order='asc', use_distinct=False, **kw):
        with self.session_ctx():
            if isinstance(order, str):
                order = getattr(tbl.name, order)()

            ret = []
            names = self._retrieve_items(tbl, order=order, distinct_=use_distinct, **kw)
            if names:
                if use_distinct:
                    ret = [ni[0] for ni in names]
                else:
                    ret = [ni.name for ni in names or []]
            return ret

# ============= EOF =============================================<|MERGE_RESOLUTION|>--- conflicted
+++ resolved
@@ -842,20 +842,10 @@
 
             return dbpos
 
-<<<<<<< HEAD
-    def add_load_position(self, ln, position, weight=0, note='', loadtable=None):
-        with self.session_ctx():
-            a = LoadPositionTbl(identifier=ln, position=position, weight=weight,
-                                note=note)
-            if loadtable:
-                loadtable.loaded_positions.append(a)
-
-=======
     def add_load_position(self, ln, position, weight=0, note='', nxtals=0):
         with self.session_ctx():
             a = LoadPositionTbl(identifier=ln, position=position, weight=weight,
                                 note=note, nxtals=nxtals)
->>>>>>> 98abf582
             return self._add_item(a)
 
     def add_repository(self, name, principal_investigator, **kw):
