--- conflicted
+++ resolved
@@ -30,13 +30,10 @@
     organization = Str
     github_user = Str
     github_password = Password
-<<<<<<< HEAD
     default_team = Str
-=======
     work_offline_user = Str
     work_offline_password = Password
     work_offline_host = Str
->>>>>>> 1049d48b
 
 
 class DVCDBConnectionPreferences(ConnectionPreferences):
