--- conflicted
+++ resolved
@@ -287,7 +287,6 @@
             restart()
 
 
-<<<<<<< HEAD
 class UploadDatabaseAction(Action):
     name = "Upload Database"
 
@@ -299,7 +298,8 @@
 
         ud = UploadDatabase(dvc=dvc, application=app)
         ud.edit_traits()
-=======
+
+
 class SeedDatabase(Action):
     name = "Seed Database"
 
@@ -308,7 +308,6 @@
 
         app = event.task.window.application
         seed_database(dvc=app.get_service(DVC_PROTOCOL), application=app)
->>>>>>> 502e7d1d
 
 
 # ============= EOF =============================================