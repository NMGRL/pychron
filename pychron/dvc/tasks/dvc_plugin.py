# ===============================================================================
# Copyright 2015 Jake Ross
#
# Licensed under the Apache License, Version 2.0 (the "License");
# you may not use this file except in compliance with the License.
# You may obtain a copy of the License at
#
# http://www.apache.org/licenses/LICENSE-2.0
#
# Unless required by applicable law or agreed to in writing, software
# distributed under the License is distributed on an "AS IS" BASIS,
# WITHOUT WARRANTIES OR CONDITIONS OF ANY KIND, either express or implied.
# See the License for the specific language governing permissions and
# limitations under the License.
# ===============================================================================

# ============= enthought library imports =======================
# ============= standard library imports ========================
# ============= local library imports  ==========================
from envisage.ui.tasks.task_extension import TaskExtension
from envisage.ui.tasks.task_factory import TaskFactory
from pyface.tasks.action.schema_addition import SchemaAddition

from pychron.dvc.dvc import DVC
from pychron.dvc.dvc_persister import DVCPersister
from pychron.dvc.tasks.actions import PullAnalysesAction
from pychron.dvc.tasks.preferences import DVCPreferencesPane, DVCDBConnectionPreferencesPane
from pychron.dvc.tasks.repo_task import ExperimentRepoTask
from pychron.envisage.tasks.base_task_plugin import BaseTaskPlugin


class DVCPlugin(BaseTaskPlugin):
    _fetched = False

    def start(self):
        super(DVCPlugin, self).start()

        dvc = self.application.get_service(DVC)
<<<<<<< HEAD
        if not self._fetched:
            dvc.meta_repo.pull()
=======
        # if not self._fetched:
        #     dvc.meta_repo.smart_pull()
>>>>>>> fa7878ec

    # def stop(self):
    #     dvc = self.application.get_service(DVC)
    #     prog = open_progress(n=2)
    #     prog.change_message('Pushing changes to meta repository')
    #     dvc.meta_repo.cmd('push', '-u','origin','master')

    def test_dvc_fetch_meta(self):
        dvc = self.application.get_service(DVC)
        # dvc.fetch_meta()
<<<<<<< HEAD
        dvc.meta_repo.pull()
=======
        dvc.meta_repo.smart_pull()
>>>>>>> fa7878ec
        self._fetched = True

    def _service_offers_default(self):
        p = {'dvc': self.dvc_factory()}
        self.debug('DDDDD {}'.format(p))
        so = self.service_offer_factory(protocol=DVCPersister,
                                        factory=DVCPersister,
<<<<<<< HEAD
                                        properties={'dvc': self.dvc_factory()}
=======
                                        properties=p,
>>>>>>> fa7878ec
                                        )
        # so1 = self.service_offer_factory(protocol=DVCDatabase,
        # factory=DVCDatabase)
        # so2 = self.service_offer_factory(protocol=MetaRepo,
        # factory=MetaRepo)
        so2 = self.service_offer_factory(protocol=DVC,
                                         factory=self.dvc_factory)
        return [so, so2]

    def dvc_factory(self):
        d = DVC()
        # d.initialize()

        return d

    def _repo_factory(self):
        dvc = self.application.get_service(DVC)
        r = ExperimentRepoTask(dvc=dvc)
        return r

    def _preferences_default(self):
        return [self._make_preferences_path('dvc')]

    def _preferences_panes_default(self):
        return [DVCPreferencesPane, DVCDBConnectionPreferencesPane]

    # def _tasks_default(self):
    #     ts = [TaskFactory(id='pychron.canvas_designer',
    #                       name='Canvas Designer',
    #                       factory=self._task_factory,
    #                       accelerator='Ctrl+Shift+D',
    #     )]
    #     return ts
    def _tasks_default(self):
        return [TaskFactory(id='pychron.experiment_repo.task',
                            name='Experiment Repositories',
                            factory=self._repo_factory)]
        # def start(self):
        # add = not os.path.isfile(paths.meta_db)
        #
        # db = DVCDatabase()
        #     repo = MetaRepo()
        #
        #     if add:
        #         repo.add(db.path, commit=False)
        #         repo.commit('added {}'.format(db.path))

    def _task_extensions_default(self):
        return [TaskExtension(actions=[SchemaAddition(factory=PullAnalysesAction,
                                                      path='MenuBar/data.menu')]), ]
<<<<<<< HEAD
# ============= EOF =============================================
=======
# ============= EOF =============================================


>>>>>>> fa7878ec
<|MERGE_RESOLUTION|>--- conflicted
+++ resolved
@@ -36,13 +36,8 @@
         super(DVCPlugin, self).start()
 
         dvc = self.application.get_service(DVC)
-<<<<<<< HEAD
         if not self._fetched:
             dvc.meta_repo.pull()
-=======
-        # if not self._fetched:
-        #     dvc.meta_repo.smart_pull()
->>>>>>> fa7878ec
 
     # def stop(self):
     #     dvc = self.application.get_service(DVC)
@@ -53,11 +48,7 @@
     def test_dvc_fetch_meta(self):
         dvc = self.application.get_service(DVC)
         # dvc.fetch_meta()
-<<<<<<< HEAD
         dvc.meta_repo.pull()
-=======
-        dvc.meta_repo.smart_pull()
->>>>>>> fa7878ec
         self._fetched = True
 
     def _service_offers_default(self):
@@ -65,12 +56,7 @@
         self.debug('DDDDD {}'.format(p))
         so = self.service_offer_factory(protocol=DVCPersister,
                                         factory=DVCPersister,
-<<<<<<< HEAD
-                                        properties={'dvc': self.dvc_factory()}
-=======
-                                        properties=p,
->>>>>>> fa7878ec
-                                        )
+                                        properties={'dvc': self.dvc_factory()})
         # so1 = self.service_offer_factory(protocol=DVCDatabase,
         # factory=DVCDatabase)
         # so2 = self.service_offer_factory(protocol=MetaRepo,
@@ -120,10 +106,4 @@
     def _task_extensions_default(self):
         return [TaskExtension(actions=[SchemaAddition(factory=PullAnalysesAction,
                                                       path='MenuBar/data.menu')]), ]
-<<<<<<< HEAD
-# ============= EOF =============================================
-=======
-# ============= EOF =============================================
-
-
->>>>>>> fa7878ec
+# ============= EOF =============================================