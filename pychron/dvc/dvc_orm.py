--- conflicted
+++ resolved
@@ -474,12 +474,8 @@
     position = Column(Integer)
     loadName = Column(String(45), ForeignKey('LoadTbl.name'))
     weight = Column(Float)
-<<<<<<< HEAD
-    note = Column(BLOB)
-=======
     note = Column(TEXT)
     nxtals = Column(Integer)
->>>>>>> 98abf582
 
 
 class MeasuredPositionTbl(Base, IDMixin):
