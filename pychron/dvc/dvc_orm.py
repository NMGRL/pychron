# ===============================================================================
# Copyright 2015 Jake Ross
#
# Licensed under the Apache License, Version 2.0 (the "License");
# you may not use this file except in compliance with the License.
# You may obtain a copy of the License at
#
# http://www.apache.org/licenses/LICENSE-2.0
#
# Unless required by applicable law or agreed to in writing, software
# distributed under the License is distributed on an "AS IS" BASIS,
# WITHOUT WARRANTIES OR CONDITIONS OF ANY KIND, either express or implied.
# See the License for the specific language governing permissions and
# limitations under the License.
# ===============================================================================

# ============= enthought library imports =======================
# ============= standard library imports ========================

from sqlalchemy import Column, Integer, String, TIMESTAMP, Float, func, Boolean, ForeignKey, DATE, DATETIME, TEXT, \
    DateTime
from sqlalchemy.exc import OperationalError
from sqlalchemy.ext.declarative import declarative_base, declared_attr
from sqlalchemy.ext.hybrid import hybrid_property
from sqlalchemy.orm import object_session, deferred
from sqlalchemy.orm import relationship

from pychron.core.helpers.datetime_tools import make_timef
from pychron.core.utils import alphas
from pychron.database.orms import stringcolumn, primary_key
from pychron.experiment.utilities.identifier import make_runid
from pychron.pychron_constants import NULL_STR

Base = declarative_base()


class BaseMixin(object):
    @declared_attr
    def __tablename__(self):
        return self.__name__


class IDMixin(BaseMixin):
    id = Column(Integer, primary_key=True)


class NameMixin(IDMixin):
    name = stringcolumn(80)

    def __repr__(self):
        return '{}<{}>'.format(self.__class__.__name__, self.name)


class RepositoryTbl(Base, BaseMixin):
    name = Column(String(80), primary_key=True)
    principal_investigatorID = Column(Integer, ForeignKey('PrincipalInvestigatorTbl.id'))
    # timestamp = Column(TIMESTAMP, default=func.now())
    # creator = stringcolumn(80)

    repository_associations = relationship('RepositoryAssociationTbl', backref='repository_item')

    @property
    def record_view(self):
        from pychron.envisage.browser.record_views import RepositoryRecordView

        v = RepositoryRecordView()
        v.name = self.name
        if self.principal_investigator:
            v.principal_investigator = self.principal_investigator.name
        return v


class RepositoryAssociationTbl(Base, BaseMixin):
    idrepositoryassociationTbl = Column(Integer, primary_key=True)
    repository = Column(String(80), ForeignKey('RepositoryTbl.name'))
    analysisID = Column(Integer, ForeignKey('AnalysisTbl.id'))
    # experiments = relationship('ExperimentTbl')
    # analyses = relationship('AnalysisTbl', backref='experiment_associations')


class AnalysisChangeTbl(Base, BaseMixin):
    idanalysischangeTbl = Column(Integer, primary_key=True)
    # tag = Column(String(40), ForeignKey('TagTbl.name'))
    tag = stringcolumn(40)
    timestamp = Column(TIMESTAMP)
    user = stringcolumn(40)
    analysisID = Column(Integer, ForeignKey('AnalysisTbl.id'))


class AnalysisTbl(Base, IDMixin):
    experiment_type = stringcolumn(32)
    timestamp = Column(DATETIME)
    # tag = stringcolumn(45)
    uuid = stringcolumn(32)
    analysis_type = stringcolumn(45)
    aliquot = Column(Integer)
    increment = Column(Integer)

    irradiation_positionID = Column(Integer, ForeignKey('IrradiationPositionTbl.id'))
    # simple_identifier = Column(Integer, ForeignKey('SimpleIdentifier.identifier'))
    measurementName = stringcolumn(45)
    extractionName = stringcolumn(45)
    postEqName = stringcolumn(45)
    postMeasName = stringcolumn(45)

    mass_spectrometer = Column(String(45), ForeignKey('MassSpectrometerTbl.name'))
    extract_device = stringcolumn(45)
    extract_value = Column(Float)
    extract_units = stringcolumn(45)
    cleanup = Column(Float)

    duration = Column(Float)

    weight = Column(Float)
    comment = stringcolumn(200)
    repository_associations = relationship('RepositoryAssociationTbl', backref='analysis', lazy='joined')
    group_sets = relationship('AnalysisGroupSetTbl', backref='analysis')

    change = relationship('AnalysisChangeTbl', uselist=False, backref='analysis', lazy='joined')
    measured_positions = relationship('MeasuredPositionTbl', backref='analysis')
    media = relationship('MediaTbl', backref='analysis')
    irradiation_position = relationship('IrradiationPositionTbl', backref='analysis', lazy='joined')

    _record_view = None
    group_id = 0
    frozen = False

    delta_time = 0

    review_status = None
    repository_identifier = ''
    is_plateau_step = None

    load_name = ''
    load_holder = ''
    _temporary_tag = None

    # hybrids
    _pre_cleanup = Column('pre_cleanup', Float)
    _post_cleanup = Column('post_cleanup', Float)

    @hybrid_property
    def pre_cleanup(self):
        try:
            return self._pre_cleanup or NULL_STR
        except OperationalError:
            return 0

    @hybrid_property
    def post_cleanup(self):
        try:
            return self._post_cleanup or NULL_STR
        except OperationalError:
            return 0

<<<<<<< HEAD
=======
    @pre_cleanup.setter
    def pre_cleanup(self, v):
        self._pre_cleanup = v

    @post_cleanup.setter
    def post_cleanup(self,v):
        self._post_cleanup = v

>>>>>>> ceba0c59
    @property
    def step(self):
        print(self.increment, alphas(self.increment))
        return alphas(self.increment)

    @property
    def position(self):
        if self.measured_positions:
            return ','.join(['{}'.format(p.position) for p in self.measured_positions if p.position])
        else:
            return ''

    @property
    def meas_script_name(self):
        return self.measurementName

    @property
    def extract_script_name(self):
        return self.extractionName

    @property
    def timestampf(self):
        return make_timef(self.timestamp)

    @property
    def identifier(self):
        return self.irradiation_position.identifier

    @property
    def irradiation_info(self):
        return '{}{} {}'.format(self.irradiation, self.irradiation_level, self.irradiation_position_position)

    @property
    def irradiation(self):
        return self.irradiation_position.level.irradiation.name

    @property
    def irradiation_level(self):
        return self.irradiation_position.level.name

    @property
    def packet(self):
        return self.irradiation_position.packet or ''

    @property
    def project(self):
        try:
            return self.irradiation_position.sample.project.name
        except AttributeError:
            return ''

    @property
    def principal_investigator(self):
        try:
            return self.irradiation_position.sample.project.principal_investigator.name
        except AttributeError:
            return ''

    @property
    def sample(self):
        try:
            return self.irradiation_position.sample.name
        except AttributeError:
            return ''

    @property
    def irradiation_position_position(self):
        return self.irradiation_position.position

    @property
    def material(self):
        try:
            return self.irradiation_position.sample.material.name
        except AttributeError:
            return ''

    @property
    def tag(self):
        if self._temporary_tag:
            tag = self._temporary_tag
        else:
            tag = self.change.tag
        return tag

    def set_tag(self, t):
        self._temporary_tag = t

    @property
    def analysis_timestamp(self):
        return self.timestamp

    @property
    def rundate(self):
        return self.timestamp

    @property
    def record_id(self):
        return make_runid(self.irradiation_position.identifier, self.aliquot, self.increment)

    @property
    def repository_identifier(self):
        if self.repository_associations and len(self.repository_associations) == 1:
            return self.repository_associations[0].repository

    @property
    def display_uuid(self):
        u = self.uuid
        if not u:
            u = ''
        return u[:8]

    def get_load_name(self):
        ln = ''
        if self.measured_positions:
            ln = self.measured_positions[0].loadName or ''
        return ln

    def get_load_holder(self):
        lh = ''
        if self.measured_positions:
            load = self.measured_positions[0].load
            if load:
                lh = load.holderName
        return lh

    def bind(self):
        self.load_name = self.get_load_name()
        self.load_holder = self.get_load_holder()

        # force binding of irradiation_position
        self.irradiation_position
        self.irradiation_level
        self.irradiation


# class AnalysisIntensitiesTbl(Base, IDMixin):
#     analysisID = Column(Integer, ForeignKey('AnalysisTbl.id'))
#     value = Column(Float)
#     error = Column(Float)
#     n = Column(Integer)
#     fit = stringcolumn(32)
#     fit_error_type = stringcolumn(32)
#     baseline_value = Column(Float)
#     baseline_error = Column(Float)
#     baseline_n = Column(Integer)
#     baseline_fit = stringcolumn(32)
#     baseline_fit_error_type = stringcolumn(32)
#     blank_value = Column(Float)
#     blank_error = Column(Float)
#
#     # kca_value = Column(Float)
#     # kca_error = Column(Float)
#     # kcl_value = Column(Float)
#     # kcl_error = Column(Float)
#
#     isotope = stringcolumn(32)
#     detector = stringcolumn(32)


class ProjectTbl(Base, NameMixin):
    principal_investigatorID = Column(Integer, ForeignKey('PrincipalInvestigatorTbl.id'))

    samples = relationship('SampleTbl', backref='project')
    analysis_groups = relationship('AnalysisGroupTbl', backref='project')
    checkin_date = Column(DATE)
    comment = Column(TEXT)
    lab_contact = stringcolumn(80)
    institution = stringcolumn(80)

    @property
    def pname(self):
        return '{} ({})'.format(self.name, self.principal_investigator.name) if self.principal_investigator else \
            self.name


class MaterialTbl(Base, NameMixin):
    samples = relationship('SampleTbl', backref='material')
    grainsize = stringcolumn(80)

    @property
    def gname(self):
        return '{} ({})'.format(self.name, self.grainsize) if self.grainsize else self.name

    def __repr__(self):
        return '{}<{}>'.format(self.__class__.__name__, self.gname)


class SampleTbl(Base, NameMixin):
    materialID = Column(Integer, ForeignKey('MaterialTbl.id'))
    projectID = Column(Integer, ForeignKey('ProjectTbl.id'))
    note = stringcolumn(140)
    igsn = stringcolumn(140)
    lat = Column(Float)
    lon = Column(Float)

    storage_location = deferred(stringcolumn(140))
    lithology = deferred(stringcolumn(140))
    unit = deferred(stringcolumn(80))
    lithology_class = deferred(stringcolumn(140))
    lithology_type = deferred(stringcolumn(140))
    lithology_group = deferred(stringcolumn(140))

    location = deferred(stringcolumn(140))
    approximate_age = deferred(Column(Float))
    elevation = deferred(Column(Float))
    create_date = deferred(Column(DateTime, default=func.now()))
    update_date = deferred(Column(DateTime, onupdate=func.now(), default=func.now()))

    positions = relationship('IrradiationPositionTbl', backref='sample', lazy='joined')


# class ProductionTbl(Base, NameMixin):
#     levels = relationship('LevelTbl', backref='production')


class LevelTbl(Base, NameMixin):
    irradiationID = Column(Integer, ForeignKey('IrradiationTbl.id'))
    # productionID = Column(Integer, ForeignKey('ProductionTbl.id'))
    holder = stringcolumn(45)
    z = Column(Float)

    positions = relationship('IrradiationPositionTbl', backref='level', lazy='joined')

    note = Column(TEXT)

    @property
    def projects(self):
        ps = []
        for p in self.positions:
            try:
                name = p.sample.project.name
                if name != 'Irradiation-{}'.format(self.irradiation.name):
                    ps.append(p.sample.project.pname)

            except AttributeError:
                pass

        return list(set(ps))


class IrradiationTbl(Base, NameMixin):
    levels = relationship('LevelTbl', backref='irradiation', lazy='joined')
    create_date = Column(TIMESTAMP, default=func.now())


class IrradiationPositionTbl(Base, IDMixin):
    identifier = stringcolumn(80)
    sampleID = Column(Integer, ForeignKey('SampleTbl.id'))
    levelID = Column(Integer, ForeignKey('LevelTbl.id'))
    position = Column(Integer)
    note = Column(TEXT)
    weight = Column(Float)
    j = Column(Float)
    j_err = Column(Float)
    packet = stringcolumn(40)

    # analyses = relationship('AnalysisTbl', backref='irradiation_position')

    @property
    def analysis_count(self):
        return object_session(self).query(AnalysisTbl).with_parent(self).count()

    @property
    def analyzed(self):
        return bool(self.analysis_count)


class MassSpectrometerTbl(Base, BaseMixin):
    name = Column(String(45), primary_key=True)
    kind = stringcolumn(45)
    # active = Column(Bool)
    active = True


class ExtractDeviceTbl(Base, BaseMixin):
    name = Column(String(45), primary_key=True)


class PrincipalInvestigatorTbl(Base, IDMixin):
    affiliation = stringcolumn(140)
    email = stringcolumn(140)
    last_name = Column(String(140))
    first_initial = Column(String(10))

    projects = relationship('ProjectTbl', backref='principal_investigator')
    repositories = relationship('RepositoryTbl', backref='principal_investigator')
    irs = relationship('IRTbl', backref='principal_investigator')

    @property
    def name(self):
        return '{}, {}'.format(self.last_name, self.first_initial) if self.first_initial else self.last_name

    @property
    def record_view(self):
        from pychron.envisage.browser.record_views import PrincipalInvestigatorRecordView
        r = PrincipalInvestigatorRecordView(self)
        return r


class UserTbl(Base, BaseMixin):
    name = Column(String(45), primary_key=True)
    affiliation = stringcolumn(80)
    category = stringcolumn(80)
    email = stringcolumn(80)

    media = relationship('MediaTbl', backref='user')


class LoadTbl(Base, BaseMixin):
    name = Column(String(45), primary_key=True)
    create_date = Column(TIMESTAMP, default=func.now())
    archived = Column(Boolean, default=False)
    username = Column(String(140), ForeignKey('UserTbl.name'))

    holderName = Column(String(45))
    loaded_positions = relationship('LoadPositionTbl', backref='load')
    measured_positions = relationship('MeasuredPositionTbl', backref='load')


class LoadPositionTbl(Base, IDMixin):
    identifier = Column(String(80), ForeignKey('IrradiationPositionTbl.identifier'))
    position = Column(Integer)
    loadName = Column(String(45), ForeignKey('LoadTbl.name'))
    weight = Column(Float)
    note = Column(TEXT)
    nxtals = Column(Integer)


class MeasuredPositionTbl(Base, IDMixin):
    position = Column(Integer)
    x = Column(Float)
    y = Column(Float)
    z = Column(Float)

    is_degas = Column(Boolean)
    analysisID = Column(Integer, ForeignKey('AnalysisTbl.id'))
    loadName = Column(String(45), ForeignKey('LoadTbl.name'))


class VersionTbl(Base, BaseMixin):
    version = Column(String(40), primary_key=True)


# ======================== Sample Prep ========================
class SamplePrepWorkerTbl(Base, BaseMixin):
    name = Column(String(32), primary_key=True)
    fullname = Column(String(45))
    email = Column(String(45))
    phone = Column(String(45))
    comment = Column(String(140))


class SamplePrepSessionTbl(Base, IDMixin):
    name = Column(String(32))
    comment = Column(String(140))
    worker_name = Column(String(32), ForeignKey('SamplePrepWorkerTbl.name'))
    start_date = Column(DATE, default=func.now())
    end_date = Column(DATE)


class SamplePrepStepTbl(Base, IDMixin):
    sampleID = Column(Integer, ForeignKey('SampleTbl.id'))
    sessionID = Column(Integer, ForeignKey('SamplePrepSessionTbl.id'))
    crush = Column(String(140))
    wash = Column(String(140))
    sieve = Column(String(140))
    frantz = Column(String(140))
    acid = Column(String(140))
    heavy_liquid = Column(String(140))
    pick = Column(String(140))
    mount = stringcolumn(140)
    gold_table = stringcolumn(140)
    us_wand = stringcolumn(140)
    eds = stringcolumn(140)
    cl = stringcolumn(140)
    bse = stringcolumn(140)
    se = stringcolumn(140)

    status = Column(String(32))
    comment = Column(String(300))

    timestamp = Column(DATETIME, default=func.now())
    added = Column(Boolean)

    images = relationship('SamplePrepImageTbl', backref='step')


class SamplePrepImageTbl(Base, IDMixin):
    stepID = Column(Integer, ForeignKey('SamplePrepStepTbl.id'))
    host = stringcolumn(45)
    path = stringcolumn(45)
    timestamp = Column(DATETIME, default=func.now())
    note = Column(TEXT)


class SamplePrepChoicesTbl(Base, IDMixin):
    tag = stringcolumn(140)
    value = stringcolumn(140)


class RestrictedNameTbl(Base, IDMixin):
    name = stringcolumn()
    category = stringcolumn()


# ======================== Lab Management ========================
class IRTbl(Base, BaseMixin):
    ir = primary_key(klass=String(32))
    principal_investigatorID = Column(Integer, ForeignKey('PrincipalInvestigatorTbl.id'))
    institution = Column(String(140))
    checkin_date = Column(DATE)
    lab_contact = Column(String(140), ForeignKey('UserTbl.name'))
    comment = Column(TEXT)

    @property
    def principal_investigator_name(self):
        ret = ''
        if self.principal_investigator:
            ret = self.principal_investigator.name
        return ret


# ======================== Analysis Groups ========================
class AnalysisGroupTbl(Base, IDMixin):
    name = stringcolumn(140)
    create_date = Column(TIMESTAMP, default=func.now())
    projectID = Column(Integer, ForeignKey('ProjectTbl.id'))
    user = Column(String(140), ForeignKey('UserTbl.name'))

    sets = relationship('AnalysisGroupSetTbl', backref='group')


class AnalysisGroupSetTbl(Base, IDMixin):
    analysisID = Column(Integer, ForeignKey('AnalysisTbl.id'))
    groupID = Column(Integer, ForeignKey('AnalysisGroupTbl.id'))


class MediaTbl(Base, IDMixin):
    analysisID = Column(Integer, ForeignKey('AnalysisTbl.id'))
    url = Column(TEXT)

    username = Column(String(140), ForeignKey('UserTbl.name'))
    create_date = Column(TIMESTAMP, default=func.now())


# ======================= Simple Identifier ================================
class SimpleIdentifierTbl(Base, BaseMixin):
    identifier = Column(Integer, primary_key=True)
    sampleID = Column(Integer, ForeignKey('SampleTbl.id'))

    sample = relationship('SampleTbl', uselist=False)

    @property
    def sample_name(self):
        if self.sample:
            return self.sample.name

    @property
    def project_name(self):
        if self.sample and self.sample.project:
            return self.sample.project.name

    @property
    def principal_investigator_name(self):
        if self.sample and self.sample.project and self.sample.project.principal_investigator:
            return self.sample.project.principal_investigator.name


# ======================= Current ================================
class CurrentTbl(Base, IDMixin):
    value = Column(Float(32))
    error = Column(Float(32))

    unitsID = Column(Integer, ForeignKey('UnitsTbl.id'))
    parameterID = Column(Integer, ForeignKey('ParameterTbl.id'))
    analysisID = Column(Integer, ForeignKey('AnalysisTbl.id'))

    parameter = relationship('ParameterTbl', uselist=False)
    analysis = relationship('AnalysisTbl', uselist=False)
    units = relationship('UnitsTbl', uselist=False)


class ParameterTbl(Base, IDMixin):
    name = stringcolumn(40)


class UnitsTbl(Base, IDMixin):
    name = stringcolumn(40)

# ============= EOF =============================================<|MERGE_RESOLUTION|>--- conflicted
+++ resolved
@@ -153,8 +153,6 @@
         except OperationalError:
             return 0
 
-<<<<<<< HEAD
-=======
     @pre_cleanup.setter
     def pre_cleanup(self, v):
         self._pre_cleanup = v
@@ -163,7 +161,6 @@
     def post_cleanup(self,v):
         self._post_cleanup = v
 
->>>>>>> ceba0c59
     @property
     def step(self):
         print(self.increment, alphas(self.increment))
