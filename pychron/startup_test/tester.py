--- conflicted
+++ resolved
@@ -14,11 +14,6 @@
 # limitations under the License.
 # ===============================================================================
 
-<<<<<<< HEAD
-# ============= enthought library imports =======================
-from traits.api import HasTraits, Str, Float, Enum, List
-=======
->>>>>>> 20f02d6b
 # ============= standard library imports ========================
 import os
 import time
@@ -86,6 +81,11 @@
             elif result is None:
                 result = 'Invalid'
 
+            # try:
+            #     error = getattr(plugin, '{}_error'.format(ti))
+            # except AttributeError:
+            #     error = ''
+
             self.add_test_result(name=ti, plugin=pname,
                                  description=description,
                                  duration=time.time() - st,
@@ -112,6 +112,9 @@
 
     def _get_tests(self, name):
         if self._tests:
+            # for ti in self._tests:
+            #     print(ti['plugin'].lower() , name.lower())
+
             ts = next((ti['tests'] for ti in self._tests if ti['plugin'].lower() == name.lower()), None)
             if ts is None:
                 self.debug('------------ Plugin "{}" not in startup_tests.yaml'.format(name))
