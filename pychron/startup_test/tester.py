# ===============================================================================
# Copyright 2014 Jake Ross
#
# Licensed under the Apache License, Version 2.0 (the "License");
# you may not use this file except in compliance with the License.
# You may obtain a copy of the License at
#
# http://www.apache.org/licenses/LICENSE-2.0
#
# Unless required by applicable law or agreed to in writing, software
# distributed under the License is distributed on an "AS IS" BASIS,
# WITHOUT WARRANTIES OR CONDITIONS OF ANY KIND, either express or implied.
# See the License for the specific language governing permissions and
# limitations under the License.
# ===============================================================================

# ============= enthought library imports =======================
from traits.api import HasTraits, Str, Float, Enum, List
# ============= standard library imports ========================
import os
import time
<<<<<<< HEAD
import yaml
=======

from traits.api import HasTraits, Str, Float, Enum, List

>>>>>>> 741b9539
# ============= local library imports  ==========================
from pychron.core.yaml import yload
from pychron.loggable import Loggable
from pychron.paths import paths


class TestResult(HasTraits):
    name = Str
    plugin = Str
    duration = Float
    result = Enum('Passed', 'Failed', 'Skipped', 'Invalid')
    description = Str
    error = Str


class StartupTester(Loggable):
    results = List

    def __init__(self, *args, **kw):
        super(StartupTester, self).__init__(*args, **kw)
        self._tests = self._load()

    def test_plugin(self, plugin):
        pname = plugin.name
        try:
            tests = self._get_tests(pname)
        except KeyError:
            self.warning('Could not load tests for "{}". Check startup_test.yaml format'.format(pname))
            return

        if not tests:
            self.debug('No tests for {}'.format(pname))
            return

        for ti in tests:
            try:
                func = getattr(plugin, ti)
            except AttributeError:
                self.warning('Invalid test "{}" for plugin "{}"'.format(ti, pname))
                self.add_test_result(plugin=pname, name=ti, result='Invalid')
                continue

            try:
                description = getattr(plugin, '{}_description'.format(ti))
            except AttributeError:
                description = ''

            self.info('Testing "{} - {}"'.format(pname, ti))
            st = time.time()
            try:
                result, error = func()
            except ValueError as e:
                self.critical('Invalid function {} {}'.format(plugin.name, ti))
                raise e
            self.info('Test result={}'.format(result))
            if isinstance(result, bool):
                result = 'Passed' if result else 'Failed'
            elif result is None:
                result = 'Invalid'

            self.add_test_result(name=ti, plugin=pname,
                                 description=description,
                                 duration=time.time() - st,
                                 error=error or '',
                                 result=result)

    def ok_close(self):
        ok = True
        specresult = next((ri for ri in self.results
                           if 'spectrometer' in ri.plugin.lower() and ri.name == 'test_communication'), None)
        if specresult:
            ok = specresult.result == 'Passed'
        return ok

    def add_test_result(self, **kw):
        """
            rdict is a dictionary with the follow key:value_type

            name: str, duration: float, result: enum('Passed', 'Fail', 'Skipped', 'Invalid')
        """

        if kw:
            self.results.append(TestResult(**kw))

    def _get_tests(self, name):
        if self._tests:
            ts = next((ti['tests'] for ti in self._tests if ti['plugin'].lower() == name.lower()), None)
            if ts is None:
                self.debug('------------ Plugin "{}" not in startup_tests.yaml'.format(name))
                self.debug(','.join((ti['plugin'] for ti in self._tests)))
                self.debug('---------------------------------------------------------------')
            return ts

    def _load(self):
        if os.path.isfile(paths.startup_tests):
            yd = yload(paths.startup_tests)
            return yd
        else:
            self.warning('No Startup Test file located at "{}"'.format(paths.startup_tests))

    @property
    def all_passed(self):
        a = all([ri.result in ('Passed', 'Skipped') for ri in self.results])
        return a

        # ============= EOF =============================================
        # def do_test(self):
        # yl = self._load()
        # ip = InitializationParser()
        #
        # self.results = []
        #
        # # test database connections
        # for i, ti in enumerate(yl):
        #         if self._verify_test(i, ti):
        #             if self._should_test(ti, ip):
        #                 self._do_test(ti, ip)
        #             else:
        #                 name = ti.get('name')
        #                 self.results.append(TestResult(name=name, result='Skipped'))
        #         else:
        #             name = ti.get('name', 'Test #{:02n}'.format(i+1))
        #             self.results.append(TestResult(name=name, result='Invalid'))
        #
        # def _do_test(self, testdict, ip):
        #     name = testdict['name']
        #     self.info('doing test {}'.format(name))
        #     func = getattr(self, '_test_{}'.format(name))
        #     st = time.time()
        #
        #     result = TestResult(name=name)
        #     ret = func(ip)
        #     result.trait_set(duration=time.time() - st, result=ret)
        #     self.results.append(result)
        #
        # def _test_pychron_database(self, ip):
        #     return 'Passed'
        #
        # def _test_massspec_database(self, ip):
        #     return 'Passed'
        #
        # def _should_test(self, td, ip):
        #     """
        #     determine whether this test should be performed.
        #
        #     for example database tests should be skipped in DatabasePlugin not enabled in the Initialization file
        #     :param td:
        #     :param ip:
        #     :return: True if should perform this test
        #     """
        #     ret = True
        #     plugin_name = td.get('plugin')
        #     if plugin_name:
        #         plugin = ip.get_plugin(plugin_name)
        #         if plugin is not None:
        #             self.debug('Plugin "{}" not in Initialization file "{}"'.format(plugin_name, ip.path))
        #             ret = False
        #
        #     return ret
        #
        # def _verify_test(self, i, td):
        #     """
        #     verify this is a valid test dictionary
        #
        #     :param i: counter
        #     :param td: test dict
        #     :return: True if valid test
        #     """
        #     ret = True
        #     for attr in ('name',):
        #         if not attr in td:
        #             self.warning('Failed to verify test #{:02n} no key={}, test={}'.format(i, attr, td))
        #             ret = False
        #
        #     else:
        #         if not hasattr(self, '_test_{}'.format(td['name'])):
        #             self.warning('invalid test name. "{}"'.format(td['name']))
        #             ret = False
        #
        #     return ret
        #

<|MERGE_RESOLUTION|>--- conflicted
+++ resolved
@@ -19,13 +19,9 @@
 # ============= standard library imports ========================
 import os
 import time
-<<<<<<< HEAD
-import yaml
-=======
 
 from traits.api import HasTraits, Str, Float, Enum, List
 
->>>>>>> 741b9539
 # ============= local library imports  ==========================
 from pychron.core.yaml import yload
 from pychron.loggable import Loggable
