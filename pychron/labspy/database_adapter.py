# ===============================================================================
# Copyright 2014 Jake Ross
#
# Licensed under the Apache License, Version 2.0 (the "License");
# you may not use this file except in compliance with the License.
# You may obtain a copy of the License at
#
# http://www.apache.org/licenses/LICENSE-2.0
#
# Unless required by applicable law or agreed to in writing, software
# distributed under the License is distributed on an "AS IS" BASIS,
# WITHOUT WARRANTIES OR CONDITIONS OF ANY KIND, either express or implied.
# See the License for the specific language governing permissions and
# limitations under the License.
# ===============================================================================

# ============= enthought library imports =======================
from datetime import datetime, timedelta

from apptools.preferences.preference_binding import bind_preference
# ============= standard library imports ========================
# ============= local library imports  ==========================
from sqlalchemy import and_
from sqlalchemy.exc import SQLAlchemyError

from pychron.database.core.database_adapter import DatabaseAdapter
from pychron.labspy.orm import Measurement, ProcessInfo, Version, \
    Device, Experiment, Analysis, Connections  # , Version, Status, Experiment, Analysis, AnalysisType


class LabspyDatabaseAdapter(DatabaseAdapter):
    kind = 'mysql'

    def bind_preferences(self):
        bind_preference(self, 'host', 'pychron.labspy.host')
        # bind_preference(self, 'port', 'pychron.labspy.port')
        bind_preference(self, 'username', 'pychron.labspy.username')
        bind_preference(self, 'password', 'pychron.labspy.password')
        bind_preference(self, 'name', 'pychron.labspy.name')

    def add_experiment(self, **kw):
        exp = Experiment(**kw)
        return self._add_item(exp)

    def add_analysis(self, dbexp, rd):
        at = None
        # if 'analysis_type' in rd:
        #     analysis_type = rd.pop('analysis_type')
        #     at = self.get_analysis_type(analysis_type)
        #     if not at:
        #         at = self.add_analysis_type(analysis_type)

        an = Analysis(**rd)
        if at:
            an.analysis_type = at

        an.experiment = dbexp
        return self._add_item(an)

    def set_connection(self, ts, appname, username, devname, com, addr, status):
        try:
            conn = self.get_connection(appname, devname)
        except SQLAlchemyError, e:
            self.warning('Error getting connection {}.{} exception: {}'.format(appname, devname, e))
            return

        if conn is None:
            conn = Connections()
            self._add_item(conn)

        conn.appname = appname
        conn.username = username
        conn.devname = devname
        conn.com = com
        conn.address = addr
        conn.status = bool(status)
        conn.timestamp = ts

    def get_connection(self, appname, devname):
        q = self.session.query(Connections)
        q = q.filter(and_(Connections.appname == appname, Connections.devname == devname))
        return self._query_first(q, reraise=True)

    def update_experiment(self, hashid, **kw):
        exp = self.get_experiment(hashid)
        for k, v in kw.items():
            setattr(exp, k, v)

    def add_device(self, dev):
        dev = Device(name=dev)
        return self._add_item(dev)

    def add_measurement(self, dev, name, value, unit):
        pinfo = self.get_process_info(dev, name)
        # if not pinfo:
        #     pinfo = self.add_process_info(dev, name, unit)
        if pinfo:
            measurement = Measurement(value=value)
            measurement.process = pinfo
            return self._add_item(measurement)
        else:
            self.warning('ProcessInfo={} Device={} not available'.format(name, dev))

    def add_process_info(self, dev, name, unit):
        self.debug('add process info {} {} {}'.format(dev, name, unit))
        dbdev = self.get_device(dev)
        if not dbdev:
            self.debug('add device {}'.format(dev))
            dbdev = self.add_device(dev)

        p = ProcessInfo(name=name, units=unit)
        p.device = dbdev
        return self._add_item(p)

    # def add_status(self):
    #     p = Status()
    #     return self._add_item(p)
    #
    # def add_analysis_type(self, name):
    #     obj = AnalysisType(Name=name)
    #     return self._add_item(obj)

    # getters
    # def get_analysis_type(self, name):
    #     return self._retrieve_item(AnalysisType, name, key='Name')
    #
    # def get_experiment(self, hid):
    #     return self._retrieve_item(Experiment, hid, key='HashID')
    #
    # def get_status(self):
    #     with self.session_ctx() as sess:
    #         q = sess.query(Status)
    #         return self._query_one(q)

    def get_migrate_version(self, **kw):
        q = self.session.query(Version)
        q = q.limit(1)
        mv = q.one()
        return mv

    def get_device(self, name):
        return self._retrieve_item(Device, name, key='name')

    def get_process_info(self, dev, name):
        q = self.session.query(ProcessInfo)
        q = q.join(Device)
        q = q.filter(Device.name == dev)
        q = q.filter(ProcessInfo.name == name)
        return self._query_one(q)

<<<<<<< HEAD
    def get_measurements(self, device, name, low=None, high=None):
        q = self.session.query(Measurement)
        q = q.join(ProcessInfo, Device)
        q = q.filter(Device.name == device)
        q = q.filter(ProcessInfo.name == name)

        if low:
            q = q.filter(Measurement.pub_date >= low)

        return self._query_all(q)
=======
    def get_latest_lab_temperatures(self):
        return self._get_latest('Temp.')

    def get_latest_lab_humiditys(self):
        return self._get_latest('Hum.')

    def get_latest_lab_pneumatics(self):
        return self._get_latest('Pressure')

    def _get_latest(self, tag):
        values = []
        with self.session_ctx(use_parent_session=False) as sess:
            q = sess.query(ProcessInfo)
            q = q.filter(ProcessInfo.name.contains(tag))
            ps = self._query_all(q)

            for p in ps:
                q = sess.query(Measurement)
                q = q.filter(Measurement.process_info_id == p.id)
                q = q.filter(Measurement.pub_date > datetime.now() - timedelta(hours=24))
                q = q.order_by(Measurement.pub_date.desc())

                record = self._query_first(q)
                if record:
                    values.append({'name': p.name,
                                   'title': p.graph_title,
                                   'pub_date': record.pub_date.isoformat(),
                                   'value': record.value,
                                   'device': p.device.name})

        return values
>>>>>>> b0996374

# ============= EOF =============================================<|MERGE_RESOLUTION|>--- conflicted
+++ resolved
@@ -148,18 +148,6 @@
         q = q.filter(ProcessInfo.name == name)
         return self._query_one(q)
 
-<<<<<<< HEAD
-    def get_measurements(self, device, name, low=None, high=None):
-        q = self.session.query(Measurement)
-        q = q.join(ProcessInfo, Device)
-        q = q.filter(Device.name == device)
-        q = q.filter(ProcessInfo.name == name)
-
-        if low:
-            q = q.filter(Measurement.pub_date >= low)
-
-        return self._query_all(q)
-=======
     def get_latest_lab_temperatures(self):
         return self._get_latest('Temp.')
 
@@ -191,6 +179,16 @@
                                    'device': p.device.name})
 
         return values
->>>>>>> b0996374
+
+    def get_measurements(self, device, name, low=None, high=None):
+        q = self.session.query(Measurement)
+        q = q.join(ProcessInfo, Device)
+        q = q.filter(Device.name == device)
+        q = q.filter(ProcessInfo.name == name)
+
+        if low:
+            q = q.filter(Measurement.pub_date >= low)
+
+        return self._query_all(q)
 
 # ============= EOF =============================================