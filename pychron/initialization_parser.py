--- conflicted
+++ resolved
@@ -60,14 +60,9 @@
 
     def __init__(self, *args, **kw):
         ver = '_proc'
-<<<<<<< HEAD
-        # ver = '_uv'
-        ver = '_exp'
-=======
         # ver ='_apis'
         # ver = '_uv'
         # ver = '_exp'
->>>>>>> fdc6942e
         # ver = '_exp_uv'
         # ver= '_spec'
         # ver = '_diode'
