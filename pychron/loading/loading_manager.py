# ===============================================================================
# Copyright 2013 Jake Ross
#
# Licensed under the Apache License, Version 2.0 (the "License");
# you may not use this file except in compliance with the License.
# You may obtain a copy of the License at
#
# http://www.apache.org/licenses/LICENSE-2.0
#
# Unless required by applicable law or agreed to in writing, software
# distributed under the License is distributed on an "AS IS" BASIS,
# WITHOUT WARRANTIES OR CONDITIONS OF ANY KIND, either express or implied.
# See the License for the specific language governing permissions and
# limitations under the License.
# ===============================================================================

import os
from datetime import datetime

from chaco.data_range_1d import DataRange1D
from chaco.default_colormaps import color_map_name_dict, color_map_dict
from numpy import linspace
from traits.api import HasTraits, cached_property, List, Str, Instance, \
    Property, Int, Any, Bool, Button, Float, on_trait_change, Enum, \
    RGBColor
from traitsui.api import View, Item, EnumEditor, UItem, ListStrEditor

from pychron.canvas.canvas2D.loading_canvas import LoadingCanvas, group_position
from pychron.canvas.canvas2D.scene.primitives.primitives import LoadIndicator
from pychron.canvas.utils import load_holder_canvas
from pychron.core.helpers.filetools import view_file
from pychron.core.helpers.iterfuncs import groupby_key
from pychron.core.pdf.pdf_graphics_context import PdfPlotGraphicsContext
from pychron.dvc.dvc_irradiationable import DVCIrradiationable
from pychron.dvc.meta_repo import MetaObjectException
from pychron.envisage.view_util import open_view
from pychron.loading.loading_pdf_writer import LoadingPDFWriter
from pychron.paths import paths


# ============= enthought library imports =======================


def make_bound(st):
    if len(st) > 1:
        s = '{}-{}'.format(st[0], st[-1])
    else:
        s = '{}'.format(st[0])
    return s


def make_position_str(pos):
    s = ''
    if pos:
        pos = [p.position for p in pos]
        ss = group_position(pos, make_bound)
        s = ','.join(ss)
    return s


class LoadSelection(HasTraits):
    loads = List
    selected = List

    def traits_view(self):
        v = View(UItem('loads', editor=ListStrEditor(selected='selected',
                                                     multi_select=True,
                                                     editable=False)),
                 kind='livemodal',
                 width=300,
                 buttons=['OK', 'Cancel'],
                 title='Select Loads to Archive')
        return v


class LoadPosition(HasTraits):
    identifier = Str
    sample = Str
    project = Str
    position = Int
    weight = Float
    note = Str
    nxtals = Int
    material = Str

    level = Str
    irradiation = Str
    irrad_position = Int

    irradiation_str = Property
    level_str = Property

    color = RGBColor

    def _get_level_str(self):
        return '{}{}'.format(self.level, self.irrad_position)

    def _get_irradiation_str(self):
        return '{} {}'.format(self.irradiation, self.level_str)


class GroupedPosition(LoadPosition):
    positions = List
    position_str = Property(depends_on='positions[]')

    color = Property
    sample = Property
    material = Property
    project = Property
    packet = Property

    def _get_level_str(self):
        return self.meta_position.level_str

    def _get_irradiation_str(self):
        return self.meta_position.irradiation_str

    def _get_project(self):
        return self.meta_position.project

    def _get_packet(self):
        return self.meta_position.packet

    def _get_sample(self):
        return self.meta_position.sample

    def _get_material(self):
        return self.meta_position.material

    def _get_color(self):
        return self.meta_position.color

    def _get_position_str(self):
        return make_position_str(self.positions)


class LoadingManager(DVCIrradiationable):
    _pdf_writer = Instance(LoadingPDFWriter, ())
    dirty = Bool(False)
    username = Str

    available_user_names = List

    identifier = Str
    identifiers = List

    weight = Float
    note = Str
    nxtals = Int
    save_directory = Str

    '''
        when a hole is selected npositions defines the number of 
        total positions to apply the current information i.e identifier
    '''
    npositions = Int(1)
    auto_increment = Bool(False)

    positions = List
    grouped_positions = Property(depends_on='positions')

    # table signal/events
    scroll_to_row = Int
    selected_positions = List

    display_load_name = Str
    load_name = Str
    loads = List

    canvas = Any

    add_button = Button
    delete_button = Button
    archive_button = Button

    new_load_name = Str
    tray = Str
    trays = List

    sample_info = Property(depends_on='identifier')
    sample = Str
    project = Str
    irradiation_hole = Int
    packet = Str
    material = Str

    retain_weight = Bool(False)
    retain_note = Bool(False)
    retain_nxtals = Bool(False)

    show_identifiers = Bool(False)
    show_weights = Bool(False)
    show_hole_numbers = Bool(False)
    show_nxtals = Bool(False)

    cmap_name = Enum(sorted(list(color_map_name_dict.keys())))
    use_cmap = Bool(True)
    interaction_mode = Enum('Entry', 'Info', 'Edit')
    suppress_update = False

    use_measured = Bool(False)

    _suppress_edit = Bool(False)

    def __init__(self, *args, **kw):
        super(LoadingManager, self).__init__(*args, **kw)
        self.dvc.create_session()

    def load(self):
        if self.canvas:
            self.canvas.editable = True
            self.clear()
        return True

    def clear(self):
        self.load_name = ''
        if self.canvas:
            self.canvas.clear_all()

    def get_selection(self):
        from pychron.loading.load_view_selection import LoadViewSelectionModel, LoadViewSelectionController

        self.setup()
        if self.loads:
            self.use_measured = True
            self.load_name = self.loads[-1]
            oeditable = self.canvas.editable
            self.canvas.editable = False
            lvsm = LoadViewSelectionModel(manager=self)
            lvc = LoadViewSelectionController(model=lvsm)
            info = open_view(lvc)
            self.canvas.editable = oeditable
            self.use_measured = False
            if info.result:
                return lvsm.selected_positions
        else:
            self.warning_dialog('No Loads available')

    def load_load_by_name(self, loadtable):

        self.canvas = self.make_canvas(loadtable)

        if isinstance(loadtable, str):
            loadtable = self.dvc.db.get_loadtable(loadtable)

        self.positions = []
        if not loadtable:
            return

        pos = []
        for ln, poss in groupby_key(loadtable.loaded_positions, 'identifier'):
            dbpos = self.dvc.db.get_identifier(ln)
            sample = ''
            project = ''
            material = ''
            if dbpos.sample:
                sample = dbpos.sample.name
                if dbpos.sample.project:
                    project = dbpos.sample.project.name
                if dbpos.sample.material:
                    material = dbpos.sample.material.name

            dblevel = dbpos.level
            irrad = dblevel.irradiation.name
            level = dblevel.name
            irradpos = dbpos.position

            for pi in poss:
                item = self.canvas.scene.get_item(str(pi.position))
                if item:
                    item.fill = True
                    item.add_identifier_label(ln, visible=self.show_identifiers)

                    oy = -10 if not self.show_identifiers else -20
                    wt = '' if pi.weight is None else str(pi.weight)
                    item.add_weight_label(wt, oy=oy, visible=self.show_weights)

                    nxtals = '' if pi.nxtals is None else str(pi.nxtals)
                    item.add_nxtals_label(nxtals, oy=oy, visible=self.show_nxtals)

                    item.nxtals = pi.nxtals
                    item.weight = pi.weight

                p = LoadPosition(identifier=ln,
                                 sample=sample,
                                 material=material,
                                 weight=pi.weight or 0.0,
                                 nxtals=pi.nxtals or 0,
                                 project=project,
                                 irradiation=irrad,
                                 level=level,
                                 irrad_position=int(irradpos),
                                 position=pi.position)
                pos.append(p)

        self.positions = pos
        self._set_group_colors()
        self.canvas.request_redraw()

    def make_canvas(self, new, editable=True):
        db = self.dvc.db

        lt = db.get_loadtable(new)
        c = self.canvas
        if not c:
            c = LoadingCanvas(view_x_range=(-2, 2),
                              view_y_range=(-2, 2),
                              bgcolor='lightgray',
                              editable=editable)

        if lt and lt.holderName:
            self.tray = lt.holderName
            holes = self.dvc.get_load_holder_holes(lt.holderName)
            load_holder_canvas(c, holes,
                               show_hole_numbers=self.show_hole_numbers)

            for pi in lt.loaded_positions:
                item = c.scene.get_item(str(pi.position))
                if item:
                    item.fill = True
                    item.identifier = pi.identifier
                    item.add_identifier_label(item.identifier)

            for pi in lt.measured_positions:
                item = c.scene.get_item(str(pi.position))
                if item:
                    if pi.is_degas:
                        item.degas_indicator = True
                    else:
                        item.measured_indicator = True

        self._set_group_colors(c)
        return c

    def setup(self):
        db = self.dvc.db
        if db.connected:
            ls = self._get_load_names()
            if ls:
                self.loads = ls

            ts = self.dvc.get_load_holders()
            if ts:
                ts = self._check_load_holders(ts)
                self.trays = ts

            us = db.get_usernames()
            if us:
                self.available_user_names = us

            return True

    # actions
    # def generate_results(self):
    #     self.debug('generate results')
    #     dvc = self.dvc
    #     db = dvc.db
    #
    #     positions = sorted([pp for p in self.positions
    #                         for pp in p.positions])
    #
    #     wb = Workbook()
    #     sh = wb.add_sheet('Results')
    #
    #     for i, attr in enumerate(('Analysis', 'Position', 'Age',
    #                               'Error', 'Weight', 'Note')):
    #         wb.sheet(0, i, attr)
    #
    #     wb.nrows = 1
    #
    #     def func(x, prog, i, n):
    #         dbmps = db.get_measured_positions(self.load_name, x)
    #         dbpos = db.get_load_position(self.load_name, x)
    #
    #         weight, note = dbpos.weight, dbpos.note
    #
    #         for dbmp in dbmps:
    #             rid = dbmp.analysis.record_id
    #             # rid = 1
    #             if prog:
    #                 prog.change_message('Write results for {},{}'.format(rid, x))
    #
    #             # ai = dvc.make_analyses((rid,))
    #             age, error = 0, 0
    #
    #             sh.write(wb.nrows, 0, rid)
    #             sh.write(wb.nrows, 1, x)
    #             sh.write(wb.nrows, 2, age)
    #             sh.write(wb.nrows, 3, error)
    #             sh.write(wb.nrows, 4, weight)
    #             sh.write(wb.nrows, 5, note)
    #             wb.nrows += 1
    #
    #     progress_iterator(positions, func, threshold=1)
    #
    #     path, _ = unique_path(paths.load_results_dir, self.load_name, extension='.xls')
    #     wb.save(path)

    def configure_pdf(self):
        options = self._pdf_writer.options

        options.orientation = 'portrait'
        options.left_margin = 0.5
        options.right_margin = 0.5
        options.top_margin = 0.5
        options.bottom_margin = 0.5

        options.load()
        info = options.edit_traits()
        if info.result:
            options.dump()

    def save_pdf(self):
        self.debug('save pdf')

        # p = LoadingPDFWriter()
        ln = self.load_name
        if ln:
            root = self.save_directory
            if not root or not os.path.isdir(root):
                root = paths.loading_dir

            ps = ', '.join({p.project for p in self.grouped_positions})

            un = self.username

            dt = datetime.now()
            date_str = dt.strftime("%Y-%m-%d %H:%M:%S")
            meta = dict(load_name=ln, username=un,
                        load_date=date_str,
                        projects=ps)

            path = os.path.join(root, '{}.pdf'.format(ln))

            options = self._pdf_writer.options

            osl = self.show_identifiers
            osw = self.show_weights
            oshn = self.show_hole_numbers

            for attr in ('identifiers', 'weights', 'hole_numbers'):
                attr = 'show_{}'.format(attr)
                setattr(self, attr, getattr(options, attr))

            # c = self.canvas.clone_traits()
            self._pdf_writer.build(path, self.positions, self.grouped_positions, self.canvas, meta)
            if options.view_pdf:
                view_file(path)
            on = self.load_name
            self.canvas = None
            self.load_name = ''
            self.load_name = on

            self.show_identifiers = osl
            self.show_weights = osw
            self.show_hole_numbers = oshn

        else:
            self.information_dialog('Please select a load')

    def save_tray_pdf(self):
        p = os.path.join(paths.loading_dir, self.tray)
        gc = PdfPlotGraphicsContext(filename=p)
        gc.render_component(self.canvas)
        gc.save()

    def save(self, save_positions=True, inform=False):
        self.debug('saving load to database')
        self._save_load()
        if save_positions:
            self._save_positions(self.load_name)
        self.dirty = False

        if inform:
            msg = 'Saved {} to database'.format(self.load_name)
            self.information_dialog(msg)

        return True

    # def set_edit(self):
    #     if self.canvas:
    #         self.canvas.event_state = 'edit'
    #     self.interaction_mode = 'Edit'
    #
    # def set_entry(self):
    #
    #     if self.canvas:
    #         self.canvas.event_state = 'normal'
    #     self.interaction_mode = 'Entry'
    #
    # def set_info(self):
    #
    #     if self.canvas:
    #         self.canvas.event_state = 'info'
    #     self.interaction_mode = 'Info'

    # private
    def _check_load_holders(self, ts):
        ns = []
        for ti in ts:
            try:
                self.dvc.get_load_holder_holes(ti)
                ns.append(ti)
            except MetaObjectException as e:
                self.warning(e)
            except BaseException:
                self.warning_dialog('"{}" is an invalid load holder file. '
                                    'Holder unavailable until its fixed'.format(ti))
        return ns

    def _get_load_names(self):
        loads = self.dvc.db.get_load_names()
        if loads is None:
            loads = []
        return loads

    def _get_last_load(self):
        lt = self.dvc.db.get_loadtable()
        if lt:
            self.load_name = lt.name

        return self.load_name

    def _set_canvas_hole_selected(self, item):
        item.fill = True

        item.add_identifier_label(self.identifier,
                                  visible=self.show_identifiers,
                                  oy=-10)

        oy = -10 if not self.show_identifiers else -20
        item.add_weight_label(str(self.weight), visible=self.show_weights, oy=oy)
        item.add_nxtals_label(str(self.nxtals), visible=self.show_nxtals, oy=oy)
        item.weight = self.weight
        item.nxtals = self.nxtals
        item.note = self.note
        item.sample = self.sample
        item.irradiation = '{} {}{}'.format(self.irradiation, self.level,
                                            self.irradiation_hole)

    def _deselect_position(self, canvas_hole):

        # remove from position list
        pid = int(canvas_hole.name)
        for p in self.positions:
            if pid in p.positions:
                p.positions.remove(pid)
                if not p.positions:
                    self.positions.remove(p)
                break

        # clear fill
        canvas_hole.fill = False
        canvas_hole.clear_text()

    def _new_position(self, canvas_hole):
        pid = int(canvas_hole.name)

        lp = LoadPosition(identifier=self.identifier,
                          irradiation=self.irradiation,
                          level=self.level,
                          irrad_position=int(self.irradiation_hole),
                          sample=self.sample,
                          material=self.material,
                          project=self.project,
                          position=pid,
                          nxtals=self.nxtals,
                          weight=self.weight,
                          note=self.note)
        self.positions.append(lp)

        self._set_canvas_hole_selected(canvas_hole)

    def _auto_increment_identifier(self):
        if self.auto_increment and self.identifier:
            idx = self.identifiers.index(self.identifier)
            try:
                self.identifier = self.identifiers[idx + 1]
            except IndexError:
                idx = self.levels.index(self.level)
                try:
                    self.level = self.levels[idx + 1]
                    self.identifier = self.identifiers[0]
                    self.debug('increment level {}'.format(self.level))
                except IndexError:
                    idx = self.irradiations.index(self.irradiation)
                    try:
                        self.irradiation = self.irradiations[idx + 1]
                        self.level = self.levels[0]
                        self.identifier = self.identifiers[0]
                    except IndexError:
                        print('lm autoincrement', self.level, self.levels, self.level in self.levels, self.identifier)

    def _save_load(self):
        db = self.dvc.db
        nln = self.new_load_name
<<<<<<< HEAD
        ntn = self.tray
        if nln:
            lln = self._get_last_load()
            if nln == lln:
                return 'duplicate name'
            else:
                self.info('adding load {} {} to database'.format(nln, self.tray))

                dbtray = db.get_load_holder(ntn)
                if dbtray is None:
                    db.add_load_holder(ntn)
                    db.flush()

                db.add_load(nln, holder=ntn)
=======
        if not self.username:
            self.warning_dialog('Please select a User')
            return

        if nln:
            self.info('adding load {} {} to database'.format(nln, self.tray))

            dbtray = db.get_load_holder(self.tray)
            if dbtray is None:
                db.add_load_holder(self.tray)
>>>>>>> eb21e6f3
                db.flush()

            db.add_load(nln, holder=self.tray, username=self.username)
            db.flush()

            ls = self._get_load_names()
            self.loads = ls
            self._get_last_load()
            self.new_load_name = ''

    def _save_positions(self, name):
        db = self.dvc.db
        lt = db.get_loadtable(name=name)

        for li in lt.loaded_positions:
            db.delete(li)

        for pp in self.positions:
            ln = pp.identifier
            self.info('updating positions for load:{}, identifier: {}'.format(lt.name, ln))

            self.debug('weight: {} note: {}'.format(pp.weight, pp.note))

            i = db.add_load_position(ln,
                                     position=pp.position,
                                     weight=pp.weight,
                                     note=pp.note,
                                     nxtals=pp.nxtals)
            lt.loaded_positions.append(i)
        db.commit()

    def _new_load_view(self):
        v = View(Item('new_load_name', label='Name'),
                 Item('tray', editor=EnumEditor(name='trays')),
                 kind='livemodal',
                 title='New Load Name',
                 width=300,
                 buttons=['OK', 'Cancel'])
        return v

    def _refresh_loads(self):
        self.loads = self._get_load_names()
        self.load_name = self.loads[0]

    def _set_group_colors(self, canvas=None):
        if canvas is None:
            canvas = self.canvas

        cs = {}
        if self.use_cmap:
            c = next((k for k, v in color_map_dict.items() if v == self.cmap_name), None)
            if c:
                c = c(DataRange1D(low=0.0, high=1.0))

            lns = sorted(list({p.identifier for p in self.positions}))
            nl = len(lns)

            scene = canvas.scene

            vs = c.map_screen(linspace(0, 1, nl))
            cs = dict(zip(lns, [list(vi[:-1]) for vi in vs]))

        for i, p in enumerate(self.positions):
            color = cs.get(p.identifier, (1, 1, 0))
            fcolor = ','.join([str(int(x * 255)) for x in color])
            p.color = color
            # for pp in p.positions:
            pp = scene.get_item(p.position, klass=LoadIndicator)
            if pp is not None:
                pp.fill_color = fcolor

    @cached_property
    def _get_grouped_positions(self):
        gs = []
        for idn, poss in groupby_key(self.positions, 'identifier'):
            poss = list(poss)
            gp = GroupedPosition(identifier=idn,
                                 meta_position=poss[0],
                                 positions=poss)
            gs.append(gp)

        return gs

    def _get_sample_info(self):
        return '{} {}{} {}'.format(self.identifier, self.level, self.irradiation_hole, self.sample)

    # ==========================================================================
    # handlers
    # ==========================================================================
    @on_trait_change('level')
    def _get_identifiers(self):
        db = self.dvc.db
        r = []
        if db.connected:
            level = db.get_irradiation_level(self.irradiation, self.level)
            if level:
                r = sorted([str(li.identifier) for li in level.positions if li.identifier])
                if r:
                    self.identifier = r[0]

        self.identifiers = r

    def _identifier_changed(self, new):
        if self.dvc.db.connected and new:
            pos = self.dvc.db.get_identifier(new)
            self.irradiation_hole = pos.position
            self.packet = pos.packet or ''
            try:
                dbsample = pos.sample
                if dbsample:
                    self.sample = dbsample.name
                    if dbsample.material:
                        self.material = dbsample.material.name
                    if dbsample.project:
                        self.project = dbsample.project.name

            except AttributeError:
                pass
        else:
            self.sample = ''
            self.packet = ''
            self.material = ''
            self.project = ''
            self.irradiation_hole = 0

    def _archive_button_fired(self):
        ls = LoadSelection(loads=self.loads)
        info = ls.edit_traits()
        if info.result:
            db = self.dvc.db
            loads = db.get_load_names(names=ls.selected)
            for li in loads:
                li.archived = True
            db.commit()
            self.loads = self._get_load_names()

    def _add_button_fired(self):
        db = self.dvc.db
        ln = db.get_latest_load()

        try:
            ln = ln.name
            nv = int(ln) + 1
        except (ValueError, IndexError, AttributeError) as e:
            print('lm add button exception', e)
            nv = 1

        self.new_load_name = str(nv)

        info = self.edit_traits(view='_new_load_view')

        if info.result:
            self.save(save_positions=False)
            self._refresh_loads()

    def _delete_button_fired(self):
        ln = self.load_name
        if ln:
            if not self.confirmation_dialog(
                    'Are you sure you want to delete {}?'.format(ln)):
                return

            db = self.dvc.db
            # delete the load and any associated records
            dbload = db.get_loadtable(name=ln)
            if dbload:
                for ps in (
                        dbload.loaded_positions, dbload.measured_positions):
                    for pos in ps:
                        db.delete(pos)

                db.delete(dbload)
                db.commit()

            self._refresh_loads()

    @on_trait_change('load_name')
    def _fetch_load(self):
        if self.load_name:
            self.tray = ''
            self.load_load_by_name(self.load_name)
            self.display_load_name = self.load_name

    def _show_identifiers_changed(self, new):
        if self.canvas:
            for lp in self.positions:
                item = self.canvas.scene.get_item(str(lp.position))
                item.identifier_label.visible = new
                item.weight_label.oy = -20 if new else -10
                item.nxtals_label.oy = -20 if new else -10
                item.identifier_label.request_layout()

            self.canvas.request_redraw()

    def _show_weights_changed(self, new):
        if self.canvas:
            for lp in self.positions:
                item = self.canvas.scene.get_item(str(lp.position))
                item.weight_label.visible = new
                item.weight_label.request_layout()

            self.canvas.request_redraw()

    def _show_hole_numbers_changed(self, new):
        if self.canvas:
            for item in self.canvas.scene.get_items(LoadIndicator):
                item.name_visible = new

            self.canvas.request_redraw()

    def _show_nxtals_changed(self, new):
        if self.canvas:
            for lp in self.positions:
                item = self.canvas.scene.get_item(str(lp.position))
                item.nxtals_label.visible = new
                item.nxtals_label.request_layout()
            self.canvas.request_redraw()

    def _cmap_name_changed(self):
        self._set_group_colors()
        self.canvas.request_redraw()
        self.refresh_table = True

    def _note_changed(self):
        if self.canvas:
            sel = self.canvas.selected
            if sel:
                sel.note = self.note
                # pos = next((p for p in self.positions if int(sel.name) in p.positions))
                # pos.note = self.note

    def _weight_changed(self):
        if self._suppress_edit:
            return

        if self.canvas:
            sel = self.canvas.selected
            if sel:
                sel.weight = self.weight
                sel.weight_label.text = self.weight

    def _nxtals_changed(self):
        if self._suppress_edit:
            return

        if self.canvas:
            sel = self.canvas.selected
            if sel:
                sel.nxtals = self.nxtals
                sel.nxtals_label.text = self.nxtals

    @on_trait_change('canvas:selected')
    def _update_selected(self, new):
        if not new:
            return

        if not self.load_name:
            self.warning_dialog('Select a load')
            return

        if not self.canvas.editable:
            if self.use_measured:
                if new.measured_indicator:
                    p = next((p for p in self.selected_positions if int(new.name) in p.positions), None)
                    if p:
                        self.selected_positions.remove(p)
                    else:
                        self.selected_positions.append(LoadPosition(positions=[int(new.name)],
                                                                    identifier=new.identifier))
            else:
                pp = []
                ps = self.canvas.get_selection()
                for p in ps:
                    po = next((ppp for ppp in self.positions if
                               int(p.name) in ppp.positions), None)
                    if po:
                        pp.append(po)

                self.selected_positions = pp
            return

        if not self.username:
            self.warning_dialog('Set a username')
            return

        if self.canvas.event_state in ('edit', 'info'):
            self.note = new.note
            self.weight = new.weight or 0

        else:
            if new.fill:
                self._deselect_position(new)
            else:
                if not self.identifier:
                    self.warning_dialog('Select a Labnumber')
                else:
                    for i in range(self.npositions):
                        if not new:
                            continue

                        item = self.canvas.scene.get_item(new.name)
                        if item.fill:
                            continue

                        self._new_position(new)
                        new = self.canvas.scene.get_item(str(int(new.name) + 1))
                        if new:
                            self.canvas.set_last_position(int(new.name))

                    self._suppress_edit = True
                    if not self.retain_weight:
                        self.weight = 0
                    if not self.retain_note:
                        self.note = ''
                    if not self.retain_nxtals:
                        self.nxtals = 0
                    self._suppress_edit = False

                    self._auto_increment_identifier()
                    # self._update_span_indicators()
        self._set_group_colors()
        # self.refresh_table = True
        self.dirty = True
        self.canvas.request_redraw()

# ============= EOF =============================================<|MERGE_RESOLUTION|>--- conflicted
+++ resolved
@@ -594,22 +594,6 @@
     def _save_load(self):
         db = self.dvc.db
         nln = self.new_load_name
-<<<<<<< HEAD
-        ntn = self.tray
-        if nln:
-            lln = self._get_last_load()
-            if nln == lln:
-                return 'duplicate name'
-            else:
-                self.info('adding load {} {} to database'.format(nln, self.tray))
-
-                dbtray = db.get_load_holder(ntn)
-                if dbtray is None:
-                    db.add_load_holder(ntn)
-                    db.flush()
-
-                db.add_load(nln, holder=ntn)
-=======
         if not self.username:
             self.warning_dialog('Please select a User')
             return
@@ -620,7 +604,6 @@
             dbtray = db.get_load_holder(self.tray)
             if dbtray is None:
                 db.add_load_holder(self.tray)
->>>>>>> eb21e6f3
                 db.flush()
 
             db.add_load(nln, holder=self.tray, username=self.username)
