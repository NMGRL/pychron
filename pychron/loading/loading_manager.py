--- conflicted
+++ resolved
@@ -338,7 +338,6 @@
                     item.nxtals = pi.nxtals
                     item.weight = pi.weight
 
-<<<<<<< HEAD
                     p = LoadPosition(identifier=ln,
                                      sample=sample,
                                      material=material,
@@ -350,21 +349,6 @@
                                      irrad_position=int(irradpos),
                                      position=pi.position,
                                      packet=packet or '')
-=======
-                    p = LoadPosition(
-                        identifier=ln,
-                        sample=sample,
-                        material=material,
-                        weight=pi.weight or 0.0,
-                        nxtals=pi.nxtals or 0,
-                        project=project,
-                        irradiation=irrad,
-                        level=level,
-                        irrad_position=int(irradpos),
-                        position=pi.position,
-                        packet=packet,
-                    )
->>>>>>> 2d070084
                     pos.append(p)
 
         self.positions = pos
@@ -958,14 +942,7 @@
                 pp = []
                 ps = self.canvas.get_selection()
                 for p in ps:
-<<<<<<< HEAD
                     po = next((ppp for ppp in self.positions if int(p.name) == ppp.position), None)
-=======
-                    po = next(
-                        (ppp for ppp in self.positions if int(p.name) in ppp.positions),
-                        None,
-                    )
->>>>>>> 2d070084
                     if po:
                         pp.append(po)
 
